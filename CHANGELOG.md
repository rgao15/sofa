# SOFA Changelog



## On master branch (not released yet)
### Environment



### New features for users

- Adds a new orientedBox dataField in BoxROI so that we can use it to either defined AABoxes or OrientedBox


### New features for developpers



### Improvements

- XXX new tests
- XXX/YYY components have an associated example

### Bug Fixes



### Cleaning

<<<<<<< HEAD
*   Clean DefaultPipeline.cpp/h (API BREAKING) 

=======
- Clean the attributes names in BoxROI (API BREAKING)
>>>>>>> 12e8d241

### Moved files


____________________________________________________________



## v16.12

**Last commit: on Jan 08, 2017**

### Environment
- **C++11 is now mandatory**. This implies some changes in building tools.
    - Generator: CMake 3.1 or higher.
    - Compiler: GCC 4.8 or higher, Clang 3.4 or higher, Microsoft Visual C++ 2013 or higher.


### New features for users

- new Geomagic plugin: supporting latest versions of force feedback interfaces from Geomagic
- add ForceMaskOff, a component to locally (in a branch of the scene graph) cancel the force mask
- live-coding for python 
- live-coding for GLSL 
- new component MakeAlias 
- new component MakeDataAlias
- improved error message & console rendering



### New features for developpers

- Preliminary Markdown support in the msg_* API. You can now write much better formatting & alignement as well as adding URL to documentations related to  the error.
- class RichStyleConsoleFormatter which interprete the markdowns in the message and format this to a resizable console with nice alignement.
- class CountingMessageHandler (count the number of message for each message type)
- class RoutingMessageHandler (to implement context specific routing of the messages to different handler) 
- class ExpectMessage and MessageAsATestFailure can be used to check that a component did or didn't send a message and generate a test failure.
- FileMonitor is now implemented on MacOS & Windows (for live-coding features, for example)
- RequiredPlugin: modified API to take a list of plugins to load


### Improvements

- **372 new tests**: DAGNode, MeshObj, DiagonalMass, BoxROI, ComplementaryROI, DifferenceEngine, BilateralInteractionConstraint, Quaternion, ImagePNG, etc.
- 184/480 components have an associated example
- [SofaKernel]
    - replace raw pointers with a smart ones
    - add a ComponentState attribute to BaseObject
    - BaseData::typeName is now public: useful to debug
    - implement DataTrackerEngine, a kind of DataEngine but that is not a BaseObject
    - fix SVector<std::string>. The string serialization changed
- [SofaRigid]
    - in case jetJs is called several times per step
- [SofaGeneralLoader] 
    - MeshVTKLoader can now read FIELD data of legacy file. Lookup tables are ignored.
- [SofaPython]
    - binding AssembledSystem as a new class in python
    - binding VisualModel::exportOBJ
    - binding for DataFileNameVector
    - add Compliant.getImplicitAssembledSystem(node)
    - SofaNumpy: bind/share a c++ 1d array as a numpy array
    - script.Controller :  handle optional arguments before createGraph
- [image]
    - raw import: add commented basic size verifications (could be performed in debug)
- [Flexible]
    - add support for shapefunction viewer
    - new feature of strain smoothing
    - improve readme file
- [Compliant]
    - simulation unit: convert gravity, dt
    - MaskMapping: every input are now mapped 
    - add LinearDiagonalCompliance component
    - fix use of VLA in python mappings
    - improve readme file


### Bug Fixes

- fix ConstantForceField::updateForceMask()
- fix ObjExporter memory leak
- [SofaOpenGLVisual] OglTexture: fix possible memory leaks 
- [Compliant]
    - clean python


### Cleaning

- clean the compilation when SOFA_NO_OPENGL flag is activated
- clean the config.h (SOFAGUI_HAVE_QWT)
- remove boost library links (includes still required). boost chrono is not required anymore.
- remove unused POINT_DATA_VECTOR_ACCESS macro
- make miniflowVR build optional (default OFF)
- [SofaKernel]
    - remove last direct opengl calls in modules
    - add deprecation message on MechanicalObject attributes
- [SofaBaseVisual] clean BaseCamera: remove direct opengl calls
- [SofaHaptics] boost-thread is not used any more, clean cmake
- [SofaGeneralLoader] STLLoader: fixing binary loading in debug and cleaning examples
- [SofaPython]
    - remove ScriptEnvironment i.e. automatic initialization of Node
    - Node::isInitialized(), not used anymore
- [Flexible]
    - clean relativeStrainMapping


### Moved files

- move CImg from extlibs to image plugin extlibs


### Documentation

- Add the contribution and guidelines : **CONTRIBUTING.md** and **GUIDELINES.md**
- Add the configuration required (ex: C++, compiler versions)
- Add a page to use SOFA in Matlab
- Improve Logger documentation
- Add a page to use SOFA in Matlab


____________________________________________________________



## v16.08

**Last commit: on Jul 28, 2016**

### New features

- SOFA on GitHub - [https://github.com/sofa-framework/sofa](https://github.com/sofa-framework/sofa)
- creation of a RigidScale plugin: implementing mappings, especially allowing to get the DOF with Rigid+Scale type, while reusing affine DOF (Rigid+Scale+Shear) already implemented in Flexible
- creation of a LeapMotion plugin: allowing to integrate a Leap in your SOFA simulation
- add the DrawTool: DrawTool is an interface, describing an API to display primitives on screen. For now, only the OpenGL (fixed-pipeline version) implementation has been made.
- add a Logger
- add the diffusion effect in SOFA (heat transfer)
- SOFA_USE_MASK compilation variable to activate or de-activate the masks in SOFA
- DataTracker: simple and elegant way to track Data in Engine
- extlibs: update cimg to version 1.7.3
- Add guidelines for contributions in CONTRIBUTING.md

### Moved files

- Kernel modules of SOFA (SofaFramework, SofaBase, SofaCommon and SofaSimulation) have been moved to one common module SofaKernel, located at _sofa_root/SofaKernel_. SofaKernel is a pure LGPL module.
- code in _sofa_root/modules/sofa/simulation/_ has been splitted into three modules of SofaKernel: SofaSimulationCommon, SofaSimulationTree, SofaSimulationGraph
- MOVE the SofaPardiso module as a plugin
- Move OglTetrahedralModel into a new plugin called VolumetricRendering

- Minor moves
    - Move ColorMap code to helper and let (Ogl)ColorMap from SofaOpenGLVisual doing OpenGL stuff
    - Move TorsionForceField and ComplementaryROI into SOFA (those two components where in a deprecated repository _sofa_root/modules/sofa/components/_)

- [Compliant]
    - moving propagate_constraint_force_visitor in a helper file and minor cleaning of CompliantImplicitSolver

### Improvements

- test examples are now running (on Jenkins for the Continuous Integration)
- Add unit test for quaternions
- Improving default mouse manipulation while picking a dof
- MouseWheel events now propagated

- Minor improvements
    - runSofa: force loading the SofaPython plugin if existing
    - runSofa: adding clang-style formatting (option '-z clang')
    - MechanicalObject: adding more visualisation colors for Rigids
    - SofaPluginManager: Clear description and components when removing last plugin
    - CMake: removing "-Wno-deprecated-register" compiler option that is only known by a few compilers
    - Collision:  add function setConstraintId in BaseConstraintSet
    - SPtr: up to 10 parameters in constructor
    - Add function in EigenBaseSparseMatrix in order to use eigen matrices with async solvers
    - Add CUSPARSESolver in SofaCudaSolversPlugin, this solver uses cusparse library to solve a sparse triangular system on the GPU
    - MeshBoundaryROI: allows specifying an input subset
    - ColorMap: with face culling enabled
    - ColorMap: adding a scale for the legend range values
    - ImageViewer: adding new boolean data field displaying meshes directly on the slices
    - ProjectionToPlaneMultiMapping: adding a projection factor to perform tricky stuff such as planar symmetry
    - ProjectionToTargetPlaneMapping: adding a factor to perform planar symmetry for example
    - DataDisplay: can now be displayed in wireframe
    - DataDisplay: display used topology
    - DataDisplay: fix and improving shading a bit
    - SofaEngine: add selectLabelROI engine
    - SofaEngine: add SelectConnectedLabelsROI
    - SofaBoundaryCondition: it is now possible to hide fixedconstraint (default to shown as before)
    - Mat.h: adding tensor product between vectors
    - ForceField: adding const getMState()
    - VolumetricRendering: Initialize tetra/hexa Data<> (to be able to link them as data in scenes)
    - SofaBaseVisual: Add modelview and projection matrices as data output
    - FrameBufferObject: check (and use) the default framebuffer for the current display window
    - SofaOpenGLVisual: add link to a potential external shader for VisualManagerSecondaryPass
    - Add OglTexturePointer
    - adding SquareDistanceMapping to compute the square distance between 2 points.
    - add OrderIndependentTransparency Manager (using two passes instead of three)
    - add OglOITShader to customize the shading of transparent surfaces
    - ProjectionToTargetLineMapping and ProjectionToTargetPlaneMapping with precomputed constant Jacobians and using last origin and direction/normal for extra points
    - Adding a timer embedding all the animation loop step but would need further doc.
    - display of indices has been improved
    - Add an example using cloth springs: examples/Components/forcefield/ClothBendingForceField.py
    - Improving a few examples by making the embedding nodes as non pickable (tag 'NoPicking')
    - Add BaseNode::getRootPath
    - Improving performances: - Message::class is now an enum
    - Updated draw method of PointSetGeometryAlgorithms, QuadSetGeometryAlgorithms, TetrahedronSetGeometryAlgorithms, TriangleSetGeometryAlgorithms
    - Add Blender-like orientation helper in the bottom-left part of the screen while drawing bbox (QtGlViewer)
    - Add Blender-like orientation helper in the bottom-left part of the screen while drawing bbox (QtViewer)
    - add of GUIEvent into the STLExporter
    - Make the code compatible with ClipPlane (using ClipVertex in shaders, which is deprecated for GLSL > 1.4)
    - Optimize the callto C-PYTHON side when the functions are not implemented in the python side
    - Add color attribute support (and default color if not present in the node)
    - Reactivate color map in TetraFEM, as it does not depend on SofaOpenGLVisual anymore
    - indices data field for UniformMass
    - analyze matrix only if number of non-zeroes has changed and no iterative refinement
    - update the applyConstraint methods according to the actual API
    - Adding ProjectionTo{Plane|Line}MultiMapping where the plane (origin,normal) and the line (origin,direction) are dofs
    - add MeshBoundaryROI with an example

- [Tests]
    - for (multi)Mapping test, check the size of the mapping output is correct
    - adding TestMessageHandler that raises a gtest failure each time an error message is processed
    - test for node removal
    - test for removal of a node containing an UncoupledConstraintCorrection (for now the test fails because there is a problem with the removal of that component)
    - add of Multi2Mapping_test
    - add DistanceMapping_test

- [SofaPython]
    - logger: cleaning emitter
    - sml.Mesh: adding load function
    - sml: python set for tags is created by objects themselves
    - sml: add tag to JointGeneric
    - sml: add the printLog flag
    - sml: setup units in BaseScene for all sml Scene class
    - sml: mesh has a clear id
    - sml:insertVisual: bug fix for solid with multiple meshes (just impacting the Display scene)
    - sml: handy constructor for Dof creation
    - sml: like <mesh> <image> can be defined in <solid>
    - sml: add a utility function: look into the valueByTag dictionary for a tag contained in tags
    - sml: adding a warning if a vertex group is empty
    - sml: can have offsets under solids
    - sml: remove deprecated setTagFromTag() method
    - API: add subsetFromDeformables function
    - binding Node::isInitialized
    - binding loadPythonSceneWithArguments
    - adding a binding to get the pointer of a Data (with its dimensions and type)
    - adding binding of BaseMapping::getJs (as dense matrices for now)
    - adding python functions to convert a Data in a numpy array with shared memory
    - adding a visitor to set all mstates as non pickable (such as picking will only be performed with collision models)
    - add tags to mesh groups
    - add a groupsByTag dict to easily iterate over groups knowing a tag
    - add of SceneDataIO to save and load the current state of a simulation
    - add of the method getDataFields
    - adding automatically tested examples
    - add tags to MeshAttributes
    - add a helper PythonScriptFunction_call and PythonScriptFunction_callNoResult to call a python controller function from c++ code
    - PythonScriptHelper -> PythonScriptControllerHelper: PythonScriptHelper: add convertion for float and std::string
    - Add the timingEnabled attribute to the PythonScriptController to control if the script is gather timing statistics
    - adding python module to load .obj files
    - adding BaseContext_getObject_noWarning that returns None w/o warning if the object is not found
    - improving a bit the conversion from a cpp Base* to a PyObject* when the cpp Base* type is (even partially) known.
    - adding a test to show how to bind a component outside of SofaPython
    - Factory: conversion shortcuts for known types
    - PythonScriptController: if the filename is let empty, the controller is supposed to be in an already loaded file, to avoid to read the same file several times
    - adding "loadPlugin" function to the Sofa python module
    - Add a getObjects() method to python BaseContext interface. Allow selection of objects based on type and name.
    - object and type names are now both optional when calling BaseContext_getObjects()
    - search direction can now optionally be passed to BaseContext_getObjects()
    - at object creation failure, print additional error messages from BaseObjectDescription
    - adding special Data types in the PythonFactory, so more specific cases can be added outside of the plugin SofaPython.
    - adding Node::addObject_noWarning not to print a warning when adding an object to an already initialized node
    - add of a method which compute quaternion from a line define by a director vector
    - add of few new features to save and load the current state of simulation

- [Flexible]
    - adding FlexibleCorotationalMeshFEMForceField (meta-forcefield). Not optimized but working
    - add of RigidScale mapping in addition to their tests and examples
    - HexaFEM comparison: each method has its own solver and uses the same decomposition so the only difference came from the deformation tensor used to find the rotation.
    - Flexible: WIP adding a meta-forcefield to compute regular corotational FEM. The idea is to use Flexible's components internally without adding extra computation neither extra memory
    - API: add strain offseting option
    - API: strainMappings as data members
    - API: use branching images for mass computation
    - API: make AffineMass, ShapeFunction, Behavior work in more cases
    - API: make Behavior work in simple cases with no label image
    - materials: removed checking for changed parameters at each step.
    - add example showing how to better handle partially filled elements using fine volumes
    - optimizing FlexibleCorotationalMeshFEMForceField by preassembling constant sub-graph
    - refactoring of MassFromDensity
    - adding a warning when creating a UniformMass on Affine/Quadratic frames.
    - add FEMDof class to python API
    - DeformationMapping: print a warning if a child particle has no parent
    - adding HEML implementation of St Venant-Kirchhoff materials (for tetrahedra).
    - if correct weights are given in mapping as input data, use it (even if a shapefunction is found)
    - use sout for logging
    - compute tangents for VisualModel loaded using loadVisual python function
    - transformEngine for Affine frames

- [Compliant]
    - sml: export of meshes
    - sml: the solids tags to be simulated as rigids are gathered in a set()
    - sml: geometricStiffness option
    - sml: using logger
    - implementing compliance unassembled API
    - in the python API, joints can be created in compliance or not
    - API: write a addSpring() in GenericRigidJoint, reuse it in children classes where possible
    - API: simplify usage of jointCompliance specification by tag
    - API: relative offset position is given to the AssembledRigidRigidMapping, and then computed at init into the MO
    - API: modifying the API to move an Offset
    - API: adding Offset::moveOffset to apply a rigid transformation to an offset (in its local frame)
    - API: new parameter to add non-mechanical Offsets and MappedPoints
    - API: collision mesh and visual model can be added to a Rigid Offset
    - adding an automatic execution of a scene based on a sml description
    - Constraint: adding a typeid for faster Constraint type comparisons
    - adding short name to create a ConstantCompliantPseudoStaticSolver
    - using tag on joints in a generic way, set their compliance / isCompliance value
    - added machinery to map data to numpy arrays, see example/numpy_data.py
    - added easy pure python mappings, see examples/numpy_mapping.py
    - added pure python forcefields, see examples/numpy_forcefield.py
    - AssembledRigidRigidMapping autoresize
    - geometric stiffness in python mappings
    - insertMergeRigid is coherent with solid tags usage
    - CompliantPseudoStaticSolver: avoiding an unnecessary propagation when the stopping criterion is the nb of iterations.
    - visualization in DifferenceFromTargetMapping
    - Frame.py: adding a function to force quaternion normalization (to avoid numerical drift)
    - added SimpleAnimationLoop
    - adding RigidRestJointMapping to compute a joint between a rigid body's current position and its rest position.
    - large compliances are considered as null stiffnesses
    - Offset default to isMechanical=True
    - python quaternion log
    - added nlnscg acceleration
    - pure python constraints
    - .inl for python mappings
    - adding Addition[Multi]Mapping
    - implementing AssembledMultiMapping::applyDJT
    - adding DotProduct[Multi]Mapping (with tests)
    - adding NormalizationMapping to map a 3d vector to its normalization
    - adding ConstantAssembled[Multi]Mapping
    - adding SafeDistanceMapping: a distance mapping that becomes a difference mapping for too small distances.
    - adding SafeDistanceFromTargetMapping
    - using the new SofaPython API
    - SafeDistanceFromTargetMapping can now be "safe" by giving the edge directions when they are known
    - adding the SofaCompliant python module (first module created outside of SofaPython!)
    - adding DotProductFromTargetMapping (with test)
    - adding RigidJointFromTargetMapping and RigidJointFromWorldFrameMapping
    - add of complementary API to create deformable articulated systems
    - adding NegativeUnilateralConstraint to guarantee negativeness
    - adding PenaltyForceField and using it in penalty contact response
    - add of two file from the SohusimDev plugin

- [image]
    - API: Sampler.addMechanicalObject() more versatile
    - API: refactor python API
    - API: add addClosingVisual()
    - add function in python API to retrieve perspective property
    - MeshToImageEngine: move getValue out of for loops
    - add a python ImagePlaneController
    - Data<Image<T>> are now specifically bound in python
    - remove pthread and X11 dependencies
    - add metaimage tags that may be used to define orientation
    - add python function to retrieve image type
    - simpler imagePlane python controller
    - add a createTransferFunction method
    - improved cutplane texture resolution
    - half perspective, half orthographic image transforms
    - add imageCoordValuesFromPositions engine

### Bug Fixes

- [PluginManager] crashed when a plugin was removed
- [SofaCUDA] fix the compilation using SofaCUDA on Windows
- unstable behavior of masks - USE-MASK variable added
- fix DAGNode traversal when a visitor is run from a node with a not up-to-date descendancy
- fix flaws in glText (memory leak and an other bug)
- EigenBaseSparseMatrix: fix parallel matrix-vector product
- XML export

- Minor fix
    - Sofa helper: leak when drawing 3d text
    - compilation with SofaDumpVisitor flag enabled
    - compilation of BezierTriangleSetGeometryAlgorithms (color changed from Vec3f to Vec4f)
    - runSofa: viewport aspect issue and loss of interaction in QtGLViewer
    - BoxROI: visual bounding box
    - SofaMiscForceField on Windows
    - VisualVisitor traversal order
    - SphereROI: indices out when multiple spheres
    - bug in RestShapeSpringsForceField
    - Remove VariationalSymplecticSolver.h from the package in SofaCommon (to fix history)
    - some static analysis warnings and errors (including memory leaks)
    - MeshROI: remove unnecessary sqrt
    - SphereROI: set centers' size to radii if only one radius is provided
    - ARTrack plugin compilation
    - bug in MeshNewProximityIntersection involving false positive detection with triangles containing an angle > 90°
    - path to images for html description pop up window
    - OglModel hasTexture
    - DataDisplay: normal computation
    - DataDisplay: crash when the component was dynamically added to a scene
    - visual bug with OglModel when putOnlyTexCoords is enabled with no texture
    - Order Independent Transparency for old graphics card
    - sofa::gui::glut applying changes in BaseCamera
    - computation of the bounding box in PlaneForceField
    - SofaHelper: Fix bug with FBO (causing some weird things when using textures)
    - corrected the visualization of heterogeneous tetrahedra
    - SofaOpenGLVisual: Fix Spotlight source drawing + add some log for ShaderElement
    - OmniDriverEmu plugin and examples
    - scene test: ICPRegistration_ShapeMatching.scn is ignored
    - Vec: 'normalized' function constness
    - SpotLight: direction normalization
    - ProjectionTo{Plane,Line}MultiMapping Jacobian insertion order
    - SofaGeneralRigid: bug in ArticulatedSystemMapping
    - SofaEngine: BoxROI instantiation
    - SofaBaseCollision: Fix computeBBox in SPhereModel
    - bug in MechanicalPickParticlesWithTagsVisitor input tags were not respected
    - SofaOpenGLVisual: fix light's modelview matrix computation (lookat data was not checked)
    - StateMask method clean needs to resize m_size to 0

- [Test-CI]
    - fix crash UncoupledConstraintCorrection_test
    - fix SofaComponentBase_test on windows
    - fix Mapping and MultiMapping tests
    - fix MultiMapping::applyDJT test
    - fix {Difference,Addition}Mapping when a pair is composed of the same index.
    - fix tested scenes selection
    - removed OptiTrackNatNet from "options" configurations
    - ignore some OptiTrackNatNet scenes testing

- [SofaPython]
    - fix GridTopology type on the python side
    - fix OBJ loader
    - fix loading a scene from a .py in a Node independently from the awful Simulation singleton.
    - fix SofaPython.Tools.localPath in some situations
    - fix BaseContext_getObjects so it can select objects from a base class name (and adding an example)
    - quaternion: fix singularity in from_line function

- [Flexible]
    - fix case sensitive issues
    - API: fix a bug with colors when reloading a scene
    - fix the bulk factor in NeoHookean material
    - fix NeoHookean traction test
    - testing detachFromGraph
    - BaseDeformationMapping: remove debug message, fix usage of sout (no need for testing f_printLog)
    - fix test compilation w/o image plugin
    - fix loadVisual
    - fix bug in topologygausspointsampler (computation of volume integrals for irregular hexa)


- [Compliant]
    - CompliantImplicitSolver: fix Lagrange multipliers clear when reseting the simulation
    - auto-fix init errors in RigidMass
    - Frame.py: adding tolist() conversion
    - fix Jacobian reserved size
    - fix contacts and associated test

- [image]
    - python tools: fix bug in mhd parsing
    - MeshToImage: fix bresenham, be sure dmax>=1
    - fix resampling of projection images, and marching cubes default parameter
    - fix bug in mhd file loader
    - fix rasterization when using vertex colors

### Cleaning

- warnings were removed
- dead branches were removed
- the ‘using’ directives were removed in header files
- the repository sofa_root/modules/sofa/components has been cleaned (deprecated components removed)
- clean many SOFA examples
- removing "using helper::vector" from VecTypes.h
- SofaQtGui: Remove qt3 remnants in ui files

- Minor clean
    - clean SofaBaseCollision of OpenGL dependency
    - cleaning Material::setColor
    - Base: write sout as info (rather than warnings)
    - clean and fix RestShapeSpringsForceField draw functions
    - Remove useless tests, optimize and fix potential bugs
    - cleanup, precompute barycenters for tetra and hexa
    - SofaBaseVisual: clean up and make consistent BaseCamera's code: clean QtViewer projection (remove OpenGL functions)
    - SofaBaseVisual: clean and fix BaseCamera Z clipping
    - SofaOpenGLVisual: cleanup Lights (remove Glu calls and set matrices as data) + Fix typo in Camera
    - quaternion to euler: not need for the hack since atan2 is used

- [SofaPython]
    - clean examples
    - clean the hard-binding example
    - clean noPicking visitor

- [Flexible]
    - remove unecessary data for Gauss points visualization
    - some clean regarding openmp parallelisation
    - clean metaFF
    - remove unecessary apply in reinit
    - clean FlexibleCorotationalMeshFEMForceField

- [Compliant]
    - clean RigidJoint{Multi}Mapping<|MERGE_RESOLUTION|>--- conflicted
+++ resolved
@@ -27,12 +27,8 @@
 
 ### Cleaning
 
-<<<<<<< HEAD
-*   Clean DefaultPipeline.cpp/h (API BREAKING) 
-
-=======
+- Clean DefaultPipeline.cpp/h (API BREAKING) 
 - Clean the attributes names in BoxROI (API BREAKING)
->>>>>>> 12e8d241
 
 ### Moved files
 
