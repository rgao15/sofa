# ChangeLog Master

**current version**



### New features

<<<<<<< HEAD
*   ATest 
*   Adding ForceMaskOff, a component to locally (in a branch of the scene graph) cancel the force mask




### Moved files
=======
## New features for users
>>>>>>> e6f60236

* Adding ForceMaskOff, a component to locally (in a branch of the scene graph) cancel the force mask
* Live-coding for python 
* Live-coding for GLSL 
* new component MakeAlias 
* new component MakeDataAlias
* Improved error message & console rendering

## New features for developpers

* Preliminary Markdown support in the msg_* API. You can now write much better formatting & alignement as well as adding URL to documentations related to  the error.
* class RichStyleConsoleFormatter which interprete the markdowns in the message and format this to a resizable console with nice alignement.
* class CountingMessageHandler (count the number of message for each message type)
* class RoutingMessageHandler (to implement context specific routing of the messages to different handler) 
* class ExpectMessage and MessageAsATestFailure can be used to check that a component did or didn't send a message and generate a test failure.

### Improvements
*   XXXX new tests
*   YYYY/ZZZ components have an associated example 
*   RigidMapping: in case jetJs is called several times per step
*   [SofaPython]
    *   binding AssembledSystem as a new class in python
    *   adding Compliant.getImplicitAssembledSystem(node)
    *   SofaNumpy: bind/share a c++ 1d array as a numpy array

*   [image]
    *   raw import: adding commented basic size verifications (could be performed in debug)


### Bug Fixes

*   fix ConstantForceField::updateForceMask()


### Cleaning



### Moved files




* * *







# ChangeLog v16.08

**Last commit: on Jul 28, 2016**




### New features

*   SOFA on GitHub - [https://github.com/sofa-framework/sofa](https://github.com/sofa-framework/sofa)
*   creation of a RigidScale plugin: implementing mappings, especially allowing to get the DOF with Rigid+Scale type, while reusing affine DOF (Rigid+Scale+Shear) already implemented in Flexible
*   creation of a LeapMotion plugin: allowing to integrate a Leap in your SOFA simulation
*   add the DrawTool: DrawTool is an interface, describing an API to display primitives on screen. For now, only the OpenGL (fixed-pipeline version) implementation has been made.
*   add a Logger
*   add the diffusion effect in SOFA (heat transfer)
*   SOFA_USE_MASK compilation variable to activate or de-activate the masks in SOFA
*   DataTracker: simple and elegant way to track Data in Engine
*   extlibs: update cimg to version 1.7.3
*   Add guidelines for contributions in CONTRIBUTING.md






### Moved files

*   Kernel modules of SOFA (SofaFramework, SofaBase, SofaCommon and SofaSimulation) have been moved to one common module SofaKernel, located at _sofa_root/SofaKernel_. SofaKernel is a pure LGPL module.
*   code in _sofa_root/modules/sofa/simulation/_ has been splitted into three modules of SofaKernel : SofaSimulationCommon, SofaSimulationTree, SofaSimulationGraph
*   MOVE the SofaPardiso module as a plugin
*   Move OglTetrahedralModel into a new plugin called VolumetricRendering

*   Minor moves
    *   Move ColorMap code to helper and let (Ogl)ColorMap from SofaOpenGLVisual doing OpenGL stuff
    *   Move TorsionForceField and ComplementaryROI into SOFA (those two components where in a deprecated repository _sofa_root/modules/sofa/components/_)

*   [Compliant]
    *   moving propagate_constraint_force_visitor in a helper file and minor cleaning of CompliantImplicitSolver



### Improvements

*   test examples are now running (on Jenkins for the Continuous Integration)
*   Add unit test for quaternions
*   Improving default mouse manipulation while picking a dof
*   MouseWheel events now propagated


*   Minor improvements
    *   runSofa : force loading the SofaPython plugin if existing
    *   runSofa: adding clang-style formatting (option '-z clang')
    *   MechanicalObject: adding more visualisation colors for Rigids
    *   SofaPluginManager: Clear description and components when removing last plugin
    *   CMake : removing "-Wno-deprecated-register" compiler option that is only known by a few compilers
    *   Collision :  add function setConstraintId in BaseConstraintSet
    *   SPtr: up to 10 parameters in constructor
    *   Add function in EigenBaseSparseMatrix in order to use eigen matrices with async solvers
    *   Add CUSPARSESolver in SofaCudaSolversPlugin, this solver uses cusparse library to solve a sparse triangular system on the GPU
    *   MeshBoundaryROI : allows specifying an input subset
    *   ColorMap: with face culling enabled
    *   ColorMap: adding a scale for the legend range values
    *   ImageViewer: adding new boolean data field displaying meshes directly on the slices
    *   ProjectionToPlaneMultiMapping: adding a projection factor to perform tricky stuff such as planar symmetry
    *   ProjectionToTargetPlaneMapping: adding a factor to perform planar symmetry for example
    *   DataDisplay: can now be displayed in wireframe
    *   DataDisplay: display used topology
    *   DataDisplay: fix and improving shading a bit
    *   SofaEngine : add selectLabelROI engine
    *   SofaEngine : add SelectConnectedLabelsROI
    *   SofaBoundaryCondition: it is now possible to hide fixedconstraint (default to shown as before)
    *   Mat.h: adding tensor product between vectors
    *   ForceField: adding const getMState()
    *   VolumetricRendering: Initialize tetra/hexa Data<> (to be able to link them as data in scenes)
    *   SofaBaseVisual: Add modelview and projection matrices as data output
    *   FrameBufferObject: check (and use) the default framebuffer for the current display window
    *   SofaOpenGLVisual: add link to a potential external shader for VisualManagerSecondaryPass
    *   Add OglTexturePointer
    *   adding SquareDistanceMapping to compute the square distance between 2 points.
    *   add OrderIndependentTransparency Manager (using two passes instead of three)
    *   add OglOITShader to customize the shading of transparent surfaces
    *   ProjectionToTargetLineMapping and ProjectionToTargetPlaneMapping with precomputed constant Jacobians and using last origin and direction/normal for extra points
    *   Adding a timer embedding all the animation loop step but would need further doc.
    *   display of indices has been improved
    *   Add an example using cloth springs: examples/Components/forcefield/ClothBendingForceField.py
    *   Improving a few examples by making the embedding nodes as non pickable (tag 'NoPicking')
    *   Add BaseNode::getRootPath
    *   Improving performances: * Message::class is now an enum
    *   Updated draw method of PointSetGeometryAlgorithms, QuadSetGeometryAlgorithms, TetrahedronSetGeometryAlgorithms, TriangleSetGeometryAlgorithms
    *   Add Blender-like orientation helper in the bottom-left part of the screen while drawing bbox (QtGlViewer)
    *   Add Blender-like orientation helper in the bottom-left part of the screen while drawing bbox (QtViewer)
    *   add of GUIEvent into the STLExporter
    *   Make the code compatible with ClipPlane (using ClipVertex in shaders, which is deprecated for GLSL > 1.4)
    *   Optimize the callto C-PYTHON side when the functions are not implemented in the python side
    *   Add color attribute support (and default color if not present in the node)
    *   Reactivate color map in TetraFEM, as it does not depend on SofaOpenGLVisual anymore
    *   indices data field for UniformMass
    *   analyze matrix only if number of non-zeroes has changed and no iterative refinement
    *   update the applyConstraint methods according to the actual API
    *   Adding ProjectionTo{Plane|Line}MultiMapping where the plane (origin,normal) and the line (origin,direction) are dofs
    *   add MeshBoundaryROI with an example


*   [Tests]
    *   for (multi)Mapping test, check the size of the mapping output is correct
    *   adding TestMessageHandler that raises a gtest failure each time an error message is processed
    *   test for node removal
    *   test for removal of a node containing an UncoupledConstraintCorrection (for now the test fails because there is a problem with the removal of that component)
    *   add of Multi2Mapping_test
    *   add DistanceMapping_test

*   [SofaPython]
    *   logger: cleaning emitter
    *   sml.Mesh: adding load function
    *   sml: python set for tags is created by objects themselves
    *   sml - add tag to JointGeneric
    *   sml - add the printLog flag
    *   sml - setup units in BaseScene for all sml Scene class
    *   sml - mesh has a clear id
    *   sml -insertVisual: bug fix for solid with multiple meshes (just impacting the Display scene)
    *   sml - handy constructor for Dof creation
    *   sml - like <mesh> <image> can be defined in <solid>
    *   sml - add a utility function: look into the valueByTag dictionary for a tag contained in tags
    *   sml - adding a warning if a vertex group is empty
    *   sml - can have offsets under solids
    *   sml - remove deprecated setTagFromTag() method
    *   API - add subsetFromDeformables function
    *   binding Node::isInitialized
    *   binding loadPythonSceneWithArguments
    *   adding a binding to get the pointer of a Data (with its dimensions and type)
    *   adding binding of BaseMapping::getJs (as dense matrices for now)
    *   adding python functions to convert a Data in a numpy array with shared memory
    *   adding a visitor to set all mstates as non pickable (such as picking will only be performed with collision models)
    *   add tags to mesh groups
    *   add a groupsByTag dict to easily iterate over groups knowing a tag
    *   add of SceneDataIO to save and load the current state of a simulation
    *   add of the method getDataFields
    *   adding automatically tested examples
    *   add tags to MeshAttributes
    *   add a helper PythonScriptFunction_call and PythonScriptFunction_callNoResult to call a python controller function from c++ code
    *   PythonScriptHelper -> PythonScriptControllerHelper : PythonScriptHelper: add convertion for float and std::string
    *   Add the timingEnabled attribute to the PythonScriptController to control if the script is gather timing statistics
    *   adding python module to load .obj files
    *   adding BaseContext_getObject_noWarning that returns None w/o warning if the object is not found
    *   improving a bit the conversion from a cpp Base* to a PyObject* when the cpp Base* type is (even partially) known.
    *   adding a test to show how to bind a component outside of SofaPython
    *   Factory: conversion shortcuts for known types
    *   PythonScriptController: if the filename is let empty, the controller is supposed to be in an already loaded file, to avoid to read the same file several times
    *   adding "loadPlugin" function to the Sofa python module
    *   Add a getObjects() method to python BaseContext interface. Allow selection of objects based on type and name.
    *   object and type names are now both optional when calling BaseContext_getObjects()
    *   search direction can now optionally be passed to BaseContext_getObjects()
    *   at object creation failure, print additional error messages from BaseObjectDescription
    *   adding special Data types in the PythonFactory, so more specific cases can be added outside of the plugin SofaPython.
    *   adding Node::addObject_noWarning not to print a warning when adding an object to an already initialized node
    *   add of a method which compute quaternion from a line define by a director vector
    *   add of few new features to save and load the current state of simulation

*   [Flexible]
    *   adding FlexibleCorotationalMeshFEMForceField (meta-forcefield). Not optimized but working
    *   add of RigidScale mapping in addition to their tests and examples
    *   HexaFEM comparison: each method has its own solver and uses the same decomposition so the only difference came from the deformation tensor used to find the rotation.
    *   Flexible: WIP adding a meta-forcefield to compute regular corotational FEM. The idea is to use Flexible's components internally without adding extra computation neither extra memory
    *   API: add strain offseting option
    *   API: strainMappings as data members
    *   API: use branching images for mass computation
    *   API: make AffineMass, ShapeFunction, Behavior work in more cases
    *   API - make Behavior work in simple cases with no label image
    *   materials: removed checking for changed parameters at each step.
    *   add example showing how to better handle partially filled elements using fine volumes
    *   optimizing FlexibleCorotationalMeshFEMForceField by preassembling constant sub-graph
    *   refactoring of MassFromDensity
    *   adding a warning when creating a UniformMass on Affine/Quadratic frames.
    *   add FEMDof class to python API
    *   DeformationMapping: print a warning if a child particle has no parent
    *   adding HEML implementation of St Venant-Kirchhoff materials (for tetrahedra).
    *   if correct weights are given in mapping as input data, use it (even if a shapefunction is found)
    *   use sout for logging
    *   compute tangents for VisualModel loaded using loadVisual python function
    *   transformEngine for Affine frames

*   [Compliant]
    *   sml - export of meshes
    *   sml - the solids tags to be simulated as rigids are gathered in a set()
    *   sml - geometricStiffness option
    *   sml: using logger
    *   implementing compliance unassembled API
    *   in the python API, joints can be created in compliance or not
    *   API - write a addSpring() in GenericRigidJoint, reuse it in children classes where possible
    *   API - simplify usage of jointCompliance specification by tag
    *   API - relative offset position is given to the AssembledRigidRigidMapping, and then computed at init into the MO
    *   API - modifying the API to move an Offset
    *   API - adding Offset::moveOffset to apply a rigid transformation to an offset (in its local frame)
    *   API - new parameter to add non-mechanical Offsets and MappedPoints
    *   API - collision mesh and visual model can be added to a Rigid Offset
    *   adding an automatic execution of a scene based on a sml description
    *   Constraint: adding a typeid for faster Constraint type comparisons
    *   adding short name to create a ConstantCompliantPseudoStaticSolver
    *   using tag on joints in a generic way, set their compliance / isCompliance value
    *   added machinery to map data to numpy arrays, see example/numpy_data.py
    *   added easy pure python mappings, see examples/numpy_mapping.py
    *   added pure python forcefields, see examples/numpy_forcefield.py
    *   AssembledRigidRigidMapping autoresize
    *   geometric stiffness in python mappings
    *   insertMergeRigid is coherent with solid tags usage
    *   CompliantPseudoStaticSolver: avoiding an unnecessary propagation when the stopping criterion is the nb of iterations.
    *   visualization in DifferenceFromTargetMapping
    *   Frame.py: adding a function to force quaternion normalization (to avoid numerical drift)
    *   added SimpleAnimationLoop
    *   adding RigidRestJointMapping to compute a joint between a rigid body's current position and its rest position.
    *   large compliances are considered as null stiffnesses
    *   Offset default to isMechanical=True
    *   python quaternion log
    *   added nlnscg acceleration
    *   pure python constraints
    *   .inl for python mappings
    *   adding Addition[Multi]Mapping
    *   implementing AssembledMultiMapping::applyDJT
    *   adding DotProduct[Multi]Mapping (with tests)
    *   adding NormalizationMapping to map a 3d vector to its normalization
    *   adding ConstantAssembled[Multi]Mapping
    *   adding SafeDistanceMapping: a distance mapping that becomes a difference mapping for too small distances.
    *   adding SafeDistanceFromTargetMapping
    *   using the new SofaPython API
    *   SafeDistanceFromTargetMapping can now be "safe" by giving the edge directions when they are known
    *   adding the SofaCompliant python module (first module created outside of SofaPython!)
    *   adding DotProductFromTargetMapping (with test)
    *   adding RigidJointFromTargetMapping and RigidJointFromWorldFrameMapping
    *   add of complementary API to create deformable articulated systems
    *   adding NegativeUnilateralConstraint to guarantee negativeness
    *   adding PenaltyForceField and using it in penalty contact response
    *   add of two file from the SohusimDev plugin

*   [image]
    *   API - Sampler.addMechanicalObject() more versatile
    *   API - refactor python API
    *   API - add addClosingVisual()
    *   add function in python API to retrieve perspective property
    *   MeshToImageEngine: move getValue out of for loops
    *   add a python ImagePlaneController
    *   Data<Image<T>> are now specifically bound in python
    *   remove pthread and X11 dependencies
    *   add metaimage tags that may be used to define orientation
    *   add python function to retrieve image type
    *   simpler imagePlane python controller
    *   add a createTransferFunction method
    *   improved cutplane texture resolution
    *   half perspective, half orthographic image transforms
    *   add imageCoordValuesFromPositions engine




### Bug Fixes

*   [PluginManager] crashed when a plugin was removed
*   [SofaCUDA] fix the compilation using SofaCUDA on Windows
*   unstable behavior of masks - USE-MASK variable added
*   fix DAGNode traversal when a visitor is run from a node with a not up-to-date descendancy
*   fix flaws in glText (memory leak and an other bug)
*   EigenBaseSparseMatrix: fix parallel matrix-vector product
*   XML export

*   Minor fix
    *   Sofa helper: leak when drawing 3d text
    *   compilation with SofaDumpVisitor flag enabled
    *   compilation of BezierTriangleSetGeometryAlgorithms (color changed from Vec3f to Vec4f)
    *   runSofa: viewport aspect issue and loss of interaction in QtGLViewer
    *   BoxROI: visual bounding box
    *   SofaMiscForceField on Windows
    *   VisualVisitor traversal order
    *   SphereROI: indices out when multiple spheres
    *   bug in RestShapeSpringsForceField
    *   Remove VariationalSymplecticSolver.h from the package in SofaCommon (to fix history)
    *   some static analysis warnings and errors (including memory leaks)
    *   MeshROI: remove unnecessary sqrt
    *   SphereROI: set centers' size to radii if only one radius is provided
    *   ARTrack plugin compilation
    *   bug in MeshNewProximityIntersection involving false positive detection with triangles containing an angle > 90°
    *   path to images for html description pop up window
    *   OglModel hasTexture
    *   DataDisplay: normal computation
    *   DataDisplay: crash when the component was dynamically added to a scene
    *   visual bug with OglModel when putOnlyTexCoords is enabled with no texture
    *   Order Independent Transparency for old graphics card
    *   sofa::gui::glut applying changes in BaseCamera
    *   computation of the bounding box in PlaneForceField
    *   SofaHelper: Fix bug with FBO (causing some weird things when using textures)
    *   corrected the visualization of heterogeneous tetrahedra
    *   SofaOpenGLVisual: Fix Spotlight source drawing + add some log for ShaderElement
    *   OmniDriverEmu plugin and examples
    *   scene test : ICPRegistration_ShapeMatching.scn is ignored
    *   Vec: 'normalized' function constness
    *   SpotLight: direction normalization
    *   ProjectionTo{Plane,Line}MultiMapping Jacobian insertion order
    *   SofaGeneralRigid : bug in ArticulatedSystemMapping
    *   SofaEngine: BoxROI instantiation
    *   SofaBaseCollision: Fix computeBBox in SPhereModel
    *   bug in MechanicalPickParticlesWithTagsVisitor input tags were not respected
    *   SofaOpenGLVisual: fix light's modelview matrix computation (lookat data was not checked)
    *   StateMask method clean needs to resize m_size to 0

*   [Test-CI]
    *   fix crash UncoupledConstraintCorrection_test
    *   fix SofaComponentBase_test on windows
    *   fix Mapping and MultiMapping tests
    *   fix MultiMapping::applyDJT test
    *   fix {Difference,Addition}Mapping when a pair is composed of the same index.
    *   fix tested scenes selection
    *   removed OptiTrackNatNet from "options" configurations
    *   ignore some OptiTrackNatNet scenes testing

*   [SofaPython]
    *   fix GridTopology type on the python side
    *   fix OBJ loader
    *   fix loading a scene from a .py in a Node independently from the awful Simulation singleton.
    *   fix SofaPython.Tools.localPath in some situations
    *   fix BaseContext_getObjects so it can select objects from a base class name (and adding an example)
    *   quaternion: fix singularity in from_line function

*   [Flexible]
    *   fix case sensitive issues
    *   API: fix a bug with colors when reloading a scene
    *   fix the bulk factor in NeoHookean material
    *   fix NeoHookean traction test
    *   testing detachFromGraph
    *   BaseDeformationMapping: remove debug message, fix usage of sout (no need for testing f_printLog)
    *   fix test compilation w/o image plugin
    *   fix loadVisual
    *   fix bug in topologygausspointsampler (computation of volume integrals for irregular hexa)


*   [Compliant]
    *   CompliantImplicitSolver: fix Lagrange multipliers clear when reseting the simulation
    *   auto-fix init errors in RigidMass
    *   Frame.py: adding tolist() conversion
    *   fix Jacobian reserved size
    *   fix contacts and associated test

*   [image]
    *   python tools: fix bug in mhd parsing
    *   MeshToImage: fix bresenham, be sure dmax>=1
    *   fix resampling of projection images, and marching cubes default parameter
    *   fix bug in mhd file loader
    *   fix rasterization when using vertex colors




### Cleaning

*   warnings were removed
*   dead branches were removed
*   the ‘using’ directives were removed in header files
*   the repository sofa_root/modules/sofa/components has been cleaned (deprecated components removed)
*   clean many SOFA examples
*   removing "using helper::vector" from VecTypes.h
*   SofaQtGui: Remove qt3 remnants in ui files

*   Minor clean
    *   clean SofaBaseCollision of OpenGL dependency
    *   cleaning Material::setColor
    *   Base: write sout as info (rather than warnings)
    *   clean and fix RestShapeSpringsForceField draw functions
    *   Remove useless tests, optimize and fix potential bugs
    *   cleanup, precompute barycenters for tetra and hexa
    *   SofaBaseVisual: clean up and make consistent BaseCamera's code: clean QtViewer projection (remove OpenGL functions)
    *   SofaBaseVisual: clean and fix BaseCamera Z clipping
    *   SofaOpenGLVisual: cleanup Lights (remove Glu calls and set matrices as data) + Fix typo in Camera
    *   quaternion to euler: not need for the hack since atan2 is used

*   [SofaPython]
    *   clean examples
    *   clean the hard-binding example
    *   clean noPicking visitor

*   [Flexible]
    *   remove unecessary data for Gauss points visualization
    *   some clean regarding openmp parallelisation
    *   clean metaFF
    *   remove unecessary apply in reinit
    *   clean FlexibleCorotationalMeshFEMForceField

*   [Compliant]
    *   clean RigidJoint{Multi}Mapping<|MERGE_RESOLUTION|>--- conflicted
+++ resolved
@@ -6,17 +6,7 @@
 
 ### New features
 
-<<<<<<< HEAD
-*   ATest 
-*   Adding ForceMaskOff, a component to locally (in a branch of the scene graph) cancel the force mask
-
-
-
-
-### Moved files
-=======
 ## New features for users
->>>>>>> e6f60236
 
 * Adding ForceMaskOff, a component to locally (in a branch of the scene graph) cancel the force mask
 * Live-coding for python 
