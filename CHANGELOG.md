# SOFA Changelog



## On master branch (not released yet)

### Environment
- **C++11 is now mandatory**. This implies some changes in building tools.
    - Generator: CMake 3.1 or higher.
    - Compiler: GCC 4.8 or higher, Clang 3.4 or higher, Microsoft Visual C++ 2013 or higher.

### New features for users

- adding ForceMaskOff, a component to locally (in a branch of the scene graph) cancel the force mask
- live-coding for python 
- live-coding for GLSL 
- new component MakeAlias 
- new component MakeDataAlias
- improved error message & console rendering

### New features for developpers

<<<<<<< HEAD
=======
- Preliminary Markdown support in the msg_* API. You can now write much better formatting & alignement as well as adding URL to documentations related to  the error.
- class RichStyleConsoleFormatter which interprete the markdowns in the message and format this to a resizable console with nice alignement.
- class CountingMessageHandler (count the number of message for each message type)
- class RoutingMessageHandler (to implement context specific routing of the messages to different handler) 
- class ExpectMessage and MessageAsATestFailure can be used to check that a component did or didn't send a message and generate a test failure.
- FileMonitor is now implemented on MacOS & Windows (for live-coding features, for example)
>>>>>>> 7377b649

* preliminary Markdown support in the msg_* API. You can now write much better formatting & alignement as well as adding URL to documentations related to  the error.
* class RichStyleConsoleFormatter which interprete the markdowns in the message and format this to a resizable console with nice alignement.
* class CountingMessageHandler (count the number of message for each message type)
* class RoutingMessageHandler (to implement context specific routing of the messages to different handler) 
* class ExpectMessage and MessageAsATestFailure can be used to check that a component did or didn't send a message and generate a test failure.
* FileMonitor is now implemented on macOS (for live-coding features, for example)
* Implements the move semantics on sofa::helper::vector 

### Improvements
*   XXXX new tests
*   YYYY/ZZZ components have an associated example 
*   RigidMapping: in case jetJs is called several times per step
*   [SofaPython]
    *   binding AssembledSystem as a new class in python
    *   adding Compliant.getImplicitAssembledSystem(node)
    *   SofaNumpy: bind/share a c++ 1d array as a numpy array

*   [image]
    *   raw import: adding commented basic size verifications (could be performed in debug)
  
### Bug Fixes

- fix ConstantForceField::updateForceMask()

### Cleaning

- clean the compilation when SOFA_NO_OPENGL flag is activated

### Moved files


____________________________________________________________



## v16.08

**Last commit: on Jul 28, 2016**

### New features

- SOFA on GitHub - [https://github.com/sofa-framework/sofa](https://github.com/sofa-framework/sofa)
- creation of a RigidScale plugin: implementing mappings, especially allowing to get the DOF with Rigid+Scale type, while reusing affine DOF (Rigid+Scale+Shear) already implemented in Flexible
- creation of a LeapMotion plugin: allowing to integrate a Leap in your SOFA simulation
- add the DrawTool: DrawTool is an interface, describing an API to display primitives on screen. For now, only the OpenGL (fixed-pipeline version) implementation has been made.
- add a Logger
- add the diffusion effect in SOFA (heat transfer)
- SOFA_USE_MASK compilation variable to activate or de-activate the masks in SOFA
- DataTracker: simple and elegant way to track Data in Engine
- extlibs: update cimg to version 1.7.3
- Add guidelines for contributions in CONTRIBUTING.md

### Moved files

- Kernel modules of SOFA (SofaFramework, SofaBase, SofaCommon and SofaSimulation) have been moved to one common module SofaKernel, located at _sofa_root/SofaKernel_. SofaKernel is a pure LGPL module.
- code in _sofa_root/modules/sofa/simulation/_ has been splitted into three modules of SofaKernel: SofaSimulationCommon, SofaSimulationTree, SofaSimulationGraph
- MOVE the SofaPardiso module as a plugin
- Move OglTetrahedralModel into a new plugin called VolumetricRendering

- Minor moves
    - Move ColorMap code to helper and let (Ogl)ColorMap from SofaOpenGLVisual doing OpenGL stuff
    - Move TorsionForceField and ComplementaryROI into SOFA (those two components where in a deprecated repository _sofa_root/modules/sofa/components/_)

- [Compliant]
    - moving propagate_constraint_force_visitor in a helper file and minor cleaning of CompliantImplicitSolver

### Improvements

- test examples are now running (on Jenkins for the Continuous Integration)
- Add unit test for quaternions
- Improving default mouse manipulation while picking a dof
- MouseWheel events now propagated

- Minor improvements
    - runSofa: force loading the SofaPython plugin if existing
    - runSofa: adding clang-style formatting (option '-z clang')
    - MechanicalObject: adding more visualisation colors for Rigids
    - SofaPluginManager: Clear description and components when removing last plugin
    - CMake: removing "-Wno-deprecated-register" compiler option that is only known by a few compilers
    - Collision:  add function setConstraintId in BaseConstraintSet
    - SPtr: up to 10 parameters in constructor
    - Add function in EigenBaseSparseMatrix in order to use eigen matrices with async solvers
    - Add CUSPARSESolver in SofaCudaSolversPlugin, this solver uses cusparse library to solve a sparse triangular system on the GPU
    - MeshBoundaryROI: allows specifying an input subset
    - ColorMap: with face culling enabled
    - ColorMap: adding a scale for the legend range values
    - ImageViewer: adding new boolean data field displaying meshes directly on the slices
    - ProjectionToPlaneMultiMapping: adding a projection factor to perform tricky stuff such as planar symmetry
    - ProjectionToTargetPlaneMapping: adding a factor to perform planar symmetry for example
    - DataDisplay: can now be displayed in wireframe
    - DataDisplay: display used topology
    - DataDisplay: fix and improving shading a bit
    - SofaEngine: add selectLabelROI engine
    - SofaEngine: add SelectConnectedLabelsROI
    - SofaBoundaryCondition: it is now possible to hide fixedconstraint (default to shown as before)
    - Mat.h: adding tensor product between vectors
    - ForceField: adding const getMState()
    - VolumetricRendering: Initialize tetra/hexa Data<> (to be able to link them as data in scenes)
    - SofaBaseVisual: Add modelview and projection matrices as data output
    - FrameBufferObject: check (and use) the default framebuffer for the current display window
    - SofaOpenGLVisual: add link to a potential external shader for VisualManagerSecondaryPass
    - Add OglTexturePointer
    - adding SquareDistanceMapping to compute the square distance between 2 points.
    - add OrderIndependentTransparency Manager (using two passes instead of three)
    - add OglOITShader to customize the shading of transparent surfaces
    - ProjectionToTargetLineMapping and ProjectionToTargetPlaneMapping with precomputed constant Jacobians and using last origin and direction/normal for extra points
    - Adding a timer embedding all the animation loop step but would need further doc.
    - display of indices has been improved
    - Add an example using cloth springs: examples/Components/forcefield/ClothBendingForceField.py
    - Improving a few examples by making the embedding nodes as non pickable (tag 'NoPicking')
    - Add BaseNode::getRootPath
    - Improving performances: - Message::class is now an enum
    - Updated draw method of PointSetGeometryAlgorithms, QuadSetGeometryAlgorithms, TetrahedronSetGeometryAlgorithms, TriangleSetGeometryAlgorithms
    - Add Blender-like orientation helper in the bottom-left part of the screen while drawing bbox (QtGlViewer)
    - Add Blender-like orientation helper in the bottom-left part of the screen while drawing bbox (QtViewer)
    - add of GUIEvent into the STLExporter
    - Make the code compatible with ClipPlane (using ClipVertex in shaders, which is deprecated for GLSL > 1.4)
    - Optimize the callto C-PYTHON side when the functions are not implemented in the python side
    - Add color attribute support (and default color if not present in the node)
    - Reactivate color map in TetraFEM, as it does not depend on SofaOpenGLVisual anymore
    - indices data field for UniformMass
    - analyze matrix only if number of non-zeroes has changed and no iterative refinement
    - update the applyConstraint methods according to the actual API
    - Adding ProjectionTo{Plane|Line}MultiMapping where the plane (origin,normal) and the line (origin,direction) are dofs
    - add MeshBoundaryROI with an example

- [Tests]
    - for (multi)Mapping test, check the size of the mapping output is correct
    - adding TestMessageHandler that raises a gtest failure each time an error message is processed
    - test for node removal
    - test for removal of a node containing an UncoupledConstraintCorrection (for now the test fails because there is a problem with the removal of that component)
    - add of Multi2Mapping_test
    - add DistanceMapping_test

- [SofaPython]
    - logger: cleaning emitter
    - sml.Mesh: adding load function
    - sml: python set for tags is created by objects themselves
    - sml: add tag to JointGeneric
    - sml: add the printLog flag
    - sml: setup units in BaseScene for all sml Scene class
    - sml: mesh has a clear id
    - sml:insertVisual: bug fix for solid with multiple meshes (just impacting the Display scene)
    - sml: handy constructor for Dof creation
    - sml: like <mesh> <image> can be defined in <solid>
    - sml: add a utility function: look into the valueByTag dictionary for a tag contained in tags
    - sml: adding a warning if a vertex group is empty
    - sml: can have offsets under solids
    - sml: remove deprecated setTagFromTag() method
    - API: add subsetFromDeformables function
    - binding Node::isInitialized
    - binding loadPythonSceneWithArguments
    - adding a binding to get the pointer of a Data (with its dimensions and type)
    - adding binding of BaseMapping::getJs (as dense matrices for now)
    - adding python functions to convert a Data in a numpy array with shared memory
    - adding a visitor to set all mstates as non pickable (such as picking will only be performed with collision models)
    - add tags to mesh groups
    - add a groupsByTag dict to easily iterate over groups knowing a tag
    - add of SceneDataIO to save and load the current state of a simulation
    - add of the method getDataFields
    - adding automatically tested examples
    - add tags to MeshAttributes
    - add a helper PythonScriptFunction_call and PythonScriptFunction_callNoResult to call a python controller function from c++ code
    - PythonScriptHelper -> PythonScriptControllerHelper: PythonScriptHelper: add convertion for float and std::string
    - Add the timingEnabled attribute to the PythonScriptController to control if the script is gather timing statistics
    - adding python module to load .obj files
    - adding BaseContext_getObject_noWarning that returns None w/o warning if the object is not found
    - improving a bit the conversion from a cpp Base* to a PyObject* when the cpp Base* type is (even partially) known.
    - adding a test to show how to bind a component outside of SofaPython
    - Factory: conversion shortcuts for known types
    - PythonScriptController: if the filename is let empty, the controller is supposed to be in an already loaded file, to avoid to read the same file several times
    - adding "loadPlugin" function to the Sofa python module
    - Add a getObjects() method to python BaseContext interface. Allow selection of objects based on type and name.
    - object and type names are now both optional when calling BaseContext_getObjects()
    - search direction can now optionally be passed to BaseContext_getObjects()
    - at object creation failure, print additional error messages from BaseObjectDescription
    - adding special Data types in the PythonFactory, so more specific cases can be added outside of the plugin SofaPython.
    - adding Node::addObject_noWarning not to print a warning when adding an object to an already initialized node
    - add of a method which compute quaternion from a line define by a director vector
    - add of few new features to save and load the current state of simulation

- [Flexible]
    - adding FlexibleCorotationalMeshFEMForceField (meta-forcefield). Not optimized but working
    - add of RigidScale mapping in addition to their tests and examples
    - HexaFEM comparison: each method has its own solver and uses the same decomposition so the only difference came from the deformation tensor used to find the rotation.
    - Flexible: WIP adding a meta-forcefield to compute regular corotational FEM. The idea is to use Flexible's components internally without adding extra computation neither extra memory
    - API: add strain offseting option
    - API: strainMappings as data members
    - API: use branching images for mass computation
    - API: make AffineMass, ShapeFunction, Behavior work in more cases
    - API: make Behavior work in simple cases with no label image
    - materials: removed checking for changed parameters at each step.
    - add example showing how to better handle partially filled elements using fine volumes
    - optimizing FlexibleCorotationalMeshFEMForceField by preassembling constant sub-graph
    - refactoring of MassFromDensity
    - adding a warning when creating a UniformMass on Affine/Quadratic frames.
    - add FEMDof class to python API
    - DeformationMapping: print a warning if a child particle has no parent
    - adding HEML implementation of St Venant-Kirchhoff materials (for tetrahedra).
    - if correct weights are given in mapping as input data, use it (even if a shapefunction is found)
    - use sout for logging
    - compute tangents for VisualModel loaded using loadVisual python function
    - transformEngine for Affine frames

- [Compliant]
    - sml: export of meshes
    - sml: the solids tags to be simulated as rigids are gathered in a set()
    - sml: geometricStiffness option
    - sml: using logger
    - implementing compliance unassembled API
    - in the python API, joints can be created in compliance or not
    - API: write a addSpring() in GenericRigidJoint, reuse it in children classes where possible
    - API: simplify usage of jointCompliance specification by tag
    - API: relative offset position is given to the AssembledRigidRigidMapping, and then computed at init into the MO
    - API: modifying the API to move an Offset
    - API: adding Offset::moveOffset to apply a rigid transformation to an offset (in its local frame)
    - API: new parameter to add non-mechanical Offsets and MappedPoints
    - API: collision mesh and visual model can be added to a Rigid Offset
    - adding an automatic execution of a scene based on a sml description
    - Constraint: adding a typeid for faster Constraint type comparisons
    - adding short name to create a ConstantCompliantPseudoStaticSolver
    - using tag on joints in a generic way, set their compliance / isCompliance value
    - added machinery to map data to numpy arrays, see example/numpy_data.py
    - added easy pure python mappings, see examples/numpy_mapping.py
    - added pure python forcefields, see examples/numpy_forcefield.py
    - AssembledRigidRigidMapping autoresize
    - geometric stiffness in python mappings
    - insertMergeRigid is coherent with solid tags usage
    - CompliantPseudoStaticSolver: avoiding an unnecessary propagation when the stopping criterion is the nb of iterations.
    - visualization in DifferenceFromTargetMapping
    - Frame.py: adding a function to force quaternion normalization (to avoid numerical drift)
    - added SimpleAnimationLoop
    - adding RigidRestJointMapping to compute a joint between a rigid body's current position and its rest position.
    - large compliances are considered as null stiffnesses
    - Offset default to isMechanical=True
    - python quaternion log
    - added nlnscg acceleration
    - pure python constraints
    - .inl for python mappings
    - adding Addition[Multi]Mapping
    - implementing AssembledMultiMapping::applyDJT
    - adding DotProduct[Multi]Mapping (with tests)
    - adding NormalizationMapping to map a 3d vector to its normalization
    - adding ConstantAssembled[Multi]Mapping
    - adding SafeDistanceMapping: a distance mapping that becomes a difference mapping for too small distances.
    - adding SafeDistanceFromTargetMapping
    - using the new SofaPython API
    - SafeDistanceFromTargetMapping can now be "safe" by giving the edge directions when they are known
    - adding the SofaCompliant python module (first module created outside of SofaPython!)
    - adding DotProductFromTargetMapping (with test)
    - adding RigidJointFromTargetMapping and RigidJointFromWorldFrameMapping
    - add of complementary API to create deformable articulated systems
    - adding NegativeUnilateralConstraint to guarantee negativeness
    - adding PenaltyForceField and using it in penalty contact response
    - add of two file from the SohusimDev plugin

- [image]
    - API: Sampler.addMechanicalObject() more versatile
    - API: refactor python API
    - API: add addClosingVisual()
    - add function in python API to retrieve perspective property
    - MeshToImageEngine: move getValue out of for loops
    - add a python ImagePlaneController
    - Data<Image<T>> are now specifically bound in python
    - remove pthread and X11 dependencies
    - add metaimage tags that may be used to define orientation
    - add python function to retrieve image type
    - simpler imagePlane python controller
    - add a createTransferFunction method
    - improved cutplane texture resolution
    - half perspective, half orthographic image transforms
    - add imageCoordValuesFromPositions engine

### Bug Fixes

- [PluginManager] crashed when a plugin was removed
- [SofaCUDA] fix the compilation using SofaCUDA on Windows
- unstable behavior of masks - USE-MASK variable added
- fix DAGNode traversal when a visitor is run from a node with a not up-to-date descendancy
- fix flaws in glText (memory leak and an other bug)
- EigenBaseSparseMatrix: fix parallel matrix-vector product
- XML export

- Minor fix
    - Sofa helper: leak when drawing 3d text
    - compilation with SofaDumpVisitor flag enabled
    - compilation of BezierTriangleSetGeometryAlgorithms (color changed from Vec3f to Vec4f)
    - runSofa: viewport aspect issue and loss of interaction in QtGLViewer
    - BoxROI: visual bounding box
    - SofaMiscForceField on Windows
    - VisualVisitor traversal order
    - SphereROI: indices out when multiple spheres
    - bug in RestShapeSpringsForceField
    - Remove VariationalSymplecticSolver.h from the package in SofaCommon (to fix history)
    - some static analysis warnings and errors (including memory leaks)
    - MeshROI: remove unnecessary sqrt
    - SphereROI: set centers' size to radii if only one radius is provided
    - ARTrack plugin compilation
    - bug in MeshNewProximityIntersection involving false positive detection with triangles containing an angle > 90°
    - path to images for html description pop up window
    - OglModel hasTexture
    - DataDisplay: normal computation
    - DataDisplay: crash when the component was dynamically added to a scene
    - visual bug with OglModel when putOnlyTexCoords is enabled with no texture
    - Order Independent Transparency for old graphics card
    - sofa::gui::glut applying changes in BaseCamera
    - computation of the bounding box in PlaneForceField
    - SofaHelper: Fix bug with FBO (causing some weird things when using textures)
    - corrected the visualization of heterogeneous tetrahedra
    - SofaOpenGLVisual: Fix Spotlight source drawing + add some log for ShaderElement
    - OmniDriverEmu plugin and examples
    - scene test: ICPRegistration_ShapeMatching.scn is ignored
    - Vec: 'normalized' function constness
    - SpotLight: direction normalization
    - ProjectionTo{Plane,Line}MultiMapping Jacobian insertion order
    - SofaGeneralRigid: bug in ArticulatedSystemMapping
    - SofaEngine: BoxROI instantiation
    - SofaBaseCollision: Fix computeBBox in SPhereModel
    - bug in MechanicalPickParticlesWithTagsVisitor input tags were not respected
    - SofaOpenGLVisual: fix light's modelview matrix computation (lookat data was not checked)
    - StateMask method clean needs to resize m_size to 0

- [Test-CI]
    - fix crash UncoupledConstraintCorrection_test
    - fix SofaComponentBase_test on windows
    - fix Mapping and MultiMapping tests
    - fix MultiMapping::applyDJT test
    - fix {Difference,Addition}Mapping when a pair is composed of the same index.
    - fix tested scenes selection
    - removed OptiTrackNatNet from "options" configurations
    - ignore some OptiTrackNatNet scenes testing

- [SofaPython]
    - fix GridTopology type on the python side
    - fix OBJ loader
    - fix loading a scene from a .py in a Node independently from the awful Simulation singleton.
    - fix SofaPython.Tools.localPath in some situations
    - fix BaseContext_getObjects so it can select objects from a base class name (and adding an example)
    - quaternion: fix singularity in from_line function

- [Flexible]
    - fix case sensitive issues
    - API: fix a bug with colors when reloading a scene
    - fix the bulk factor in NeoHookean material
    - fix NeoHookean traction test
    - testing detachFromGraph
    - BaseDeformationMapping: remove debug message, fix usage of sout (no need for testing f_printLog)
    - fix test compilation w/o image plugin
    - fix loadVisual
    - fix bug in topologygausspointsampler (computation of volume integrals for irregular hexa)


- [Compliant]
    - CompliantImplicitSolver: fix Lagrange multipliers clear when reseting the simulation
    - auto-fix init errors in RigidMass
    - Frame.py: adding tolist() conversion
    - fix Jacobian reserved size
    - fix contacts and associated test

- [image]
    - python tools: fix bug in mhd parsing
    - MeshToImage: fix bresenham, be sure dmax>=1
    - fix resampling of projection images, and marching cubes default parameter
    - fix bug in mhd file loader
    - fix rasterization when using vertex colors

### Cleaning

- warnings were removed
- dead branches were removed
- the ‘using’ directives were removed in header files
- the repository sofa_root/modules/sofa/components has been cleaned (deprecated components removed)
- clean many SOFA examples
- removing "using helper::vector" from VecTypes.h
- SofaQtGui: Remove qt3 remnants in ui files

- Minor clean
    - clean SofaBaseCollision of OpenGL dependency
    - cleaning Material::setColor
    - Base: write sout as info (rather than warnings)
    - clean and fix RestShapeSpringsForceField draw functions
    - Remove useless tests, optimize and fix potential bugs
    - cleanup, precompute barycenters for tetra and hexa
    - SofaBaseVisual: clean up and make consistent BaseCamera's code: clean QtViewer projection (remove OpenGL functions)
    - SofaBaseVisual: clean and fix BaseCamera Z clipping
    - SofaOpenGLVisual: cleanup Lights (remove Glu calls and set matrices as data) + Fix typo in Camera
    - quaternion to euler: not need for the hack since atan2 is used

- [SofaPython]
    - clean examples
    - clean the hard-binding example
    - clean noPicking visitor

- [Flexible]
    - remove unecessary data for Gauss points visualization
    - some clean regarding openmp parallelisation
    - clean metaFF
    - remove unecessary apply in reinit
    - clean FlexibleCorotationalMeshFEMForceField

- [Compliant]
    - clean RigidJoint{Multi}Mapping<|MERGE_RESOLUTION|>--- conflicted
+++ resolved
@@ -20,22 +20,12 @@
 
 ### New features for developpers
 
-<<<<<<< HEAD
-=======
-- Preliminary Markdown support in the msg_* API. You can now write much better formatting & alignement as well as adding URL to documentations related to  the error.
-- class RichStyleConsoleFormatter which interprete the markdowns in the message and format this to a resizable console with nice alignement.
-- class CountingMessageHandler (count the number of message for each message type)
-- class RoutingMessageHandler (to implement context specific routing of the messages to different handler) 
-- class ExpectMessage and MessageAsATestFailure can be used to check that a component did or didn't send a message and generate a test failure.
-- FileMonitor is now implemented on MacOS & Windows (for live-coding features, for example)
->>>>>>> 7377b649
-
 * preliminary Markdown support in the msg_* API. You can now write much better formatting & alignement as well as adding URL to documentations related to  the error.
 * class RichStyleConsoleFormatter which interprete the markdowns in the message and format this to a resizable console with nice alignement.
 * class CountingMessageHandler (count the number of message for each message type)
 * class RoutingMessageHandler (to implement context specific routing of the messages to different handler) 
 * class ExpectMessage and MessageAsATestFailure can be used to check that a component did or didn't send a message and generate a test failure.
-* FileMonitor is now implemented on macOS (for live-coding features, for example)
+* FileMonitor is now implemented on MacOS & Windows (for live-coding features, for example)
 * Implements the move semantics on sofa::helper::vector 
 
 ### Improvements
