--- conflicted
+++ resolved
@@ -59,28 +59,6 @@
 
 ### New features for developpers
 
-<<<<<<< HEAD
-* preliminary Markdown support in the msg_* API. You can now write much better formatting & alignement as well as adding URL to documentations related to  the error.
-* class RichStyleConsoleFormatter which interprete the markdowns in the message and format this to a resizable console with nice alignement.
-* class CountingMessageHandler (count the number of message for each message type)
-* class RoutingMessageHandler (to implement context specific routing of the messages to different handler) 
-* class ExpectMessage and MessageAsATestFailure can be used to check that a component did or didn't send a message and generate a test failure.
-* FileMonitor is now implemented on MacOS & Windows (for live-coding features, for example)
-* Implements the move semantics on sofa::helper::vector 
-
-### Improvements
-*   XXXX new tests
-*   YYYY/ZZZ components have an associated example 
-*   RigidMapping: in case jetJs is called several times per step
-*   [SofaPython]
-    *   binding AssembledSystem as a new class in python
-    *   adding Compliant.getImplicitAssembledSystem(node)
-    *   SofaNumpy: bind/share a c++ 1d array as a numpy array
-
-*   [image]
-    *   raw import: adding commented basic size verifications (could be performed in debug)
-  
-=======
 - Preliminary Markdown support in the msg_* API. You can now write much better formatting & alignement as well as adding URL to documentations related to  the error.
 - class RichStyleConsoleFormatter which interprete the markdowns in the message and format this to a resizable console with nice alignement.
 - class CountingMessageHandler (count the number of message for each message type)
@@ -88,7 +66,7 @@
 - class ExpectMessage and MessageAsATestFailure can be used to check that a component did or didn't send a message and generate a test failure.
 - FileMonitor is now implemented on MacOS & Windows (for live-coding features, for example)
 - RequiredPlugin: modified API to take a list of plugins to load
-
+- Implements the move semantics on sofa::helper::vector 
 
 ### Improvements
 
@@ -124,8 +102,6 @@
     - fix use of VLA in python mappings
     - improve readme file
 
-
->>>>>>> 45500492
 ### Bug Fixes
 
 - fix ConstantForceField::updateForceMask()
