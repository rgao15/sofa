--- conflicted
+++ resolved
@@ -20,11 +20,6 @@
 set(SOFAADVANCED_TARGETS
     SofaComponentAdvanced
     SofaNonUniformFem
-<<<<<<< HEAD
-    SofaSphFluid
-=======
-    SofaVolumetricData
->>>>>>> 25dd9e9c
 )
 
 foreach(TARGET ${SOFAADVANCED_TARGETS})
