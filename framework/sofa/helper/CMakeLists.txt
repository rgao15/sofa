--- conflicted
+++ resolved
@@ -1,10 +1,6 @@
 cmake_minimum_required(VERSION 2.8.12)
 project(SofaHelper)
 
-<<<<<<< HEAD
-set(SOFAHELPER_HEADERS
-	init.h
-=======
 set(HEADER_FILES
     IndexOpenMP.h
     Logger.h
@@ -18,7 +14,6 @@
     system/thread/CircularQueue.h
     system/thread/CircularQueue.inl
     AdvancedTimer.h
->>>>>>> b6791ef2
     ArgumentParser.h
     BackTrace.h
     DualQuat.h
@@ -27,11 +22,6 @@
     Factory.inl
     FnDispatcher.h
     FnDispatcher.inl
-<<<<<<< HEAD
-	integer_id.h
-    io/Image.h
-    io/ImageBMP.h
-=======
     GenerateRigid.h
     LCPSolver.h
     LCPSolver.inl
@@ -61,8 +51,6 @@
     io/Image.h
     io/ImageBMP.h
     io/ImageDDS.h
-    io/ImagePNG.h
->>>>>>> b6791ef2
     io/ImageRAW.h
     io/MassSpringLoader.h
     io/Mesh.h
@@ -99,17 +87,9 @@
     system/SofaOStream.h
     system/atomic.h
     system/config.h
-<<<<<<< HEAD
-    system/SetDirectory.h
-    system/FileRepository.h
-    system/atomic.h
-	system/thread/CircularQueue.h
-	system/thread/CircularQueue.inl
-=======
     system/gl.h
     system/glu.h
     system/glut.h
->>>>>>> b6791ef2
     system/thread/CTime.h
     system/thread/debug.h
     system/thread/thread_specific_ptr.h
@@ -119,12 +99,6 @@
     vector_device.h
 )
 
-<<<<<<< HEAD
-set(SOFAHELPER_SOURCES
-
-	init.cpp
-	ArgumentParser.cpp
-=======
 set(SOURCE_FILES
     ArgumentParser.cpp
     Logger.cpp
@@ -132,7 +106,6 @@
     system/Locale.cpp
     system/console.cpp
     AdvancedTimer.cpp
->>>>>>> b6791ef2
     BackTrace.cpp
     DualQuat.cpp
     Factory.cpp
@@ -151,11 +124,7 @@
     gl/Transformation.cpp
     io/Image.cpp
     io/ImageBMP.cpp
-<<<<<<< HEAD
-=======
     io/ImageDDS.cpp
-    io/ImagePNG.cpp
->>>>>>> b6791ef2
     io/ImageRAW.cpp
     io/MassSpringLoader.cpp
     io/Mesh.cpp
@@ -186,179 +155,112 @@
     vector.cpp
 )
 
-<<<<<<< HEAD
 if(SOFA_HAVE_PNG)
-	list(APPEND SOFAHELPER_HEADERS  io/ImagePNG.h  )
-	list(APPEND SOFAHELPER_SOURCES  io/ImagePNG.cpp) 
-endif()
-
-if(Boost_thread_FOUND )
-	list(APPEND SOFAHELPER_HEADERS "system/thread/TimeoutWatchdog.h")
-	list(APPEND SOFAHELPER_SOURCES "system/thread/TimeoutWatchdog.cpp")
+    list(APPEND HEADER_FILES  io/ImagePNG.h)
+    list(APPEND SOURCE_FILES  io/ImagePNG.cpp)
+endif()
+
+if(Boost_thread_FOUND)
+    list(APPEND HEADER_FILES "system/thread/TimeoutWatchdog.h")
+    list(APPEND SOURCE_FILES "system/thread/TimeoutWatchdog.cpp")
 endif()
 
 if(NOT SOFA_NO_OPENGL)
-	if(SOFA_HAVE_GLUT)
-		list(APPEND SOFAHELPER_HEADERS
-		system/glut.h
-		gl/Axis.h
-		gl/BasicShapes.h
-		gl/Cylinder.h
-        gl/Trackball.h
-        gl/Transformation.h
-		gl/glText.inl
-		gl/glText.h
-		)
-        
-		list(APPEND SOFAHELPER_SOURCES
-        gl/Axis.cpp
-		gl/Cylinder.cpp
-		gl/glText.cpp
-		)
-	endif(SOFA_HAVE_GLUT)
-	
-	list(APPEND SOFAHELPER_HEADERS
-    system/gl.h
-    system/glu.h
-	gl/Capture.h
-	gl/Color.h
-	gl/glfont.h
-	gl/RAII.h
-	gl/template.h)
-			
-	list(APPEND SOFAHELPER_SOURCES
-    system/gl.cpp
-	gl/Capture.cpp
-	gl/Color.cpp
-	gl/glfont.cpp
-	)
-	
-	if(SOFA_HAVE_GLEW)
-		list(APPEND SOFAHELPER_HEADERS
-			gl/Texture.h
-			gl/FrameBufferObject.h
-			gl/GLSLShader.h)
-		list(APPEND SOFAHELPER_SOURCES
-			gl/Texture.cpp
-			gl/FrameBufferObject.cpp
-			gl/GLSLShader.cpp)
-	endif(SOFA_HAVE_GLEW)
-endif(NOT SOFA_NO_OPENGL)
-
-if(SOFA-EXTERNAL_HAVE_FFMPEG)
-	list(APPEND SOFAHELPER_HEADERS "gl/VideoRecorder.h")
-	list(APPEND SOFAHELPER_SOURCES "gl/VideoRecorder.cpp")
-endif()
-
-if(PS3)
-	list(APPEND SOFAHELPER_HEADERS "gl/ps3gl_compat.h")
-	list(APPEND SOFAHELPER_SOURCES "gl/ps3gl_compat.cpp")
-=======
-if(SOFA-EXTERNAL_BOOST)
-    list(APPEND HEADER_FILES "system/thread/TimeoutWatchdog.h")
-
-    list(APPEND SOURCE_FILES "system/thread/TimeoutWatchdog.cpp")
-endif()
-
-if(NOT SOFA-MISC_NO_OPENGL)
+    if(SOFA_HAVE_GLUT)
+
+        list(APPEND HEADER_FILES
+            gl/Axis.h
+            gl/BasicShapes.h
+            gl/Cylinder.h
+            gl/Trackball.h
+            gl/Transformation.h
+            gl/glText.h
+            gl/glText.inl
+            system/glut.h
+        )
+
+        list(APPEND SOURCE_FILES
+            gl/Axis.cpp
+            gl/Cylinder.cpp
+            gl/glText.cpp
+        )
+
+    endif()
 
     list(APPEND HEADER_FILES
-        gl/Axis.h
-        gl/BasicShapes.h
         gl/Capture.h
         gl/Color.h
-        gl/Cylinder.h
-        gl/FrameBufferObject.h
-        gl/GLSLShader.h
         gl/RAII.h
-        gl/Texture.h
-        gl/glText.h
-        gl/glText.inl
         gl/glfont.h
         gl/template.h
+        system/gl.h
+        system/glu.h
     )
 
     list(APPEND SOURCE_FILES
-        gl/Axis.cpp
         gl/Capture.cpp
         gl/Color.cpp
-        gl/Cylinder.cpp
-        gl/FrameBufferObject.cpp
-        gl/GLSLShader.cpp
-        gl/Texture.cpp
-        gl/glText.cpp
         gl/glfont.cpp
         system/gl.cpp
     )
 
-endif()
-
-if(SOFA-EXTERNAL_FFMPEG)
+    if(SOFA_HAVE_GLEW)
+        list(APPEND HEADER_FILES
+            gl/FrameBufferObject.h
+            gl/GLSLShader.h
+            gl/Texture.h
+        )
+        list(APPEND SOURCE_FILES
+            gl/FrameBufferObject.cpp
+            gl/GLSLShader.cpp
+            gl/Texture.cpp
+        )
+    endif(SOFA_HAVE_GLEW)
+endif(NOT SOFA_NO_OPENGL)
+
+if(SOFA-EXTERNAL_HAVE_FFMPEG)
     list(APPEND HEADER_FILES "gl/VideoRecorder.h")
-
     list(APPEND SOURCE_FILES "gl/VideoRecorder.cpp")
 endif()
 
 if(PS3)
     list(APPEND HEADER_FILES "gl/ps3gl_compat.h")
     list(APPEND SOURCE_FILES "gl/ps3gl_compat.cpp")
->>>>>>> b6791ef2
 endif()
 
 if(WIN32)
     # Windows lib, used in system::FileSystem
-	list(APPEND SOFA_HELPER_LINK_PRIVATE_DEPENDENCIES Shlwapi)
-endif()
-
-<<<<<<< HEAD
+    list(APPEND SOFA_HELPER_LINK_PRIVATE_DEPENDENCIES Shlwapi)
+endif()
+
 if(UNIX)
-  list(APPEND SOFA_HELPER_LINK_PRIVATE_DEPENDENCIES dl)
-=======
-if(PS3)
-    AddLinkerDependencies("$(SCE_PS3_ROOT)/target/ppu/lib/libsysmodule_stub.a")
-    AddLinkerDependencies("$(SCE_PS3_ROOT)/target/ppu/lib/libc.a")
-    AddLinkerDependencies("$(SCE_PS3_ROOT)/target/ppu/lib/libstdc++.a")
-    AddLinkerDependencies("$(SCE_PS3_ROOT)/target/ppu/lib/libm.a")
-    AddLinkerDependencies("$(SCE_PS3_ROOT)/target/ppu/lib/libpthread.a")
->>>>>>> b6791ef2
-endif()
-
-
-<<<<<<< HEAD
-add_library(${PROJECT_NAME} SHARED ${SOFAHELPER_HEADERS} ${SOFAHELPER_SOURCES})
-target_link_libraries(${PROJECT_NAME} PUBLIC ${SOFAFRAMEWORK_DEPENDENCY_LINK} )
+    list(APPEND SOFA_HELPER_LINK_PRIVATE_DEPENDENCIES dl)
+endif()
+
+
+add_library(${PROJECT_NAME} SHARED ${HEADER_FILES} ${SOURCE_FILES})
+target_link_libraries(${PROJECT_NAME} PUBLIC ${SOFAFRAMEWORK_DEPENDENCY_LINK})
 target_link_libraries(${PROJECT_NAME} PRIVATE ${SOFA_HELPER_LINK_PRIVATE_DEPENDENCIES})
-target_include_directories(${PROJECT_NAME} PUBLIC "$<BUILD_INTERFACE:${CMAKE_CURRENT_SOURCE_DIR}/../../>" 
-												  "$<BUILD_INTERFACE:${SOFAFRAMEWORK_DEPENDENCY_INCLUDE_DIRECTORIES}>")
+target_include_directories(${PROJECT_NAME} PUBLIC "$<BUILD_INTERFACE:${CMAKE_CURRENT_SOURCE_DIR}/../../>"
+                                                  "$<BUILD_INTERFACE:${SOFAFRAMEWORK_DEPENDENCY_INCLUDE_DIRECTORIES}>")
 
 # make the name of debug libraries end in _d.
-set_target_properties( ${PROJECT_NAME}  PROPERTIES DEBUG_POSTFIX "_d" )
-set_property(SOURCE system/PluginManager.cpp PROPERTY COMPILE_DEFINITIONS_DEBUG "SOFA_LIBSUFFIX=_d" )
-set_target_properties( ${PROJECT_NAME}  PROPERTIES VERSION ${SOFAFRAMEWORK_VERSION} )
-
-set( SOFAHELPER_COMPILER_FLAGS "-DSOFA_BUILD_HELPER -DUNICODE")
-
-set_target_properties( ${PROJECT_NAME} PROPERTIES COMPILE_FLAGS "${SOFAHELPER_COMPILER_FLAGS}"  )
-# set_target_properties( ${PROJECT_NAME} PROPERTIES FOLDER "${GLOBAL_PROJECT_OPTION_FOLDER_${PROJECT_NAME}}")
+set_target_properties(${PROJECT_NAME} PROPERTIES DEBUG_POSTFIX "_d")
+set_property(SOURCE system/PluginManager.cpp PROPERTY COMPILE_DEFINITIONS_DEBUG "SOFA_LIBSUFFIX=_d")
+set_target_properties(${PROJECT_NAME} PROPERTIES VERSION ${SOFAFRAMEWORK_VERSION})
+
+set(SOFAHELPER_COMPILER_FLAGS "-DSOFA_BUILD_HELPER -DUNICODE")
+
+set_target_properties(${PROJECT_NAME} PROPERTIES COMPILE_FLAGS "${SOFAHELPER_COMPILER_FLAGS}" )
+# set_target_properties(${PROJECT_NAME} PROPERTIES FOLDER "${GLOBAL_PROJECT_OPTION_FOLDER_${PROJECT_NAME}}")
 
 install(TARGETS ${PROJECT_NAME}
-    COMPONENT SofaFramework_libraries
-    EXPORT  SofaFrameworkTargets
-    RUNTIME DESTINATION "${SOFAFRAMEWORK_INSTALL_BIN_DIR}"
-    LIBRARY DESTINATION "${SOFAFRAMEWORK_INSTALL_LIB_DIR}"
-    ARCHIVE DESTINATION "${SOFAFRAMEWORK_INSTALL_LIB_DIR}"
-    )
+        COMPONENT SofaFramework_libraries
+        EXPORT SofaFrameworkTargets
+        RUNTIME DESTINATION "${SOFAFRAMEWORK_INSTALL_BIN_DIR}"
+        LIBRARY DESTINATION "${SOFAFRAMEWORK_INSTALL_LIB_DIR}"
+        ARCHIVE DESTINATION "${SOFAFRAMEWORK_INSTALL_LIB_DIR}")
 
 install(DIRECTORY ${SofaHelper_SOURCE_DIR}/ DESTINATION "${SOFAFRAMEWORK_INSTALL_INCLUDE_DIR}/sofa/helper"
         COMPONENT SofaFramework_headers
-        FILES_MATCHING 
-            PATTERN "*.h"
-            PATTERN "*.inl"
-            PATTERN "*.hxx"
-            PATTERN "*.hpp"
-       )
-=======
-AddSourceDependencies(eigen)
-
-include(${SOFA_CMAKE_DIR}/postProject.cmake)
->>>>>>> b6791ef2
+        FILES_MATCHING PATTERN "*.h" PATTERN "*.inl")