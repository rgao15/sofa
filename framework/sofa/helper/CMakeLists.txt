--- conflicted
+++ resolved
@@ -92,14 +92,11 @@
     kdTree.inl
     kdTree.h
     vectorData.h
-<<<<<<< HEAD
+    GenerateRigid.h
+	IndexOpenMP.h
     pooledEigen/Pool.h
     pooledEigen/CompressedStorage.h
     pooledEigen/SparseMatrix.h
-=======
-    GenerateRigid.h
-	IndexOpenMP.h
->>>>>>> 46e3a43e
 	)
 
 set(SOURCE_FILES
@@ -152,11 +149,8 @@
     OptionsGroup.cpp
     Polynomial_LD.cpp
     UnitTest.cpp
-<<<<<<< HEAD
+    GenerateRigid.cpp
     pooledEigen/Pool.cpp
-=======
-    GenerateRigid.cpp
->>>>>>> 46e3a43e
 	)
 
 if(SOFA-EXTERNAL_BOOST)
