<<<<<<< HEAD
#include <sofa/helper/system/FileSystem.h>

#include <sofa/helper/system/Utils.h>

#include <fstream>
#include <iostream>
#ifdef WIN32
# include <windows.h>
# include <strsafe.h>
# include "Shlwapi.h"           // for PathFileExists()
#else
# include <dirent.h>
# include <sys/stat.h>
# include <sys/types.h>
# include <errno.h>
# include <string.h>            // for strerror()
#endif

namespace sofa
{
namespace helper
{
namespace system
{
namespace FileSystem
{


#if defined(WIN32)
// Helper: call FindFirstFile, taking care of wstring to string conversion.
static HANDLE helper_FindFirstFile(std::string path, WIN32_FIND_DATA *ffd)
{
    TCHAR szDir[MAX_PATH];

    // Prepare string for use with FindFile functions.  First, copy the
    // string to a buffer, then append '\*' to the directory name.
    StringCchCopy(szDir, MAX_PATH, Utils::s2ws(path).c_str());
    StringCchCat(szDir, MAX_PATH, TEXT("\\*"));

    // Find the first file in the directory.
    HANDLE hFind = FindFirstFile(szDir, ffd);

    return hFind;
}
#endif


bool listDirectory(const std::string& directoryPath,
                   std::vector<std::string>& outputFilenames)
{
#if defined(WIN32)
    // Find the first file in the directory.
    WIN32_FIND_DATA ffd;
    HANDLE hFind = helper_FindFirstFile(directoryPath, &ffd);
    if (hFind == INVALID_HANDLE_VALUE) {
        std::cerr << "FileSystem::listDirectory(\"" << directoryPath << "\"): "
                  << Utils::GetLastError() << std::endl;
        return false;
    }

    // Iterate over files and push them in the output vector
    do {
		std::string filename = Utils::ws2s(std::wstring(ffd.cFileName));
        if (filename != "." && filename != "..")
			outputFilenames.push_back(filename);
    } while (FindNextFile(hFind, &ffd) != 0);

    // Check for errors
    bool errorOccured = ::GetLastError() != ERROR_NO_MORE_FILES;
    if (errorOccured)
        std::cerr << "FileSystem::listDirectory(\"" << directoryPath << "\"): "
                  << Utils::GetLastError() << std::endl;

    FindClose(hFind);
    return errorOccured;
#else
    DIR *dp = opendir(directoryPath.c_str());
    if (dp == NULL) {
        std::cerr << "FileSystem::listDirectory(\"" << directoryPath << "\"): "
                  << strerror(errno) << std::endl;
        return true;
    }

    struct dirent *ep;
    while ( (ep = readdir(dp)) ) {
        const std::string filename(ep->d_name);
        if (filename != "." && filename != "..")
            outputFilenames.push_back(std::string(ep->d_name));
    }
    closedir(dp);
    return false;
#endif
}


bool exists(const std::string& path)
{
#ifdef WIN32
    bool pathExists = PathFileExists(Utils::s2ws(path).c_str()) != 0;
    DWORD errorCode = ::GetLastError();
    if (errorCode != 0) {
        std::cerr << "FileSystem::exists(\"" << path << "\"): "
                  << Utils::GetLastError() << std::endl;
    }
    return  pathExists;
#else
    struct stat st_buf;
    if (stat(path.c_str(), &st_buf) == 0)
        return true;
    else
        if (errno == ENOENT)    // No such file or directory
            return false;
        else {
            std::cerr << "FileSystem::exists(\"" << path << "\"): "
                      << strerror(errno) << std::endl;
            return false;
        }
#endif
}


bool isDirectory(const std::string& path)
{
#if defined(WIN32)
    DWORD fileAttrib = GetFileAttributes(Utils::s2ws(path).c_str());
    if (fileAttrib == INVALID_FILE_ATTRIBUTES) {
        std::cerr << "FileSystem::isDirectory(\"" << path << "\"): "
                  << Utils::GetLastError() << std::endl;
        return false;
    }
    else
        return (fileAttrib & FILE_ATTRIBUTE_DIRECTORY) != 0;
#else
    struct stat st_buf;
    if (stat(path.c_str(), &st_buf) != 0) {
        std::cerr << "FileSystem::isDirectory(\"" << path << "\"): "
                  << strerror(errno) << std::endl;
        return false;
    }
    else
        return S_ISDIR(st_buf.st_mode);
#endif
}

bool listDirectory(const std::string& directoryPath,
                   std::vector<std::string>& outputFilenames,
                   const std::string& extension)
{
    // List directory
    std::vector<std::string> files;
    if (listDirectory(directoryPath, files))
        return true;

    // Filter files
    for (std::size_t i=0 ; i!=files.size() ; i++) {
        const std::string& filename = files[i];
        if (filename.size() >= extension.size())
            if (filename.compare(filename.size()-extension.size(),
                                 std::string::npos, extension) == 0)
                outputFilenames.push_back(filename);
    }
    return false;
}

} // namespace FileSystem
} // namespace system
} // namespace helper
} // namespace sofa
=======
#include <sofa/helper/system/FileSystem.h>

#include <sofa/helper/system/Utils.h>

#include <fstream>
#include <iostream>
#ifdef WIN32
# include <windows.h>
# include <strsafe.h>
# include "Shlwapi.h"           // for PathFileExists()
#elif defined(_XBOX)
# include <xtl.h>
#else
# include <dirent.h>
# include <sys/stat.h>
# include <sys/types.h>
# include <errno.h>
# include <string.h>            // for strerror()
#endif

namespace sofa
{
namespace helper
{
namespace system
{
namespace FileSystem
{


#if defined(WIN32)
// Helper: call FindFirstFile, taking care of wstring to string conversion.
static HANDLE helper_FindFirstFile(std::string path, WIN32_FIND_DATA *ffd)
{
    TCHAR szDir[MAX_PATH];
    HANDLE hFind = INVALID_HANDLE_VALUE;

    // Prepare string for use with FindFile functions.  First, copy the
    // string to a buffer, then append '\*' to the directory name.
    StringCchCopy(szDir, MAX_PATH, Utils::s2ws(path).c_str());
    StringCchCat(szDir, MAX_PATH, TEXT("\\*"));

    // Find the first file in the directory.
    hFind = FindFirstFile(szDir, ffd);

    return hFind;
}
#elif defined (_XBOX)
static HANDLE helper_FindFirstFile(std::string path, WIN32_FIND_DATA *ffd)
{
    char szDir[MAX_PATH];
    HANDLE hFind = INVALID_HANDLE_VALUE;

    // Prepare string for use with FindFile functions.  First, copy the
    // string to a buffer, then append '\*' to the directory name.
	strcpy_s(szDir, MAX_PATH, path.c_str());
	strcat_s(szDir, MAX_PATH, "\\*");

    // Find the first file in the directory.
    hFind = FindFirstFile(szDir, ffd);

    return hFind;
}
#endif


bool listDirectory(const std::string& directoryPath,
                   std::vector<std::string>& outputFilenames)
{
#if defined(WIN32) || defined (_XBOX)
    // Find the first file in the directory.
    WIN32_FIND_DATA ffd;
    HANDLE hFind = helper_FindFirstFile(directoryPath, &ffd);
    if (hFind == INVALID_HANDLE_VALUE) {
        std::cerr << "FileSystem::listDirectory(\"" << directoryPath << "\"): "
                  << Utils::GetLastError() << std::endl;
        return false;
    }

    // Iterate over files and push them in the output vector
    do {
# if defined (_XBOX)
		std::string filename = ffd.cFileName;
# else
		std::string filename = Utils::ws2s(std::wstring(ffd.cFileName));
#endif
        if (filename != "." && filename != "..")
			outputFilenames.push_back(filename);
    } while (FindNextFile(hFind, &ffd) != 0);

    // Check for errors
    bool errorOccured = ::GetLastError() != ERROR_NO_MORE_FILES;
    if (errorOccured)
        std::cerr << "FileSystem::listDirectory(\"" << directoryPath << "\"): "
                  << Utils::GetLastError() << std::endl;

    FindClose(hFind);
    return errorOccured;
#else
    DIR *dp = opendir(directoryPath.c_str());
    if (dp == NULL) {
        std::cerr << "FileSystem::listDirectory(\"" << directoryPath << "\"): "
                  << strerror(errno) << std::endl;
        return true;
    }

    struct dirent *ep;
    while ( (ep = readdir(dp)) ) {
        const std::string filename(ep->d_name);
        if (filename != "." && filename != "..")
            outputFilenames.push_back(std::string(ep->d_name));
    }
    closedir(dp);
    return false;
#endif
}


bool exists(const std::string& path)
{
#if defined(WIN32)
    bool pathExists = PathFileExists(Utils::s2ws(path).c_str()) != 0;
    DWORD errorCode = ::GetLastError();
    if (errorCode != 0) {
        std::cerr << "FileSystem::exists(\"" << path << "\"): "
                  << Utils::GetLastError() << std::endl;
    }
    return  pathExists;
#elif defined (_XBOX)
	DWORD fileAttrib = GetFileAttributes(path.c_str());
    return fileAttrib != -1;
#else
    struct stat st_buf;
    if (stat(path.c_str(), &st_buf) == 0)
        return true;
    else
        if (errno == ENOENT)    // No such file or directory
            return false;
        else {
            std::cerr << "FileSystem::exists(\"" << path << "\"): "
                      << strerror(errno) << std::endl;
            return false;
        }
#endif
}


bool isDirectory(const std::string& path)
{
#if defined(WIN32)
    DWORD fileAttrib = GetFileAttributes(Utils::s2ws(path).c_str());
    if (fileAttrib == INVALID_FILE_ATTRIBUTES) {
        std::cerr << "FileSystem::isDirectory(\"" << path << "\"): "
                  << Utils::GetLastError() << std::endl;
        return false;
    }
    else
        return (fileAttrib & FILE_ATTRIBUTE_DIRECTORY) != 0;
#elif defined (_XBOX)
    DWORD fileAttrib = GetFileAttributes(path.c_str());
    if (fileAttrib == -1) {
        std::cerr << "FileSystem::isDirectory(\"" << path << "\"): "
                  << Utils::GetLastError() << std::endl;
        return false;
    }
    else
        return (fileAttrib & FILE_ATTRIBUTE_DIRECTORY) != 0;
#else
    struct stat st_buf;
    if (stat(path.c_str(), &st_buf) != 0) {
        std::cerr << "FileSystem::isDirectory(\"" << path << "\"): "
                  << strerror(errno) << std::endl;
        return false;
    }
    else
        return S_ISDIR(st_buf.st_mode);
#endif
}

bool listDirectory(const std::string& directoryPath,
                   std::vector<std::string>& outputFilenames,
                   const std::string& extension)
{
    // List directory
    std::vector<std::string> files;
    if (listDirectory(directoryPath, files))
        return true;

    // Filter files
    for (std::size_t i=0 ; i!=files.size() ; i++) {
        const std::string& filename = files[i];
        if (filename.size() >= extension.size())
            if (filename.compare(filename.size()-extension.size(),
                                 std::string::npos, extension) == 0)
                outputFilenames.push_back(filename);
    }
    return false;
}

} // namespace FileSystem
} // namespace system
} // namespace helper
} // namespace sofa

>>>>>>> 39ba3d2d
<|MERGE_RESOLUTION|>--- conflicted
+++ resolved
@@ -1,173 +1,3 @@
-<<<<<<< HEAD
-#include <sofa/helper/system/FileSystem.h>
-
-#include <sofa/helper/system/Utils.h>
-
-#include <fstream>
-#include <iostream>
-#ifdef WIN32
-# include <windows.h>
-# include <strsafe.h>
-# include "Shlwapi.h"           // for PathFileExists()
-#else
-# include <dirent.h>
-# include <sys/stat.h>
-# include <sys/types.h>
-# include <errno.h>
-# include <string.h>            // for strerror()
-#endif
-
-namespace sofa
-{
-namespace helper
-{
-namespace system
-{
-namespace FileSystem
-{
-
-
-#if defined(WIN32)
-// Helper: call FindFirstFile, taking care of wstring to string conversion.
-static HANDLE helper_FindFirstFile(std::string path, WIN32_FIND_DATA *ffd)
-{
-    TCHAR szDir[MAX_PATH];
-
-    // Prepare string for use with FindFile functions.  First, copy the
-    // string to a buffer, then append '\*' to the directory name.
-    StringCchCopy(szDir, MAX_PATH, Utils::s2ws(path).c_str());
-    StringCchCat(szDir, MAX_PATH, TEXT("\\*"));
-
-    // Find the first file in the directory.
-    HANDLE hFind = FindFirstFile(szDir, ffd);
-
-    return hFind;
-}
-#endif
-
-
-bool listDirectory(const std::string& directoryPath,
-                   std::vector<std::string>& outputFilenames)
-{
-#if defined(WIN32)
-    // Find the first file in the directory.
-    WIN32_FIND_DATA ffd;
-    HANDLE hFind = helper_FindFirstFile(directoryPath, &ffd);
-    if (hFind == INVALID_HANDLE_VALUE) {
-        std::cerr << "FileSystem::listDirectory(\"" << directoryPath << "\"): "
-                  << Utils::GetLastError() << std::endl;
-        return false;
-    }
-
-    // Iterate over files and push them in the output vector
-    do {
-		std::string filename = Utils::ws2s(std::wstring(ffd.cFileName));
-        if (filename != "." && filename != "..")
-			outputFilenames.push_back(filename);
-    } while (FindNextFile(hFind, &ffd) != 0);
-
-    // Check for errors
-    bool errorOccured = ::GetLastError() != ERROR_NO_MORE_FILES;
-    if (errorOccured)
-        std::cerr << "FileSystem::listDirectory(\"" << directoryPath << "\"): "
-                  << Utils::GetLastError() << std::endl;
-
-    FindClose(hFind);
-    return errorOccured;
-#else
-    DIR *dp = opendir(directoryPath.c_str());
-    if (dp == NULL) {
-        std::cerr << "FileSystem::listDirectory(\"" << directoryPath << "\"): "
-                  << strerror(errno) << std::endl;
-        return true;
-    }
-
-    struct dirent *ep;
-    while ( (ep = readdir(dp)) ) {
-        const std::string filename(ep->d_name);
-        if (filename != "." && filename != "..")
-            outputFilenames.push_back(std::string(ep->d_name));
-    }
-    closedir(dp);
-    return false;
-#endif
-}
-
-
-bool exists(const std::string& path)
-{
-#ifdef WIN32
-    bool pathExists = PathFileExists(Utils::s2ws(path).c_str()) != 0;
-    DWORD errorCode = ::GetLastError();
-    if (errorCode != 0) {
-        std::cerr << "FileSystem::exists(\"" << path << "\"): "
-                  << Utils::GetLastError() << std::endl;
-    }
-    return  pathExists;
-#else
-    struct stat st_buf;
-    if (stat(path.c_str(), &st_buf) == 0)
-        return true;
-    else
-        if (errno == ENOENT)    // No such file or directory
-            return false;
-        else {
-            std::cerr << "FileSystem::exists(\"" << path << "\"): "
-                      << strerror(errno) << std::endl;
-            return false;
-        }
-#endif
-}
-
-
-bool isDirectory(const std::string& path)
-{
-#if defined(WIN32)
-    DWORD fileAttrib = GetFileAttributes(Utils::s2ws(path).c_str());
-    if (fileAttrib == INVALID_FILE_ATTRIBUTES) {
-        std::cerr << "FileSystem::isDirectory(\"" << path << "\"): "
-                  << Utils::GetLastError() << std::endl;
-        return false;
-    }
-    else
-        return (fileAttrib & FILE_ATTRIBUTE_DIRECTORY) != 0;
-#else
-    struct stat st_buf;
-    if (stat(path.c_str(), &st_buf) != 0) {
-        std::cerr << "FileSystem::isDirectory(\"" << path << "\"): "
-                  << strerror(errno) << std::endl;
-        return false;
-    }
-    else
-        return S_ISDIR(st_buf.st_mode);
-#endif
-}
-
-bool listDirectory(const std::string& directoryPath,
-                   std::vector<std::string>& outputFilenames,
-                   const std::string& extension)
-{
-    // List directory
-    std::vector<std::string> files;
-    if (listDirectory(directoryPath, files))
-        return true;
-
-    // Filter files
-    for (std::size_t i=0 ; i!=files.size() ; i++) {
-        const std::string& filename = files[i];
-        if (filename.size() >= extension.size())
-            if (filename.compare(filename.size()-extension.size(),
-                                 std::string::npos, extension) == 0)
-                outputFilenames.push_back(filename);
-    }
-    return false;
-}
-
-} // namespace FileSystem
-} // namespace system
-} // namespace helper
-} // namespace sofa
-=======
 #include <sofa/helper/system/FileSystem.h>
 
 #include <sofa/helper/system/Utils.h>
@@ -371,5 +201,3 @@
 } // namespace system
 } // namespace helper
 } // namespace sofa
-
->>>>>>> 39ba3d2d
