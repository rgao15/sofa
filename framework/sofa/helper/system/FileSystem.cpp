#include <sofa/helper/system/FileSystem.h>

#include <sofa/helper/Utils.h>

#include <fstream>
#include <iostream>
#ifdef WIN32
# include <windows.h>
# include <strsafe.h>
# include "Shlwapi.h"           // for PathFileExists()
#elif defined(_XBOX)
# include <xtl.h>
#else
# include <dirent.h>
# include <sys/stat.h>
# include <sys/types.h>
# include <errno.h>
# include <string.h>            // for strerror()
#endif

namespace sofa
{
namespace helper
{
namespace system
{


#if defined(WIN32)
// Helper: call FindFirstFile, taking care of wstring to string conversion.
static HANDLE helper_FindFirstFile(std::string path, WIN32_FIND_DATA *ffd)
{
    TCHAR szDir[MAX_PATH];
    HANDLE hFind = INVALID_HANDLE_VALUE;

    // Prepare string for use with FindFile functions.  First, copy the
    // string to a buffer, then append '\*' to the directory name.
    StringCchCopy(szDir, MAX_PATH, Utils::widenString(path).c_str());
    StringCchCat(szDir, MAX_PATH, TEXT("\\*"));

    // Find the first file in the directory.
    hFind = FindFirstFile(szDir, ffd);

    return hFind;
}
#elif defined (_XBOX)
static HANDLE helper_FindFirstFile(std::string path, WIN32_FIND_DATA *ffd)
{
    char szDir[MAX_PATH];
    HANDLE hFind = INVALID_HANDLE_VALUE;

    // Prepare string for use with FindFile functions.  First, copy the
    // string to a buffer, then append '\*' to the directory name.
	strcpy_s(szDir, MAX_PATH, path.c_str());
	strcat_s(szDir, MAX_PATH, "\\*");

    // Find the first file in the directory.
    hFind = FindFirstFile(szDir, ffd);

    return hFind;
}
#endif


bool FileSystem::listDirectory(const std::string& directoryPath,
                               std::vector<std::string>& outputFilenames)
{
#if defined(WIN32) || defined (_XBOX)
    // Find the first file in the directory.
    WIN32_FIND_DATA ffd;
    HANDLE hFind = helper_FindFirstFile(directoryPath, &ffd);
    if (hFind == INVALID_HANDLE_VALUE) {
        std::cerr << "FileSystem::listDirectory(\"" << directoryPath << "\"): "
                  << Utils::GetLastError() << std::endl;
        return false;
    }

    // Iterate over files and push them in the output vector
    do {
# if defined (_XBOX)
		std::string filename = ffd.cFileName;
# else
		std::string filename = Utils::narrowString(ffd.cFileName);
# endif
        if (filename != "." && filename != "..")
			outputFilenames.push_back(filename);
    } while (FindNextFile(hFind, &ffd) != 0);

    // Check for errors
    bool errorOccured = ::GetLastError() != ERROR_NO_MORE_FILES;
    if (errorOccured)
        std::cerr << "FileSystem::listDirectory(\"" << directoryPath << "\"): "
                  << Utils::GetLastError() << std::endl;

    FindClose(hFind);
    return errorOccured;
#else
    DIR *dp = opendir(directoryPath.c_str());
    if (dp == NULL) {
        std::cerr << "FileSystem::listDirectory(\"" << directoryPath << "\"): "
                  << strerror(errno) << std::endl;
        return true;
    }

    struct dirent *ep;
    while ( (ep = readdir(dp)) ) {
        const std::string filename(ep->d_name);
        if (filename != "." && filename != "..")
            outputFilenames.push_back(std::string(ep->d_name));
    }
    closedir(dp);
    return false;
#endif
}


bool FileSystem::exists(const std::string& path)
{
#if defined(WIN32)
<<<<<<< HEAD
	::SetLastError(0);
    bool pathExists = PathFileExists(Utils::widenString(path).c_str()) != 0;
    DWORD errorCode = ::GetLastError();
	if (errorCode != 0
		&& errorCode != ERROR_FILE_NOT_FOUND
		&& errorCode != ERROR_PATH_NOT_FOUND) {
        std::cerr << "FileSystem::exists(\"" << path << "\"): "
                  << Utils::GetLastError() << std::endl;
=======
    if (PathFileExists(Utils::widenString(path).c_str()) != 0)
        return true;
    else
    {
        DWORD errorCode = ::GetLastError();
        if (errorCode != 2) // not No such file error
            std::cerr << "FileSystem::exists(\"" << path << "\"): "
                << Utils::GetLastError() << std::endl;
         return false;
>>>>>>> a2c128eb
    }

#elif defined (_XBOX)
	DWORD fileAttrib = GetFileAttributes(path.c_str());
    return fileAttrib != -1;
#else
    struct stat st_buf;
    if (stat(path.c_str(), &st_buf) == 0)
        return true;
    else
        if (errno == ENOENT)    // No such file or directory
            return false;
        else {
            std::cerr << "FileSystem::exists(\"" << path << "\"): "
                      << strerror(errno) << std::endl;
            return false;
        }
#endif
}


bool FileSystem::isDirectory(const std::string& path)
{
#if defined(WIN32)
    DWORD fileAttrib = GetFileAttributes(Utils::widenString(path).c_str());
    if (fileAttrib == INVALID_FILE_ATTRIBUTES) {
        std::cerr << "FileSystem::isDirectory(\"" << path << "\"): "
                  << Utils::GetLastError() << std::endl;
        return false;
    }
    else
        return (fileAttrib & FILE_ATTRIBUTE_DIRECTORY) != 0;
#elif defined (_XBOX)
    DWORD fileAttrib = GetFileAttributes(path.c_str());
    if (fileAttrib == -1) {
        std::cerr << "FileSystem::isDirectory(\"" << path << "\"): "
                  << Utils::GetLastError() << std::endl;
        return false;
    }
    else
        return (fileAttrib & FILE_ATTRIBUTE_DIRECTORY) != 0;
#else
    struct stat st_buf;
    if (stat(path.c_str(), &st_buf) != 0) {
        std::cerr << "FileSystem::isDirectory(\"" << path << "\"): "
                  << strerror(errno) << std::endl;
        return false;
    }
    else
        return S_ISDIR(st_buf.st_mode);
#endif
}

bool FileSystem::listDirectory(const std::string& directoryPath,
                               std::vector<std::string>& outputFilenames,
                               const std::string& extension)
{
    // List directory
    std::vector<std::string> files;
    if (listDirectory(directoryPath, files))
        return true;

    // Filter files
    for (std::size_t i=0 ; i!=files.size() ; i++) {
        const std::string& filename = files[i];
        if (filename.size() >= extension.size())
            if (filename.compare(filename.size()-extension.size(),
                                 std::string::npos, extension) == 0)
                outputFilenames.push_back(filename);
    }
    return false;
}

static bool pathHasDrive(const std::string& path) {
    return path.length() >=3
        && ((path[0] >= 'A' && path[0] <= 'Z') || (path[0] >= 'a' && path[0] <= 'z'))
        && path[1] == ':';
}

static std::string pathWithoutDrive(const std::string& path) {
    return path.substr(2, std::string::npos);
}

static std::string pathDrive(const std::string& path) {
    return path.substr(0, 2);
}

bool FileSystem::isAbsolute(const std::string& path)
{
    return !path.empty()
        && (pathHasDrive(path)
            || path[0] == '/');
}

std::string FileSystem::convertBackSlashesToSlashes(const std::string& path)
{
    std::string str = path;
    size_t backSlashPos = str.find('\\');
    while(backSlashPos != std::string::npos)
    {
        str[backSlashPos] = '/';
        backSlashPos = str.find("\\");
    }
    return str;
}

std::string FileSystem::removeExtraSlashes(const std::string& path)
{
    std::string str = path;
    size_t pos = str.find("//");
    while(pos != std::string::npos) {
        str.replace(pos, 2, "/");
        pos = str.find("//");
    }
    return str;
}

std::string FileSystem::cleanPath(const std::string& path)
{
    return removeExtraSlashes(convertBackSlashesToSlashes(path));
}

static std::string computeParentDirectory(const std::string& path)
{
    if (path == "")
        return ".";
    else if (path == "/")
        return "/";
    else if (path[path.length()-1] == '/')
        return computeParentDirectory(path.substr(0, path.length() - 1));
    else {
        size_t last_slash = path.find_last_of('/');
        if (last_slash == std::string::npos)
            return ".";
        else if (last_slash == 0)
            return "/";
        else if (last_slash == path.length())
            return "";
        else
            return path.substr(0, last_slash);
    }
}

std::string FileSystem::getParentDirectory(const std::string& path)
{
    if (pathHasDrive(path))     // check for Windows drive
        return pathDrive(path) + computeParentDirectory(pathWithoutDrive(path));
    else
        return computeParentDirectory(path);
}

std::string FileSystem::stripDirectory(const std::string& path)
{
    if (pathHasDrive(path))     // check for Windows drive
        return stripDirectory(pathWithoutDrive(path));
    else
    {
        size_t last_slash = path.find_last_of("/");
        if (last_slash == std::string::npos)    // No slash
            return path;
        else if (last_slash == path.size() - 1) // Trailing slash
            if (path.size() == 1)
                return "/";
            else
                return stripDirectory(path.substr(0, path.size() - 1));
        else
            return path.substr(last_slash + 1, std::string::npos);
        return "";
    }
}


} // namespace system
} // namespace helper
} // namespace sofa
<|MERGE_RESOLUTION|>--- conflicted
+++ resolved
@@ -117,16 +117,7 @@
 bool FileSystem::exists(const std::string& path)
 {
 #if defined(WIN32)
-<<<<<<< HEAD
 	::SetLastError(0);
-    bool pathExists = PathFileExists(Utils::widenString(path).c_str()) != 0;
-    DWORD errorCode = ::GetLastError();
-	if (errorCode != 0
-		&& errorCode != ERROR_FILE_NOT_FOUND
-		&& errorCode != ERROR_PATH_NOT_FOUND) {
-        std::cerr << "FileSystem::exists(\"" << path << "\"): "
-                  << Utils::GetLastError() << std::endl;
-=======
     if (PathFileExists(Utils::widenString(path).c_str()) != 0)
         return true;
     else
@@ -136,7 +127,6 @@
             std::cerr << "FileSystem::exists(\"" << path << "\"): "
                 << Utils::GetLastError() << std::endl;
          return false;
->>>>>>> a2c128eb
     }
 
 #elif defined (_XBOX)
