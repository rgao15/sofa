/******************************************************************************
*       SOFA, Simulation Open-Framework Architecture, version 1.0 RC 1        *
*                (c) 2006-2011 INRIA, USTL, UJF, CNRS, MGH                    *
*                                                                             *
* This library is free software; you can redistribute it and/or modify it     *
* under the terms of the GNU Lesser General Public License as published by    *
* the Free Software Foundation; either version 2.1 of the License, or (at     *
* your option) any later version.                                             *
*                                                                             *
* This library is distributed in the hope that it will be useful, but WITHOUT *
* ANY WARRANTY; without even the implied warranty of MERCHANTABILITY or       *
* FITNESS FOR A PARTICULAR PURPOSE. See the GNU Lesser General Public License *
* for more details.                                                           *
*                                                                             *
* You should have received a copy of the GNU Lesser General Public License    *
* along with this library; if not, write to the Free Software Foundation,     *
* Inc., 51 Franklin Street, Fifth Floor, Boston, MA  02110-1301 USA.          *
*******************************************************************************
*                              SOFA :: Framework                              *
*                                                                             *
* Authors: The SOFA Team (see Authors.txt)                                    *
*                                                                             *
* Contact information: contact@sofa-framework.org                             *
******************************************************************************/
#ifndef SOFA_HELPER_SYSTEM_CONFIG_H
#define SOFA_HELPER_SYSTEM_CONFIG_H

#include <sofa/SofaFramework.h>

// to define NULL
#include <cstring>

#ifdef WIN32
#ifdef _MSC_VER
#ifndef NOMINMAX
#define NOMINMAX
#endif
#define snprintf _snprintf
#endif
#include <windows.h>
#endif

#ifdef _XBOX
#ifndef NOMINMAX
#define NOMINMAX
#endif
#define snprintf _snprintf
#include <xtl.h>
#endif

#ifdef __PS3__
#include<typeinfo>
#include<ctype.h>
#include<sys/timer.h>
#include<math.h>

#define usleep(x) sys_timer_usleep((usecond_t)x)

namespace std
{
	// Stub provided for CImg dependecy
	inline int system(const char* command)
	{
		return 1;
	};

	// todo note that this is only used with host serialization from devkit
	inline char* getenv( const char* env_var )
	{
		if(strcmp("TEMP", env_var)==0)
		{
			return "/SYS_APP_HOME/TEMP";
		}
		else if(strcmp("TEMP", env_var)==0)
		{
			return "/SYS_APP_HOME/TEMP";
		}

		return "/SYS_APP_HOME/";
	};
};
/*
#define BOOST_NO_CXX11_EXTERN_TEMPLATE
#define BOOST_NO_CXX11_VARIADIC_MACROS
#  define BOOST_NO_CXX11_DECLTYPE
#  define BOOST_NO_CXX11_FUNCTION_TEMPLATE_DEFAULT_ARGS
#  define BOOST_NO_CXX11_RVALUE_REFERENCES
#  define BOOST_NO_CXX11_STATIC_ASSERT
#  define BOOST_NO_CXX11_VARIADIC_TEMPLATES
#  define BOOST_NO_CXX11_AUTO_DECLARATIONS
#  define BOOST_NO_CXX11_AUTO_MULTIDECLARATIONS
#  define BOOST_NO_CXX11_CHAR16_T
#  define BOOST_NO_CXX11_CHAR32_T
#  define BOOST_NO_CXX11_HDR_INITIALIZER_LIST
#  define BOOST_NO_CXX11_DEFAULTED_FUNCTIONS
#  define BOOST_NO_CXX11_DELETED_FUNCTIONS
#  define BOOST_MPL_CFG_MSVC_70_ETI_BUG
#  define BOOST_NO_SFINAE_EXPR
#  define BOOST_NO_CXX11_EXPLICIT_CONVERSION_OPERATORS
#  define BOOST_NO_CXX11_LAMBDAS
#  define BOOST_NO_CXX11_LOCAL_CLASS_TEMPLATE_PARAMETERS
#  define BOOST_NO_CXX11_RAW_LITERALS
#  define BOOST_NO_CXX11_UNICODE_LITERALS
#  define BOOST_NO_CXX11_SCOPED_ENUMS

#define BOOST_NO_CXX11_CONSTEXPR
#define BOOST_NO_CXX11_NOEXCEPT
#define BOOST_NO_CXX11_NULLPTR
#define BOOST_NO_CXX11_RANGE_BASED_FOR
#define BOOST_NO_CXX11_UNIFIED_INITIALIZATION_SYNTAX

#  define BOOST_NO_CXX11_TEMPLATE_ALIASES
#  define BOOST_NO_CXX11_USER_DEFINED_LITERALS

#  define BOOST_NO_CXX11_DECLTYPE_N3276
#define BOOST_MPL_CFG_NO_ADL_BARRIER_NAMESPACE


#define BOOST_NO_EXPLICIT_FUNCTION_TEMPLATE_ARGUMENTS
#define BOOST_NO_COMPLETE_VALUE_INITIALIZATION
#define BOOST_NO_IS_ABSTRACT
#define BOOST_NO_TEMPLATE_PARTIAL_SPECIALIZATION*/

#endif

#ifdef BOOST_NO_EXCEPTIONS
#include<exception>

namespace boost
{
	inline void throw_exception(std::exception const & e)
	{
		return;
	}
}
#endif

#ifdef _MSC_VER
#ifndef _USE_MATH_DEFINES
# define _USE_MATH_DEFINES 1 // required to get M_PI from math.h
#endif
// Visual C++ does not include stdint.h
typedef signed __int8		int8_t;
typedef signed __int16		int16_t;
typedef signed __int32		int32_t;
typedef signed __int64		int64_t;
typedef unsigned __int8		uint8_t;
typedef unsigned __int16	uint16_t;
typedef unsigned __int32	uint32_t;
typedef unsigned __int64	uint64_t;
#else
#include <stdint.h>
#endif

#ifdef SOFA_FLOAT
typedef float SReal;
#else
typedef double SReal;
#endif

#define sofa_do_concat2(a,b) a ## b
#define sofa_do_concat(a,b) sofa_do_concat2(a,b)
#define sofa_concat(a,b) sofa_do_concat(a,b)

#define sofa_tostring(a) sofa_do_tostring(a)
#define sofa_do_tostring(a) #a

#define SOFA_DECL_CLASS(name) extern "C" { int sofa_concat(class_,name) = 0; }
#define SOFA_LINK_CLASS(name) extern "C" { extern int sofa_concat(class_,name); int sofa_concat(link_,name) = sofa_concat(class_,name); }

#if !defined(MAKEFOURCC)
#	define MAKEFOURCC(ch0, ch1, ch2, ch3) \
        (uint32_t(uint8_t(ch0)) | (uint32_t(uint8_t(ch1)) << 8) | \
        (uint32_t(uint8_t(ch2)) << 16) | (uint32_t(uint8_t(ch3)) << 24 ))
#endif

// Prevent compiler warnings about 'unused variables'.
// This should be used when a parameter name is needed (e.g. for
// documentation purposes) even if it is not used in the code.
#define SOFA_UNUSED(x) (void)(x)

<<<<<<< HEAD
=======
// Use of "extern template" is activated by the following macro
// It must be used for DLLs on windows, and is now also activated
// on other platforms (unless SOFA_NO_EXTERN_TEMPLATE is set), as
// it can fix RTTI issues (typeid / dynamic_cast) on Mac and can
// significantly speed-up compilation and link
#if !defined SOFA_NO_EXTERN_TEMPLATE && !defined SOFA_STATIC_LIBRARY
#	define SOFA_EXTERN_TEMPLATE
#endif

#if defined SOFA_STATIC_LIBRARY || !defined WIN32
#	define SOFA_EXPORT_DYNAMIC_LIBRARY
#   define SOFA_IMPORT_DYNAMIC_LIBRARY
#else
#	define SOFA_EXPORT_DYNAMIC_LIBRARY __declspec( dllexport )
#   define SOFA_IMPORT_DYNAMIC_LIBRARY __declspec( dllimport )
#   ifdef _MSC_VER
#       pragma warning(disable : 4231)
#       pragma warning(disable : 4910)
#   endif
#endif

>>>>>>> b83e22f3

// utility for debug tracing
#ifdef _MSC_VER
    #define SOFA_CLASS_METHOD ( std::string(this->getClassName()) + "::" + __FUNCTION__ + " " )
#else
    #define SOFA_CLASS_METHOD ( std::string(this->getClassName()) + "::" + __func__ + " " )
#endif


#endif<|MERGE_RESOLUTION|>--- conflicted
+++ resolved
@@ -179,18 +179,16 @@
 // documentation purposes) even if it is not used in the code.
 #define SOFA_UNUSED(x) (void)(x)
 
-<<<<<<< HEAD
-=======
 // Use of "extern template" is activated by the following macro
 // It must be used for DLLs on windows, and is now also activated
 // on other platforms (unless SOFA_NO_EXTERN_TEMPLATE is set), as
 // it can fix RTTI issues (typeid / dynamic_cast) on Mac and can
 // significantly speed-up compilation and link
-#if !defined SOFA_NO_EXTERN_TEMPLATE && !defined SOFA_STATIC_LIBRARY
-#	define SOFA_EXTERN_TEMPLATE
-#endif
-
-#if defined SOFA_STATIC_LIBRARY || !defined WIN32
+#ifndef SOFA_NO_EXTERN_TEMPLATE
+#define SOFA_EXTERN_TEMPLATE
+#endif
+
+#ifndef WIN32
 #	define SOFA_EXPORT_DYNAMIC_LIBRARY
 #   define SOFA_IMPORT_DYNAMIC_LIBRARY
 #else
@@ -202,7 +200,6 @@
 #   endif
 #endif
 
->>>>>>> b83e22f3
 
 // utility for debug tracing
 #ifdef _MSC_VER
