--- conflicted
+++ resolved
@@ -102,11 +102,7 @@
     #ifndef NDEBUG
     std::size_t namepos = filename.find_last_of("/");
     std::string name = filename.substr(namepos+1);
-<<<<<<< HEAD
-    std::cout << "Reading STL file : " << name << std::endl;
-=======
     cout << "Reading STL file : " << name << endl;
->>>>>>> 7ef00126
     #endif
 
     vector< vector<int> > vertNormTexIndices;
