/******************************************************************************
*       SOFA, Simulation Open-Framework Architecture, version 1.0 RC 1        *
*                (c) 2006-2011 INRIA, USTL, UJF, CNRS, MGH                    *
*                                                                             *
* This library is free software; you can redistribute it and/or modify it     *
* under the terms of the GNU Lesser General Public License as published by    *
* the Free Software Foundation; either version 2.1 of the License, or (at     *
* your option) any later version.                                             *
*                                                                             *
* This library is distributed in the hope that it will be useful, but WITHOUT *
* ANY WARRANTY; without even the implied warranty of MERCHANTABILITY or       *
* FITNESS FOR A PARTICULAR PURPOSE. See the GNU Lesser General Public License *
* for more details.                                                           *
*                                                                             *
* You should have received a copy of the GNU Lesser General Public License    *
* along with this library; if not, write to the Free Software Foundation,     *
* Inc., 51 Franklin Street, Fifth Floor, Boston, MA  02110-1301 USA.          *
*******************************************************************************
*                              SOFA :: Framework                              *
*                                                                             *
* Authors: The SOFA Team (see Authors.txt)                                    *
*                                                                             *
* Contact information: contact@sofa-framework.org                             *
******************************************************************************/
#ifndef SOFA_HELPER_IO_IMAGEPNG_H
#define SOFA_HELPER_IO_IMAGEPNG_H
#include <sofa/SofaFramework.h>

#include <sofa/helper/io/Image.h>
#include <string>
#include <assert.h>

#include <sofa/helper/system/config.h>
#include <sofa/helper/helper.h>

namespace sofa
{

namespace helper
{

namespace io
{

<<<<<<< HEAD
=======
#ifdef SOFA_HAVE_PNG

>>>>>>> b4b894bc
class SOFA_HELPER_API ImagePNG : public Image
{
public:
    ImagePNG ()
    {
    }

    ImagePNG (const std::string &filename)
    {
        load(filename);
    }

    bool load(std::string filename);
    bool save(std::string filename, int compression_level = -1);
};

#else
// #warning not supported by MSVC
//#warning PNG not supported. Define SOFA_HAVE_PNG in sofa.cfg to activate.
#endif

} // namespace io

} // namespace helper

} // namespace sofa

<|MERGE_RESOLUTION|>--- conflicted
+++ resolved
@@ -42,11 +42,8 @@
 namespace io
 {
 
-<<<<<<< HEAD
-=======
 #ifdef SOFA_HAVE_PNG
 
->>>>>>> b4b894bc
 class SOFA_HELPER_API ImagePNG : public Image
 {
 public:
@@ -74,3 +71,4 @@
 
 } // namespace sofa
 
+#endif