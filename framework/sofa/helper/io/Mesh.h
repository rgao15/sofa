--- conflicted
+++ resolved
@@ -41,6 +41,13 @@
 namespace io
 {
 
+using sofa::helper::vector;
+using sofa::core::loader::Material;
+using sofa::core::loader::PrimitiveGroup;
+using sofa::defaulttype::Vector3;
+
+using sofa::defaulttype::Vec4f;
+
 class SOFA_HELPER_API Mesh
 {    
 public:
@@ -48,34 +55,19 @@
     std::string loaderType;
     
 public:
-<<<<<<< HEAD
     typedef sofa::defaulttype::Vector3 Vector3;
     typedef sofa::core::loader::PrimitiveGroup PrimitiveGroup;
     typedef sofa::core::loader::Material Material;
-    sofa::helper::vector<Vector3> & getVertices()
-    {
-        //std::cout << "vertices size : " << vertices.size() << std::endl;
-        return vertices;
-    };
+
+    sofa::helper::vector<Vector3> & getVertices() { return vertices; }
+    const sofa::helper::vector<Vector3> & getVertices() const { return vertices; }
     sofa::helper::vector<Vector3> & getTexCoords() { return texCoords; }
+    const sofa::helper::vector<Vector3> & getTexCoords() const { return texCoords; }
     sofa::helper::vector<Vector3> & getNormals() { return normals; }
-    sofa::helper::vector< vector < vector <int> > > & getFacets()
-    {
-        //std::cout << "facets size : " << facets.size() << std::endl;
-        return facets;
-    };
-    const Material& getMaterial() {return material; }
-=======
+    const sofa::helper::vector<Vector3> & getNormals() const { return normals; }
+    sofa::helper::vector< vector < vector <int> > > & getFacets() { return facets; }
+    const sofa::helper::vector< vector < vector <int> > > & getFacets() const { return facets; }
 
-    vector<Vector3> & getVertices() { return vertices; }
-    const vector<Vector3> & getVertices() const { return vertices; }
-    vector<Vector3> & getTexCoords() { return texCoords; }
-    const vector<Vector3> & getTexCoords() const { return texCoords; }
-    vector<Vector3> & getNormals() { return normals; }
-    const vector<Vector3> & getNormals() const { return normals; }
-    vector< vector < vector <int> > > & getFacets() { return facets; }
-    const vector< vector < vector <int> > > & getFacets() const { return facets; }
->>>>>>> c24f0ca8
 
     const Material& getMaterial() const { return material; }
 
