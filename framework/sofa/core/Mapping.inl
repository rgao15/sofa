/******************************************************************************
*       SOFA, Simulation Open-Framework Architecture, development version     *
*                (c) 2006-2016 INRIA, USTL, UJF, CNRS, MGH                    *
*                                                                             *
* This library is free software; you can redistribute it and/or modify it     *
* under the terms of the GNU Lesser General Public License as published by    *
* the Free Software Foundation; either version 2.1 of the License, or (at     *
* your option) any later version.                                             *
*                                                                             *
* This library is distributed in the hope that it will be useful, but WITHOUT *
* ANY WARRANTY; without even the implied warranty of MERCHANTABILITY or       *
* FITNESS FOR A PARTICULAR PURPOSE. See the GNU Lesser General Public License *
* for more details.                                                           *
*                                                                             *
* You should have received a copy of the GNU Lesser General Public License    *
* along with this library; if not, write to the Free Software Foundation,     *
* Inc., 51 Franklin Street, Fifth Floor, Boston, MA  02110-1301 USA.          *
*******************************************************************************
*                              SOFA :: Framework                              *
*                                                                             *
* Authors: The SOFA Team (see Authors.txt)                                    *
*                                                                             *
* Contact information: contact@sofa-framework.org                             *
******************************************************************************/
#ifndef SOFA_CORE_MAPPING_INL
#define SOFA_CORE_MAPPING_INL

#include <sofa/core/Mapping.h>
#ifdef SOFA_SMP
#include <sofa/defaulttype/SharedTypes.h>
#endif
#include <iostream>

namespace sofa
{

namespace core
{

template <class In, class Out>
Mapping<In,Out>::Mapping(State<In>* from, State<Out>* to)
    : BaseMapping()
    , fromModel(initLink("input", "Input object to map"), from)
    , toModel(initLink("output", "Output object to map"), to)
    , f_applyRestPosition( initData( &f_applyRestPosition, false, "applyRestPosition", "set to true to apply this mapping to restPosition at init"))
{
    if(to != NULL && !testMechanicalState(to))
        setNonMechanical();
}

template <class In, class Out>
Mapping<In,Out>::~Mapping()
{
}

template <class In, class Out>
State<In>* Mapping<In,Out>::getFromModel()
{
    return this->fromModel;
}

template <class In, class Out>
State<Out>* Mapping<In,Out>::getToModel()
{
    return this->toModel;
}

template <class In, class Out>
helper::vector<BaseState*> Mapping<In,Out>::getFrom()
{
    helper::vector<BaseState*> vec(1,this->fromModel.get());
    return  vec;
}

template <class In, class Out>
helper::vector<BaseState*> Mapping<In,Out>::getTo()
{
    helper::vector<BaseState*> vec(1,this->toModel.get());
    return vec;
}

///<TO REMOVE>
///Necessary ?
template <class In, class Out>
helper::vector<behavior::BaseMechanicalState*> Mapping<In,Out>::getMechFrom()
{
    helper::vector<behavior::BaseMechanicalState*> vec;
    behavior::BaseMechanicalState* meshFrom = this->fromModel.get()->toBaseMechanicalState();
    if(meshFrom)
        vec.push_back(meshFrom);

    return vec;
}

template <class In, class Out>
helper::vector<behavior::BaseMechanicalState*> Mapping<In,Out>::getMechTo()
{
    helper::vector<behavior::BaseMechanicalState*> vec;
    behavior::BaseMechanicalState* meshTo = this->toModel.get()->toBaseMechanicalState();
    if(meshTo)
        vec.push_back(meshTo);

    return vec;
}

template <class In, class Out>
void Mapping<In,Out>::init()
{
    if(toModel && !testMechanicalState(toModel.get()))
    {
        setNonMechanical();
        maskFrom = NULL;
        maskTo = NULL;
    }
    else
    {
        core::behavior::BaseMechanicalState *state;
        if( (state = this->fromModel.get()->toBaseMechanicalState()) )
            maskFrom = &state->forceMask;
        if( (state = this->toModel.get()->toBaseMechanicalState()) )
            maskTo = &state->forceMask;
    }

    apply(MechanicalParams::defaultInstance(), VecCoordId::position(), ConstVecCoordId::position());
    applyJ(MechanicalParams::defaultInstance(), VecDerivId::velocity(), ConstVecDerivId::velocity());
    if (f_applyRestPosition.getValue())
        apply(MechanicalParams::defaultInstance(), VecCoordId::restPosition(), ConstVecCoordId::restPosition());
}

template <class In, class Out>
sofa::defaulttype::BaseMatrix* Mapping<In,Out>::createMappedMatrix(const behavior::BaseMechanicalState* state1, const behavior::BaseMechanicalState* state2, func_createMappedMatrix m_createMappedMatrix)
{
    sofa::defaulttype::BaseMatrix* result;
    if( !this->areMatricesMapped() )
    {
        sout << "Mapping::createMappedMatrix() this mapping do not support matrices building. Set mapMatrices to true" << getClassName() << sendl;
        return NULL;
    }

    result = (*m_createMappedMatrix)(state1,state2);

    return result;

}




#ifdef SOFA_SMP
template<class T>
struct ParallelMappingApply
{
    void operator()(const MechanicalParams* mparams, void *m, Shared_rw< objectmodel::Data< typename T::Out::VecCoord > > out, Shared_r< objectmodel::Data< typename T::In::VecCoord > > in)
    {
        ((T *)m)->apply(mparams, out.access(), in.read());
    }
};

template<class T>
struct ParallelMappingApplyJ
{
    void operator()(const MechanicalParams* mparams, void *m, Shared_rw< objectmodel::Data< typename T::Out::VecDeriv> > out, Shared_r< objectmodel::Data< typename T::In::VecDeriv> > in)
    {
        ((T *)m)->applyJ(mparams, out.access(), in.read());
    }
};
#endif /* SOFA_SMP */

template <class In, class Out>
void Mapping<In,Out>::apply(const MechanicalParams* mparams, MultiVecCoordId outPos, ConstMultiVecCoordId inPos)
{
    State<In>* fromModel = this->fromModel.get(mparams);
    State<Out>*  toModel = this->toModel.get(mparams);
    if(fromModel && toModel)
    {
        OutDataVecCoord* out = outPos[toModel].write();
        const InDataVecCoord* in = inPos[fromModel].read();
        if(out && in)
        {
#ifdef SOFA_SMP
            if (mparams->execMode() == ExecParams::EXEC_KAAPI)
                Task<ParallelMappingApply< Mapping<In,Out> > >(mparams, this,
                        **defaulttype::getShared(*out), **defaulttype::getShared(*in));
            else
#endif /* SOFA_SMP */
                this->apply(mparams, *out, *in);
            this->m_forceMaskNewStep = true;
        }
    }
}// Mapping::apply

template <class In, class Out>
void Mapping<In,Out>::applyJ(const MechanicalParams* mparams, MultiVecDerivId outVel, ConstMultiVecDerivId inVel)
{
    State<In>* fromModel = this->fromModel.get(mparams);
    State<Out>*  toModel = this->toModel.get(mparams);
    if(fromModel && toModel)
    {
        OutDataVecDeriv* out = outVel[toModel].write();
        const InDataVecDeriv* in = inVel[fromModel].read();
        if(out && in)
        {

#ifdef SOFA_SMP
            if (mparams->execMode() == ExecParams::EXEC_KAAPI)
                Task<ParallelMappingApplyJ< Mapping<In,Out> > >(mparams, this,
                        **defaulttype::getShared(*out), **defaulttype::getShared(*in));
            else
#endif /* SOFA_SMP */
                this->applyJ(mparams, *out, *in);
        }
    }
}// Mapping::applyJ

template <class In, class Out>
void Mapping<In,Out>::applyJT(const MechanicalParams *mparams, MultiVecDerivId inForce, ConstMultiVecDerivId outForce)
{
    State<In>* fromModel = this->fromModel.get(mparams);
    State<Out>*  toModel = this->toModel.get(mparams);
    if(fromModel && toModel)
    {
        InDataVecDeriv* out = inForce[fromModel].write();
        const OutDataVecDeriv* in = outForce[toModel].read();
        if(out && in)
        {
            this->applyJT(mparams, *out, *in);
<<<<<<< HEAD
=======
#ifdef SOFA_USE_MASK
>>>>>>> b55c7b25

            if( this->m_forceMaskNewStep )
            {
                this->m_forceMaskNewStep = false;
                updateForceMask();
            }
<<<<<<< HEAD
=======
#endif /*SOFA_USE_MASK*/
>>>>>>> b55c7b25
        }
    }
}// Mapping::applyJT

/// ApplyJT (Constraint)///
template <class In, class Out>
void Mapping<In,Out>::applyJT(const ConstraintParams* cparams, MultiMatrixDerivId inConst, ConstMultiMatrixDerivId outConst )
{
    State<In>* fromModel = this->fromModel.get(cparams);
    State<Out>*  toModel = this->toModel.get(cparams);
    if(fromModel && toModel)
    {
        InDataMatrixDeriv* out = inConst[fromModel].write();
        const OutDataMatrixDeriv* in = outConst[toModel].read();
        if(out && in)
        {
            this->applyJT(cparams, *out, *in);
        }
    }
}// Mapping::applyJT (Constraint)


template <class In, class Out>
void Mapping<In,Out>::applyDJT(const MechanicalParams* /*mparams = MechanicalParams::defaultInstance()*/ , MultiVecDerivId /*parentForce*/, ConstMultiVecDerivId  /*childForce*/ )
{
    //sout<<"Mapping<In,Out>::applyDJT"<<sendl;
}


template <class In, class Out>
void Mapping<In,Out>::computeAccFromMapping(const MechanicalParams* mparams, MultiVecDerivId outAcc, ConstMultiVecDerivId inVel, ConstMultiVecDerivId inAcc )
{
    State<In>* fromModel = this->fromModel.get(mparams);
    State<Out>*  toModel = this->toModel.get(mparams);
    if(fromModel && toModel)
    {
        OutDataVecDeriv* out = outAcc[toModel].write();
        const InDataVecDeriv* inV = inVel[fromModel].read();
        const InDataVecDeriv* inA = inAcc[fromModel].read();
        if(out && inV && inA)
            this->computeAccFromMapping(mparams, *out, *inV, *inA);
    }
}// Mapping::computeAccFromMapping

template <class In, class Out>
void Mapping<In,Out>::disable()
{
}

template <class In, class Out>
void Mapping<In,Out>::setModels(State<In>* from, State<Out>* to)
{
    this->fromModel.set( from );
    this->toModel.set( to );
    if(to != NULL && !testMechanicalState(to))
        setNonMechanical();
}

template <class In, class Out>
bool Mapping<In,Out>::setFrom(BaseState* from)
{
    if( !from ) return false;

    State<In>* in = dynamic_cast< State<In>* >(from);
    if( !in )
    {
        serr<<"setFrom "<<from->getName()<<" should be of type "<<State<In>::template typeName< State<In> >()<<sendl;
        return false;
    }

    this->fromModel.set( in );
    return true;
}

template <class In, class Out>
bool Mapping<In,Out>::setTo(BaseState* to)
{
    if( !to ) return false;

    State<Out>* out = dynamic_cast< State<Out>* >(to);
    if( !out )
    {
        serr<<"setTo "<<to->getName()<<" should be of type "<<State<Out>::template typeName< State<Out> >()<<sendl;
        return false;
    }

    this->toModel.set( out );

    if( !testMechanicalState(out))
        setNonMechanical();

    return true;
}

template <class In, class Out>
std::string Mapping<In,Out>::templateName(const Mapping<In, Out>* /*mapping*/)
{
    //	return std::string("Mapping<") + In::Name() + std::string(",") + Out::Name() + std::string(">");
    return In::Name() + std::string(",") + Out::Name();
}


template <class In, class Out>
void Mapping<In,Out>::updateForceMask()
{
    assert( maskFrom /*&& SOFA_CLASS_METHOD*/ );
    // the default implementation adds every dofs to the parent mask
    // this sould be overloaded by each mapping to only add the implicated parent dofs to the mask
    maskFrom->assign( fromModel->getSize(), true );
}


} // namespace core

} // namespace sofa

#endif<|MERGE_RESOLUTION|>--- conflicted
+++ resolved
@@ -224,20 +224,14 @@
         if(out && in)
         {
             this->applyJT(mparams, *out, *in);
-<<<<<<< HEAD
-=======
 #ifdef SOFA_USE_MASK
->>>>>>> b55c7b25
 
             if( this->m_forceMaskNewStep )
             {
                 this->m_forceMaskNewStep = false;
                 updateForceMask();
             }
-<<<<<<< HEAD
-=======
 #endif /*SOFA_USE_MASK*/
->>>>>>> b55c7b25
         }
     }
 }// Mapping::applyJT
