/******************************************************************************
*       SOFA, Simulation Open-Framework Architecture, version 1.0 RC 1        *
*                (c) 2006-2011 INRIA, USTL, UJF, CNRS, MGH                    *
*                                                                             *
* This library is free software; you can redistribute it and/or modify it     *
* under the terms of the GNU Lesser General Public License as published by    *
* the Free Software Foundation; either version 2.1 of the License, or (at     *
* your option) any later version.                                             *
*                                                                             *
* This library is distributed in the hope that it will be useful, but WITHOUT *
* ANY WARRANTY; without even the implied warranty of MERCHANTABILITY or       *
* FITNESS FOR A PARTICULAR PURPOSE. See the GNU Lesser General Public License *
* for more details.                                                           *
*                                                                             *
* You should have received a copy of the GNU Lesser General Public License    *
* along with this library; if not, write to the Free Software Foundation,     *
* Inc., 51 Franklin Street, Fifth Floor, Boston, MA  02110-1301 USA.          *
*******************************************************************************
*                              SOFA :: Framework                              *
*                                                                             *
* Authors: The SOFA Team (see Authors.txt)                                    *
*                                                                             *
* Contact information: contact@sofa-framework.org                             *
******************************************************************************/
#ifndef SOFA_CORE_MULTI2MAPPING_H
#define SOFA_CORE_MULTI2MAPPING_H

#include <sofa/core/BaseMapping.h>
#include <sofa/core/core.h>
#include <sofa/core/VecId.h>


namespace sofa
{

namespace core
{

/**
 *  \brief Specialized interface to describe many to many mapping.
 *   The inputs can be of two different types, while all the outputs must be of the same type.
 */

template <class TIn1, class TIn2, class TOut>
class Multi2Mapping : public BaseMapping
{
public:
    SOFA_ABSTRACT_CLASS(SOFA_TEMPLATE3(Multi2Mapping,TIn1, TIn2,TOut), BaseMapping);

    /// Input Model Type
    typedef TIn1 In1;
    typedef TIn2 In2;
    /// Output Model Type
    typedef TOut Out;

    typedef typename In1::VecCoord In1VecCoord;
    typedef typename In1::VecDeriv In1VecDeriv;
    typedef typename In1::MatrixDeriv In1MatrixDeriv;
    typedef Data<In1VecCoord> In1DataVecCoord;
    typedef Data<In1VecDeriv> In1DataVecDeriv;
    typedef Data<In1MatrixDeriv> In1DataMatrixDeriv;
    typedef typename In2::VecCoord In2VecCoord;
    typedef typename In2::VecDeriv In2VecDeriv;
    typedef typename In2::MatrixDeriv In2MatrixDeriv;
    typedef Data<In2VecCoord> In2DataVecCoord;
    typedef Data<In2VecDeriv> In2DataVecDeriv;
    typedef Data<In2MatrixDeriv> In2DataMatrixDeriv;

    typedef typename Out::VecCoord OutVecCoord;
    typedef typename Out::VecDeriv OutVecDeriv;
    typedef typename Out::MatrixDeriv OutMatrixDeriv;
    typedef Data<OutVecCoord> OutDataVecCoord;
    typedef Data<OutVecDeriv> OutDataVecDeriv;
    typedef Data<OutMatrixDeriv> OutDataMatrixDeriv;

    typedef MultiLink<Multi2Mapping<In1,In2,Out>, State< In1 >, BaseLink::FLAG_STOREPATH|BaseLink::FLAG_STRONGLINK> LinkFromModels1;
    typedef typename LinkFromModels1::Container VecFromModels1;
    typedef MultiLink<Multi2Mapping<In1,In2,Out>, State< In2 >, BaseLink::FLAG_STOREPATH|BaseLink::FLAG_STRONGLINK> LinkFromModels2;
    typedef typename LinkFromModels2::Container VecFromModels2;
    typedef MultiLink<Multi2Mapping<In1,In2,Out>, State< Out >, BaseLink::FLAG_STOREPATH|BaseLink::FLAG_STRONGLINK> LinkToModels;
    typedef typename LinkToModels::Container VecToModels;

protected:
    /// Input Models container. New inputs are added through addInputModel(In* ).
    LinkFromModels1 fromModels1;
    LinkFromModels2 fromModels2;
    LinkToModels toModels;

public:

    Data<bool> f_applyRestPosition; ///< @todo document this
protected:

    /// Constructor
    Multi2Mapping();
    /// Destructor
    virtual ~Multi2Mapping() {}
public:

    virtual void addInputModel1(State<In1>*, const std::string& path = "");
    virtual void addInputModel2(State<In2>*, const std::string& path = "");
    virtual void addOutputModel(State<Out>*, const std::string& path = "");

    /// Return the reference to fromModels (In1).
    const VecFromModels1& getFromModels1();
    /// Return the reference to fromModels (In2).
    const VecFromModels2& getFromModels2();
    /// Return reference to toModels.
    const VecToModels& getToModels();

    /// Return a container of input models statically casted as BaseObject*
    helper::vector<BaseState*> getFrom();
    /// Return container of output model statically casted as BaseObject*.
    helper::vector<BaseState*> getTo();

    /// Get the source (upper) model.
    virtual helper::vector<behavior::BaseMechanicalState*> getMechFrom();

    /// Get the destination (lower, mapped) model.
    virtual helper::vector<behavior::BaseMechanicalState*> getMechTo();

    /// Apply ///
    /// Apply the mapping to position vectors.
    ///
    /// If the Mapping can be represented as a matrix J, this method computes
    /// $ out = J in $
    virtual void apply (const MechanicalParams* mparams /* PARAMS FIRST  = MechanicalParams::defaultInstance()*/, MultiVecCoordId outPos, ConstMultiVecCoordId inPos )
    {
        helper::vector<OutDataVecCoord*> vecOutPos;
        getVecOutCoord(outPos, vecOutPos);
        helper::vector<const In1DataVecCoord*> vecIn1Pos;
        getConstVecIn1Coord(inPos, vecIn1Pos);
        helper::vector<const In2DataVecCoord*> vecIn2Pos;
        getConstVecIn2Coord(inPos, vecIn2Pos);

        this->apply(mparams /* PARAMS FIRST */, vecOutPos, vecIn1Pos, vecIn2Pos);
    }
    /// This method must be reimplemented by all mappings.
    /// InPos and OutPos by default contains VecIds of type V_COORD.
    /// The size of InPos vector is the same as the number of fromModels.
    /// The size of OutPos vector is the same as the number of OutModels.
    virtual void apply(
        const MechanicalParams* mparams /* PARAMS FIRST */, const helper::vector<OutDataVecCoord*>& dataVecOutPos,
        const helper::vector<const In1DataVecCoord*>& dataVecIn1Pos ,
<<<<<<< HEAD
        const helper::vector<const In2DataVecCoord*>& dataVecIn2Pos) = 0;
=======
        const helper::vector<const In2DataVecCoord*>& dataVecIn2Pos)
#ifdef SOFA_DEPRECATE_OLD_API
        = 0;
#else
    {
        //Not optimized at all...
        helper::vector<OutVecCoord*> vecOutPos;
        for(unsigned int i=0; i<dataVecOutPos.size(); i++)
            vecOutPos.push_back(dataVecOutPos[i]->beginEdit(mparams));

        helper::vector<const In1VecCoord*> vecIn1Pos;
        for(unsigned int i=0; i<dataVecIn1Pos.size(); i++)
            vecIn1Pos.push_back(&dataVecIn1Pos[i]->getValue(mparams));
        helper::vector<const In2VecCoord*> vecIn2Pos;
        for(unsigned int i=0; i<dataVecIn2Pos.size(); i++)
            vecIn2Pos.push_back(&dataVecIn2Pos[i]->getValue(mparams));

        this->apply(vecOutPos, vecIn1Pos, vecIn2Pos);

        //Really Not optimized at all...
        for(unsigned int i=0; i<dataVecOutPos.size(); i++)
            dataVecOutPos[i]->endEdit(mparams);
    }
    /// Compat Method
    /// @deprecated
    virtual void apply(const helper::vector<OutVecCoord*>& /* outPos */,
            const helper::vector<const In1VecCoord*>& /* inPos1 */,
            const helper::vector<const In2VecCoord*>& /* inPos2 */) {}
#endif //SOFA_DEPRECATE_OLD_API
>>>>>>> 60f95beb

    /// ApplyJ ///
    /// This method computes
    /// $ out = J in $
    /// where J is the tangent operator (the linear approximation) of the mapping
    virtual void applyJ (const MechanicalParams* mparams /* PARAMS FIRST  = MechanicalParams::defaultInstance()*/, MultiVecDerivId outVel, ConstMultiVecDerivId inVel )
    {
        helper::vector<OutDataVecDeriv*> vecOutVel;
        getVecOutDeriv(outVel, vecOutVel);
        helper::vector<const In1DataVecDeriv*> vecIn1Vel;
        getConstVecIn1Deriv(inVel, vecIn1Vel);
        helper::vector<const In2DataVecDeriv*> vecIn2Vel;
        getConstVecIn2Deriv(inVel, vecIn2Vel);
        this->applyJ(mparams /* PARAMS FIRST */, vecOutVel, vecIn1Vel, vecIn2Vel);
    }
    /// This method must be reimplemented by all mappings.
    /// InDeriv and OutDeriv by default contains VecIds of type V_DERIV.
    /// The size of InDeriv vector is the same as the number of fromModels.
    /// The size of OutDeriv vector is the same as the number of OutModels.
    virtual void applyJ(
        const MechanicalParams* mparams /* PARAMS FIRST */, const helper::vector< OutDataVecDeriv*>& dataVecOutVel,
        const helper::vector<const In1DataVecDeriv*>& dataVecIn1Vel,
        const helper::vector<const In2DataVecDeriv*>& dataVecIn2Vel) = 0;

    /// ApplyJT (Force)///
    /// Apply the mapping to Force vectors.
    virtual void applyJT (const MechanicalParams* mparams /* PARAMS FIRST  = MechanicalParams::defaultInstance()*/, MultiVecDerivId inForce, ConstMultiVecDerivId outForce )
    {
        helper::vector<In1DataVecDeriv*> vecOut1Force;
        getVecIn1Deriv(inForce, vecOut1Force);
        helper::vector<In2DataVecDeriv*> vecOut2Force;
        getVecIn2Deriv(inForce, vecOut2Force);

        helper::vector<const OutDataVecDeriv*> vecInForce;
        getConstVecOutDeriv(outForce, vecInForce);
        this->applyJT(mparams /* PARAMS FIRST */, vecOut1Force, vecOut2Force, vecInForce);
    }
    /// This method must be reimplemented by all mappings.
    /// InDeriv and OutDeriv by default contains VecIds of type V_DERIV.
    /// The size of InDeriv vector is the same as the number of fromModels.
    /// The size of OutDeriv vector is the same as the number of OutModels.
    virtual void applyJT(
        const MechanicalParams* mparams /* PARAMS FIRST */, const helper::vector< In1DataVecDeriv*>& dataVecOut1Force,
        const helper::vector< In2DataVecDeriv*>& dataVecOut2Force,
        const helper::vector<const OutDataVecDeriv*>& dataVecInForce) = 0;

    /// ApplyJT (Constraint)///
    virtual void applyJT(const ConstraintParams* cparams /* PARAMS FIRST  = ConstraintParams::defaultInstance()*/, MultiMatrixDerivId inConst, ConstMultiMatrixDerivId outConst )
    {
        helper::vector<In1DataMatrixDeriv*> matOut1Const;
        getMatIn1Deriv(inConst, matOut1Const);
        helper::vector<In2DataMatrixDeriv*> matOut2Const;
        getMatIn2Deriv(inConst, matOut2Const);

        helper::vector<const OutDataMatrixDeriv*> matInConst;
        getConstMatOutDeriv(outConst, matInConst);
        this->applyJT(cparams /* PARAMS FIRST */, matOut1Const, matOut2Const, matInConst);
    }
    /// This method must be reimplemented by all mappings if they need to support constraints.
    virtual void applyJT(
        const ConstraintParams* /* cparams */ /* PARAMS FIRST */, const helper::vector< In1DataMatrixDeriv*>& /* dataMatOut1Const */ ,
        const helper::vector< In2DataMatrixDeriv*>&  /* dataMatOut2Const */,
        const helper::vector<const OutDataMatrixDeriv*>& /* dataMatInConst */)
    {
        serr << "This mapping does not support constraint because Multi2Mapping::applyJT(const ConstraintParams*, const helper::vector< In1DataMatrixDeriv*>&, const helper::vector< In2DataMatrixDeriv*>&, const helper::vector<const OutDataMatrixDeriv*>&) is not overloaded." << sendl;
    }

    /// computeAccFromMapping
    virtual void computeAccFromMapping(const MechanicalParams* mparams /* PARAMS FIRST  = MechanicalParams::defaultInstance()*/, MultiVecDerivId outAcc, ConstMultiVecDerivId inVel, ConstMultiVecDerivId inAcc )
    {
        helper::vector<OutDataVecDeriv*> vecOutAcc;
        getVecOutDeriv(outAcc, vecOutAcc);

        helper::vector<const In1DataVecDeriv*> vecIn1Vel;
        getConstVecIn1Deriv(inVel, vecIn1Vel);
        helper::vector<const In1DataVecDeriv*> vecIn1Acc;
        getConstVecIn1Deriv(inAcc, vecIn1Acc);

        helper::vector<const In2DataVecDeriv*> vecIn2Vel;
        getConstVecIn2Deriv(inVel, vecIn2Vel);
        helper::vector<const In2DataVecDeriv*> vecIn2Acc;
        getConstVecIn2Deriv(inAcc, vecIn2Acc);

        this->computeAccFromMapping(mparams /* PARAMS FIRST */, vecOutAcc, vecIn1Vel, vecIn2Vel,vecIn1Acc, vecIn2Acc);
    }
    /// This method must be reimplemented by all mappings if they need to support composite accelerations
    virtual void computeAccFromMapping(
        const MechanicalParams* /* mparams */ /* PARAMS FIRST */, const helper::vector< OutDataVecDeriv*>& /* dataVecOutAcc */,
        const helper::vector<const In1DataVecDeriv*>& /* dataVecIn1Vel */,
        const helper::vector<const In2DataVecDeriv*>& /* dataVecIn2Vel */,
        const helper::vector<const In1DataVecDeriv*>& /* dataVecIn1Acc */,
        const helper::vector<const In2DataVecDeriv*>& /* dataVecIn2Acc */)
    {
    }

    virtual void init();

    /// Disable the mapping to get the original coordinates of the mapped model.
    ///
    /// It is for instance used in RigidMapping to get the local coordinates of the object.
    virtual void disable();

    virtual std::string getTemplateName() const
    {
        return templateName(this);
    }

    static std::string templateName(const Multi2Mapping<TIn1,TIn2, TOut>* = NULL);

    /// Pre-construction check method called by ObjectFactory.
    ///
    /// This implementation read the object1 and object2 attributes and check
    /// if they are compatible with the input and output models types of this
    /// mapping.
    template<class T>
    static bool canCreate(T*& obj, core::objectmodel::BaseContext* context, core::objectmodel::BaseObjectDescription* arg)
    {
        std::string input1 = arg->getAttribute("input1","");
        std::string input2 = arg->getAttribute("input2","");
        std::string output = arg->getAttribute("output","");
        if (!input1.empty() && !LinkFromModels1::CheckPaths(input1, context))
            return false;
        if (!input2.empty() && !LinkFromModels2::CheckPaths(input2, context))
            return false;
        if (output.empty() || !LinkToModels::CheckPaths(output, context))
            return false;

        return BaseMapping::canCreate(obj, context, arg);
    }

    /// Construction method called by ObjectFactory.
    ///
    /// This implementation read the input and output attributes to
    /// find the input and output models of this mapping.
    template<class T>
    static typename T::SPtr create(T*, core::objectmodel::BaseContext* context, core::objectmodel::BaseObjectDescription* arg)
    {
        typename T::SPtr obj = sofa::core::objectmodel::New<T>();

        if (context)
            context->addObject(obj);

        if (arg)
            obj->parse(arg);

        return obj;
    }


protected:
    void getVecIn1Coord     (const MultiVecCoordId id,         helper::vector<      In1DataVecCoord*> &v) const
    {   for (unsigned int i=0; i<fromModels1.size(); ++i) v.push_back(id[fromModels1[i]].write()); }
    void getConstVecIn1Coord(const ConstMultiVecCoordId id,    helper::vector<const In1DataVecCoord*> &v) const
    {   for (unsigned int i=0; i<fromModels1.size(); ++i) v.push_back(id[fromModels1[i]].read());  }
    void getVecIn1Deriv     (const MultiVecDerivId id,         helper::vector<      In1DataVecDeriv*> &v) const
    {   for (unsigned int i=0; i<fromModels1.size(); ++i) v.push_back(id[fromModels1[i]].write()); }
    void getConstVecIn1Deriv(const ConstMultiVecDerivId id,    helper::vector<const In1DataVecDeriv*> &v) const
    {   for (unsigned int i=0; i<fromModels1.size(); ++i) v.push_back(id[fromModels1[i]].read());  }
    void getMatIn1Deriv     (const MultiMatrixDerivId id,      helper::vector<      In1DataMatrixDeriv*> &v) const
    {   for (unsigned int i=0; i<fromModels1.size(); ++i) v.push_back(id[fromModels1[i]].write()); }
    void getConstMatIn1Deriv(const ConstMultiMatrixDerivId id, helper::vector<const In1DataMatrixDeriv*> &v) const
    {   for (unsigned int i=0; i<fromModels1.size(); ++i) v.push_back(id[fromModels1[i]].read());  }

    void getVecIn2Coord     (const MultiVecCoordId id,         helper::vector<      In2DataVecCoord*> &v) const
    {   for (unsigned int i=0; i<fromModels2.size(); ++i) v.push_back(id[fromModels2[i]].write()); }
    void getConstVecIn2Coord(const ConstMultiVecCoordId id,    helper::vector<const In2DataVecCoord*> &v) const
    {   for (unsigned int i=0; i<fromModels2.size(); ++i) v.push_back(id[fromModels2[i]].read());  }
    void getVecIn2Deriv     (const MultiVecDerivId id,         helper::vector<      In2DataVecDeriv*> &v) const
    {   for (unsigned int i=0; i<fromModels2.size(); ++i) v.push_back(id[fromModels2[i]].write()); }
    void getConstVecIn2Deriv(const ConstMultiVecDerivId id,    helper::vector<const In2DataVecDeriv*> &v) const
    {   for (unsigned int i=0; i<fromModels2.size(); ++i) v.push_back(id[fromModels2[i]].read());  }
    void getMatIn2Deriv     (const MultiMatrixDerivId id,      helper::vector<      In2DataMatrixDeriv*> &v) const
    {   for (unsigned int i=0; i<fromModels2.size(); ++i) v.push_back(id[fromModels2[i]].write()); }
    void getConstMatIn2Deriv(const ConstMultiMatrixDerivId id, helper::vector<const In2DataMatrixDeriv*> &v) const
    {   for (unsigned int i=0; i<fromModels2.size(); ++i) v.push_back(id[fromModels2[i]].read());  }

    void getVecOutCoord     (const MultiVecCoordId id,         helper::vector<      OutDataVecCoord*> &v) const
    {   for (unsigned int i=0; i<toModels.size(); ++i)  v.push_back(id[toModels[i]].write());      }
    void getConstVecOutCoord(const ConstMultiVecCoordId id,    helper::vector<const OutDataVecCoord*> &v) const
    {   for (unsigned int i=0; i<toModels.size(); ++i)  v.push_back(id[toModels[i]].read());       }
    void getVecOutDeriv     (const MultiVecDerivId id,         helper::vector<      OutDataVecDeriv*> &v) const
    {   for (unsigned int i=0; i<toModels.size(); ++i)  v.push_back(id[toModels[i]].write());      }
    void getConstVecOutDeriv(const ConstMultiVecDerivId id,    helper::vector<const OutDataVecDeriv*> &v) const
    {   for (unsigned int i=0; i<toModels.size(); ++i)  v.push_back(id[toModels[i]].read());       }
    void getMatOutDeriv     (const MultiMatrixDerivId id,      helper::vector<      OutDataMatrixDeriv*> &v) const
    {   for (unsigned int i=0; i<toModels.size(); ++i)  v.push_back(id[toModels[i]].write());      }
    void getConstMatOutDeriv(const ConstMultiMatrixDerivId id, helper::vector<const OutDataMatrixDeriv*> &v) const
    {   for (unsigned int i=0; i<toModels.size(); ++i)  v.push_back(id[toModels[i]].read());       }
};

} // namespace core

} // namespace sofa

#endif
<|MERGE_RESOLUTION|>--- conflicted
+++ resolved
@@ -142,39 +142,7 @@
     virtual void apply(
         const MechanicalParams* mparams /* PARAMS FIRST */, const helper::vector<OutDataVecCoord*>& dataVecOutPos,
         const helper::vector<const In1DataVecCoord*>& dataVecIn1Pos ,
-<<<<<<< HEAD
         const helper::vector<const In2DataVecCoord*>& dataVecIn2Pos) = 0;
-=======
-        const helper::vector<const In2DataVecCoord*>& dataVecIn2Pos)
-#ifdef SOFA_DEPRECATE_OLD_API
-        = 0;
-#else
-    {
-        //Not optimized at all...
-        helper::vector<OutVecCoord*> vecOutPos;
-        for(unsigned int i=0; i<dataVecOutPos.size(); i++)
-            vecOutPos.push_back(dataVecOutPos[i]->beginEdit(mparams));
-
-        helper::vector<const In1VecCoord*> vecIn1Pos;
-        for(unsigned int i=0; i<dataVecIn1Pos.size(); i++)
-            vecIn1Pos.push_back(&dataVecIn1Pos[i]->getValue(mparams));
-        helper::vector<const In2VecCoord*> vecIn2Pos;
-        for(unsigned int i=0; i<dataVecIn2Pos.size(); i++)
-            vecIn2Pos.push_back(&dataVecIn2Pos[i]->getValue(mparams));
-
-        this->apply(vecOutPos, vecIn1Pos, vecIn2Pos);
-
-        //Really Not optimized at all...
-        for(unsigned int i=0; i<dataVecOutPos.size(); i++)
-            dataVecOutPos[i]->endEdit(mparams);
-    }
-    /// Compat Method
-    /// @deprecated
-    virtual void apply(const helper::vector<OutVecCoord*>& /* outPos */,
-            const helper::vector<const In1VecCoord*>& /* inPos1 */,
-            const helper::vector<const In2VecCoord*>& /* inPos2 */) {}
-#endif //SOFA_DEPRECATE_OLD_API
->>>>>>> 60f95beb
 
     /// ApplyJ ///
     /// This method computes
@@ -197,7 +165,34 @@
     virtual void applyJ(
         const MechanicalParams* mparams /* PARAMS FIRST */, const helper::vector< OutDataVecDeriv*>& dataVecOutVel,
         const helper::vector<const In1DataVecDeriv*>& dataVecIn1Vel,
-        const helper::vector<const In2DataVecDeriv*>& dataVecIn2Vel) = 0;
+        const helper::vector<const In2DataVecDeriv*>& dataVecIn2Vel)
+#ifdef SOFA_DEPRECATE_OLD_API
+        = 0;
+#else
+    {
+        //Not optimized at all...
+        helper::vector<OutVecDeriv*> vecOutVel;
+        for(unsigned int i=0; i<dataVecOutVel.size(); i++)
+            vecOutVel.push_back(dataVecOutVel[i]->beginEdit(mparams));
+
+        helper::vector<const In1VecDeriv*> vecIn1Vel;
+        for(unsigned int i=0; i<dataVecIn1Vel.size(); i++)
+            vecIn1Vel.push_back(&dataVecIn1Vel[i]->getValue(mparams));
+        helper::vector<const In2VecDeriv*> vecIn2Vel;
+        for(unsigned int i=0; i<dataVecIn2Vel.size(); i++)
+            vecIn2Vel.push_back(&dataVecIn2Vel[i]->getValue(mparams));
+        this->applyJ(vecOutVel, vecIn1Vel, vecIn2Vel);
+
+        //Really Not optimized at all...
+        for(unsigned int i=0; i<dataVecOutVel.size(); i++)
+            dataVecOutVel[i]->endEdit(mparams);
+    }
+    /// Compat Method
+    /// @deprecated
+    virtual void applyJ(const helper::vector< OutVecDeriv*>& /* outDeriv */,
+            const helper::vector<const In1VecDeriv*>& /* inDeriv1 */,
+            const helper::vector<const In2VecDeriv*>& /* inDeriv2 */) { };
+#endif //SOFA_DEPRECATE_OLD_API
 
     /// ApplyJT (Force)///
     /// Apply the mapping to Force vectors.
