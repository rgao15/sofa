--- conflicted
+++ resolved
@@ -101,8 +101,8 @@
 /// Helper method used by initData()
 void Base::initData0( BaseData* field, BaseData::BaseInitData& res, const char* name, const char* help, BaseData::DataFlags dataFlags )
 {
-	static uint32_t draw_fourcc = MAKEFOURCC('d', 'r', 'a', 'w');
-	static uint32_t show_fourcc = MAKEFOURCC('s', 'h', 'o', 'w');
+    static uint32_t draw_fourcc = MAKEFOURCC('d', 'r', 'a', 'w');
+    static uint32_t show_fourcc = MAKEFOURCC('s', 'h', 'o', 'w');
 
     /*
         std::string ln(name);
@@ -120,10 +120,10 @@
     res.helpMsg = help;
     res.dataFlags = dataFlags;
 
-	uint32_t prefix = *(uint32_t*) name;
-
-	if(prefix == draw_fourcc || prefix == show_fourcc)
-		res.group = "Visualization";
+    uint32_t prefix = *(uint32_t*) name;
+
+    if(prefix == draw_fourcc || prefix == show_fourcc)
+        res.group = "Visualization";
 }
 
 /// Add a data field.
@@ -258,10 +258,10 @@
 #define YELLOW 14
 #define WHITE 15
 
-	HANDLE console;
-	console = GetStdHandle(STD_OUTPUT_HANDLE);
-	CONSOLE_SCREEN_BUFFER_INFO _currentInfo;
-	GetConsoleScreenBufferInfo(console, &_currentInfo);
+    HANDLE console;
+    console = GetStdHandle(STD_OUTPUT_HANDLE);
+    CONSOLE_SCREEN_BUFFER_INFO _currentInfo;
+    GetConsoleScreenBufferInfo(console, &_currentInfo);
 #else
 
 #define BLUE "\033[1;34m "
@@ -275,21 +275,21 @@
 
 #endif
 
-	if (&out == &serr)
-    {
-	    serr << "\n";
+    if (&out == &serr)
+    {
+        serr << "\n";
         std::string str = serr.str();
         //if (f_printLog.getValue())
 #ifdef WIN32
-		SetConsoleTextAttribute(console, RED);
-		std::cerr<< " [WARN] ";
-		SetConsoleTextAttribute(console, _currentInfo.wAttributes);
+        SetConsoleTextAttribute(console, RED);
+        std::cerr<< " [WARN] ";
+        SetConsoleTextAttribute(console, _currentInfo.wAttributes);
 #else
-		std::cerr<< RED <<"[WARN]" << ENDL;
+        std::cerr<< RED <<"[WARN]" << ENDL;
 #endif
-		std::cerr<< "[" << getName() << "(" << getClassName() << ")]: ";
-//		SetConsoleTextAttribute(console, _currentInfo.wAttributes);
-		std::cerr << str;
+        std::cerr<< "[" << getName() << "(" << getClassName() << ")]: ";
+//        SetConsoleTextAttribute(console, _currentInfo.wAttributes);
+        std::cerr << str;
         if (warnings.size()+str.size() >= MAXLOGSIZE)
         {
             std::cerr<< "LOG OVERFLOW[" << getName() << "(" << getClassName() << ")]: resetting serr buffer." << std::endl;
@@ -305,16 +305,16 @@
         sout << "\n";
         std::string str = sout.str();
         if (f_printLog.getValue())
-		{
+        {
 #ifdef WIN32
-			SetConsoleTextAttribute(console, GREEN);
-			std::cout<<" [INFO] ";
-			SetConsoleTextAttribute(console, _currentInfo.wAttributes);
+            SetConsoleTextAttribute(console, GREEN);
+            std::cout<<" [INFO] ";
+            SetConsoleTextAttribute(console, _currentInfo.wAttributes);
 #else
-			std::cerr<<GREEN<<"[INFO]"<< ENDL;
+            std::cerr<<GREEN<<"[INFO]"<< ENDL;
 #endif
             std::cout<< "[" << getName() << "(" << getClassName() << ")]: "<< str << std::flush;
-		}
+        }
         if (outputs.size()+str.size() >= MAXLOGSIZE)
         {
             std::cerr<< "LOG OVERFLOW[" << getName() << "(" << getClassName() << ")]: resetting sout buffer." << std::endl;
@@ -371,16 +371,16 @@
 BaseData* Base::findData( const std::string &name ) const
 {
     //Search in the aliases
-	if(m_aliasData.size())
-	{
-		typedef MapData::const_iterator mapIterator;
-		std::pair< mapIterator, mapIterator> range = m_aliasData.equal_range(name);
-		if (range.first != range.second)
-			return range.first->second;
-		else
-			return NULL;
-	}
-	else return NULL;
+    if(m_aliasData.size())
+    {
+        typedef MapData::const_iterator mapIterator;
+        std::pair< mapIterator, mapIterator> range = m_aliasData.equal_range(name);
+        if (range.first != range.second)
+            return range.first->second;
+        else
+            return NULL;
+    }
+    else return NULL;
 }
 
 /// Find fields given a name: several can be found as we look into the alias map
@@ -604,7 +604,6 @@
     }
 }
 
-<<<<<<< HEAD
 static std::string xmlencode(const std::string& str)
 {
     std::string res;
@@ -623,21 +622,14 @@
     return res;
 }
 
-void  Base::xmlWriteDatas (std::ostream& out, int /*level*/)
-=======
 void  Base::writeDatas (std::ostream& out, const std::string& separator)
->>>>>>> 27124306
 {
     for(VecData::const_iterator iData = m_vecData.begin(); iData != m_vecData.end(); ++iData)
     {
         BaseData* field = *iData;
         if (!field->getLinkPath().empty() )
         {
-<<<<<<< HEAD
-            out << " " << field->getName() << "=\""<< xmlencode( field->getLinkPath() )<< "\" ";
-=======
-            out << separator << field->getName() << "=\""<< field->getLinkPath() << "\" ";
->>>>>>> 27124306
+            out << separator << field->getName() << "=\""<< xmlencode(field->getLinkPath()) << "\" ";
         }
         else
         {
@@ -645,11 +637,7 @@
             {
                 std::string val = field->getValueString();
                 if (!val.empty())
-<<<<<<< HEAD
-                    out << " " << field->getName() << "=\""<< xmlencode( val ) << "\" ";
-=======
-                    out << separator << field->getName() << "=\""<< val << "\" ";
->>>>>>> 27124306
+                    out << separator << field->getName() << "=\""<< xmlencode(val) << "\" ";
             }
         }
     }
@@ -660,11 +648,7 @@
         {
             std::string val = link->getValueString();
             if (!val.empty())
-<<<<<<< HEAD
-                out << " " << link->getName() << "=\""<< xmlencode( val ) << "\" ";
-=======
-                out << separator << link->getName() << "=\""<< val << "\" ";
->>>>>>> 27124306
+                out << separator << link->getName() << "=\""<< xmlencode(val) << "\" ";
         }
     }
 }
