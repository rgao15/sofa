/******************************************************************************
*       SOFA, Simulation Open-Framework Architecture, version 1.0 RC 1        *
*                (c) 2006-2011 INRIA, USTL, UJF, CNRS, MGH                    *
*                                                                             *
* This library is free software; you can redistribute it and/or modify it     *
* under the terms of the GNU Lesser General Public License as published by    *
* the Free Software Foundation; either version 2.1 of the License, or (at     *
* your option) any later version.                                             *
*                                                                             *
* This library is distributed in the hope that it will be useful, but WITHOUT *
* ANY WARRANTY; without even the implied warranty of MERCHANTABILITY or       *
* FITNESS FOR A PARTICULAR PURPOSE. See the GNU Lesser General Public License *
* for more details.                                                           *
*                                                                             *
* You should have received a copy of the GNU Lesser General Public License    *
* along with this library; if not, write to the Free Software Foundation,     *
* Inc., 51 Franklin Street, Fifth Floor, Boston, MA  02110-1301 USA.          *
*******************************************************************************
*                              SOFA :: Framework                              *
*                                                                             *
* Authors: The SOFA Team (see Authors.txt)                                    *
*                                                                             *
* Contact information: contact@sofa-framework.org                             *
******************************************************************************/
#ifndef SOFA_CORE_MULTIMAPPING_H
#define SOFA_CORE_MULTIMAPPING_H

#include <sofa/core/BaseMapping.h>
#include <sofa/core/State.h>
#include <sofa/core/core.h>
#include <sofa/core/VecId.h>

namespace sofa
{

namespace core
{

/**
 *  \brief Specialized interface to describe many to many mapping.
 *   All the input must have the same type, and all the output must have the same type. See also class Multi2Mapping.
 */

template <class TIn, class TOut>
class MultiMapping : public BaseMapping
{
public:
    SOFA_ABSTRACT_CLASS(SOFA_TEMPLATE2(MultiMapping,TIn,TOut), BaseMapping);

    /// Input Model Type
    typedef TIn In;
    /// Output Model Type
    typedef TOut Out;

    typedef typename In::VecCoord InVecCoord;
    typedef typename In::VecDeriv InVecDeriv;
    typedef typename In::MatrixDeriv InMatrixDeriv;
    typedef Data<InVecCoord> InDataVecCoord;
    typedef Data<InVecDeriv> InDataVecDeriv;
    typedef Data<InMatrixDeriv> InDataMatrixDeriv;

    typedef typename Out::VecCoord OutVecCoord;
    typedef typename Out::VecDeriv OutVecDeriv;
    typedef typename Out::MatrixDeriv OutMatrixDeriv;
    typedef Data<OutVecCoord> OutDataVecCoord;
    typedef Data<OutVecDeriv> OutDataVecDeriv;
    typedef Data<OutMatrixDeriv> OutDataMatrixDeriv;

protected:
    /// Input Models container. New inputs are added through addInputModel(In* ).
    typedef MultiLink<MultiMapping<In,Out>, State< In >, BaseLink::FLAG_STOREPATH|BaseLink::FLAG_STRONGLINK> LinkFromModels;
    typedef typename LinkFromModels::Container VecFromModels;
    LinkFromModels fromModels;
    //helper::vector<State<In>*> fromModels;
    /// Output Model container. New outputs are added through addOutputModel( Ou* )
    typedef MultiLink<MultiMapping<In,Out>, State< Out >, BaseLink::FLAG_STOREPATH|BaseLink::FLAG_STRONGLINK> LinkToModels;
    typedef typename LinkToModels::Container VecToModels;
    LinkToModels toModels;
    //helper::vector<State<Out>*> toModels;

public:

    Data<bool> f_applyRestPosition; ///< @todo document this
protected:

    /// Constructor
    MultiMapping();
    /// Destructor
<<<<<<< HEAD
    virtual ~MultiMapping() {};

	void recycle()
	{
		fromModels.clear();
		toModels.clear();
		f_applyRestPosition.setValue(false);
		Inherit1::recycle();
	}

=======
    virtual ~MultiMapping() {}
>>>>>>> 8fdab733
public:

    void addInputModel(BaseState* model, const std::string& path = "" );
    void addOutputModel(BaseState* model, const std::string& path = "" );

    /// Return the reference to fromModels.
    const VecFromModels& getFromModels();
    /// Return reference to toModels.
    const VecToModels& getToModels();

    /// Return a container of input models statically casted as BaseObject*
    helper::vector<BaseState* > getFrom();
    /// Return container of output model statically casted as BaseObject*.
    helper::vector<BaseState* > getTo();

    /// Get the source (upper) model.
    virtual helper::vector<behavior::BaseMechanicalState*> getMechFrom();

    /// Get the destination (lower, mapped) model.
    virtual helper::vector<behavior::BaseMechanicalState*> getMechTo();

    /// Apply ///
    /// Apply the mapping to position vectors.
    ///
    /// If the Mapping can be represented as a matrix \f$ J \f$, this method computes
    /// \f$ out = J in \f$
    virtual void apply (const MechanicalParams* mparams /* PARAMS FIRST  = MechanicalParams::defaultInstance()*/, MultiVecCoordId outPos, ConstMultiVecCoordId inPos );

    /// This method must be reimplemented by all mappings.
    /// InPos and OutPos by default contains VecIds of type V_COORD.
    /// The size of InPos vector is the same as the number of fromModels.
    /// The size of OutPos vector is the same as the number of OutModels.
    virtual void apply(const MechanicalParams* mparams /* PARAMS FIRST */, const helper::vector<OutDataVecCoord*>& dataVecOutPos, const helper::vector<const InDataVecCoord*>& dataVecInPos)
#ifdef SOFA_DEPRECATE_OLD_API
        = 0;
#else
    {
        //Not optimized at all...
        helper::vector<OutVecCoord*> vecOutPos;
        for(unsigned int i=0; i<dataVecOutPos.size(); i++)
            vecOutPos.push_back(dataVecOutPos[i]->beginEdit(mparams));

        helper::vector<const InVecCoord*> vecInPos;
        for(unsigned int i=0; i<dataVecInPos.size(); i++)
            vecInPos.push_back(&dataVecInPos[i]->getValue(mparams));

        this->apply(vecOutPos, vecInPos);

        //Really Not optimized at all...
        for(unsigned int i=0; i<dataVecOutPos.size(); i++)
            dataVecOutPos[i]->endEdit(mparams);

    }
    /// Compat Method
    /// @deprecated
    virtual void apply(const helper::vector<OutVecCoord*>&  /* outPos */, const helper::vector<const InVecCoord*>& /* inPos */) {}
#endif //SOFA_DEPRECATE_OLD_API

    /// ApplyJ ///
    /// Apply the mapping to derived (velocity, displacement) vectors.
    /// \f$ out = J in \f$
    /// where \f$ J \f$ is the tangent operator (the linear approximation) of the mapping
    virtual void applyJ (const MechanicalParams* mparams /* PARAMS FIRST  = MechanicalParams::defaultInstance()*/, MultiVecDerivId outVel, ConstMultiVecDerivId inVel );

    /// This method must be reimplemented by all mappings.
    /// InDeriv and OutDeriv by default contains VecIds of type V_DERIV.
    /// The size of InDeriv vector is the same as the number of fromModels.
    /// The size of OutDeriv vector is the same as the number of OutModels.
    virtual void applyJ(const MechanicalParams* mparams /* PARAMS FIRST */, const helper::vector<OutDataVecDeriv*>& dataVecOutVel, const helper::vector<const InDataVecDeriv*>& dataVecInVel)
#ifdef SOFA_DEPRECATE_OLD_API
        = 0;
#else
    {
        //Not optimized at all...
        helper::vector<OutVecDeriv*> vecOutVel;
        for(unsigned int i=0; i<dataVecOutVel.size(); i++)
            vecOutVel.push_back(dataVecOutVel[i]->beginEdit(mparams));

        helper::vector<const InVecDeriv*> vecInVel;
        for(unsigned int i=0; i<dataVecInVel.size(); i++)
            vecInVel.push_back(&dataVecInVel[i]->getValue(mparams));

        this->applyJ(vecOutVel, vecInVel);

        //Really Not optimized at all...
        for(unsigned int i=0; i<dataVecOutVel.size(); i++)
            dataVecOutVel[i]->endEdit(mparams);

    }
    /// Compat Method
    /// @deprecated
    virtual void applyJ(const helper::vector< OutVecDeriv*>& /* outDeriv */, const helper::vector<const InVecDeriv*>& /* inDeriv */) {}
#endif //SOFA_DEPRECATE_OLD_API

    /// ApplyJT (Force)///
    /// Apply the reverse mapping to force vectors.
    /// \f$ out += J^t in \f$
    /// where \f$ J \f$ is the tangent operator (the linear approximation) of the mapping
    virtual void applyJT (const MechanicalParams* mparams /* PARAMS FIRST  = MechanicalParams::defaultInstance()*/, MultiVecDerivId inForce, ConstMultiVecDerivId outForce );

    /// This method must be reimplemented by all mappings.
    /// InDeriv and OutDeriv by default contains VecIds of type V_DERIV.
    /// The size of InDeriv vector is the same as the number of fromModels.
    /// The size of OutDeriv vector is the same as the number of OutModels.
    virtual void applyJT(const MechanicalParams* mparams /* PARAMS FIRST */, const helper::vector<InDataVecDeriv*>& dataVecOutForce, const helper::vector<const OutDataVecDeriv*>& dataVecInForce)
#ifdef SOFA_DEPRECATE_OLD_API
        = 0;
#else
    {
        //Not optimized at all...
        helper::vector<InVecDeriv*> vecOutForce;
        for(unsigned int i=0; i<dataVecOutForce.size(); i++)
            vecOutForce.push_back(dataVecOutForce[i]->beginEdit(mparams));

        helper::vector<const OutVecDeriv*> vecInForce;
        for(unsigned int i=0; i<dataVecInForce.size(); i++)
            vecInForce.push_back(&dataVecInForce[i]->getValue(mparams));

        this->applyJT(vecOutForce, vecInForce);

        //Really Not optimized at all...
        for(unsigned int i=0; i<dataVecOutForce.size(); i++)
            dataVecOutForce[i]->endEdit(mparams);

    }
    /// Compat Method
    /// @deprecated
    virtual void applyJT(const helper::vector< InVecDeriv*>& /* outDeriv */, const helper::vector<const OutVecDeriv*>& /* inDeriv */) {}
#endif //SOFA_DEPRECATE_OLD_API

    /// ApplyJT (Constraint)///
    virtual void applyJT(const ConstraintParams* cparams /* PARAMS FIRST */, MultiMatrixDerivId inConst, ConstMultiMatrixDerivId outConst )
    {
        helper::vector<InDataMatrixDeriv*> matOutConst;
        getMatInDeriv(inConst, matOutConst);
        helper::vector<const OutDataMatrixDeriv*> matInConst;
        getConstMatOutDeriv(outConst, matInConst);

        this->applyJT(cparams /* PARAMS FIRST */, matOutConst, matInConst);
    }
    /// This method must be reimplemented by all mappings if they need to support constraints.
    virtual void applyJT( const ConstraintParams* cparams /* PARAMS FIRST */, const helper::vector< InDataMatrixDeriv* >& dataMatOutConst, const helper::vector< const OutDataMatrixDeriv* >& dataMatInConst )
#ifdef SOFA_DEPRECATE_OLD_API
    {
        serr << "This mapping does not support constraints since MultiMapping::applyJT( const ConstraintParams*, const helper::vector< InDataMatrixDeriv* >& , const helper::vector< const OutDataMatrixDeriv* >&  ) is not overloaded" << sendl;
    }
#else
    {
        //Not optimized at all...
        helper::vector<InMatrixDeriv*> matOutConst;
        for(unsigned int i=0; i<dataMatOutConst.size(); i++)
            matOutConst.push_back(dataMatOutConst[i]->beginEdit(cparams));

        helper::vector<const OutMatrixDeriv*> matInConst;
        for(unsigned int i=0; i<dataMatInConst.size(); i++)
            matInConst.push_back(&dataMatInConst[i]->getValue(cparams));

        this->applyJT(matOutConst, matInConst);

        //Really Not optimized at all...
        for(unsigned int i=0; i<dataMatOutConst.size(); i++)
            dataMatOutConst[i]->endEdit(cparams);
    }
    /// Compat Method
    /// @deprecated
    virtual void applyJT( const helper::vector< InMatrixDeriv* >& /*outConst*/ , const helper::vector< const OutMatrixDeriv* >& /*inConst*/ )
    {
//        serr << "This mapping does not support constraints since MultiMapping::applyJT( const helper::vector< InMatrixDeriv* >& , const helper::vector< const OutMatrixDeriv* >& ) is not overloaded." << sendl;
    }
#endif //SOFA_DEPRECATE_OLD_API

    /// computeAccFromMapping
    virtual void computeAccFromMapping(const MechanicalParams* mparams /* PARAMS FIRST  = MechanicalParams::defaultInstance()*/, MultiVecDerivId outAcc, ConstMultiVecDerivId inVel, ConstMultiVecDerivId inAcc )
    {
        helper::vector<OutDataVecDeriv*> vecOutAcc;
        getVecOutDeriv(outAcc, vecOutAcc);
        helper::vector<const InDataVecDeriv*> vecInVel;
        getConstVecInDeriv(inVel, vecInVel);
        helper::vector<const InDataVecDeriv*> vecInAcc;
        getConstVecInDeriv(inAcc, vecInAcc);

        this->computeAccFromMapping(mparams /* PARAMS FIRST */, vecOutAcc, vecInVel, vecInAcc);
    }
    /// This method must be reimplemented by all mappings if they need to support composite accelerations
    virtual void computeAccFromMapping(
        const MechanicalParams* mparams /* PARAMS FIRST */, const helper::vector< OutDataVecDeriv*>& dataVecOutAcc,
        const helper::vector<const InDataVecDeriv*>& dataVecInVel,
        const helper::vector<const InDataVecDeriv*>& dataVecInAcc)
#ifdef SOFA_DEPRECATE_OLD_API
    {
    }
#else
    {
        //Not optimized at all...
        helper::vector<OutVecDeriv*> vecOutAcc;
        for(unsigned int i=0; i<dataVecOutAcc.size(); i++)
            vecOutAcc.push_back(dataVecOutAcc[i]->beginEdit(mparams));

        helper::vector<const InVecDeriv*> vecInVel;
        for(unsigned int i=0; i<dataVecInVel.size(); i++)
            vecInVel.push_back(&dataVecInVel[i]->getValue(mparams));
        helper::vector<const InVecDeriv*> vecInAcc;
        for(unsigned int i=0; i<dataVecInAcc.size(); i++)
            vecInAcc.push_back(&dataVecInAcc[i]->getValue(mparams));

        this->computeAccFromMapping(vecOutAcc, vecInVel, vecInAcc);

        //Really Not optimized at all...
        for(unsigned int i=0; i<dataVecOutAcc.size(); i++)
            dataVecOutAcc[i]->endEdit(mparams);
    }
    /// Compat Method
    /// @deprecated
    virtual void computeAccFromMapping( const helper::vector<typename Out::VecDeriv*>& /*outDx*/,
            const helper::vector<const typename In::VecDeriv*>& /*inV */,
            const helper::vector<const typename In::VecDeriv*>& /*inDx */ )
    {
    }
#endif //SOFA_DEPRECATE_OLD_API

    virtual void init();

    ///<TO REMOVE>
    /// Apply the mapping to position and velocity vectors.
    ///
    /// This method call the internal apply(helper::vector<VecId>& InPos, helper::vector<VecId>& OutPos)
    /// and applyJ(helper::vector<VecId>& InDeriv, helper::vector<VecId>& OutDeriv) methods.
    //virtual void updateMapping();

    /// Disable the mapping to get the original coordinates of the mapped model.
    ///
    /// It is for instance used in RigidMapping to get the local coordinates of the object.
    virtual void disable();



    virtual std::string getTemplateName() const
    {
        return templateName(this);
    }

    static std::string templateName(const MultiMapping<TIn, TOut>* = NULL);

    template<class T>
    static std::string shortName(const T* ptr = NULL, objectmodel::BaseObjectDescription* arg = NULL)
    {
        std::string name = Inherit1::shortName(ptr, arg);
        sofa::helper::replaceAll(name, "Mapping", "Map");
        return name;
    }

    /// Pre-construction check method called by ObjectFactory.
    ///
    /// This implementation read the object1 and object2 attributes and check
    /// if they are compatible with the input and output models types of this
    /// mapping.
    template<class T>
    static bool canCreate(T*& obj, core::objectmodel::BaseContext* context, core::objectmodel::BaseObjectDescription* arg)
    {
        std::string input  = arg->getAttribute("input","");
        std::string output = arg->getAttribute("output","");
        if (input.empty() || !LinkFromModels::CheckPaths(input, context)) {
            std::cerr << "[" << arg->getAttribute("name") << "(" << arg->getAttribute("type") << ")]: " << "bad input" << std::endl;
            return false;
        }
        if (output.empty() || !LinkToModels::CheckPaths(output, context)) {
            std::cerr << "[" << arg->getAttribute("name") << "(" << arg->getAttribute("type") << ")]: " << "bad output" << std::endl;
            return false;
        }
        return BaseMapping::canCreate(obj, context, arg);
    }

    /// Construction method called by ObjectFactory.
    ///
    /// This implementation read the input and output attributes to
    /// find the input and output models of this mapping.
    template<class T>
    static typename T::SPtr create(T*, core::objectmodel::BaseContext* context, core::objectmodel::BaseObjectDescription* arg)
    {
        typename T::SPtr obj = sofa::core::objectmodel::New<T>();

        if (context)
            context->addObject(obj);

        if (arg)
        {
            obj->parse(arg);
        }

        return obj;
    }

protected:

    void getVecInCoord     (const MultiVecCoordId id,         helper::vector<      InDataVecCoord* > &v) const
    {   for (unsigned int i=0; i<fromModels.size(); ++i) v.push_back(id[fromModels.get(i)].write()); }
    void getConstVecInCoord(const ConstMultiVecCoordId id,    helper::vector<const InDataVecCoord* > &v) const
    {   for (unsigned int i=0; i<fromModels.size(); ++i) v.push_back(id[fromModels.get(i)].read());  }
    void getVecInDeriv      (const MultiVecDerivId id,         helper::vector<      InDataVecDeriv* > &v) const
    {   for (unsigned int i=0; i<fromModels.size(); ++i) v.push_back(id[fromModels.get(i)].write()); }
    void getConstVecInDeriv (const ConstMultiVecDerivId id,    helper::vector<const InDataVecDeriv* > &v) const
    {   for (unsigned int i=0; i<fromModels.size(); ++i) v.push_back(id[fromModels.get(i)].read());  }
    void getMatInDeriv      (const MultiMatrixDerivId id,      helper::vector<      InDataMatrixDeriv* > &v) const
    {   for (unsigned int i=0; i<fromModels.size(); ++i) v.push_back(id[fromModels.get(i)].write()); }
    void getConstMatInDeriv (const ConstMultiMatrixDerivId id, helper::vector<const InDataMatrixDeriv* > &v) const
    {   for (unsigned int i=0; i<fromModels.size(); ++i) v.push_back(id[fromModels.get(i)].read());  }

    void getVecOutCoord     (const MultiVecCoordId id,         helper::vector<      OutDataVecCoord* > &v) const
    {   for (unsigned int i=0; i<toModels.size(); ++i)  v.push_back(id[toModels.get(i)].write());    }
    void getConstVecOutCoord(const ConstMultiVecCoordId id,    helper::vector<const OutDataVecCoord* > &v) const
    {   for (unsigned int i=0; i<toModels.size(); ++i)  v.push_back(id[toModels.get(i)].read());     }
    void getVecOutDeriv     (const MultiVecDerivId id,         helper::vector<      OutDataVecDeriv* > &v) const
    {   for (unsigned int i=0; i<toModels.size(); ++i)  v.push_back(id[toModels.get(i)].write());    }
    void getConstVecOutDeriv(const ConstMultiVecDerivId id,    helper::vector<const OutDataVecDeriv* > &v) const
    {   for (unsigned int i=0; i<toModels.size(); ++i)  v.push_back(id[toModels.get(i)].read());     }
    void getMatOutDeriv     (const MultiMatrixDerivId id,      helper::vector<      OutDataMatrixDeriv* > &v) const
    {   for (unsigned int i=0; i<toModels.size(); ++i)  v.push_back(id[toModels.get(i)].write()); }
    void getConstMatOutDeriv(const ConstMultiMatrixDerivId id, helper::vector<const OutDataMatrixDeriv* > &v) const
    {   for (unsigned int i=0; i<toModels.size(); ++i)  v.push_back(id[toModels.get(i)].read());  }

};

} // namespace core

} // namespace sofa

#endif
<|MERGE_RESOLUTION|>--- conflicted
+++ resolved
@@ -86,20 +86,7 @@
     /// Constructor
     MultiMapping();
     /// Destructor
-<<<<<<< HEAD
-    virtual ~MultiMapping() {};
-
-	void recycle()
-	{
-		fromModels.clear();
-		toModels.clear();
-		f_applyRestPosition.setValue(false);
-		Inherit1::recycle();
-	}
-
-=======
     virtual ~MultiMapping() {}
->>>>>>> 8fdab733
 public:
 
     void addInputModel(BaseState* model, const std::string& path = "" );
