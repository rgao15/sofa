cmake_minimum_required(VERSION 2.8.8)
project(SofaCore)

<<<<<<< HEAD

set(SOFACORE_HEADERS
	init.h
	VecId.h
#	Plugin.h
#	PluginManager.h
	ConstraintParams.h
	ExecParams.h
	MechanicalParams.h
	MultiVecId.h
	BaseMapping.h
	BaseState.h
	State.h
	State.inl
	BehaviorModel.h
	CollisionElement.h
	CollisionModel.h
	DataEngine.h
	behavior/BaseAnimationLoop.h
	behavior/BaseController.h
	behavior/BaseConstraint.h
	behavior/BaseConstraintSet.h
	behavior/BaseConstraintCorrection.h
	behavior/BaseForceField.h
	behavior/BaseInteractionForceField.h
	behavior/BaseInteractionProjectiveConstraintSet.h
	behavior/BaseInteractionConstraint.h
	behavior/BaseLMConstraint.h
	behavior/BaseMass.h
	behavior/BaseMechanicalState.h
	behavior/BaseProjectiveConstraintSet.h
	behavior/BaseVectorOperations.h
	behavior/BaseRotationFinder.h
	behavior/RotationMatrix.h
	behavior/Constraint.h
	behavior/Constraint.inl
	behavior/ConstraintCorrection.h
	behavior/ConstraintCorrection.inl
	behavior/ConstraintSolver.h
	behavior/ForceField.h
	behavior/ForceField.inl
	behavior/LinearSolver.h
	behavior/LMConstraint.h
	behavior/LMConstraint.inl
	behavior/PairInteractionForceField.h
	behavior/PairInteractionForceField.inl
	behavior/MixedInteractionForceField.h
	behavior/MixedInteractionForceField.inl
	behavior/PairInteractionConstraint.h
	behavior/PairInteractionConstraint.inl
	behavior/PairInteractionProjectiveConstraintSet.h
	behavior/PairInteractionProjectiveConstraintSet.inl
	behavior/MixedInteractionConstraint.h
	behavior/MixedInteractionConstraint.inl
	behavior/Mass.h
	behavior/Mass.inl
	behavior/MechanicalState.h
	behavior/MultiVec.h
	behavior/MultiMatrix.h
	behavior/MultiMatrixAccessor.h
	behavior/ProjectiveConstraintSet.h
	behavior/ProjectiveConstraintSet.inl
	behavior/OdeSolver.h
	collision/BroadPhaseDetection.h
	collision/CollisionAlgorithm.h
	collision/CollisionGroupManager.h
	collision/Contact.h
	collision/ContactManager.h
	collision/Detection.h
	collision/DetectionOutput.h
	collision/Intersection.h
	collision/Intersection.inl
	collision/NarrowPhaseDetection.h
	collision/Pipeline.h
	collision/IntersectorFactory.h
	topology/BaseMeshTopology.h
	topology/BaseTopology.h
	topology/BaseTopologyObject.h
	topology/TopologicalMapping.h
	topology/TopologyChange.h
	topology/BaseTopologyData.h
	topology/BaseTopologyEngine.h
	topology/TopologyHandler.h
	topology/TopologyElementHandler.h
	topology/Topology.h
	loader/BaseLoader.h
	loader/ImageLoader.h
	loader/Material.h
	loader/MeshLoader.h
	loader/PrimitiveGroup.h
	loader/VoxelLoader.h
	loader/SceneLoader.h
	Mapping.h
	Mapping.inl
	MultiMapping.h
	MultiMapping.inl
	Multi2Mapping.h
	Multi2Mapping.inl
	objectmodel/AspectPool.h
	objectmodel/SPtr.h
	objectmodel/Base.h
	objectmodel/BaseClass.h
	objectmodel/BaseContext.h
	objectmodel/BaseNode.h
	objectmodel/BaseObject.h
	objectmodel/BaseObjectDescription.h
	objectmodel/ClassInfo.h
	objectmodel/ConfigurationSetting.h
	objectmodel/Context.h
	objectmodel/ContextObject.h
	objectmodel/Data.h
	objectmodel/DataFileName.h
	objectmodel/DDGNode.h
	objectmodel/DetachNodeEvent.h
	objectmodel/Event.h
	objectmodel/BaseData.h
	objectmodel/BaseLink.h
	objectmodel/Link.h
	objectmodel/HapticDeviceEvent.h
	objectmodel/JoystickEvent.h
	objectmodel/KeypressedEvent.h
	objectmodel/KeyreleasedEvent.h
	objectmodel/MouseEvent.h
	objectmodel/Tag.h
	visual/DisplayFlags.h
	visual/VisualParams.h
	visual/VisualLoop.h
	visual/VisualModel.h
	visual/VisualManager.h
	visual/DrawTool.h
	visual/Shader.h
	ObjectFactory.h
	SofaLibrary.h
	CategoryLibrary.h
	ComponentLibrary.h
	objectmodel/GUIEvent.h
	)

set(SOFACORE_SOURCES
	init.cpp
	objectmodel/AspectPool.cpp
	objectmodel/Base.cpp
	objectmodel/BaseClass.cpp
	objectmodel/BaseData.cpp
	objectmodel/BaseLink.cpp
	objectmodel/BaseContext.cpp
	objectmodel/BaseNode.cpp
	objectmodel/BaseObject.cpp
	objectmodel/BaseObjectDescription.cpp
	objectmodel/ClassInfo.cpp
	objectmodel/ConfigurationSetting.cpp
	objectmodel/Context.cpp
	objectmodel/Data.cpp
	objectmodel/DDGNode.cpp
	objectmodel/DetachNodeEvent.cpp
	objectmodel/Event.cpp
	objectmodel/DataFileName.cpp
	objectmodel/JoystickEvent.cpp
	objectmodel/KeypressedEvent.cpp
	objectmodel/KeyreleasedEvent.cpp
	objectmodel/MouseEvent.cpp
	objectmodel/Tag.cpp
	ObjectFactory.cpp
	ExecParams.cpp
	MechanicalParams.cpp
#	Plugin.cpp
#	PluginManager.cpp
	ConstraintParams.cpp
	SofaLibrary.cpp
	CategoryLibrary.cpp
	ComponentLibrary.cpp
	BaseMapping.cpp
	Mapping.cpp
	MultiMapping.cpp
	Multi2Mapping.cpp
	CollisionModel.cpp
	DataEngine.cpp
	State.cpp
	behavior/BaseAnimationLoop.cpp
	behavior/LinearSolver.cpp
	behavior/MultiMatrix.cpp
	behavior/MultiMatrixAccessor.cpp
	behavior/OdeSolver.cpp
	behavior/ConstraintSolver.cpp
	collision/Contact.cpp
	collision/Intersection.cpp
	collision/Pipeline.cpp
	topology/BaseMeshTopology.cpp
	topology/BaseTopology.cpp
	topology/TopologyChange.cpp
	topology/TopologyHandler.cpp
	topology/TopologyElementHandler.cpp
	behavior/BaseConstraint.cpp
	behavior/BaseForceField.cpp
	behavior/BaseLMConstraint.cpp
	behavior/BaseMechanicalState.cpp
	behavior/MechanicalState.cpp
	behavior/ForceField.cpp
	behavior/LMConstraint.cpp
	behavior/Mass.cpp
	behavior/Constraint.cpp
	behavior/ConstraintCorrection.cpp
	behavior/PairInteractionForceField.cpp
	behavior/MixedInteractionForceField.cpp
	behavior/PairInteractionConstraint.cpp
	behavior/PairInteractionProjectiveConstraintSet.cpp
	behavior/MixedInteractionConstraint.cpp
	behavior/ProjectiveConstraintSet.cpp
	loader/MeshLoader.cpp
	loader/VoxelLoader.cpp
	loader/SceneLoader.cpp
	visual/DisplayFlags.cpp
	visual/VisualParams.cpp
	objectmodel/HapticDeviceEvent.cpp
	objectmodel/GUIEvent.cpp
	)

if(NOT SOFA_NO_OPENGL)
	if(SOFA_HAVE_GLUT)
		list(APPEND SOFACORE_HEADERS "visual/DrawToolGL.h")
		list(APPEND SOFACORE_SOURCES "visual/DrawToolGL.cpp")
	endif()
endif()  
  
if(Boost_thread_FOUND)
	list(APPEND SOFACORE_HEADERS "objectmodel/AspectPool.h")
	list(APPEND SOFACORE_SOURCES "objectmodel/AspectPool.cpp")
endif()

if(SOFA-MISC_SMP)
	list(APPEND SOFACORE_HEADERS "CallContext.h")
	list(APPEND SOFACORE_HEADERS "objectmodel/BaseObjectTasks.h")
	list(APPEND SOFACORE_HEADERS "ParallelCollisionModel.h")
	list(APPEND SOFACORE_HEADERS "behavior/ParallelMultiVec.h")
	list(APPEND SOFACORE_HEADERS "collision/ParallelPipeline.h")
	list(APPEND SOFACORE_HEADERS "collision/ParallelNarrowPhaseDetection.h")
	
	list(APPEND SOFACORE_SOURCES "CallContext.cpp")
	list(APPEND SOFACORE_SOURCES "collision/ParallelPipeline.cpp")
	list(APPEND SOFACORE_SOURCES "objectmodel/BaseObjectTasks.cpp")
endif()

if(SOFA-MISC_SUPPORT_MOVING_FRAMES)
	list(APPEND SOFACORE_HEADERS "behavior/InertiaForce.h")
endif()

if(PS3)
	list(APPEND SOFACORE_HEADERS "ps3/cxa_demangle.h")
	list(APPEND SOFACORE_HEADERS "ps3/cxxabi.h")
	list(APPEND SOFACORE_SOURCES "ps3/cxa_demangle.cpp")
=======
set(HEADER_FILES
    BaseMapping.h
    BaseState.h
    BehaviorModel.h
    CategoryLibrary.h
    CollisionElement.h
    CollisionModel.h
    ComponentLibrary.h
    ConstraintParams.h
    DataEngine.h
    ExecParams.h
    Mapping.h
    Mapping.inl
    MechanicalParams.h
    Multi2Mapping.h
    Multi2Mapping.inl
    MultiMapping.h
    MultiMapping.inl
    MultiVecId.h
    ObjectFactory.h
    SofaLibrary.h
    State.h
    State.inl
    VecId.h
    behavior/BaseAnimationLoop.h
    behavior/BaseConstraint.h
    behavior/BaseConstraintCorrection.h
    behavior/BaseConstraintSet.h
    behavior/BaseController.h
    behavior/BaseForceField.h
    behavior/BaseInteractionConstraint.h
    behavior/BaseInteractionForceField.h
    behavior/BaseInteractionProjectiveConstraintSet.h
    behavior/BaseLMConstraint.h
    behavior/BaseMass.h
    behavior/BaseMechanicalState.h
    behavior/BaseProjectiveConstraintSet.h
    behavior/BaseRotationFinder.h
    behavior/BaseVectorOperations.h
    behavior/Constraint.h
    behavior/Constraint.inl
    behavior/ConstraintCorrection.h
    behavior/ConstraintCorrection.inl
    behavior/ConstraintSolver.h
    behavior/ForceField.h
    behavior/ForceField.inl
    behavior/LMConstraint.h
    behavior/LMConstraint.inl
    behavior/LinearSolver.h
    behavior/Mass.h
    behavior/Mass.inl
    behavior/MechanicalState.h
    behavior/MixedInteractionConstraint.h
    behavior/MixedInteractionConstraint.inl
    behavior/MixedInteractionForceField.h
    behavior/MixedInteractionForceField.inl
    behavior/MultiMatrix.h
    behavior/MultiMatrixAccessor.h
    behavior/MultiVec.h
    behavior/OdeSolver.h
    behavior/PairInteractionConstraint.h
    behavior/PairInteractionConstraint.inl
    behavior/PairInteractionForceField.h
    behavior/PairInteractionForceField.inl
    behavior/PairInteractionProjectiveConstraintSet.h
    behavior/PairInteractionProjectiveConstraintSet.inl
    behavior/ProjectiveConstraintSet.h
    behavior/ProjectiveConstraintSet.inl
    behavior/RotationMatrix.h
    collision/BroadPhaseDetection.h
    collision/CollisionAlgorithm.h
    collision/CollisionGroupManager.h
    collision/Contact.h
    collision/ContactManager.h
    collision/Detection.h
    collision/DetectionOutput.h
    collision/Intersection.h
    collision/Intersection.inl
    collision/IntersectorFactory.h
    collision/NarrowPhaseDetection.h
    collision/Pipeline.h
    core.h
    init.h
    loader/BaseLoader.h
    loader/ImageLoader.h
    loader/Material.h
    loader/MeshLoader.h
    loader/PrimitiveGroup.h
    loader/SceneLoader.h
    loader/VoxelLoader.h
    objectmodel/AspectPool.h
    objectmodel/Base.h
    objectmodel/BaseClass.h
    objectmodel/BaseContext.h
    objectmodel/BaseData.h
    objectmodel/BaseLink.h
    objectmodel/BaseNode.h
    objectmodel/BaseObject.h
    objectmodel/BaseObjectDescription.h
    objectmodel/ClassInfo.h
    objectmodel/ConfigurationSetting.h
    objectmodel/Context.h
    objectmodel/ContextObject.h
    objectmodel/DDGNode.h
    objectmodel/Data.h
    objectmodel/DataFileName.h
    objectmodel/DetachNodeEvent.h
    objectmodel/Event.h
    objectmodel/GUIEvent.h
    objectmodel/HapticDeviceEvent.h
    objectmodel/JoystickEvent.h
    objectmodel/KeypressedEvent.h
    objectmodel/KeyreleasedEvent.h
    objectmodel/Link.h
    objectmodel/MouseEvent.h
    objectmodel/SPtr.h
    objectmodel/Tag.h
    topology/BaseMeshTopology.h
    topology/BaseTopology.h
    topology/BaseTopologyData.h
    topology/BaseTopologyEngine.h
    topology/BaseTopologyObject.h
    topology/TopologicalMapping.h
    topology/Topology.h
    topology/TopologyChange.h
    topology/TopologyElementHandler.h
    topology/TopologyHandler.h
    visual/DisplayFlags.h
    visual/DrawTool.h
    visual/Shader.h
    visual/VisualLoop.h
    visual/VisualManager.h
    visual/VisualModel.h
    visual/VisualParams.h
)

set(SOURCE_FILES
    BaseMapping.cpp
    CategoryLibrary.cpp
    CollisionModel.cpp
    ComponentLibrary.cpp
    ConstraintParams.cpp
    DataEngine.cpp
    ExecParams.cpp
    Mapping.cpp
    MechanicalParams.cpp
    Multi2Mapping.cpp
    MultiMapping.cpp
    ObjectFactory.cpp
    SofaLibrary.cpp
    State.cpp
    behavior/BaseAnimationLoop.cpp
    behavior/BaseConstraint.cpp
    behavior/BaseForceField.cpp
    behavior/BaseLMConstraint.cpp
    behavior/BaseMechanicalState.cpp
    behavior/Constraint.cpp
    behavior/ConstraintCorrection.cpp
    behavior/ConstraintSolver.cpp
    behavior/ForceField.cpp
    behavior/LMConstraint.cpp
    behavior/LinearSolver.cpp
    behavior/Mass.cpp
    behavior/MechanicalState.cpp
    behavior/MixedInteractionConstraint.cpp
    behavior/MixedInteractionForceField.cpp
    behavior/MultiMatrix.cpp
    behavior/MultiMatrixAccessor.cpp
    behavior/OdeSolver.cpp
    behavior/PairInteractionConstraint.cpp
    behavior/PairInteractionForceField.cpp
    behavior/PairInteractionProjectiveConstraintSet.cpp
    behavior/ProjectiveConstraintSet.cpp
    collision/Contact.cpp
    collision/Intersection.cpp
    collision/Pipeline.cpp
    init.cpp
    loader/MeshLoader.cpp
    loader/SceneLoader.cpp
    loader/VoxelLoader.cpp
    objectmodel/AspectPool.cpp
    objectmodel/Base.cpp
    objectmodel/BaseClass.cpp
    objectmodel/BaseContext.cpp
    objectmodel/BaseData.cpp
    objectmodel/BaseLink.cpp
    objectmodel/BaseNode.cpp
    objectmodel/BaseObject.cpp
    objectmodel/BaseObjectDescription.cpp
    objectmodel/ClassInfo.cpp
    objectmodel/ConfigurationSetting.cpp
    objectmodel/Context.cpp
    objectmodel/DDGNode.cpp
    objectmodel/Data.cpp
    objectmodel/DataFileName.cpp
    objectmodel/DetachNodeEvent.cpp
    objectmodel/Event.cpp
    objectmodel/GUIEvent.cpp
    objectmodel/HapticDeviceEvent.cpp
    objectmodel/JoystickEvent.cpp
    objectmodel/KeypressedEvent.cpp
    objectmodel/KeyreleasedEvent.cpp
    objectmodel/MouseEvent.cpp
    objectmodel/Tag.cpp
    topology/BaseMeshTopology.cpp
    topology/BaseTopology.cpp
    topology/TopologyChange.cpp
    topology/TopologyElementHandler.cpp
    topology/TopologyHandler.cpp
    visual/DisplayFlags.cpp
    visual/VisualParams.cpp
)

if(NOT SOFA-MISC_NO_OPENGL)
    list(APPEND HEADER_FILES "visual/DrawToolGL.h")

    list(APPEND SOURCE_FILES "visual/DrawToolGL.cpp")
endif()

if(SOFA-EXTERNAL_BOOST)
    list(APPEND HEADER_FILES "objectmodel/AspectPool.h")

    list(APPEND SOURCE_FILES "objectmodel/AspectPool.cpp")
endif()

if(SOFA-MISC_SMP)
    list(APPEND HEADER_FILES "CallContext.h")
    list(APPEND HEADER_FILES "objectmodel/BaseObjectTasks.h")
    list(APPEND HEADER_FILES "ParallelCollisionModel.h")
    list(APPEND HEADER_FILES "behavior/ParallelMultiVec.h")
    list(APPEND HEADER_FILES "collision/ParallelPipeline.h")
    list(APPEND HEADER_FILES "collision/ParallelNarrowPhaseDetection.h")

    list(APPEND SOURCE_FILES "CallContext.cpp")
    list(APPEND SOURCE_FILES "collision/ParallelPipeline.cpp")
    list(APPEND SOURCE_FILES "objectmodel/BaseObjectTasks.cpp")
endif()

if(SOFA-MISC_SUPPORT_MOVING_FRAMES)
    list(APPEND HEADER_FILES "behavior/InertiaForce.h")
endif()

if(PS3)
    list(APPEND HEADER_FILES "ps3/cxa_demangle.h")
    list(APPEND HEADER_FILES "ps3/cxxabi.h")
    list(APPEND SOURCE_FILES "ps3/cxa_demangle.cpp")
>>>>>>> b6791ef2
endif()

add_library(${PROJECT_NAME} SHARED ${SOFACORE_HEADERS} ${SOFACORE_SOURCES})
target_link_libraries( ${PROJECT_NAME} PUBLIC SofaDefaultType)
target_include_directories(${PROJECT_NAME} PUBLIC "$<BUILD_INTERFACE:${CMAKE_CURRENT_SOURCE_DIR}/../../>") 

set( SOFACORE_COMPILER_FLAGS "-DSOFA_BUILD_CORE")
# make the name of debug libraries end in _d.
set_target_properties( ${PROJECT_NAME} PROPERTIES DEBUG_POSTFIX "_d" )
set_target_properties( ${PROJECT_NAME} PROPERTIES VERSION ${SOFAFRAMEWORK_VERSION} )
set_target_properties( ${PROJECT_NAME} PROPERTIES COMPILE_FLAGS "${SOFACORE_COMPILER_FLAGS}"  )

install(TARGETS ${PROJECT_NAME}
    COMPONENT SofaFramework_libraries
    EXPORT  SofaFrameworkTargets
    RUNTIME DESTINATION "${SOFAFRAMEWORK_INSTALL_BIN_DIR}"
    LIBRARY DESTINATION "${SOFAFRAMEWORK_INSTALL_LIB_DIR}"
    ARCHIVE DESTINATION "${SOFAFRAMEWORK_INSTALL_LIB_DIR}"
    )
 
install(DIRECTORY ${SofaCore_SOURCE_DIR}/ 
        DESTINATION "${SOFAFRAMEWORK_INSTALL_INCLUDE_DIR}/sofa/core"
        COMPONENT SofaFramework_headers
        FILES_MATCHING 
            PATTERN "*.h"
            PATTERN "*.inl"
            PATTERN "*.hxx"
            PATTERN "*.hpp"
        )

<<<<<<< HEAD
=======
include(${SOFA_CMAKE_DIR}/postProject.cmake)
>>>>>>> b6791ef2
<|MERGE_RESOLUTION|>--- conflicted
+++ resolved
@@ -1,258 +1,6 @@
 cmake_minimum_required(VERSION 2.8.8)
 project(SofaCore)
 
-<<<<<<< HEAD
-
-set(SOFACORE_HEADERS
-	init.h
-	VecId.h
-#	Plugin.h
-#	PluginManager.h
-	ConstraintParams.h
-	ExecParams.h
-	MechanicalParams.h
-	MultiVecId.h
-	BaseMapping.h
-	BaseState.h
-	State.h
-	State.inl
-	BehaviorModel.h
-	CollisionElement.h
-	CollisionModel.h
-	DataEngine.h
-	behavior/BaseAnimationLoop.h
-	behavior/BaseController.h
-	behavior/BaseConstraint.h
-	behavior/BaseConstraintSet.h
-	behavior/BaseConstraintCorrection.h
-	behavior/BaseForceField.h
-	behavior/BaseInteractionForceField.h
-	behavior/BaseInteractionProjectiveConstraintSet.h
-	behavior/BaseInteractionConstraint.h
-	behavior/BaseLMConstraint.h
-	behavior/BaseMass.h
-	behavior/BaseMechanicalState.h
-	behavior/BaseProjectiveConstraintSet.h
-	behavior/BaseVectorOperations.h
-	behavior/BaseRotationFinder.h
-	behavior/RotationMatrix.h
-	behavior/Constraint.h
-	behavior/Constraint.inl
-	behavior/ConstraintCorrection.h
-	behavior/ConstraintCorrection.inl
-	behavior/ConstraintSolver.h
-	behavior/ForceField.h
-	behavior/ForceField.inl
-	behavior/LinearSolver.h
-	behavior/LMConstraint.h
-	behavior/LMConstraint.inl
-	behavior/PairInteractionForceField.h
-	behavior/PairInteractionForceField.inl
-	behavior/MixedInteractionForceField.h
-	behavior/MixedInteractionForceField.inl
-	behavior/PairInteractionConstraint.h
-	behavior/PairInteractionConstraint.inl
-	behavior/PairInteractionProjectiveConstraintSet.h
-	behavior/PairInteractionProjectiveConstraintSet.inl
-	behavior/MixedInteractionConstraint.h
-	behavior/MixedInteractionConstraint.inl
-	behavior/Mass.h
-	behavior/Mass.inl
-	behavior/MechanicalState.h
-	behavior/MultiVec.h
-	behavior/MultiMatrix.h
-	behavior/MultiMatrixAccessor.h
-	behavior/ProjectiveConstraintSet.h
-	behavior/ProjectiveConstraintSet.inl
-	behavior/OdeSolver.h
-	collision/BroadPhaseDetection.h
-	collision/CollisionAlgorithm.h
-	collision/CollisionGroupManager.h
-	collision/Contact.h
-	collision/ContactManager.h
-	collision/Detection.h
-	collision/DetectionOutput.h
-	collision/Intersection.h
-	collision/Intersection.inl
-	collision/NarrowPhaseDetection.h
-	collision/Pipeline.h
-	collision/IntersectorFactory.h
-	topology/BaseMeshTopology.h
-	topology/BaseTopology.h
-	topology/BaseTopologyObject.h
-	topology/TopologicalMapping.h
-	topology/TopologyChange.h
-	topology/BaseTopologyData.h
-	topology/BaseTopologyEngine.h
-	topology/TopologyHandler.h
-	topology/TopologyElementHandler.h
-	topology/Topology.h
-	loader/BaseLoader.h
-	loader/ImageLoader.h
-	loader/Material.h
-	loader/MeshLoader.h
-	loader/PrimitiveGroup.h
-	loader/VoxelLoader.h
-	loader/SceneLoader.h
-	Mapping.h
-	Mapping.inl
-	MultiMapping.h
-	MultiMapping.inl
-	Multi2Mapping.h
-	Multi2Mapping.inl
-	objectmodel/AspectPool.h
-	objectmodel/SPtr.h
-	objectmodel/Base.h
-	objectmodel/BaseClass.h
-	objectmodel/BaseContext.h
-	objectmodel/BaseNode.h
-	objectmodel/BaseObject.h
-	objectmodel/BaseObjectDescription.h
-	objectmodel/ClassInfo.h
-	objectmodel/ConfigurationSetting.h
-	objectmodel/Context.h
-	objectmodel/ContextObject.h
-	objectmodel/Data.h
-	objectmodel/DataFileName.h
-	objectmodel/DDGNode.h
-	objectmodel/DetachNodeEvent.h
-	objectmodel/Event.h
-	objectmodel/BaseData.h
-	objectmodel/BaseLink.h
-	objectmodel/Link.h
-	objectmodel/HapticDeviceEvent.h
-	objectmodel/JoystickEvent.h
-	objectmodel/KeypressedEvent.h
-	objectmodel/KeyreleasedEvent.h
-	objectmodel/MouseEvent.h
-	objectmodel/Tag.h
-	visual/DisplayFlags.h
-	visual/VisualParams.h
-	visual/VisualLoop.h
-	visual/VisualModel.h
-	visual/VisualManager.h
-	visual/DrawTool.h
-	visual/Shader.h
-	ObjectFactory.h
-	SofaLibrary.h
-	CategoryLibrary.h
-	ComponentLibrary.h
-	objectmodel/GUIEvent.h
-	)
-
-set(SOFACORE_SOURCES
-	init.cpp
-	objectmodel/AspectPool.cpp
-	objectmodel/Base.cpp
-	objectmodel/BaseClass.cpp
-	objectmodel/BaseData.cpp
-	objectmodel/BaseLink.cpp
-	objectmodel/BaseContext.cpp
-	objectmodel/BaseNode.cpp
-	objectmodel/BaseObject.cpp
-	objectmodel/BaseObjectDescription.cpp
-	objectmodel/ClassInfo.cpp
-	objectmodel/ConfigurationSetting.cpp
-	objectmodel/Context.cpp
-	objectmodel/Data.cpp
-	objectmodel/DDGNode.cpp
-	objectmodel/DetachNodeEvent.cpp
-	objectmodel/Event.cpp
-	objectmodel/DataFileName.cpp
-	objectmodel/JoystickEvent.cpp
-	objectmodel/KeypressedEvent.cpp
-	objectmodel/KeyreleasedEvent.cpp
-	objectmodel/MouseEvent.cpp
-	objectmodel/Tag.cpp
-	ObjectFactory.cpp
-	ExecParams.cpp
-	MechanicalParams.cpp
-#	Plugin.cpp
-#	PluginManager.cpp
-	ConstraintParams.cpp
-	SofaLibrary.cpp
-	CategoryLibrary.cpp
-	ComponentLibrary.cpp
-	BaseMapping.cpp
-	Mapping.cpp
-	MultiMapping.cpp
-	Multi2Mapping.cpp
-	CollisionModel.cpp
-	DataEngine.cpp
-	State.cpp
-	behavior/BaseAnimationLoop.cpp
-	behavior/LinearSolver.cpp
-	behavior/MultiMatrix.cpp
-	behavior/MultiMatrixAccessor.cpp
-	behavior/OdeSolver.cpp
-	behavior/ConstraintSolver.cpp
-	collision/Contact.cpp
-	collision/Intersection.cpp
-	collision/Pipeline.cpp
-	topology/BaseMeshTopology.cpp
-	topology/BaseTopology.cpp
-	topology/TopologyChange.cpp
-	topology/TopologyHandler.cpp
-	topology/TopologyElementHandler.cpp
-	behavior/BaseConstraint.cpp
-	behavior/BaseForceField.cpp
-	behavior/BaseLMConstraint.cpp
-	behavior/BaseMechanicalState.cpp
-	behavior/MechanicalState.cpp
-	behavior/ForceField.cpp
-	behavior/LMConstraint.cpp
-	behavior/Mass.cpp
-	behavior/Constraint.cpp
-	behavior/ConstraintCorrection.cpp
-	behavior/PairInteractionForceField.cpp
-	behavior/MixedInteractionForceField.cpp
-	behavior/PairInteractionConstraint.cpp
-	behavior/PairInteractionProjectiveConstraintSet.cpp
-	behavior/MixedInteractionConstraint.cpp
-	behavior/ProjectiveConstraintSet.cpp
-	loader/MeshLoader.cpp
-	loader/VoxelLoader.cpp
-	loader/SceneLoader.cpp
-	visual/DisplayFlags.cpp
-	visual/VisualParams.cpp
-	objectmodel/HapticDeviceEvent.cpp
-	objectmodel/GUIEvent.cpp
-	)
-
-if(NOT SOFA_NO_OPENGL)
-	if(SOFA_HAVE_GLUT)
-		list(APPEND SOFACORE_HEADERS "visual/DrawToolGL.h")
-		list(APPEND SOFACORE_SOURCES "visual/DrawToolGL.cpp")
-	endif()
-endif()  
-  
-if(Boost_thread_FOUND)
-	list(APPEND SOFACORE_HEADERS "objectmodel/AspectPool.h")
-	list(APPEND SOFACORE_SOURCES "objectmodel/AspectPool.cpp")
-endif()
-
-if(SOFA-MISC_SMP)
-	list(APPEND SOFACORE_HEADERS "CallContext.h")
-	list(APPEND SOFACORE_HEADERS "objectmodel/BaseObjectTasks.h")
-	list(APPEND SOFACORE_HEADERS "ParallelCollisionModel.h")
-	list(APPEND SOFACORE_HEADERS "behavior/ParallelMultiVec.h")
-	list(APPEND SOFACORE_HEADERS "collision/ParallelPipeline.h")
-	list(APPEND SOFACORE_HEADERS "collision/ParallelNarrowPhaseDetection.h")
-	
-	list(APPEND SOFACORE_SOURCES "CallContext.cpp")
-	list(APPEND SOFACORE_SOURCES "collision/ParallelPipeline.cpp")
-	list(APPEND SOFACORE_SOURCES "objectmodel/BaseObjectTasks.cpp")
-endif()
-
-if(SOFA-MISC_SUPPORT_MOVING_FRAMES)
-	list(APPEND SOFACORE_HEADERS "behavior/InertiaForce.h")
-endif()
-
-if(PS3)
-	list(APPEND SOFACORE_HEADERS "ps3/cxa_demangle.h")
-	list(APPEND SOFACORE_HEADERS "ps3/cxxabi.h")
-	list(APPEND SOFACORE_SOURCES "ps3/cxa_demangle.cpp")
-=======
 set(HEADER_FILES
     BaseMapping.h
     BaseState.h
@@ -273,6 +21,8 @@
     MultiMapping.inl
     MultiVecId.h
     ObjectFactory.h
+    # Plugin.h
+    # PluginManager.h
     SofaLibrary.h
     State.h
     State.inl
@@ -402,6 +152,8 @@
     Multi2Mapping.cpp
     MultiMapping.cpp
     ObjectFactory.cpp
+    # Plugin.cpp
+    # PluginManager.cpp
     SofaLibrary.cpp
     State.cpp
     behavior/BaseAnimationLoop.cpp
@@ -466,15 +218,16 @@
     visual/VisualParams.cpp
 )
 
-if(NOT SOFA-MISC_NO_OPENGL)
-    list(APPEND HEADER_FILES "visual/DrawToolGL.h")
-
-    list(APPEND SOURCE_FILES "visual/DrawToolGL.cpp")
-endif()
-
-if(SOFA-EXTERNAL_BOOST)
+
+if(NOT SOFA_NO_OPENGL)
+    if(SOFA_HAVE_GLUT)
+        list(APPEND HEADER_FILES "visual/DrawToolGL.h")
+        list(APPEND SOURCE_FILES "visual/DrawToolGL.cpp")
+    endif()
+endif()
+
+if(Boost_thread_FOUND)
     list(APPEND HEADER_FILES "objectmodel/AspectPool.h")
-
     list(APPEND SOURCE_FILES "objectmodel/AspectPool.cpp")
 endif()
 
@@ -499,38 +252,26 @@
     list(APPEND HEADER_FILES "ps3/cxa_demangle.h")
     list(APPEND HEADER_FILES "ps3/cxxabi.h")
     list(APPEND SOURCE_FILES "ps3/cxa_demangle.cpp")
->>>>>>> b6791ef2
-endif()
-
-add_library(${PROJECT_NAME} SHARED ${SOFACORE_HEADERS} ${SOFACORE_SOURCES})
-target_link_libraries( ${PROJECT_NAME} PUBLIC SofaDefaultType)
-target_include_directories(${PROJECT_NAME} PUBLIC "$<BUILD_INTERFACE:${CMAKE_CURRENT_SOURCE_DIR}/../../>") 
-
-set( SOFACORE_COMPILER_FLAGS "-DSOFA_BUILD_CORE")
+endif()
+
+add_library(${PROJECT_NAME} SHARED ${HEADER_FILES} ${SOURCE_FILES})
+target_link_libraries(${PROJECT_NAME} PUBLIC SofaDefaultType)
+target_include_directories(${PROJECT_NAME} PUBLIC "$<BUILD_INTERFACE:${CMAKE_CURRENT_SOURCE_DIR}/../../>")
+
+set(SOFACORE_COMPILER_FLAGS "-DSOFA_BUILD_CORE")
 # make the name of debug libraries end in _d.
-set_target_properties( ${PROJECT_NAME} PROPERTIES DEBUG_POSTFIX "_d" )
-set_target_properties( ${PROJECT_NAME} PROPERTIES VERSION ${SOFAFRAMEWORK_VERSION} )
-set_target_properties( ${PROJECT_NAME} PROPERTIES COMPILE_FLAGS "${SOFACORE_COMPILER_FLAGS}"  )
+set_target_properties(${PROJECT_NAME} PROPERTIES DEBUG_POSTFIX "_d")
+set_target_properties(${PROJECT_NAME} PROPERTIES VERSION ${SOFAFRAMEWORK_VERSION})
+set_target_properties(${PROJECT_NAME} PROPERTIES COMPILE_FLAGS "${SOFACORE_COMPILER_FLAGS}")
 
 install(TARGETS ${PROJECT_NAME}
-    COMPONENT SofaFramework_libraries
-    EXPORT  SofaFrameworkTargets
-    RUNTIME DESTINATION "${SOFAFRAMEWORK_INSTALL_BIN_DIR}"
-    LIBRARY DESTINATION "${SOFAFRAMEWORK_INSTALL_LIB_DIR}"
-    ARCHIVE DESTINATION "${SOFAFRAMEWORK_INSTALL_LIB_DIR}"
-    )
- 
-install(DIRECTORY ${SofaCore_SOURCE_DIR}/ 
+        COMPONENT SofaFramework_libraries
+        EXPORT SofaFrameworkTargets
+        RUNTIME DESTINATION "${SOFAFRAMEWORK_INSTALL_BIN_DIR}"
+        LIBRARY DESTINATION "${SOFAFRAMEWORK_INSTALL_LIB_DIR}"
+        ARCHIVE DESTINATION "${SOFAFRAMEWORK_INSTALL_LIB_DIR}")
+
+install(DIRECTORY ${SofaCore_SOURCE_DIR}/
         DESTINATION "${SOFAFRAMEWORK_INSTALL_INCLUDE_DIR}/sofa/core"
         COMPONENT SofaFramework_headers
-        FILES_MATCHING 
-            PATTERN "*.h"
-            PATTERN "*.inl"
-            PATTERN "*.hxx"
-            PATTERN "*.hpp"
-        )
-
-<<<<<<< HEAD
-=======
-include(${SOFA_CMAKE_DIR}/postProject.cmake)
->>>>>>> b6791ef2
+        FILES_MATCHING PATTERN "*.h" PATTERN "*.inl")