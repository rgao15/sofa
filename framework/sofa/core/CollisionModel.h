/******************************************************************************
*       SOFA, Simulation Open-Framework Architecture, version 1.0 RC 1        *
*                (c) 2006-2011 INRIA, USTL, UJF, CNRS, MGH                    *
*                                                                             *
* This library is free software; you can redistribute it and/or modify it     *
* under the terms of the GNU Lesser General Public License as published by    *
* the Free Software Foundation; either version 2.1 of the License, or (at     *
* your option) any later version.                                             *
*                                                                             *
* This library is distributed in the hope that it will be useful, but WITHOUT *
* ANY WARRANTY; without even the implied warranty of MERCHANTABILITY or       *
* FITNESS FOR A PARTICULAR PURPOSE. See the GNU Lesser General Public License *
* for more details.                                                           *
*                                                                             *
* You should have received a copy of the GNU Lesser General Public License    *
* along with this library; if not, write to the Free Software Foundation,     *
* Inc., 51 Franklin Street, Fifth Floor, Boston, MA  02110-1301 USA.          *
*******************************************************************************
*                              SOFA :: Framework                              *
*                                                                             *
* Authors: The SOFA Team (see Authors.txt)                                    *
*                                                                             *
* Contact information: contact@sofa-framework.org                             *
******************************************************************************/
#ifndef SOFA_CORE_COLLISIONMODEL_H
#define SOFA_CORE_COLLISIONMODEL_H

#include <vector>
#include <sofa/core/objectmodel/BaseObject.h>
#include <sofa/core/CollisionElement.h>


namespace sofa
{

namespace core
{

namespace visual
{
class VisualParams;
}


/**
 *  \brief Abstract CollisionModel interface.
 *
 *  A CollisionModel contains a list of same-type elements. It can be part of a
 *  list of CollisionModels, each describing a level in a bounding-volume
 *  hierarchy.
 *
 *  Each CollisionModel stores a pointer to the next model in the hierarchy
 *  (i.e. finer / lower / child level) as well as the previous model (i.e.
 *  coarser / upper / parent level). The first CollisionModel in this list is
 *  the root of the hierarchy and contains only one element. The last
 *  CollisionModel contains the leaves of the hierarchy which are the real
 *  elements of the object.
 *
 *  Each element inside CollisionModels except for the last one can have a list
 *  of children. There are 2 types of child elements:
 *  \li internal children: child elements of the same type as their parent (often
 *    corresponding to non-final elements)
 *  \li external children: child elements of a different type (often corresponding
 *    to the final elements)
 *
 */
class SOFA_CORE_API CollisionModel : public virtual objectmodel::BaseObject
{
public:
    SOFA_ABSTRACT_CLASS(CollisionModel, objectmodel::BaseObject);

    enum{
        AABB_TYPE = 0,
        OBB_TYPE,
        CAPSULE_TYPE,
        SPHERE_TYPE,
        TRIANGLE_TYPE,
        LINE_TYPE,
        POINT_TYPE,
        TETRAHEDRON_TYPE,
        RDISTANCE_GRIDE_TYPE,
        FFDDISTANCE_GRIDE_TYPE,
        CYLINDER_TYPE,
        ENUM_TYPE_SIZE
    };

    typedef CollisionElementIterator Iterator;
    typedef topology::BaseMeshTopology Topology;
    typedef sofa::defaulttype::Vector3::value_type Real;
protected:
    /// Constructor
    CollisionModel()
        : bActive(initData(&bActive, true, "active", "flag indicating if this collision model is active and should be included in default collision detections"))
        , bMoving(initData(&bMoving, true, "moving", "flag indicating if this object is changing position between iterations"))
        , bSimulated(initData(&bSimulated, true, "simulated", "flag indicating if this object is controlled by a simulation"))
        , bSelfCollision(initData(&bSelfCollision, false, "selfCollision", "flag indication if the object can self collide"))
        , proximity(initData(&proximity, (SReal)0.0, "proximity", "Distance to the actual (visual) surface"))
        , contactStiffness(initData(&contactStiffness, (SReal)10.0, "contactStiffness", "Default contact stiffness"))
        , contactFriction(initData(&contactFriction, (SReal)0.01, "contactFriction", "Default contact friction (damping) coefficient"))
        , contactRestitution(initData(&contactRestitution, (SReal)0.0, "contactRestitution", "Default contact coefficient of restitution"))
        , contactResponse(initData(&contactResponse, "contactResponse", "if set, indicate to the ContactManager that this model should use the given class of contacts.\nNote that this is only indicative, and in particular if both collision models specify a different class it is up to the manager to choose."))
        , color(initData(&color, defaulttype::Vec4f(1,0,0,1), "color", "color used to display the collision model if requested"))
        , group(initData(&group,"group","IDs of the groups containing this model. No collision can occur between collision models included in a common group (e.g. allowing the same object to have multiple collision models)"))
        , size(0)
        , numberOfContacts(0)
        , previous(initLink("previous", "Previous (coarser / upper / parent level) CollisionModel in the hierarchy."))
        , next(initLink("next", "Next (finer / lower / child level) CollisionModel in the hierarchy."))

    {
    }
    /// Destructor
    virtual ~CollisionModel()
    {

    }
public:
    virtual void bwdInit()
    {
        getColor4f(); //init the color to default value
    }

    /// Return true if there are no elements
    bool empty() const
    {
        return size==0;
    }

    /// Get the number of elements.
    int getSize() const
    {
        return size;
    }

    /// Return true if this model process self collision
    bool getSelfCollision() const
    {
        return bSelfCollision.getValue();
    }

    /// set a value to bSelfCollision
    void setSelfCollision(bool _bSelfCollision)
    {
        bSelfCollision = _bSelfCollision ;
    }

    /// Get the number of contacts attached to the collision model
    int getNumberOfContacts() const
    {
        return numberOfContacts;
    }

    /// Set the number of contacts attached to the collision model
    void setNumberOfContacts(int i)
    {
        numberOfContacts = i;
    }

    /// Set the number of elements.
    virtual void resize(int s)
    {
        size = s;
    }

    /// Return an iterator to the first element.
    Iterator begin()
    {
        return Iterator(this,0);
    }

    /// Return an iterator pointing after the last element.
    Iterator end()
    {
        return Iterator(this,size);
    }

    /// Return the next (finer / lower / child level) CollisionModel in the hierarchy.
    CollisionModel* getNext()
    {
        return next.get();
    }

    /// Return the previous (coarser / upper / parent level) CollisionModel in the hierarchy.
    CollisionModel* getPrevious()
    {
        return previous.get();
    }

    /// Set the previous (coarser / upper / parent level) CollisionModel in the hierarchy.
    void setPrevious(CollisionModel::SPtr val)
    {
        CollisionModel::SPtr p = previous.get();
        if (p == val) return;
        if (p)
        {
            if (p->next.get()) p->next.get()->previous.reset();
            p->next.set(NULL);
        }
        if (val)
        {
            if (val->next.get()) val->next.get()->previous.set(NULL);
        }
        previous.set(val);
        if (val)
            val->next.set(this);
    }

    /// \brief Return true if this CollisionModel should be used for collisions.
    ///
    /// Default to true.
    virtual bool isActive() const { return bActive.getValue() && getContext()->isActive(); }

    /// \brief Set true if this CollisionModel should be used for collisions.
    virtual void setActive(bool val=true) { bActive.setValue(val); }

    /// \brief Return true if this CollisionModel is changing position between
    /// iterations.
    ///
    /// Default to true.
    virtual bool isMoving() const { return bMoving.getValue(); }

    /// \brief Set true if this CollisionModel is changing position between
    /// iterations.
    virtual void setMoving(bool val=true) { bMoving.setValue(val); }

    /// \brief Return true if this CollisionModel is attached to a simulation.
    /// It is false for immobile or procedurally animated objects that don't
    /// use contact forces
    ///
    /// Default to true.
    virtual bool isSimulated() const { return bSimulated.getValue(); }

    /// \brief Set true if this CollisionModel is attached to a simulation.
    virtual void setSimulated(bool val=true) { bSimulated.setValue(val); }

    /// Create or update the bounding volume hierarchy.
    virtual void computeBoundingTree(int maxDepth=0) = 0;

    /// \brief Create or update the bounding volume hierarchy, accounting for motions
    /// within the given timestep.
    ///
    /// Default to computeBoundingTree().
    virtual void computeContinuousBoundingTree(double /*dt*/, int maxDepth=0) { computeBoundingTree(maxDepth); }

    /// \brief Return the list (as a pair of iterators) of <i>internal children</i> of
    /// an element.
    ///
    /// Internal children are child elements of the same type as their parent
    /// (often corresponding to non-final elements). This distinction is used
    /// to optimize the intersection tests inside the hierarchy, as internal
    /// children can be processed without dynamically retrieving a new
    /// intersection method.
    ///
    /// Default to empty (i.e. two identical iterators)
    virtual std::pair<CollisionElementIterator,CollisionElementIterator> getInternalChildren(int /*index*/) const
    {
        return std::make_pair(CollisionElementIterator(),CollisionElementIterator());
    }

    /// \brief Return the list (as a pair of iterators) of <i>external children</i> of
    /// an element.
    ///
    /// External children are child elements of a different type than their
    /// parent (often corresponding to the final elements).
    ///
    /// Default to empty (i.e. two identical iterators)
    virtual std::pair<CollisionElementIterator,CollisionElementIterator> getExternalChildren(int /*index*/) const
    {
        return std::make_pair(CollisionElementIterator(),CollisionElementIterator());
    }


    /// \brief Checks if the element(index) is a leaf and a primitive of the collision model.
    ///
    /// Default to true since triangle model, line model, etc. does not have this method implemented and they
    /// are themselves (normally) leaves and primitives
    virtual bool isLeaf( int /*index*/ ) const
    {
        return true;  //e.g. Triangle will return true
    }


    /// \brief Test if this model can collide with another model.
    ///
    /// Note that this test is only related to <b>what</b> are the two models
    /// (i.e. which type, attached to which object) and not <b>where</b> they
    /// are in space. It is used to prune unnecessary or invalid collisions
    /// (i.e. vertices of an object should be tested with triangles of another
    /// but not the same object).
    ///
    /// Depending on selfCollision value if the collision models are attached to the same
    /// context (i.e. the same node in the scenegraph).
    /// If both models are included in a common "group", they won't collide
    virtual bool canCollideWith(CollisionModel* model)
    {
        if (model->getContext() == this->getContext()) // models are in the Node -> is self collision activated?
            return bSelfCollision.getValue();
        else if( this->group.getValue().empty() || model->group.getValue().empty() ) // one model has no group -> always collide
            return true;
        else
        {
            helper::set<int>::const_iterator it = group.getValue().begin(), itend = group.getValue().end();
            for( ; it != itend ; ++it )
                if( model->group.getValue().count(*it)>0 ) // both models are included in the same group -> do not collide
                    return false;

            return true;
        }
    }

    /// \brief Test if two elements can collide with each other.
    ///
    /// This method should be implemented by models supporting
    /// self-collisions to prune tests between adjacent elements.
    ///
    /// Default to true. Note that this method assumes that canCollideWith(model2)
    /// was already used to test if the collision models can collide.
    virtual bool canCollideWithElement(int /*index*/, CollisionModel* /*model2*/, int /*index2*/) { return true; }


    /// Render an collision element.
    virtual void draw(const core::visual::VisualParams* /*vparams*/,int /*index*/) {}

    /// Render the whole collision model.
    virtual void draw(const core::visual::VisualParams* )
    {

    }


    /// Return the first (i.e. root) CollisionModel in the hierarchy.
    CollisionModel* getFirst()
    {
        CollisionModel *cm = this;
        CollisionModel *cm2;
        while ((cm2 = cm->getPrevious())!=NULL)
            cm = cm2;
        return cm;
    }

    /// Return the last (i.e. leaf) CollisionModel in the hierarchy.
    CollisionModel* getLast()
    {
        CollisionModel *cm = this;
        CollisionModel *cm2;
        while ((cm2 = cm->getNext())!=NULL)
            cm = cm2;
        return cm;
    }


    /// Helper method to get or create the previous model in the hierarchy.
    template<class DerivedModel>
    DerivedModel* createPrevious()
    {
        CollisionModel::SPtr prev = previous.get();
        typename DerivedModel::SPtr pmodel = sofa::core::objectmodel::SPtr_dynamic_cast<DerivedModel>(prev);
        if (pmodel.get() == NULL)
        {
            int level = 0;
            CollisionModel *cm = getNext();
            CollisionModel* root = this;
            while (cm) { root = cm; cm = cm->getNext(); ++level; }
            pmodel = sofa::core::objectmodel::New<DerivedModel>();
            pmodel->setName("BVLevel",level);
            root->addSlave(pmodel); //->setContext(getContext());
            pmodel->setMoving(isMoving());
            pmodel->setSimulated(isSimulated());
            pmodel->proximity.setValue(proximity.getValue());
            //pmodel->group.setValue(group_old.getValue());
            pmodel->group.beginEdit()->insert(group.getValue().begin(),group.getValue().end());
            pmodel->group.endEdit();
            //previous=pmodel;
            //pmodel->next = this;
            setPrevious(pmodel);
            if (prev)
            {

            }
        }
        return pmodel.get();
    }

    /// @name Experimental methods
    /// @{

    /// Get distance to the actual (visual) surface
    SReal getProximity() { return proximity.getValue(); }

    /// Get contact stiffness
    SReal getContactStiffness(int /*index*/) { return contactStiffness.getValue(); }
    /// Set contact stiffness
    void setContactStiffness(SReal stiffness) { contactStiffness.setValue(stiffness); }

    /// Get contact friction (damping) coefficient
    SReal getContactFriction(int /*index*/) { return contactFriction.getValue(); }
    /// Set contact friction (damping) coefficient
    void setContactFriction(SReal friction) { contactFriction.setValue(friction); }

    /// Get contact coefficient of restitution
     SReal getContactRestitution(int /*index*/) { return contactRestitution.getValue(); }
    /// Set contact coefficient of restitution
    void setContactRestitution(SReal restitution) { contactRestitution.setValue(restitution); }

    /// Contact response algorithm
    std::string getContactResponse() { return contactResponse.getValue(); }



    /// Return the group IDs containing this model.
    const helper::set<int>& getGroups() const { return group.getValue(); }

    /// add the group ID to this model.
    void addGroup(const int groupId) { group.beginEdit()->insert(groupId); group.endEdit(); }

<<<<<<< HEAD
=======
	/// Set the group IDs to this model
	void setGroups(const helper::set<int>& ids) { group.setValue(ids); }

    /// @deprecated ensuring backward compatibility
    void setGroup(const int groupId) { addGroup(groupId); }

>>>>>>> f09702c3
    /// @}


    /// Topology associated to the collision model
    virtual Topology* getTopology() { return getContext()->getMeshTopology(); }

    /// BaseMeshTopology associated to the collision model
    virtual sofa::core::topology::BaseMeshTopology* getMeshTopology() { return getContext()->getMeshTopology(); }

    /// Get a color that can be used to display this CollisionModel
    const float* getColor4f();
    /// Set a color that can be used to display this CollisionModel
    void setColor4f(const float *c) {color.setValue(defaulttype::Vec4f(c[0],c[1],c[2],c[3]));}

    /// Set of differents parameters
    void setProximity       (const SReal a)        { proximity.setValue(a); }
    void setContactResponse (const std::string &a) { contactResponse.setValue(a); }

    /// Returns an int corresponding to the type of this.
    /// Useful for optimizations involving static_cast.
    int getEnumType() const {
        return enum_type;
    }

protected:

    /// flag indicating if this collision model is active and should be included in default
    /// collision detections
    Data<bool> bActive;
    ///flag indicating if this object is changing position between iterations
    Data<bool> bMoving;
    /// flag indicating if this object is controlled by a simulation
    Data<bool> bSimulated;
    /// flag indication if the object can self collide
    Data<bool> bSelfCollision;
    /// Distance to the actual (visual) surface
    Data<SReal> proximity;
    /// Default contact stiffness
    Data<SReal> contactStiffness;
    /// Default contact friction (damping) coefficient
    Data<SReal> contactFriction;
    /// Default contact coefficient of restitution
    Data<SReal> contactRestitution;
    /// If non-empty, indicate to the ContactManager that this model should use the
    /// given class of contacts. Note that this is only indicative, and in particular if both
    /// collision models specify a different class it is up to the manager to choose.
    Data<std::string> contactResponse;

    /// color used to display the collision model if requested
    Data<defaulttype::Vec4f> color;

    /// No collision can occur between collision
    /// models included in a common group (i.e. sharing a common id)
    Data< helper::set<int> > group;

    /// Number of collision elements
    int size;

    /// number of contacts attached to the collision model
    int numberOfContacts;

    /// Pointer to the previous (coarser / upper / parent level) CollisionModel in the hierarchy.
    SingleLink<CollisionModel,CollisionModel,BaseLink::FLAG_DOUBLELINK|BaseLink::FLAG_STRONGLINK> previous;

    /// Pointer to the next (finer / lower / child level) CollisionModel in the hierarchy.
    SingleLink<CollisionModel,CollisionModel,BaseLink::FLAG_DOUBLELINK> next;

    /// an int corresponding to the type of this.
    /// Useful for optimizations involving static_cast
    int enum_type;
};

} // namespace core

} // namespace sofa

#endif<|MERGE_RESOLUTION|>--- conflicted
+++ resolved
@@ -323,7 +323,6 @@
     /// Render the whole collision model.
     virtual void draw(const core::visual::VisualParams* )
     {
-
     }
 
 
@@ -412,15 +411,9 @@
     /// add the group ID to this model.
     void addGroup(const int groupId) { group.beginEdit()->insert(groupId); group.endEdit(); }
 
-<<<<<<< HEAD
-=======
 	/// Set the group IDs to this model
 	void setGroups(const helper::set<int>& ids) { group.setValue(ids); }
 
-    /// @deprecated ensuring backward compatibility
-    void setGroup(const int groupId) { addGroup(groupId); }
-
->>>>>>> f09702c3
     /// @}
 
 
