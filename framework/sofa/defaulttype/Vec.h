/******************************************************************************
*       SOFA, Simulation Open-Framework Architecture, version 1.0 RC 1        *
*                (c) 2006-2011 INRIA, USTL, UJF, CNRS, MGH                    *
*                                                                             *
* This library is free software; you can redistribute it and/or modify it     *
* under the terms of the GNU Lesser General Public License as published by    *
* the Free Software Foundation; either version 2.1 of the License, or (at     *
* your option) any later version.                                             *
*                                                                             *
* This library is distributed in the hope that it will be useful, but WITHOUT *
* ANY WARRANTY; without even the implied warranty of MERCHANTABILITY or       *
* FITNESS FOR A PARTICULAR PURPOSE. See the GNU Lesser General Public License *
* for more details.                                                           *
*                                                                             *
* You should have received a copy of the GNU Lesser General Public License    *
* along with this library; if not, write to the Free Software Foundation,     *
* Inc., 51 Franklin Street, Fifth Floor, Boston, MA  02110-1301 USA.          *
*******************************************************************************
*                              SOFA :: Framework                              *
*                                                                             *
* Authors: The SOFA Team (see Authors.txt)                                    *
*                                                                             *
* Contact information: contact@sofa-framework.org                             *
******************************************************************************/
#ifndef SOFA_DEFAULTTYPE_VEC_H
#define SOFA_DEFAULTTYPE_VEC_H

#include <sofa/helper/fixed_array.h>
#include <boost/static_assert.hpp>
#include <sofa/helper/rmath.h>
#include <sofa/defaulttype/DataTypeInfo.h>
#include <functional>
#include <limits>

#define EQUALITY_THRESHOLD 1e-6

namespace sofa
{

namespace defaulttype
{

enum NoInit { NOINIT }; ///< use when calling Vec or Mat constructor to skip initialization of values to 0

template <int N, typename real=float>
class Vec : public helper::fixed_array<real,N>
{

    BOOST_STATIC_ASSERT( N > 0 );

public:
    // Type inconsistency workaround, see Mat.h
    typedef int size_type;

    /// Compile-time constant specifying the number of scalars within this vector (equivalent to static_size and size() method)
    enum { total_size = N };
    /// Compile-time constant specifying the number of dimensions of space (equivalent to total_size here)
    enum { spatial_dimensions = N };

    /// Default constructor: sets all values to 0.
    Vec()
    {
        this->clear();
    }

    /// Fast constructor: no initialization
    explicit Vec(NoInit)
    {
    }

    /// Specific constructor for 1-element vectors.
    explicit Vec(real r1)
    {
        set( r1 );
    }

    /// Specific constructor for 1-element vectors.
    void operator=(real r1)
    {
        set( r1 );
    }

    /// Specific constructor for 2-elements vectors.
    Vec(real r1, real r2)
    {
        set( r1, r2 );
    }

    /// Specific constructor for 3-elements vectors.
    Vec(real r1, real r2, real r3)
    {
        set( r1, r2, r3 );
    }

    /// Specific constructor for 4-elements vectors.
    Vec(real r1, real r2, real r3, real r4)
    {
        set( r1, r2, r3, r4 );
    }

    /// Specific constructor for 5-elements vectors.
    Vec(real r1, real r2, real r3, real r4, real r5)
    {
        set( r1, r2, r3, r4, r5 );
    }

    /// Specific constructor for 6-elements vectors.
    Vec(real r1, real r2, real r3, real r4, real r5, real r6)
    {
        set( r1, r2, r3, r4, r5, r6 );
    }

    /// Specific constructor for 6-elements vectors.
    template<typename R, typename T>
    Vec( const Vec<3,R>& a , const Vec<3,T>& b )
    {
        set( a[0], a[1], a[2], b[0], b[1], b[2] );
    }

    /// Specific constructor for 7-elements vectors.
    Vec(real r1, real r2, real r3, real r4, real r5, real r6, real r7)
    {
        set( r1, r2, r3, r4, r5, r6, r7 );
    }

    /// Specific constructor for 8-elements vectors.
    Vec(real r1, real r2, real r3, real r4, real r5, real r6, real r7, real r8)
    {
        set( r1, r2, r3, r4, r5, r6, r7, r8 );
    }

    /// Specific constructor for 9-elements vectors.
    Vec(real r1, real r2, real r3, real r4, real r5, real r6, real r7, real r8, real r9)
    {
        set( r1, r2, r3, r4, r5, r6, r7, r8, r9 );
    }

    /// Specific constructor for 12-elements vectors.
    Vec(real r1, real r2, real r3, real r4, real r5, real r6, real r7, real r8, real r9, real r10, real r11, real r12)
    {
        set( r1, r2, r3, r4, r5, r6, r7, r8, r9, r10, r11, r12 );
    }

    /// Specific set for 1-element vectors.
    void set(real r1)
    {
        BOOST_STATIC_ASSERT(N==1);
        this->elems[0]=r1;
    }

    /// Specific set for 2-elements vectors.
    void set(real r1, real r2)
    {
        BOOST_STATIC_ASSERT(N == 2);
        this->elems[0]=r1;
        this->elems[1]=r2;
    }

    /// Specific set for 3-elements vectors.
    void set(real r1, real r2, real r3)
    {
        BOOST_STATIC_ASSERT(N == 3);
        this->elems[0]=r1;
        this->elems[1]=r2;
        this->elems[2]=r3;
    }

    /// Specific set for 4-elements vectors.
    void set(real r1, real r2, real r3, real r4)
    {
        BOOST_STATIC_ASSERT(N == 4);
        this->elems[0]=r1;
        this->elems[1]=r2;
        this->elems[2]=r3;
        this->elems[3]=r4;
    }

    /// Specific set for 5-elements vectors.
    void set(real r1, real r2, real r3, real r4, real r5)
    {
        BOOST_STATIC_ASSERT(N == 5);
        this->elems[0]=r1;
        this->elems[1]=r2;
        this->elems[2]=r3;
        this->elems[3]=r4;
        this->elems[4]=r5;
    }

    /// Specific set for 6-elements vectors.
    void set(real r1, real r2, real r3, real r4, real r5, real r6)
    {
        BOOST_STATIC_ASSERT(N == 6);
        this->elems[0]=r1;
        this->elems[1]=r2;
        this->elems[2]=r3;
        this->elems[3]=r4;
        this->elems[4]=r5;
        this->elems[5]=r6;
    }

    /// Specific constructor for 7-elements vectors.
    void set(real r1, real r2, real r3, real r4, real r5, real r6, real r7)
    {
        BOOST_STATIC_ASSERT(N == 7);
        this->elems[0]=r1;
        this->elems[1]=r2;
        this->elems[2]=r3;
        this->elems[3]=r4;
        this->elems[4]=r5;
        this->elems[5]=r6;
        this->elems[6]=r7;
    }

    /// Specific set for 8-elements vectors.
    void set(real r1, real r2, real r3, real r4, real r5, real r6, real r7, real r8)
    {
        BOOST_STATIC_ASSERT(N == 8);
        this->elems[0]=r1;
        this->elems[1]=r2;
        this->elems[2]=r3;
        this->elems[3]=r4;
        this->elems[4]=r5;
        this->elems[5]=r6;
        this->elems[6]=r7;
        this->elems[7]=r8;
    }

    /// Specific set for 9-elements vectors.
    void set(real r1, real r2, real r3, real r4, real r5, real r6, real r7, real r8, real r9)
    {
        BOOST_STATIC_ASSERT(N == 9);
        this->elems[0]=r1;
        this->elems[1]=r2;
        this->elems[2]=r3;
        this->elems[3]=r4;
        this->elems[4]=r5;
        this->elems[5]=r6;
        this->elems[6]=r7;
        this->elems[7]=r8;
        this->elems[8]=r9;
    }

    /// Specific set for 12-elements vectors.
    void set(real r1, real r2, real r3, real r4, real r5, real r6, real r7, real r8, real r9, real r10, real r11, real r12)
    {
        BOOST_STATIC_ASSERT(N == 12);
        this->elems[0]=r1;
        this->elems[1]=r2;
        this->elems[2]=r3;
        this->elems[3]=r4;
        this->elems[4]=r5;
        this->elems[5]=r6;
        this->elems[6]=r7;
        this->elems[7]=r8;
        this->elems[8]=r9;
        this->elems[9]=r10;
        this->elems[10]=r11;
        this->elems[11]=r12;
    }

    /// Specific set from a different size vector (given default value and ignored outside entries)
    template<int N2, class real2>
    void set(const Vec<N2,real2>& v, real defaultvalue=0)
    {
        int maxN = std::min( N, N2 );
        for(int i=0; i<maxN; i++)
            this->elems[i] = (real)v[i];
        for(int i=maxN; i<N ; i++)
            this->elems[i] = defaultvalue;
    }


    /// Constructor from an N-1 elements vector and an additional value (added at the end).
    Vec(const Vec<N-1,real>& v, real r1)
    {
        BOOST_STATIC_ASSERT(N > 1);
        set( v, r1 );
    }

    /// Constructor from a different size vector (null default value and ignoring outside entries)
    template<int N2, typename real2>
    explicit Vec(const Vec<N2,real2>& v)
    {
        set( v, 0 );
    }

    template<typename real2>
    Vec(const Vec<N, real2>& p)
    {
        //std::copy(p.begin(), p.end(), this->begin());
        for(int i=0; i<N; i++)
            this->elems[i] = (real)p(i);
    }

    /// Constructor from an array of values.
    template<typename real2>
    explicit Vec(const real2* p)
    {
        //std::copy(p, p+N, this->begin());
        for(int i=0; i<N; i++)
            this->elems[i] = (real)p[i];
    }

    /// Special access to first element.
    real& x()
    {
        BOOST_STATIC_ASSERT(N >= 1);
        return this->elems[0];
    }
    /// Special access to second element.
    real& y()
    {
        BOOST_STATIC_ASSERT(N >= 2);
        return this->elems[1];
    }
    /// Special access to third element.
    real& z()
    {
        BOOST_STATIC_ASSERT(N >= 3);
        return this->elems[2];
    }
    /// Special access to fourth element.
    real& w()
    {
        BOOST_STATIC_ASSERT(N >= 4);
        return this->elems[3];
    }

    /// Special const access to first element.
    const real& x() const
    {
        BOOST_STATIC_ASSERT(N >= 1);
        return this->elems[0];
    }
    /// Special const access to second element.
    const real& y() const
    {
        BOOST_STATIC_ASSERT(N >= 2);
        return this->elems[1];
    }
    /// Special const access to third element.
    const real& z() const
    {
        BOOST_STATIC_ASSERT(N >= 3);
        return this->elems[2];
    }
    /// Special const access to fourth element.
    const real& w() const
    {
        BOOST_STATIC_ASSERT(N >= 4);
        return this->elems[3];
    }

    /// Assignment operator from an array of values.
    template<typename real2>
    void operator=(const real2* p)
    {
        //std::copy(p, p+N, this->begin());
        for(int i=0; i<N; i++)
            this->elems[i] = (real)p[i];
    }

    /// Assignment from a vector with different dimensions.
    template<int M, typename real2>
    void operator=(const Vec<M,real2>& v)
    {
        //std::copy(v.begin(), v.begin()+(N>M?M:N), this->begin());
        for(int i=0; i<(N>M?M:N); i++)
            this->elems[i] = (real)v(i);
    }

    /// Sets every element to 0.
    void clear()
    {
        this->assign(real());
    }

    /// Sets every element to r.
    void fill(real r)
    {
        this->assign(r);
    }

    // Access to i-th element.
    // Already in fixed_array
    //real& operator[](int i)
    //{
    //    return this->elems[i];
    //}

    // Access to i-th element.
    // Already in fixed_array
    /// Const access to i-th element.
    //const real& operator[](int i) const
    //{
    //    return this->elems[i];
    //}

    /// Access to i-th element.
    real& operator()(int i)
    {
        return this->elems[i];
    }

    /// Const access to i-th element.
    const real& operator()(int i) const
    {
        return this->elems[i];
    }

    /// Cast into a const array of values.
    /// CHANGE(Jeremie A.): removed it as it confuses some compilers. Use ptr() or data() instead
    //operator const real*() const
    //{
    //    return this->elems;
    //}

    /// Cast into an array of values.
    /// CHANGE(Jeremie A.): removed it as it confuses some compilers. Use ptr() or data() instead
    //operator real*()
    //{
    //    return this->elems;
    //}

    /// Cast into a const array of values.
    const real* ptr() const
    {
        return this->elems;
    }

    /// Cast into an array of values.
    real* ptr()
    {
        return this->elems;
    }

    // LINEAR ALGEBRA

    // BUG (J.A. 12/31/2010): gcc 4.0 does not support templated
    // operators that are restricted to scalar types using static_assert.
    // So for now we are defining them as templated method, and the
    // operators then simply call them with the right types.

    /// Multiplication by a scalar f.
    template<class real2>
    Vec<N,real> mulscalar(real2 f) const
    {
        BOOST_STATIC_ASSERT(DataTypeInfo<real2>::ValidInfo && DataTypeInfo<real2>::Size==1);
        Vec<N,real> r(NOINIT);
        for (int i=0; i<N; i++)
            r[i] = this->elems[i]*(real)f;
        return r;
    }

    Vec<N,real> operator*(         float     f) const {  return mulscalar(f);  }
    Vec<N,real> operator*(         double    f) const {  return mulscalar(f);  }
    Vec<N,real> operator*(         int       f) const {  return mulscalar(f);  }
    Vec<N,real> operator*(unsigned int       f) const {  return mulscalar(f);  }
    Vec<N,real> operator*(         long      f) const {  return mulscalar(f);  }
    Vec<N,real> operator*(unsigned long      f) const {  return mulscalar(f);  }
    Vec<N,real> operator*(         long long f) const {  return mulscalar(f);  }
    Vec<N,real> operator*(unsigned long long f) const {  return mulscalar(f);  }

    /// In-place multiplication by a scalar f.
    template<class real2>
    void eqmulscalar(real2 f)
    {
        BOOST_STATIC_ASSERT(DataTypeInfo<real2>::ValidInfo && DataTypeInfo<real2>::Size==1);
        for (int i=0; i<N; i++)
            this->elems[i]*=(real)f;
    }

    void operator*=(         float     f) {  eqmulscalar(f);  }
    void operator*=(         double    f) {  eqmulscalar(f);  }
    void operator*=(         int       f) {  eqmulscalar(f);  }
    void operator*=(unsigned int       f) {  eqmulscalar(f);  }
    void operator*=(         long      f) {  eqmulscalar(f);  }
    void operator*=(unsigned long      f) {  eqmulscalar(f);  }
    void operator*=(         long long f) {  eqmulscalar(f);  }
    void operator*=(unsigned long long f) {  eqmulscalar(f);  }

    /// Division by a scalar f.
    template<class real2>
    Vec<N,real> divscalar(real2 f) const
    {
        BOOST_STATIC_ASSERT(DataTypeInfo<real2>::ValidInfo && DataTypeInfo<real2>::Size==1);
        Vec<N,real> r(NOINIT);
        for (int i=0; i<N; i++)
            r[i] = this->elems[i]/(real)f;
        return r;
    }

    Vec<N,real> operator/(         float     f) const {  return divscalar(f);  }
    Vec<N,real> operator/(         double    f) const {  return divscalar(f);  }
    Vec<N,real> operator/(         int       f) const {  return divscalar(f);  }
    Vec<N,real> operator/(unsigned int       f) const {  return divscalar(f);  }
    Vec<N,real> operator/(         long      f) const {  return divscalar(f);  }
    Vec<N,real> operator/(unsigned long      f) const {  return divscalar(f);  }
    Vec<N,real> operator/(         long long f) const {  return divscalar(f);  }
    Vec<N,real> operator/(unsigned long long f) const {  return divscalar(f);  }

    /// In-place division by a scalar f.
    template<class real2>
    void eqdivscalar(real2 f)
    {
        BOOST_STATIC_ASSERT(DataTypeInfo<real2>::ValidInfo && DataTypeInfo<real2>::Size==1);
        for (int i=0; i<N; i++)
            this->elems[i]/=(real)f;
    }

    void operator/=(         float     f) {  eqdivscalar(f);  }
    void operator/=(         double    f) {  eqdivscalar(f);  }
    void operator/=(         int       f) {  eqdivscalar(f);  }
    void operator/=(unsigned int       f) {  eqdivscalar(f);  }
    void operator/=(         long      f) {  eqdivscalar(f);  }
    void operator/=(unsigned long      f) {  eqdivscalar(f);  }
    void operator/=(         long long f) {  eqdivscalar(f);  }
    void operator/=(unsigned long long f) {  eqdivscalar(f);  }

    /// Dot product.
    template<class real2>
    real operator*(const Vec<N,real2>& v) const
    {
        real r = (real)(this->elems[0]*v[0]);
        for (int i=1; i<N; i++)
            r += (real)(this->elems[i]*v[i]);
        return r;
    }

    /// linear product.
    template<class real2>
    Vec<N,real> linearProduct(const Vec<N,real2>& v) const
    {
        Vec<N,real> r(NOINIT);
        for (int i=0; i<N; i++)
            r[i]=this->elems[i]*(real)v[i];
        return r;
    }


    /// linear division.
    template<class real2>
    Vec<N,real> linearDivision(const Vec<N,real2>& v) const
    {
        Vec<N,real> r(NOINIT);
        for (int i=0; i<N; i++)
            r[i]=this->elems[i]/(real)v[i];
        return r;
    }

    /// Vector addition.
    template<class real2>
    Vec<N,real> operator+(const Vec<N,real2>& v) const
    {
        Vec<N,real> r(NOINIT);
        for (int i=0; i<N; i++)
            r[i]=this->elems[i]+(real)v[i];
        return r;
    }

    /// In-place vector addition.
    template<class real2>
    void operator+=(const Vec<N,real2>& v)
    {
        for (int i=0; i<N; i++)
            this->elems[i]+=(real)v[i];
    }

    /// Vector subtraction.
    template<class real2>
    Vec<N,real> operator-(const Vec<N,real2>& v) const
    {
        Vec<N,real> r(NOINIT);
        for (int i=0; i<N; i++)
            r[i]=this->elems[i]-(real)v[i];
        return r;
    }

    /// In-place vector subtraction.
    template<class real2>
    void operator-=(const Vec<N,real2>& v)
    {
        for (int i=0; i<N; i++)
            this->elems[i]-=(real)v[i];
    }

    /// Vector negation.
    Vec<N,real> operator-() const
    {
        Vec<N,real> r(NOINIT);
        for (int i=0; i<N; i++)
            r[i]=-this->elems[i];
        return r;
    }

    /// Squared norm.
    real norm2() const
    {
        real r = this->elems[0]*this->elems[0];
        for (int i=1; i<N; i++)
            r += this->elems[i]*this->elems[i];
        return r;
    }

    /// Euclidean norm.
    real norm() const
    {
        return helper::rsqrt(norm2());
    }

    /// l-norm of the vector
    /// The type of norm is set by parameter l.
    /// Use l<0 for the infinite norm.
    real lNorm( int l ) const
    {
        if( l==2 ) return norm(); // euclidian norm
        else if( l<0 ) // infinite norm
        {
            real n=0;
            for( int i=0; i<N; i++ )
            {
                real a = helper::rabs( this->elems[i] );
                if( a>n ) n=a;
            }
            return n;
        }
        else if( l==1 ) // Manhattan norm
        {
            real n=0;
            for( int i=0; i<N; i++ )
            {
                n += helper::rabs( this->elems[i] );
            }
            return n;
        }
        else if( l==0 ) // counting not null
        {
            real n=0;
            for( int i=0; i<N; i++ )
                if( this->elems[i] ) n+=1;
            return n;
        }
        else // generic implementation
        {
            real n = 0;
            for( int i=0; i<N; i++ )
<<<<<<< HEAD
                n += pow( (real) helper::rabs( this->elems[i] ), l );
            return pow( n, (real) (1.0/ l) );
=======
                n += pow( helper::rabs( this->elems[i] ), l );
            return pow( n, real(1.0)/(real)l );
>>>>>>> f0c2a675
        }
    }


    /// Normalize the vector with the given norm
    void normalizeWithNorm(real norm, real threshold=std::numeric_limits<real>::epsilon())
    {
        if (norm>threshold)
            for (int i=0; i<N; i++)
                this->elems[i]/=norm;
    }

    /// Normalize the vector.
    void normalize(real threshold=std::numeric_limits<real>::epsilon())
    {
        normalizeWithNorm(norm(),threshold);
    }

    /// return true iff norm()==1
    bool isNormalized( real threshold=std::numeric_limits<real>::epsilon()*(real)10 ) const { return helper::rabs<real>( norm2()-(real)1 ) <= threshold; }

    template<typename R>
    Vec cross( const Vec<3,R>& b ) const
    {
        BOOST_STATIC_ASSERT(N == 3);
        return Vec(
                (real)((*this)[1]*b[2] - (*this)[2]*b[1]),
                (real)((*this)[2]*b[0] - (*this)[0]*b[2]),
                (real)((*this)[0]*b[1] - (*this)[1]*b[0])
                );
    }


    /// sum of all elements of the vector
    real sum() const
    {
        real sum = 0.0;
        for (int i=0; i<N; i++)
            sum += this->elems[i];
        return sum;
    }


    /// @name Tests operators
    /// @{

    bool operator==(const Vec& b) const
    {
        for (int i=0; i<N; i++)
            if ( fabs( (float)(this->elems[i] - b[i]) ) > EQUALITY_THRESHOLD ) return false;
        return true;
    }

    bool operator!=(const Vec& b) const
    {
        for (int i=0; i<N; i++)
            if ( fabs( (float)(this->elems[i] - b[i]) ) > EQUALITY_THRESHOLD ) return true;
        return false;
    }

    /// @}
};


/// Same as Vec except the values are not initialized by default
template <int N, typename real=float>
class VecNoInit : public Vec<N,real>
{
public:
    VecNoInit()
        : Vec<N,real>(NOINIT)
    {
    }

    /// Assignment operator from an array of values.
    template<typename real2>
    void operator=(const real2* p)
    {
        this->Vec<N,real>::operator=(p);
    }

    /// Assignment from a vector with different dimensions.
    template<int M, typename real2>
    void operator=(const Vec<M,real2>& v)
    {
        this->Vec<N,real>::operator=(v);
    }

    /// Scalar vector multiplication operator.
    friend Vec<N,real> operator*(real r, const Vec<N,real>& v)
    {
        return v*r;
    }
};

/// Read from an input stream
template<int N,typename Real>
std::istream& operator >> ( std::istream& in, Vec<N,Real>& v )
{
    for( int i=0; i<N; ++i )
        in>>v[i];
    return in;
}

/// Write to an output stream
template<int N,typename Real>
std::ostream& operator << ( std::ostream& out, const Vec<N,Real>& v )
{
    for( int i=0; i<N-1; ++i )
        out<<v[i]<<" ";
    out<<v[N-1];
    return out;
}

/// Cross product for 3-elements vectors.
template<typename real1, typename real2 >
inline Vec<3,real1> cross(const Vec<3,real1>& a, const Vec<3,real2>& b)
{
    return Vec<3,real1>((real1)(a.y()*b.z() - a.z()*b.y()),
            (real1)(a.z()*b.x() - a.x()*b.z()),
            (real1)(a.x()*b.y() - a.y()*b.x()));
}

/// Cross product for 2-elements vectors.
template <typename real1, typename real2>
real1 cross(const defaulttype::Vec<2,real1>& a, const defaulttype::Vec<2,real2>& b )
{
    return (real1)(a[0]*b[1] - a[1]*b[0]);
}

/// Dot product (alias for operator*)
template<int N,typename real>
inline real dot(const Vec<N,real>& a, const Vec<N,real>& b)
{
    return a*b;
}

/// multiplication with a scalar \returns a*V
template <int N, typename real>
Vec<N,real> operator*(const real& a, const Vec<N,real>& V)
{
    return V * a;
}

typedef Vec<1,float> Vec1f;
typedef Vec<1,double> Vec1d;
typedef Vec<1,int> Vec1i;
typedef Vec<1,unsigned> Vec1u;


typedef Vec<2,float> Vec2f;
typedef Vec<2,double> Vec2d;
typedef Vec<2,int> Vec2i;
typedef Vec<2,unsigned> Vec2u;


typedef Vec<3,float> Vec3f;
typedef Vec<3,double> Vec3d;
typedef Vec<3,int> Vec3i;
typedef Vec<3,unsigned> Vec3u;


typedef Vec<4,float> Vec4f;
typedef Vec<4,double> Vec4d;
typedef Vec<4,int> Vec4i;
typedef Vec<4,unsigned> Vec4u;


typedef Vec<6,float> Vec6f;
typedef Vec<6,double> Vec6d;
typedef Vec<6,int> Vec6i;
typedef Vec<6,unsigned> Vec6u;


#ifdef SOFA_FLOAT
typedef Vec1f Vector1; ///< alias
typedef Vec2f Vector2; ///< alias
typedef Vec3f Vector3; ///< alias
typedef Vec4f Vector4; ///< alias
typedef Vec6f Vector6; ///< alias
#else
typedef Vec1d Vector1; ///< alias
typedef Vec2d Vector2; ///< alias
typedef Vec3d Vector3; ///< alias
typedef Vec4d Vector4; ///< alias
typedef Vec6d Vector6; ///< alias
#endif

} // namespace defaulttype

} // namespace sofa

// Specialization of the defaulttype::DataTypeInfo type traits template

namespace sofa
{

namespace defaulttype
{

template<int N, typename real>
struct DataTypeInfo< sofa::defaulttype::Vec<N,real> > : public FixedArrayTypeInfo<sofa::defaulttype::Vec<N,real> >
{
    static std::string name() { std::ostringstream o; o << "Vec<" << N << "," << DataTypeName<real>::name() << ">"; return o.str(); }
};

template<int N, typename real>
struct DataTypeInfo< sofa::defaulttype::VecNoInit<N,real> > : public FixedArrayTypeInfo<sofa::defaulttype::VecNoInit<N,real> >
{
    static std::string name() { std::ostringstream o; o << "VecNoInit<" << N << "," << DataTypeName<real>::name() << ">"; return o.str(); }
};

// The next line hides all those methods from the doxygen documentation
/// \cond TEMPLATE_OVERRIDES

template<> struct DataTypeName<defaulttype::Vec1f> { static const char* name() { return "Vec1f"; } };
template<> struct DataTypeName<defaulttype::Vec1d> { static const char* name() { return "Vec1d"; } };
template<> struct DataTypeName<defaulttype::Vec2f> { static const char* name() { return "Vec2f"; } };
template<> struct DataTypeName<defaulttype::Vec2d> { static const char* name() { return "Vec2d"; } };
template<> struct DataTypeName<defaulttype::Vec3f> { static const char* name() { return "Vec3f"; } };
template<> struct DataTypeName<defaulttype::Vec3d> { static const char* name() { return "Vec3d"; } };
template<> struct DataTypeName<defaulttype::Vec4f> { static const char* name() { return "Vec4f"; } };
template<> struct DataTypeName<defaulttype::Vec4d> { static const char* name() { return "Vec4d"; } };
template<> struct DataTypeName<defaulttype::Vec6f> { static const char* name() { return "Vec6f"; } };
template<> struct DataTypeName<defaulttype::Vec6d> { static const char* name() { return "Vec6d"; } };

/// \endcond

} // namespace defaulttype

} // namespace sofa

// Specialization of the std comparison function, to use Vec as std::map key
namespace std
{

// template <>
template<int N, class T>
struct less< sofa::defaulttype::Vec<N,T> > : public binary_function< sofa::defaulttype::Vec<N,T>,  sofa::defaulttype::Vec<N,T>, bool>
{
    bool operator()(const  sofa::defaulttype::Vec<N,T>& x, const  sofa::defaulttype::Vec<N,T>& y) const
    {
        //std::cerr<<"specialized std::less, x = "<<x<<", y = "<<y<<std::endl;
        for( unsigned i=0; i<N; ++i )
        {
            if( x[i]<y[i] )
                return true;
            else if( y[i]<x[i] )
                return false;
        }
        return false;
    }
};

} // namespace std

#endif
<|MERGE_RESOLUTION|>--- conflicted
+++ resolved
@@ -644,13 +644,8 @@
         {
             real n = 0;
             for( int i=0; i<N; i++ )
-<<<<<<< HEAD
-                n += pow( (real) helper::rabs( this->elems[i] ), l );
-            return pow( n, (real) (1.0/ l) );
-=======
                 n += pow( helper::rabs( this->elems[i] ), l );
             return pow( n, real(1.0)/(real)l );
->>>>>>> f0c2a675
         }
     }
 
