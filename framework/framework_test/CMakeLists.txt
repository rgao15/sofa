cmake_minimum_required(VERSION 2.8)

project(SofaFramework_test)

set(SOURCE_FILES
    main.cpp
    defaulttype/VecTypesTest.cpp
    #defaulttype/MatTypesTest.cpp
    helper/system/atomicTest.cpp
    helper/system/FileSystemTest.cpp
<<<<<<< HEAD
    helper/system/UtilsTest.cpp
    #core/PluginTest.cpp
=======
    helper/UtilsTest.cpp
>>>>>>> fab73521
    core/objectmodel/AspectPoolTest.cpp
    #plugin-system/PluginSystemTest.cpp
    )

include_directories(${gtest_SOURCE_DIR}/include)

add_definitions("-DFRAMEWORK_TEST_RESOURCES_DIR=\"${CMAKE_CURRENT_SOURCE_DIR}/resources\"")

add_executable(${PROJECT_NAME} ${SOURCE_FILES})
target_link_libraries(${PROJECT_NAME} gtest_main SofaCore)
#add_dependencies(${PROJECT_NAME} PluginA PluginB PluginC PluginD PluginE PluginF)

add_test(NAME ${PROJECT_NAME} COMMAND ${PROJECT_NAME})
add_custom_command(TARGET ${PROJECT_NAME} POST_BUILD COMMAND ${PROJECT_NAME} COMMENT "-> Running unit tests..." VERBATIM)

#add_subdirectory(defaulttype)<|MERGE_RESOLUTION|>--- conflicted
+++ resolved
@@ -8,12 +8,8 @@
     #defaulttype/MatTypesTest.cpp
     helper/system/atomicTest.cpp
     helper/system/FileSystemTest.cpp
-<<<<<<< HEAD
-    helper/system/UtilsTest.cpp
+    helper/UtilsTest.cpp
     #core/PluginTest.cpp
-=======
-    helper/UtilsTest.cpp
->>>>>>> fab73521
     core/objectmodel/AspectPoolTest.cpp
     #plugin-system/PluginSystemTest.cpp
     )
