--- conflicted
+++ resolved
@@ -110,13 +110,8 @@
     virtual void configure(sofa::component::configurationsetting::ViewerSetting* viewerConf);
 
     //Fonctions needed to take a screenshot
-<<<<<<< HEAD
     virtual const std::string screenshotName();
-    virtual void setPrefix(const std::string& filename);
-=======
-    const std::string screenshotName();
-    void setPrefix(const std::string& prefix, bool prependDirectory = true);
->>>>>>> b515f57f
+    virtual void setPrefix(const std::string& filename, bool prependDirectory = true);
     virtual void screenshot(const std::string& filename, int compression_level =-1);
 
     virtual void getView(sofa::defaulttype::Vector3& pos, sofa::defaulttype::Quat& ori) const;
