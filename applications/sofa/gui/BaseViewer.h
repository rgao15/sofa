--- conflicted
+++ resolved
@@ -38,16 +38,6 @@
 
 //#include <sofa/helper/gl/Capture.h>
 //#include <sofa/helper/gl/Texture.h>
-
-<<<<<<< HEAD
-#if SOFAHELPER_HAVE_FFMPEG_EXEC
-#include <sofa/helper/gl/VideoRecorderFFMPEG.h>
-#endif // SOFAHELPER_HAVE_FFMPEG_EXEC
-=======
-//#ifdef SOFA_HAVE_FFMPEG_EXEC
-//#include <sofa/helper/gl/VideoRecorderFFMPEG.h>
-//#endif // SOFA_HAVE_FFMPEG_EXEC
->>>>>>> 8e51c2c1
 
 #include <sofa/core/objectmodel/KeypressedEvent.h>
 #include <sofa/core/objectmodel/KeyreleasedEvent.h>
@@ -161,18 +151,6 @@
 
     std::string sceneFileName;
 
-<<<<<<< HEAD
-#ifndef SOFA_NO_OPENGL
-    sofa::helper::gl::Capture capture;
-    sofa::helper::gl::Texture* texLogo;
-
-#if SOFAHELPER_HAVE_FFMPEG_EXEC
-    sofa::helper::gl::VideoRecorderFFMPEG m_videoRecorderFFMPEG;
-#endif // SOFAHELPER_HAVE_FFMPEG_EXEC
-#endif // SOFA_NO_OPENGL
-
-=======
->>>>>>> 8e51c2c1
     bool _video;
     bool m_isVideoButtonPressed;
     bool m_bShowAxis;
