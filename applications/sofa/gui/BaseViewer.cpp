--- conflicted
+++ resolved
@@ -108,19 +108,7 @@
 
 void BaseViewer::setPrefix(const std::string& prefix, bool prependDirectory)
 {
-<<<<<<< HEAD
-    const std::string fullPrefix = (prependDirectory) ? sofa::gui::BaseGUI::getScreenshotDirectoryPath() + "/" + prefix
-                                                      : prefix;
-#ifndef SOFA_NO_OPENGL
-    capture.setPrefix(fullPrefix);
-
-#if SOFAHELPER_HAVE_FFMPEG_EXEC
-    m_videoRecorderFFMPEG.setPrefix(fullPrefix);
-#endif // SOFAHELPER_HAVE_FFMPEG_EXEC
-#endif // SOFA_NO_OPENGL
-=======
-
->>>>>>> 8e51c2c1
+
 }
 
 void BaseViewer::screenshot(const std::string& filename, int compression_level)
