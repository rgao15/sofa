--- conflicted
+++ resolved
@@ -47,11 +47,6 @@
 
 install(TARGETS ${PROJECT_NAME}
         EXPORT  SofaGuiTargets
-<<<<<<< HEAD
-        RUNTIME DESTINATION "${SOFAGUI_INSTALL_BIN_DIR}"
-        LIBRARY DESTINATION "${SOFAGUI_INSTALL_LIB_DIR}"
-        ARCHIVE DESTINATION "${SOFAGUI_INSTALL_LIB_DIR}"
-=======
         RUNTIME DESTINATION "${SOFAGUI_INSTALL_BIN_DIR}" COMPONENT SofaGui_libraries
         LIBRARY DESTINATION "${SOFAGUI_INSTALL_LIB_DIR}" COMPONENT SofaGui_libraries
         ARCHIVE DESTINATION "${SOFAGUI_INSTALL_LIB_DIR}" COMPONENT SofaGui_libraries
@@ -60,5 +55,4 @@
         
 install(FILES ${HEADER_FILES} DESTINATION "${SOFAGUI_INSTALL_INCLUDE_DIR}/sofa/gui"
         COMPONENT SofaGui_headers
->>>>>>> 8c933aeb
         )