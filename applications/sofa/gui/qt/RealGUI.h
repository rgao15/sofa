--- conflicted
+++ resolved
@@ -95,12 +95,8 @@
 class GraphVisitor;
 #endif
 
-<<<<<<< HEAD
-
 class SofaWindowProfiler;
-=======
 class SofaMouseManager;
->>>>>>> 896c0c4a
 
 namespace viewer
 {
@@ -166,13 +162,9 @@
     WindowVisitor* windowTraceVisitor;    
     GraphVisitor* handleTraceVisitor;
 #endif
-<<<<<<< HEAD
     SofaWindowProfiler* m_windowTimerProfiler;
-=======
-
     SofaMouseManager* m_sofaMouseManager;
 
->>>>>>> 896c0c4a
 //-----------------OPTIONS DEFINITIONS------------------------}
 
 
