/******************************************************************************
*       SOFA, Simulation Open-Framework Architecture, development version     *
*                (c) 2006-2018 INRIA, USTL, UJF, CNRS, MGH                    *
*                                                                             *
* This program is free software; you can redistribute it and/or modify it     *
* under the terms of the GNU General Public License as published by the Free  *
* Software Foundation; either version 2 of the License, or (at your option)   *
* any later version.                                                          *
*                                                                             *
* This program is distributed in the hope that it will be useful, but WITHOUT *
* ANY WARRANTY; without even the implied warranty of MERCHANTABILITY or       *
* FITNESS FOR A PARTICULAR PURPOSE. See the GNU General Public License for    *
* more details.                                                               *
*                                                                             *
* You should have received a copy of the GNU General Public License along     *
* with this program. If not, see <http://www.gnu.org/licenses/>.              *
*******************************************************************************
* Authors: The SOFA Team and external contributors (see Authors.txt)          *
*                                                                             *
* Contact information: contact@sofa-framework.org                             *
******************************************************************************/
#include "RealGUI.h"

#ifdef SOFA_PML
#  include <sofa/filemanager/sofapml/PMLReader.h>
#  include <sofa/filemanager/sofapml/LMLReader.h>
#endif

#ifndef SOFA_GUI_QT_NO_RECORDER
#include "sofa/gui/qt/QSofaRecorder.h"
#endif

#ifdef SOFA_DUMP_VISITOR_INFO
#include "WindowVisitor.h"
#include "GraphVisitor.h"
#endif

#ifdef SOFA_PML
#include <sofa/simulation/Node.h>
#endif

#include "QSofaListView.h"
#include "QDisplayPropertyWidget.h"
#include "FileManagement.h"
#include "DisplayFlagsDataWidget.h"
#include "SofaPluginManager.h"
#include "SofaMouseManager.h"
#include "SofaVideoRecorderManager.h"
#include "WDoubleLineEdit.h"
#include "QSofaStatWidget.h"
#include "viewer/SofaViewer.h"

#include <sofa/gui/BaseViewer.h>
#include <SofaSimulationCommon/xml/XML.h>
#include <sofa/simulation/DeactivatedNodeVisitor.h>
#include <SofaBaseVisual/VisualStyle.h>
#include <sofa/helper/AdvancedTimer.h>
#include <sofa/helper/system/SetDirectory.h>
using sofa::helper::system::SetDirectory ;

#include <sofa/helper/system/FileSystem.h>
using sofa::helper::system::FileSystem ;

#include <sofa/helper/Utils.h>
using sofa::helper::Utils;

#include <sofa/helper/system/FileRepository.h>
using sofa::helper::system::DataRepository ;

#include <sofa/gui/GuiDataRepository.h>
using sofa::gui::GuiDataRepository;

#include <sofa/simulation/SceneLoaderFactory.h>
using sofa::simulation::SceneLoaderFactory ;

#include <sofa/simulation/ExportGnuplotVisitor.h>

#include <QHBoxLayout>
#include <QApplication>
#include <QTimer>
#include <QTextBrowser>
#include <QWidget>
#include <QStackedWidget>
#include <QTreeWidget>
#include <QTextEdit>
#include <QAction>
#include <QMessageBox>
#include <QDockWidget>
#include <QDesktopWidget>
#include <QStatusBar>
#include <QDockWidget>
#include <QSettings>
#include <QMimeData>
#include <QCompleter>
#include <QDesktopServices>

#   ifdef SOFA_GUI_INTERACTION
#    include <QCursor>
#   endif

#   ifdef SOFA_GUI_INTERACTION
#    include <qcursor.h>
#   endif

#include <algorithm>
#include <iomanip>
#include <sstream>
#include <ctime>

#include <sofa/core/objectmodel/IdleEvent.h>
using sofa::core::objectmodel::IdleEvent ;

#include <sofa/helper/system/FileMonitor.h>
using sofa::helper::system::FileMonitor ;

#include <SofaGraphComponent/SceneCheckerVisitor.h>
using sofa::simulation::SceneCheckerVisitor ;

#include <SofaGraphComponent/SceneCheckAPIChanges.h>
using sofa::simulation::scenecheckers::SceneCheckAPIChange ;

#include <sofa/core/ObjectFactory.h>
using sofa::core::ObjectFactory ;

#include "panels/QDocBrowser.h"
using sofa::gui::qt::DocBrowser ;

using sofa::core::ExecParams ;

namespace sofa
{

#ifdef SOFA_PML
using namespace filemanager::pml;
#endif

namespace gui
{

namespace qt
{


using sofa::core::objectmodel::BaseObject;
using namespace sofa::helper::system::thread;
using namespace sofa::simulation;
using namespace sofa::core::visual;

/// Custom QApplication class handling FileOpen events for MacOS
class QSOFAApplication : public QApplication
{
public:
    QSOFAApplication(int &argc, char ** argv)
        : QApplication(argc,argv)
    { }

#if QT_VERSION < 0x050000
    static inline QString translate(const char * context, const char * key, const char * disambiguation,
                                    QCoreApplication::Encoding encoding = QCoreApplication::UnicodeUTF8, int n = -1)
    { return QApplication::translate(context, key, disambiguation, encoding, n); }
#else
    static inline QString translate(const char * context, const char * key,
                                    const char * disambiguation = Q_NULLPTR, int n = -1)
    { return QApplication::translate(context, key, disambiguation, n); }
#endif

protected:
    bool event(QEvent *event)
    {
        switch (event->type())
        {
        case QEvent::FileOpen:
        {
            if(this->topLevelWidgets().count() < 1)
                return false;
            return true;
        }
        default:
            return QApplication::event(event);
        }
    }
};

RealGUI* gui = NULL;
QApplication* application = NULL;

const char* progname="";



class RealGUIFileListener : public sofa::helper::system::FileEventListener
{
public:
    RealGUIFileListener(RealGUI* realgui){
        m_realgui = realgui ;
    }
    virtual ~RealGUIFileListener(){}

    virtual void fileHasChanged(const std::string& filename) override
    {
        m_realgui->fileOpen(filename, false, true);
    }
    RealGUI* m_realgui ;
};


//======================= STATIC METHODS ========================= {

BaseGUI* RealGUI::CreateGUI ( const char* name, sofa::simulation::Node::SPtr root, const char* filename )
{
    CreateApplication();

    // create interface
    gui = new RealGUI ( name );
    if ( root )
    {
        gui->setScene ( root, filename );
        gui->setWindowFilePath(QString(filename));
    }

    InitApplication(gui);

    return gui;
}

//------------------------------------

void RealGUI::SetPixmap(std::string pixmap_filename, QPushButton* b)
{
    if ( DataRepository.findFile ( pixmap_filename ) )
        pixmap_filename = DataRepository.getFile ( pixmap_filename );

    b->setIcon(QIcon(QPixmap(QPixmap::fromImage(QImage(pixmap_filename.c_str())))));
}

//------------------------------------

void RealGUI::CreateApplication(int /*_argc*/, char** /*_argv*/)
{
    int  *argc = new int;
    char **argv=new char*[2];
    *argc = 1;
    argv[0] = strdup ( BaseGUI::GetProgramName() );
    argv[1]=NULL;
    application = new QSOFAApplication ( *argc,argv );

    //Initialize GUI resources path
    GuiDataRepository.addFirstPath(Utils::getSofaPathTo("share/sofa/gui/qt/resources").c_str());

    //force locale to Standard C
    //(must be done immediatly after the QApplication has been created)
    QLocale locale(QLocale::C);
    QLocale::setDefault(locale);
}

//------------------------------------

void RealGUI::InitApplication( RealGUI* _gui)
{
    QString pathIcon=(DataRepository.getFirstPath() + std::string( "/icons/SOFA.png" )).c_str();
    application->setWindowIcon(QIcon(pathIcon));

#ifdef SOFA_GUI_NATIVE_MENU
    // Use the OS'native menu instead of the Qt one
    _gui->menubar->setNativeMenuBar(true);
#else
    // Use the qt menu instead of the native one in order to standardize the way the menu is showed on every OS
    _gui->menubar->setNativeMenuBar(false);
#endif

    // show the gui
    _gui->show(); // adding extra line in the console?
}
//======================= STATIC METHODS ========================= }




//======================= CONSTRUCTOR - DESTRUCTOR ========================= {
RealGUI::RealGUI ( const char* viewername)
    :
      #ifdef SOFA_GUI_INTERACTION
      interactionButton( NULL ),
      #endif

      #ifndef SOFA_GUI_QT_NO_RECORDER
      recorder(NULL),
      #else
      fpsLabel(NULL),
      timeLabel(NULL),
      #endif

      #ifdef SOFA_GUI_INTERACTION
      m_interactionActived(false),
      #endif

      #ifdef SOFA_PML
      pmlreader(NULL),
      lmlreader(NULL),
      #endif

      #ifdef SOFA_DUMP_VISITOR_INFO
      windowTraceVisitor(NULL),
      handleTraceVisitor(NULL),
      #endif

      simulationGraph(NULL),
      mCreateViewersOpt(true),
      mIsEmbeddedViewer(true),
      m_dumpState(false),
      m_dumpStateStream(NULL),
      m_exportGnuplot(false),
      _animationOBJ(false),
      _animationOBJcounter(0),
      m_displayComputationTime(false),
      m_fullScreen(false),
      mViewer(NULL),
      m_clockBeforeLastStep(0),
      propertyWidget(NULL),
      currentTab ( NULL ),
      statWidget(NULL),
      timerStep(NULL),
      backgroundImage(NULL),
      pluginManager_dialog(NULL),
      recentlyOpenedFilesManager(sofa::gui::BaseGUI::getConfigDirectoryPath() + "/runSofa.ini"),
      saveReloadFile(false),
      displayFlag(NULL),
      m_docbrowser(NULL),
      animationState(false),
      frameCounter(0),
      m_viewerMSAANbSampling(1)
{
    setupUi(this);

    parseOptions();

    createPluginManager();

    createRecentFilesMenu(); // configure Recently Opened Menu

    QDoubleValidator *dtValidator = new QDoubleValidator(dtEdit);
    dtValidator->setBottom(0.000000001);
    dtEdit->setValidator(dtValidator);

    timerStep = new QTimer(this);
    connect ( timerStep, SIGNAL ( timeout() ), this, SLOT ( step() ) );
    connect ( this, SIGNAL ( quit() ), this, SLOT ( fileExit() ) );
    connect ( startButton, SIGNAL ( toggled ( bool ) ), this , SLOT ( playpauseGUI ( bool ) ) );
    connect ( ResetSceneButton, SIGNAL ( clicked() ), this, SLOT ( resetScene() ) );
    connect ( dtEdit, SIGNAL ( textChanged ( const QString& ) ), this, SLOT ( setDt ( const QString& ) ) );
    connect ( realTimeCheckBox, SIGNAL ( stateChanged ( int ) ), this, SLOT ( updateDtEditState() ) );
    connect ( stepButton, SIGNAL ( clicked() ), this, SLOT ( step() ) );
    connect ( dumpStateCheckBox, SIGNAL ( toggled ( bool ) ), this, SLOT ( dumpState ( bool ) ) );
    connect ( displayComputationTimeCheckBox, SIGNAL ( toggled ( bool ) ), this, SLOT ( displayComputationTime ( bool ) ) );
    connect ( exportGnuplotFilesCheckbox, SIGNAL ( toggled ( bool ) ), this, SLOT ( setExportGnuplot ( bool ) ) );
    connect ( tabs, SIGNAL ( currentChanged ( int ) ), this, SLOT ( currentTabChanged ( int ) ) );

    /// We activate this timer only if the interactive mode is enabled (ie livecoding+mouse mouve event).
    if(m_enableInteraction){
        timerIdle = new QTimer(this);
        connect ( timerIdle, SIGNAL ( timeout() ), this, SLOT ( emitIdle() ) );
        timerIdle->start(50) ;
    }

    this->setDockOptions(QMainWindow::AnimatedDocks | QMainWindow::AllowTabbedDocks);
    dockWidget->setFeatures(QDockWidget::AllDockWidgetFeatures);
    dockWidget->setAllowedAreas(Qt::RightDockWidgetArea | Qt::LeftDockWidgetArea);

    connect(dockWidget, SIGNAL(dockLocationChanged(Qt::DockWidgetArea)), this, SLOT(toolsDockMoved()));

    // create a Dock Window to receive the Sofa Recorder
#ifndef SOFA_GUI_QT_NO_RECORDER
    QDockWidget *dockRecorder=new QDockWidget(this);
    dockRecorder->setResizeEnabled(true);
    this->moveDockWindow( dockRecorder, Qt::DockBottom);
    this->leftDock() ->setAcceptDockWindow(dockRecorder,false);
    this->rightDock()->setAcceptDockWindow(dockRecorder,false);

    recorder = new QSofaRecorder(dockRecorder);
    dockRecorder->setWidget(recorder);
    connect(startButton, SIGNAL(  toggled ( bool ) ), recorder, SLOT( TimerStart(bool) ) );
#else
    //Status Bar Configuration
    fpsLabel = new QLabel ( "9999.9 FPS", statusBar() );
    fpsLabel->setMinimumSize ( fpsLabel->sizeHint() );
    fpsLabel->clear();

    timeLabel = new QLabel ( "Time: 999.9999 s", statusBar() );
    timeLabel->setMinimumSize ( timeLabel->sizeHint() );
    timeLabel->clear();
    statusBar()->addWidget ( fpsLabel );
    statusBar()->addWidget ( timeLabel );
#endif

    statWidget = new QSofaStatWidget(TabStats);
    TabStats->layout()->addWidget(statWidget);

    createSimulationGraph();

    //disable widget, can be bothersome with objects with a lot of data
    //createPropertyWidget();

    //viewer
    informationOnPickCallBack = InformationOnPickCallBack(this);

    viewerMap.clear();
    if (mCreateViewersOpt)
        createViewer(viewername, true);

    currentTabChanged ( tabs->currentIndex() );

    createBackgroundGUIInfos(); // add GUI for Background Informations

    createWindowVisitor();

    SofaMouseManager::getInstance()->hide();
    SofaVideoRecorderManager::getInstance()->hide();

    //Center the application
    const QRect screen = QApplication::desktop()->availableGeometry(QApplication::desktop()->primaryScreen());
    this->move(  ( screen.width()- this->width()  ) / 2 - 200,  ( screen.height() - this->height()) / 2 - 50  );

    tabs->removeTab(tabs->indexOf(TabVisualGraph));

#ifndef SOFA_GUI_QT_NO_RECORDER
    if (recorder)
        connect( recorder, SIGNAL( RecordSimulation(bool) ), startButton, SLOT( setChecked(bool) ) );
    if (recorder && getQtViewer())
        connect( recorder, SIGNAL( NewTime() ), getQtViewer()->getQWidget(), SLOT( update() ) );
#endif

#ifdef SOFA_GUI_INTERACTION
    interactionButton = new QPushButton(optionTabs);
    interactionButton->setObjectName(QString::fromUtf8("interactionButton"));
    interactionButton->setCheckable(true);
    interactionButton->setStyleSheet("background-color: cyan;");

    gridLayout->addWidget(interactionButton, 3, 0, 1, 1);
    gridLayout->removeWidget(screenshotButton);
    gridLayout->addWidget(screenshotButton, 3, 1, 1,1);

    interactionButton->setText(QSOFAApplication::translate("GUI", "&Interaction", 0));
    interactionButton->setShortcut(QSOFAApplication::translate("GUI", "Alt+i", 0));
#ifndef QT_NO_TOOLTIP
    interactionButton->setProperty("toolTip", QVariant(QSOFAApplication::translate("GUI", "Start interaction mode", 0)));
#endif

    connect ( interactionButton, SIGNAL ( toggled ( bool ) ), this , SLOT ( interactionGUI ( bool ) ) );

    m_interactionActived = false;

    if(mCreateViewersOpt)
        getQtViewer()->getQWidget()->installEventFilter(this);
#endif

    m_docbrowser = new DocBrowser(this) ;
    /// Signal to the realGUI that the visibility has changed (eg: to update the menu bar)
    connect(m_docbrowser, SIGNAL(visibilityChanged(bool)), this, SLOT(docBrowserVisibilityChanged(bool)));

    m_filelistener = new RealGUIFileListener(this) ;
}

//------------------------------------

RealGUI::~RealGUI()
{
#ifdef SOFA_PML
    if ( pmlreader )
    {
        delete pmlreader;
        pmlreader = NULL;
    }
    if ( lmlreader )
    {
        delete lmlreader;
        lmlreader = NULL;
    }
#endif

    if( displayFlag != NULL )
        delete displayFlag;

#ifdef SOFA_DUMP_VISITOR_INFO
    delete windowTraceVisitor;
    delete handleTraceVisitor;
#endif

    removeViewer();

    FileMonitor::removeListener(m_filelistener) ;
    delete m_filelistener ;
}
//======================= CONSTRUCTOR - DESTRUCTOR ========================= }



//======================= OPTIONS DEFINITIONS ========================= {
#ifdef SOFA_DUMP_VISITOR_INFO
void RealGUI::setTraceVisitors(bool b)
{
    exportVisitorCheckbox->setChecked(b);
}
#endif


//------------------------------------

#ifdef SOFA_GUI_INTERACTION
void RealGUI::mouseMoveEvent(QMouseEvent * /*e*/)
{
    if (m_interactionActived)
    {
        QPoint p = mapToGlobal(QPoint((this->width()+2)/2,(this->height()+2)/2));
        QPoint c = QCursor::pos();
        sofa::core::objectmodel::MouseEvent mouseEvent(sofa::core::objectmodel::MouseEvent::Move,c.x() - p.x(),c.y() - p.y());
        QCursor::setPos(p);
        Node* groot = mViewer->getScene();
        if (groot)
            groot->propagateEvent(core::ExecParams::defaultInstance(), &mouseEvent);
        return;
    }
}

//------------------------------------

void RealGUI::wheelEvent(QWheelEvent* e)
{
    if(m_interactionActived)
    {
        sofa::core::objectmodel::MouseEvent mouseEvent = sofa::core::objectmodel::MouseEvent(sofa::core::objectmodel::MouseEvent::Wheel,e->delta());
        Node* groot = mViewer->getScene();
        if (groot)
            groot->propagateEvent(core::ExecParams::defaultInstance(), &mouseEvent);
        e->accept();
        return;
    }
}

//------------------------------------

void RealGUI::mousePressEvent(QMouseEvent * e)
{
    if(m_interactionActived)
    {
        if (e->type() == QEvent::MouseButtonPress)
        {
            if (e->button() == Qt::LeftButton)
            {
                sofa::core::objectmodel::MouseEvent mouseEvent = sofa::core::objectmodel::MouseEvent(sofa::core::objectmodel::MouseEvent::LeftPressed);
                Node* groot = mViewer->getScene();
                if (groot)
                    groot->propagateEvent(core::ExecParams::defaultInstance(), &mouseEvent);
            }
            else if (e->button() == Qt::RightButton)
            {
                sofa::core::objectmodel::MouseEvent mouseEvent = sofa::core::objectmodel::MouseEvent(sofa::core::objectmodel::MouseEvent::RightPressed);
                Node* groot = mViewer->getScene();
                if (groot)
                    groot->propagateEvent(core::ExecParams::defaultInstance(), &mouseEvent);
            }
            else if (e->button() == Qt::MidButton)
            {
                sofa::core::objectmodel::MouseEvent mouseEvent = sofa::core::objectmodel::MouseEvent(sofa::core::objectmodel::MouseEvent::MiddlePressed);
                Node* groot = mViewer->getScene();
                if (groot)
                    groot->propagateEvent(core::ExecParams::defaultInstance(), &mouseEvent);
            }
            return;
        }
    }
}

//------------------------------------

void RealGUI::mouseReleaseEvent(QMouseEvent * e)
{
    if(m_interactionActived)
    {
        if (e->type() == QEvent::MouseButtonRelease)
        {
            if (e->button() == Qt::LeftButton)
            {
                sofa::core::objectmodel::MouseEvent mouseEvent = sofa::core::objectmodel::MouseEvent(sofa::core::objectmodel::MouseEvent::LeftReleased);
                Node* groot = mViewer->getScene();
                if (groot)
                    groot->propagateEvent(core::ExecParams::defaultInstance(), &mouseEvent);
            }
            else if (e->button() == Qt::RightButton)
            {
                sofa::core::objectmodel::MouseEvent mouseEvent = sofa::core::objectmodel::MouseEvent(sofa::core::objectmodel::MouseEvent::RightReleased);
                Node* groot = mViewer->getScene();
                if (groot)
                    groot->propagateEvent(core::ExecParams::defaultInstance(), &mouseEvent);
            }
            else if (e->button() == Qt::MidButton)
            {
                sofa::core::objectmodel::MouseEvent mouseEvent = sofa::core::objectmodel::MouseEvent(sofa::core::objectmodel::MouseEvent::MiddleReleased);
                Node* groot = mViewer->getScene();
                if (groot)
                    groot->propagateEvent(core::ExecParams::defaultInstance(), &mouseEvent);
            }
            return;
        }
    }
}

//------------------------------------

void RealGUI::keyReleaseEvent(QKeyEvent * e)
{
    if(m_interactionActived)
    {
        sofa::core::objectmodel::KeyreleasedEvent keyEvent(e->key());
        Node* groot = mViewer->getScene();
        if (groot)
            groot->propagateEvent(core::ExecParams::defaultInstance(), &keyEvent);
        return;
    }
}

//------------------------------------

bool RealGUI::eventFilter(QObject * /*obj*/, QEvent *e)
{
    if (m_interactionActived)
    {
        if (e->type() == QEvent::Wheel)
        {
            this->wheelEvent((QWheelEvent*)e);
            return true;
        }
    }
    return false; // pass other events
}
#endif

//------------------------------------

#ifdef SOFA_PML
void RealGUI::pmlOpen ( const char* filename, bool /*resetView*/ )
{
    std::string scene = "PML/default.scn";
    if ( !DataRepository.findFile ( scene ) )
    {
        msg_info("RealGUI") << "File '" << scene << "' not found " ;
        return;
    }
    this->unloadScene();
    mSimulation = dynamic_cast< Node *> (simulation::getSimulation()->load ( scene.c_str() ));
    getSimulation()->init(mSimulation);
    if ( mSimulation )
    {
        if ( !pmlreader ) pmlreader = new PMLReader;
        pmlreader->BuildStructure ( filename, mSimulation );
        setScene ( mSimulation, filename );
        this->setWindowFilePath(filename); //.c_str());
    }
}

//------------------------------------

//lmlOpen
void RealGUI::lmlOpen ( const char* filename )
{
    if ( pmlreader )
    {
        Node* root;
        if ( lmlreader != NULL ) delete lmlreader;
        lmlreader = new LMLReader; std::cout <<"New lml reader\n";
        lmlreader->BuildStructure ( filename, pmlreader );
        root = getScene();
        simulation::getSimulation()->init ( root );
    }
    else
        msg_info()<<"You must load the pml file before the lml file"<<endl;
}
#endif

//------------------------------------


//======================= OPTIONS DEFINITIONS ========================= }


//======================= METHODS ========================= {

void RealGUI::docBrowserVisibilityChanged(bool visibility)
{
    if(visibility)
        helpShowDocBrowser->setText("Hide doc browser");
    else
        helpShowDocBrowser->setText("Show doc browser");
}

void RealGUI::stepMainLoop () {
    application->processEvents();
}

int RealGUI::mainLoop()
{
    int retcode;
    if (windowFilePath().isNull())
    {
        retcode = application->exec();
    }
    else
    {
        const std::string &filename=windowFilePath().toStdString();
        const std::string &extension=SetDirectory::GetExtension(filename.c_str());
        if (extension == "simu") fileOpenSimu(filename);
        retcode = application->exec();
    }
    return exitApplication(retcode);
}

//------------------------------------

int RealGUI::closeGUI()
{
    QSettings settings;
    settings.beginGroup("viewer");
    settings.setValue("screenNumber", QApplication::desktop()->screenNumber(this));
    settings.endGroup();

    delete this;
    return 0;
}

//------------------------------------

sofa::simulation::Node* RealGUI::currentSimulation()
{
    return mSimulation.get();
}

//------------------------------------


void RealGUI::fileOpen ( std::string filename, bool temporaryFile, bool reload )
{
    std::vector<std::string> expandedNodes;

    if(reload)
    {
        saveView();

        if(simulationGraph)
            simulationGraph->getExpandedNodes(expandedNodes) ;
    }

    const std::string &extension=SetDirectory::GetExtension(filename.c_str());
    if (extension == "simu")
    {
        return fileOpenSimu(filename);
    }

    startButton->setChecked(false);
    startDumpVisitor();
    update();

    //Hide all the dialogs to modify the graph
    emit ( newScene() );

    if ( DataRepository.findFile (filename) )
        filename = DataRepository.getFile ( filename );
    else
        return;

    sofa::simulation::xml::numDefault = 0;

    if( currentSimulation() ) this->unloadScene();
    mSimulation = simulation::getSimulation()->load ( filename.c_str() );
    simulation::getSimulation()->init ( mSimulation.get() );
    if ( mSimulation == NULL )
    {
        msg_warning("RealGUI")<<"Failed to load "<<filename.c_str();
        return;
    }
    if(reload)
        setSceneWithoutMonitor(mSimulation, filename.c_str(), temporaryFile);
    else{
        setScene(mSimulation, filename.c_str(), temporaryFile);
        m_docbrowser->loadHtml( filename ) ;
    }

    configureGUI(mSimulation.get());

    this->setWindowFilePath(filename.c_str());
    setExportGnuplot(exportGnuplotFilesCheckbox->isChecked());
    stopDumpVisitor();

    if(!expandedNodes.empty())
    {
        simulationGraph->expandPathFrom(expandedNodes);
    }

    /// We want to warn user that there is component that are implemented in specific plugin
    /// and that there is no RequiredPlugin in their scene.
    /// But we don't want that to happen each reload in interactive mode.
    if(!reload)
    {
        SceneCheckerVisitor checker(ExecParams::defaultInstance()) ;
        checker.addCheck(simulation::SceneCheckAPIChange::newSPtr());
        checker.addCheck(simulation::SceneCheckDuplicatedName::newSPtr());
        checker.addCheck(simulation::SceneCheckMissingRequiredPlugin::newSPtr());
        checker.validate(mSimulation.get()) ;

        //Check the validity of the BBox
        const sofa::defaulttype::BoundingBox& nodeBBox = mSimulation.get()->getContext()->f_bbox.getValue();
        if(nodeBBox.isNegligeable())
        {
            msg_error("RealGUI") << "Global Bounding Box seems invalid ; please implement updateBBox in your components "
                                    << "or force a value by adding the parameter bbox=\"minX minY minZ maxX maxY maxZ\" in your root node \n";
            msg_error("RealGUI") << "Your viewer settings (based on the bbox) are likely invalid.";
        }

    }
}


//------------------------------------

void RealGUI::emitIdle()
{
    // Update all the registered monitor.
    FileMonitor::updates(0) ;

    IdleEvent hb;
    Node* groot = mViewer->getScene();
    if (groot)
    {
        groot->propagateEvent(core::ExecParams::defaultInstance(), &hb);
    }

    if(isEmbeddedViewer())
        getQtViewer()->getQWidget()->update();;
}

/// This open popup the file selection windows.
void RealGUI::popupOpenFileSelector()
{
    std::string filename(this->windowFilePath().toStdString());

    // build the filter with the SceneLoaderFactory
    std::string filter, allKnownFilters = "All known (";
    SceneLoaderFactory::SceneLoaderList* loaders = SceneLoaderFactory::getInstance()->getEntries();
    for (SceneLoaderFactory::SceneLoaderList::iterator it=loaders->begin(); it!=loaders->end(); ++it)
    {
        if (it!=loaders->begin()) filter +=";;";
        filter += (*it)->getFileTypeDesc();
        filter += " (";
        SceneLoader::ExtensionList extensions;
        (*it)->getExtensionList(&extensions);
        for (SceneLoader::ExtensionList::iterator itExt=extensions.begin(); itExt!=extensions.end(); ++itExt)
        {
            if (itExt!=extensions.begin()) filter +=" ";
            filter+="*.";
            filter+=(*itExt);

            allKnownFilters+="*."+(*itExt);
            if (*it!=loaders->back() || itExt!=extensions.end()-1) allKnownFilters += " ";
        }
        filter+=")";
    }
    allKnownFilters+=")";

#ifdef SOFA_PML
    //            "Scenes (*.scn *.xml);;Simulation (*.simu);;Php Scenes (*.pscn);;Pml Lml (*.pml *.lml);;All (*)",
    filter += ";;Simulation (*.simu);;Pml Lml (*.pml *.lml)";
#else
    //            "Scenes (*.scn *.xml);;Simulation (*.simu);;Php Scenes (*.pscn);;All (*)",
    filter += ";;Simulation (*.simu)";
#endif


    filter = allKnownFilters+";;"+filter+";;All (*)"; // the first filter is selected by default

    QString selectedFilter( tr(allKnownFilters.c_str()) ); // this does not select the desired filter

    QString s = getOpenFileName ( this, filename.empty() ?NULL:filename.c_str(),
                                  filter.c_str(),
                                  "open file dialog",  "Choose a file to open", &selectedFilter
                                  );
    if ( s.length() >0 )
    {
#ifdef SOFA_PML
        if ( s.endsWith ( ".pml" ) )
            pmlOpen ( s );
        else if ( s.endsWith ( ".lml" ) )
            lmlOpen ( s );
        else
#endif
            if (s.endsWith( ".simu") )
                fileOpenSimu(s.toStdString());
            else
                fileOpen (s.toStdString());
    }
}

//------------------------------------

void RealGUI::fileOpenSimu ( std::string s )
{
    std::ifstream in(s.c_str());

    if (!in.fail())
    {
        std::string filename;
        std::string initT, endT, dT, writeName;
        in
                >> filename
                >> initT >> initT
                >> endT  >> endT >> endT
                >> dT >> dT
                >> writeName >> writeName;
        in.close();

        if ( DataRepository.findFile (filename) )
        {
            filename = DataRepository.getFile ( filename );
            simulation_name = s;
            std::string::size_type pointSimu = simulation_name.rfind(".simu");
            simulation_name.resize(pointSimu);
            fileOpen(filename.c_str());

            dtEdit->setText(QString(dT.c_str()));

#ifndef SOFA_GUI_QT_NO_RECORDER
            if (recorder)
                recorder->SetSimulation(currentSimulation(), initT, endT, writeName);
#endif
        }
    }
}

//------------------------------------

void RealGUI::setSceneWithoutMonitor (Node::SPtr root, const char* filename, bool temporaryFile)
{
    if (filename)
    {

        if (!temporaryFile)
            recentlyOpenedFilesManager.openFile(filename);
        saveReloadFile=temporaryFile;
        setTitle ( filename ) ;
    }

    if (root)
<<<<<<< HEAD
    {       
=======
    {
        /// We want to warn user that there is component that are implemented in specific plugin
        /// and that there is no RequiredPlugin in their scene.
        SceneCheckerVisitor checker(ExecParams::defaultInstance()) ;
        checker.addCheck(simulation::SceneCheckAPIChange::newSPtr());
        checker.addCheck(simulation::SceneCheckDuplicatedName::newSPtr());
        checker.addCheck(simulation::SceneCheckMissingRequiredPlugin::newSPtr());
        checker.validate(root.get()) ;

        //Check the validity of the BBox
        const sofa::defaulttype::BoundingBox& nodeBBox = root->getContext()->f_bbox.getValue();
        if(nodeBBox.isNegligeable())
        {
            msg_warning("RealGUI") << "Global Bounding Box seems very small ; Your viewer settings (based on the bbox) are likely invalid, switching to default value of [-1,-1,-1,1,1,1]."
                                   << "This is caused by using component which does not implement properly the updateBBox function."
                                   << "You can remove this warning by manually forcing a value in the parameter bbox=\"minX minY minZ maxX maxY maxZ\" in your root node \n";
            sofa::defaulttype::BoundingBox b(-1.0,-1.0,-1.0,1.0,1.0,1.0) ;
            root->f_bbox.setValue(b);
        }

>>>>>>> ace853db
        mSimulation = root;
        eventNewTime();
        startButton->setChecked(root->getContext()->getAnimate() );
        dtEdit->setText ( QString::number ( root->getDt() ) );
        simulationGraph->Clear(root.get());
        simulationGraph->collapseAll();
        simulationGraph->expandToDepth(0);
        statWidget->CreateStats(root.get());

#ifndef SOFA_GUI_QT_NO_RECORDER
        if (recorder)
            recorder->Clear(root.get());
#endif

        getViewer()->setScene( root, filename );
        getViewer()->load();
        getViewer()->resetView();
        createDisplayFlags( root );

        if( isEmbeddedViewer() )
        {
            getQtViewer()->getQWidget()->setFocus();
            getQtViewer()->getQWidget()->show();
            getQtViewer()->getQWidget()->update();
        }

        resetScene();
    }
}

void RealGUI::setScene(Node::SPtr root, const char* filename, bool temporaryFile)
{
    if(m_enableInteraction &&  filename){
        FileMonitor::removeListener(m_filelistener) ;
        FileMonitor::addFile(filename, m_filelistener) ;
    }
    setSceneWithoutMonitor(root, filename, temporaryFile) ;
    m_docbrowser->loadHtml( filename ) ;

}

//------------------------------------

void RealGUI::unloadScene(bool _withViewer)
{
    if(_withViewer && getViewer())
        getViewer()->unload();

    simulation::getSimulation()->unload ( currentSimulation() );

    if(_withViewer && getViewer())
        getViewer()->setScene(NULL);
}

//------------------------------------

void RealGUI::setTitle ( std::string windowTitle )
{
    std::string str = "Sofa";
    if ( !windowTitle.empty() )
    {
        str += " - ";
        str += windowTitle;
    }
#ifdef WIN32
    setWindowTitle ( str.c_str() );
#else
    this->setWindowTitle(QString(str.c_str()) );
#endif
    setWindowFilePath( windowTitle.c_str() );
}

//------------------------------------

void RealGUI::fileNew()
{
    std::string newScene("config/newScene.scn");
    if (DataRepository.findFile (newScene))
        fileOpen(DataRepository.getFile ( newScene ).c_str());
}

//------------------------------------

void RealGUI::fileSave()
{
    std::string filename(this->windowFilePath().toStdString());
    std::string message="You are about to overwrite your current scene: "  + filename + "\nAre you sure you want to do that ?";

    if ( QMessageBox::warning ( this, "Saving the Scene",message.c_str(), QMessageBox::Yes | QMessageBox::Default, QMessageBox::No ) != QMessageBox::Yes )
        return;

    fileSaveAs ( currentSimulation(), filename.c_str() );
}

//------------------------------------

void RealGUI::fileSaveAs ( Node *node, const char* filename )
{
    simulation::getSimulation()->exportGraph ( node, filename );
}

//------------------------------------

void RealGUI::fileReload()
{
    std::string filename(this->windowFilePath().toStdString());
    QString s = filename.c_str();

    if ( filename.empty() )
    {
        msg_error("RealGUI") << "Reload failed: no file loaded.";
        return;
    }

#ifdef SOFA_PML
    if ( s.length() >0 )
    {
        if ( s.endsWith ( ".pml" ) )
            pmlOpen ( s );
        else if ( s.endsWith ( ".lml" ) )
            lmlOpen ( s );
        else if (s.endsWith( ".simu") )
            fileOpenSimu(filename);
        else
            fileOpen ( filename, saveReloadFile);
    }
#else
    if (s.endsWith( ".simu") )
        fileOpenSimu(s.toStdString());
    else
        fileOpen ( s.toStdString(),saveReloadFile );
#endif
}

//------------------------------------

void RealGUI::fileExit()
{
    //Hide all opened ModifyObject windows
    emit ( newScene() );
    startButton->setChecked ( false);
    this->close();
}

void RealGUI::editRecordDirectory()
{
    std::string filename(this->windowFilePath().toStdString());
    std::string record_directory;
    QString s = getExistingDirectory ( this, filename.empty() ?NULL:filename.c_str(), "open directory dialog",  "Choose a directory" );
    if (s.length() > 0)
    {
        record_directory = s.toStdString();
        if (record_directory.at(record_directory.size()-1) != '/')
            record_directory+="/";
#ifndef SOFA_GUI_QT_NO_RECORDER
        if (recorder)
            recorder->SetRecordDirectory(record_directory);
#endif
    }
}

//------------------------------------

void RealGUI::editGnuplotDirectory()
{
    std::string filename(this->windowFilePath().toStdString());
    QString s = getExistingDirectory ( this, filename.empty() ?NULL:filename.c_str(), "open directory dialog",  "Choose a directory" );
    if (s.length() > 0)
    {
        gnuplot_directory = s.toStdString();
        if (gnuplot_directory.at(gnuplot_directory.size()-1) != '/')
            gnuplot_directory+="/";
        setExportGnuplot(exportGnuplotFilesCheckbox->isChecked());
    }
}

//------------------------------------

void RealGUI::showDocBrowser()
{
    m_docbrowser->flipVisibility() ;
}

void RealGUI::showPluginManager()
{
    pluginManager_dialog->updatePluginsListView();
    pluginManager_dialog->show();
}

//------------------------------------

void RealGUI::showMouseManager()
{
    SofaMouseManager::getInstance()->updateContent();
    SofaMouseManager::getInstance()->show();
}

//------------------------------------

void RealGUI::showVideoRecorderManager()
{
    SofaVideoRecorderManager::getInstance()->show();
}

//------------------------------------

void RealGUI::setViewerResolution ( int w, int h )
{
    if( isEmbeddedViewer() )
    {
        QSize winSize = size();
        QSize viewSize = ( getViewer() ) ? getQtViewer()->getQWidget()->size() : QSize(0,0);

        const QRect screen = QApplication::desktop()->availableGeometry(QApplication::desktop()->screenNumber(this));

        QSize newWinSize(winSize.width() - viewSize.width() + w, winSize.height() - viewSize.height() + h);
        if (newWinSize.width() > screen.width()) newWinSize.setWidth(screen.width()-20);
        if (newWinSize.height() > screen.height()) newWinSize.setHeight(screen.height()-20);

        this->resize(newWinSize);
    }
    else
    {
        getViewer()->setSizeW(w);
        getViewer()->setSizeH(h);
    }
}

//------------------------------------

void RealGUI::setFullScreen (bool enable)
{
    if (enable == m_fullScreen) return;

    if( isEmbeddedViewer() )
    {
        if (enable)
        {
            optionTabs->hide();
        }
        else if (m_fullScreen)
        {
            optionTabs->show();
        }

        if (enable)
        {
            std::cout << "Set Full Screen Mode" << std::endl;
            showFullScreen();
            m_fullScreen = true;

            dockWidget->setFloating(true);
            dockWidget->setVisible(false);
        }
        else
        {
            std::cout << "Set Windowed Mode" << std::endl;
            showNormal();
            m_fullScreen = false;
            dockWidget->setVisible(true);
            dockWidget->setFloating(false);
        }

        if (enable)
        {
            menuBar()->hide();
            statusBar()->hide();
#ifndef SOFA_GUI_QT_NO_RECORDER
            if (recorder) recorder->parentWidget()->hide();
            //statusBar()->addWidget( recorder->getFPSLabel());
            //statusBar()->addWidget( recorder->getTimeLabel());
#endif
        }
        else
        {
            menuBar()->show();
            statusBar()->show();
#ifndef SOFA_GUI_QT_NO_RECORDER
            recorder->parentWidget()->show();
#endif
        }
    }
    else
    {
        getViewer()->setFullScreen(enable);
    }
}

//------------------------------------

void RealGUI::setBackgroundColor(const defaulttype::RGBAColor& c)
{
    background[0]->setText(QString::number(c[0]));
    background[1]->setText(QString::number(c[1]));
    background[2]->setText(QString::number(c[2]));
    updateBackgroundColour();
}

//------------------------------------

void RealGUI::setBackgroundImage(const std::string& c)
{
    backgroundImage->setText(QString(c.c_str()));
    updateBackgroundImage();
}

//------------------------------------

void RealGUI::setViewerConfiguration(sofa::component::configurationsetting::ViewerSetting* viewerConf)
{
    const defaulttype::Vec<2,int> &res=viewerConf->resolution.getValue();

    if (viewerConf->fullscreen.getValue())
        setFullScreen();
    else
        setViewerResolution(res[0], res[1]);
    getViewer()->configure(viewerConf);
}

//------------------------------------

void RealGUI::setMouseButtonConfiguration(sofa::component::configurationsetting::MouseButtonSetting *button)
{
    SofaMouseManager::getInstance()->updateOperation(button);
}

//------------------------------------

void RealGUI::setDumpState(bool b)
{
    dumpStateCheckBox->setChecked(b);
}

//------------------------------------

void RealGUI::setLogTime(bool b)
{
    displayComputationTimeCheckBox->setChecked(b);
}

//------------------------------------

void RealGUI::setExportState(bool b)
{
    exportGnuplotFilesCheckbox->setChecked(b);
}

//------------------------------------

#ifndef SOFA_GUI_QT_NO_RECORDER
void RealGUI::setRecordPath(const std::string & path)
{
    if (recorder)
        recorder->SetRecordDirectory(path);
}
#else
void RealGUI::setRecordPath(const std::string&) {}
#endif

//------------------------------------

void RealGUI::setGnuplotPath(const std::string &path)
{
    gnuplot_directory = path;
}

//------------------------------------

void RealGUI::createViewer(const char* _viewerName, bool _updateViewerList/*=false*/)
{
    if(_updateViewerList)
    {
        this->updateViewerList();
        // the viewer with the key viewerName is already created
        if( mViewer != NULL && !viewerMap.begin()->first.compare( std::string(_viewerName) ) )
            return;
    }

    for (std::map< helper::SofaViewerFactory::Key, QAction*>::const_iterator iter_map = viewerMap.begin();
         iter_map != viewerMap.end() ; ++iter_map )
    {
        if( strcmp( iter_map->first.c_str(), _viewerName ) == 0 )
        {
            removeViewer();
            ViewerQtArgument viewerArg = ViewerQtArgument("viewer", this->widget, m_viewerMSAANbSampling);
            registerViewer( helper::SofaViewerFactory::CreateObject(iter_map->first, viewerArg) );
            //see to put on checkable
            iter_map->second->setChecked(true);
        }
        else
            iter_map->second->setChecked(false);
    }

    mGuiName = _viewerName;
    initViewer( getViewer() );
}

//------------------------------------

void RealGUI::registerViewer(BaseViewer* _viewer)
{
    // Change our viewer
    sofa::gui::BaseViewer* old = mViewer;
    mViewer = _viewer;
    if(mViewer != NULL)
        delete old;
    else
        msg_error("RealGUI")<<"when registerViewer, the viewer is NULL";
}

//------------------------------------

BaseViewer* RealGUI::getViewer()
{
    return mViewer!=NULL ? mViewer : NULL;
}

//------------------------------------

sofa::gui::qt::viewer::SofaViewer* RealGUI::getQtViewer()
{
    sofa::gui::qt::viewer::SofaViewer* qtViewer = dynamic_cast<sofa::gui::qt::viewer::SofaViewer*>(mViewer);
    return qtViewer ? qtViewer : NULL;
}

//------------------------------------

bool RealGUI::isEmbeddedViewer()
{
    return mIsEmbeddedViewer;
}

//------------------------------------

void RealGUI::removeViewer()
{
    if(mViewer != NULL)
    {
        if(isEmbeddedViewer())
        {
            getQtViewer()->removeViewerTab(tabs);
        }
        delete mViewer;
        mViewer = NULL;
    }
}

//------------------------------------

void RealGUI::dragEnterEvent( QDragEnterEvent* event)
{
    event->accept();
}

//------------------------------------

void RealGUI::dropEvent(QDropEvent* event)
{
    QString text;
    //Q3TextDrag::decode(event, text);
    if (event->mimeData()->hasText())
        text = event->mimeData()->text();
    std::string filename(text.toStdString());

#ifdef WIN32
    filename = filename.substr(8); //removing file:///
#else
    filename = filename.substr(7); //removing file://
#endif

    if (filename[filename.size()-1] == '\n')
    {
        filename.resize(filename.size()-1);
        filename[filename.size()-1]='\0';
    }

    if (filename.rfind(".simu") != std::string::npos)
        fileOpenSimu(filename);
    else fileOpen(filename);
}

//------------------------------------

void RealGUI::init()
{
    frameCounter = 0;
    _animationOBJ = false;
    _animationOBJcounter = 0;
    m_dumpState = false;
    m_dumpStateStream = 0;
    m_displayComputationTime = false;
    m_exportGnuplot = false;
    gnuplot_directory = "";
    m_fullScreen = false;
}

//------------------------------------

void RealGUI::createDisplayFlags(Node::SPtr root)
{
    if( displayFlag != NULL)
    {
        gridLayout1->removeWidget(displayFlag);
        delete displayFlag;
        displayFlag = NULL;
    }

    component::visualmodel::VisualStyle* visualStyle = NULL;

    if( root )
    {
        root->get(visualStyle);
        if(visualStyle)
        {
            displayFlag = new DisplayFlagsDataWidget(tabView,"displayFlagwidget",&visualStyle->displayFlags, true);
            displayFlag->createWidgets();
            displayFlag->updateWidgetValue();
            connect( displayFlag, SIGNAL( WidgetDirty(bool) ), this, SLOT(showhideElements() ));
            displayFlag->setMinimumSize(50,100);
            gridLayout1->addWidget(displayFlag,0,0);
            connect(tabs,SIGNAL(currentChanged(int)),displayFlag, SLOT( updateWidgetValue() ));
        }
    }
}

//------------------------------------

// Update sofa Simulation with the time step
void RealGUI::eventNewStep()
{
    static ctime_t beginTime[10];
    static const ctime_t timeTicks = CTime::getRefTicksPerSec();
    Node* root = currentSimulation();

    if ( frameCounter==0 )
    {
        ctime_t t = CTime::getRefTime();
        for ( int i=0; i<10; i++ )
            beginTime[i] = t;
    }

    ++frameCounter;
    if ( ( frameCounter%10 ) == 0 )
    {
        ctime_t curtime = CTime::getRefTime();
        int i = ( ( frameCounter/10 ) %10 );
        double fps = ( ( double ) timeTicks / ( curtime - beginTime[i] ) ) * ( frameCounter<100?frameCounter:100 );
        showFPS(fps);

        beginTime[i] = curtime;
    }

    if ( m_displayComputationTime && ( frameCounter%100 ) == 0 && root!=NULL )
    {
        /// @TODO: use AdvancedTimer in GUI to display time statistics
    }
}

void RealGUI::showFPS(double fps)
{
#ifndef SOFA_GUI_QT_NO_RECORDER
    if (recorder)
        recorder->setFPS(fps);
#else
    if (fpsLabel)
    {
        char buf[100];
        sprintf ( buf, "%.1f FPS", fps );
        fpsLabel->setText ( buf );
    }
#endif
}

//------------------------------------

void RealGUI::eventNewTime()
{
#ifndef SOFA_GUI_QT_NO_RECORDER
    if (recorder)
        recorder->UpdateTime(currentSimulation());
#else
    Node* root = currentSimulation();
    if (root && timeLabel)
    {
        double time = root->getTime();
        char buf[100];
        sprintf ( buf, "Time: %.3g s", time );
        timeLabel->setText ( buf );
    }
#endif
}

//------------------------------------

void RealGUI::keyPressEvent ( QKeyEvent * e )
{
    sofa::gui::qt::viewer::SofaViewer* qtViewer = dynamic_cast<sofa::gui::qt::viewer::SofaViewer*>(getViewer());

#ifdef SOFA_GUI_INTERACTION
    if(m_interactionActived)
    {
        if ((e->key()==Qt::Key_Escape) || (e->modifiers() && (e->key()=='I')))
        {
            this->interactionGUI (false);
        }
        else
        {
            sofa::core::objectmodel::KeypressedEvent keyEvent(e->key());
            Node* groot = qtViewer->getScene();
            if (groot)
                groot->propagateEvent(core::ExecParams::defaultInstance(), &keyEvent);
        }
        return;
    }
#endif

    if (e->modifiers()) return;

    // ignore if there are modifiers (i.e. CTRL of SHIFT)
    switch ( e->key() )
    {
    case Qt::Key_O:
        // --- export to OBJ
    {
        exportOBJ ( currentSimulation() );
        break;
    }

    case Qt::Key_P:
        // --- export to a succession of OBJ to make a video
    {
        _animationOBJ = !_animationOBJ;
        _animationOBJcounter = 0;
        break;
    }
    case Qt::Key_Space:
    {
        playpauseGUI(!startButton->isChecked());
        break;
    }
    case Qt::Key_Backspace:
    {
        resetScene();
        break;
    }
    case Qt::Key_F11:
        // --- fullscreen mode
    {
        setFullScreen(!m_fullScreen);
        break;
    }
    case Qt::Key_Escape:
    {
        emit(quit());
        break;
    }
    default:
    {
        if (qtViewer)
            qtViewer->keyPressEvent(e);
        break;
    }
    }
}

//------------------------------------

void RealGUI::startDumpVisitor()
{
#ifdef SOFA_DUMP_VISITOR_INFO
    Node* root = currentSimulation();
    if (root && this->exportVisitorCheckbox->isChecked())
    {
        m_dumpVisitorStream.str("");
        Visitor::startDumpVisitor(&m_dumpVisitorStream, root->getTime());
    }
#endif
}

//------------------------------------

void RealGUI::stopDumpVisitor()
{
#ifdef SOFA_DUMP_VISITOR_INFO
    if (this->exportVisitorCheckbox->isChecked())
    {
        Visitor::stopDumpVisitor();
        m_dumpVisitorStream.flush();
        //Creation of the graph
        std::string xmlDoc=m_dumpVisitorStream.str();
        handleTraceVisitor->load(xmlDoc);
        m_dumpVisitorStream.str("");
    }
#endif
}

//------------------------------------

void RealGUI::initViewer(BaseViewer* _viewer)
{
    if(_viewer == NULL)
    {
        msg_error("RealGUI")<<"when initViewer, the viewer is NULL";
        return;
    }
    init(); //init data member from RealGUI for the viewer initialisation in the GUI

    // Is our viewer embedded or not ?
    sofa::gui::qt::viewer::SofaViewer* qtViewer = dynamic_cast<sofa::gui::qt::viewer::SofaViewer*>(_viewer);
    if( qtViewer == NULL )
    {
        isEmbeddedViewer(false);
        std::cout<<"initViewer: The viewer isn't embedded in the GUI"<<std::endl;
    }
    else
    {
        isEmbeddedViewer(true);
        this->mainWidgetLayout->addWidget(qtViewer->getQWidget());

        qtViewer->getQWidget()->setFocusPolicy ( Qt::StrongFocus );

        qtViewer->getQWidget()->setSizePolicy ( QSizePolicy ( ( QSizePolicy::Policy ) 7,
                                                              ( QSizePolicy::Policy ) 7
                                                              //, 100, 1,
                                                              //qtViewer->getQWidget()->sizePolicy().hasHeightForWidth() )
                                                              ));

        qtViewer->getQWidget()->setMinimumSize ( QSize ( 0, 0 ) );
        qtViewer->getQWidget()->setMouseTracking ( true );
        qtViewer->configureViewerTab(tabs);

        connect ( qtViewer->getQWidget(), SIGNAL ( resizeW ( int ) ), sizeW, SLOT ( setValue ( int ) ) );
        connect ( qtViewer->getQWidget(), SIGNAL ( resizeH ( int ) ), sizeH, SLOT ( setValue ( int ) ) );
        connect ( qtViewer->getQWidget(), SIGNAL ( quit (  ) ), this, SLOT ( fileExit (  ) ) );
        connect(simulationGraph, SIGNAL(focusChanged(sofa::core::objectmodel::BaseObject*)),
                qtViewer->getQWidget(), SLOT(fitObjectBBox(sofa::core::objectmodel::BaseObject*))
                );
        connect(simulationGraph, SIGNAL( focusChanged(sofa::core::objectmodel::BaseNode*) ),
                qtViewer->getQWidget(), SLOT( fitNodeBBox(sofa::core::objectmodel::BaseNode*) )
                );

        // setGUI
        textEdit1->setText ( qtViewer->helpString() );
        connect ( this, SIGNAL( newStep()), qtViewer->getQWidget(), SLOT( update()));

        qtViewer->getQWidget()->setFocus();
        qtViewer->getQWidget()->show();
        qtViewer->getQWidget()->update();

        qtViewer->getPickHandler()->addCallBack(&informationOnPickCallBack );
    }

    SofaMouseManager::getInstance()->setPickHandler(_viewer->getPickHandler());

    connect ( ResetViewButton, SIGNAL ( clicked() ), this, SLOT ( resetView() ) );
    connect ( SaveViewButton, SIGNAL ( clicked() ), this, SLOT ( saveView() ) );
    connect ( screenshotButton, SIGNAL ( clicked() ), this, SLOT ( screenshot() ) );
    connect ( sizeW, SIGNAL ( valueChanged ( int ) ), this, SLOT ( setSizeW ( int ) ) );
    connect ( sizeH, SIGNAL ( valueChanged ( int ) ), this, SLOT ( setSizeH ( int ) ) );

}

//------------------------------------

void RealGUI::parseOptions()
{
    po::variables_map vm = mArgumentParser->getVariableMap();
    if(vm.find("interactive") != vm.end())
        m_enableInteraction = vm["interactive"].as<bool>();
    if(vm.find("msaa") != vm.end())
        m_viewerMSAANbSampling = vm["msaa"].as<unsigned int>();

    if(m_enableInteraction)
        msg_warning("runSofa") << "you activated the interactive mode. This is currently an experimental feature "
                                  "that may change or be removed in the future. " ;
}

//------------------------------------

void RealGUI::createPluginManager()
{
    pluginManager_dialog = new SofaPluginManager();
    pluginManager_dialog->hide();
    this->connect( pluginManager_dialog, SIGNAL( libraryAdded() ),  this, SLOT( updateViewerList() ));
    this->connect( pluginManager_dialog, SIGNAL( libraryRemoved() ),  this, SLOT( updateViewerList() ));
}

//------------------------------------

void RealGUI::createRecentFilesMenu()
{
    fileMenu->removeAction(Action);

    //const int indexRecentlyOpened=fileMenu->count()-2;
    const int indexRecentlyOpened=fileMenu->actions().count();

    QMenu *recentMenu = recentlyOpenedFilesManager.createWidget(this);
    fileMenu->insertMenu(fileMenu->actions().at(indexRecentlyOpened-1),
                         recentMenu);
    connect(recentMenu, SIGNAL(triggered(QAction *)), this, SLOT(fileRecentlyOpened(QAction *)));
}

//------------------------------------

void RealGUI::createBackgroundGUIInfos()
{
    QWidget *colour = new QWidget(TabPage);
    QHBoxLayout *colourLayout = new QHBoxLayout(colour);
    colourLayout->addWidget(new QLabel(QString("Colour "),colour));

    for (unsigned int i=0; i<3; ++i)
    {
        std::ostringstream s;
        s<<"background" <<i;
        background[i] = new WDoubleLineEdit(colour,s.str().c_str());
        background[i]->setMinValue( 0.0f);
        background[i]->setMaxValue( 1.0f);
        background[i]->setValue( 1.0f);
        background[i]->setMaximumSize(50, 20);

        colourLayout->addWidget(background[i]);
        connect( background[i], SIGNAL( returnPressed() ), this, SLOT( updateBackgroundColour() ) );
    }

    QWidget *image = new QWidget(TabPage);
    QHBoxLayout *imageLayout = new QHBoxLayout(image);
    imageLayout->addWidget(new QLabel(QString("Image "),image));

    backgroundImage = new QLineEdit(image);
    backgroundImage->setText("backgroundImage");
    if ( getViewer() )
        backgroundImage->setText( QString(getViewer()->getBackgroundImage().c_str()) );
    else
        backgroundImage->setText( QString() );
    imageLayout->addWidget(backgroundImage);
    connect( backgroundImage, SIGNAL( returnPressed() ), this, SLOT( updateBackgroundImage() ) );

    ((QVBoxLayout*)(TabPage->layout()))->insertWidget(1,colour);
    ((QVBoxLayout*)(TabPage->layout()))->insertWidget(2,image);
}

//------------------------------------

void RealGUI::createSimulationGraph()
{
    simulationGraph = new QSofaListView(SIMULATION,TabGraph,"SimuGraph");
    TabGraph->layout()->addWidget(simulationGraph);

    connect ( ExportGraphButton, SIGNAL ( clicked() ), simulationGraph, SLOT ( Export() ) );
    connect(simulationGraph, SIGNAL( RootNodeChanged(sofa::simulation::Node*, const char*) ), this, SLOT ( NewRootNode(sofa::simulation::Node* , const char*) ) );
    connect(simulationGraph, SIGNAL( NodeRemoved() ), this, SLOT( Update() ) );
    connect(simulationGraph, SIGNAL( Lock(bool) ), this, SLOT( LockAnimation(bool) ) );
    connect(simulationGraph, SIGNAL( RequestSaving(sofa::simulation::Node*) ), this, SLOT( fileSaveAs(sofa::simulation::Node*) ) );
    connect(simulationGraph, SIGNAL( RequestExportOBJ(sofa::simulation::Node*, bool) ), this, SLOT( exportOBJ(sofa::simulation::Node*, bool) ) );
    connect(simulationGraph, SIGNAL( RequestActivation(sofa::simulation::Node*, bool) ), this, SLOT( ActivateNode(sofa::simulation::Node*, bool) ) );
    connect(simulationGraph, SIGNAL( RequestSleeping(sofa::simulation::Node*, bool) ), this, SLOT( setSleepingNode(sofa::simulation::Node*, bool) ) );
    connect(simulationGraph, SIGNAL( Updated() ), this, SLOT( redraw() ) );
    connect(simulationGraph, SIGNAL( NodeAdded() ), this, SLOT( Update() ) );
    connect(simulationGraph, SIGNAL( dataModified( QString ) ), this, SLOT( appendToDataLogFile(QString ) ) );
    connect(this, SIGNAL( newScene() ), simulationGraph, SLOT( CloseAllDialogs() ) );
    connect(this, SIGNAL( newStep() ), simulationGraph, SLOT( UpdateOpenedDialogs() ) );
}

void RealGUI::createPropertyWidget()
{
    ModifyObjectFlags modifyObjectFlags = ModifyObjectFlags();
    modifyObjectFlags.setFlagsForSofa();

    propertyWidget = new QDisplayPropertyWidget(modifyObjectFlags);

    QDockWidget *dockProperty=new QDockWidget(this);

    dockProperty->setAllowedAreas(Qt::RightDockWidgetArea | Qt::LeftDockWidgetArea);
    dockProperty->setMaximumSize(QSize(300,300));
    dockProperty->setWidget(propertyWidget);

    connect(dockProperty, SIGNAL(dockLocationChanged(QDockWidget::DockWidgetArea)),
            this, SLOT(propertyDockMoved(QDockWidget::DockWidgetArea)));
    simulationGraph->setPropertyWidget(propertyWidget);
}

//------------------------------------

void RealGUI::createWindowVisitor()
{
    pathDumpVisitor = SetDirectory::GetParentDir(DataRepository.getFirstPath().c_str()) + std::string( "/dumpVisitor.xml" );
#ifndef SOFA_DUMP_VISITOR_INFO
    //Remove option to see visitor trace
    this->exportVisitorCheckbox->hide();
#else
    //Main window containing a QListView only
    windowTraceVisitor = new WindowVisitor;
    windowTraceVisitor->graphView->setSortingEnabled(false);
    windowTraceVisitor->hide();
    connect ( exportVisitorCheckbox, SIGNAL ( toggled ( bool ) ), this, SLOT ( setExportVisitor ( bool ) ) );
    connect(windowTraceVisitor, SIGNAL(WindowVisitorClosed(bool)), this->exportVisitorCheckbox, SLOT(setChecked(bool)));
    handleTraceVisitor = new GraphVisitor(windowTraceVisitor);
#endif
}

void RealGUI::NewRootNode(sofa::simulation::Node* root, const char* path)
{
    std::string filename(this->windowFilePath().toStdString());
    std::string message="You are about to change the root node of the scene : "  + filename +
            "to the root node : " + std::string(path) +
            "\nThis implies that the simulation singleton has to change its root node.\nDo you want to proceed ?";
    if ( QMessageBox::warning ( this, "New root node: ",message.c_str(), QMessageBox::Yes | QMessageBox::Default, QMessageBox::No ) != QMessageBox::Yes )
        return;

    if(path != NULL && root != NULL)
    {
        getViewer()->setScene(root , path);
        getViewer()->load();
        getViewer()->resetView();
        if(isEmbeddedViewer())
            getQtViewer()->getQWidget()->update();;
        statWidget->CreateStats(root);
    }
}

//------------------------------------

void RealGUI::ActivateNode(sofa::simulation::Node* node, bool activate)
{
    QSofaListView* sofalistview = (QSofaListView*)sender();

    if (activate)
        node->setActive(true);
    simulation::DeactivationVisitor v(sofa::core::ExecParams::defaultInstance(), activate);
    node->executeVisitor(&v);

    using core::objectmodel::BaseNode;
    std::list< BaseNode* > nodeToProcess;
    nodeToProcess.push_front((BaseNode*)node);

    std::list< BaseNode* > nodeToChange;
    //Breadth First approach to activate all the nodes
    while (!nodeToProcess.empty())
    {
        //We take the first element of the list
        Node* n= (Node*)nodeToProcess.front();
        nodeToProcess.pop_front();
        nodeToChange.push_front(n);
        //We add to the list of node to process all its children
        for(Node::ChildIterator it = n->child.begin(), itend = n->child.end(); it != itend; ++it)
            nodeToProcess.push_back(it->get());
    }

    ActivationFunctor activator( activate, sofalistview->getListener() );
    std::for_each(nodeToChange.begin(),nodeToChange.end(),activator);
    nodeToChange.clear();
    Update();

    if ( sofalistview == simulationGraph && activate )
    {
        if ( node == currentSimulation() )
            simulation::getSimulation()->init(node);
        else
            simulation::getSimulation()->initNode(node);
    }
}

//------------------------------------

void RealGUI::setSleepingNode(sofa::simulation::Node* node, bool sleeping)
{
    node->setSleeping(sleeping);
}

//------------------------------------

void RealGUI::fileSaveAs(Node *node)
{
    if (node == NULL) node = currentSimulation();
    std::string filename(this->windowFilePath().toStdString());


    QString filter( "Scenes (");

    int nb=0;
    SceneLoaderFactory::SceneLoaderList* loaders = SceneLoaderFactory::getInstance()->getEntries();
    for (SceneLoaderFactory::SceneLoaderList::iterator it=loaders->begin(); it!=loaders->end(); it++)
    {
        SceneLoader::ExtensionList extensions;
        (*it)->getExtensionList(&extensions);
        for (SceneLoader::ExtensionList::iterator itExt=extensions.begin(); itExt!=extensions.end(); itExt++)
        {
            if( (*it)->canWriteFileExtension( itExt->c_str() ) )
            {
                if (nb!=0) filter +=" ";
                filter += "*.";
                filter += QString( itExt->c_str() );
                ++nb;
            }
        }
    }
#ifdef SOFA_PML
    filter += " *.pml";
#endif

    filter += ")";





    QString s = getSaveFileName ( this, filename.empty() ?NULL:filename.c_str(), filter, "save file dialog", "Choose where the scene will be saved" );
    if ( s.length() >0 )
#ifdef SOFA_PML
        if ( pmlreader && s.endsWith ( ".pml" ) )
            pmlreader->saveAsPML ( s );
        else
#endif
            fileSaveAs ( node,s.toStdString().c_str() );

}

//------------------------------------

void RealGUI::LockAnimation(bool value)
{
    if(value)
    {
        animationState = startButton->isChecked();
        playpauseGUI(false);
    }
    else
    {
        playpauseGUI(animationState);
    }
}

//------------------------------------

void RealGUI::fileRecentlyOpened(QAction *action)
{
    //fileOpen(recentlyOpenedFilesManager.getFilename((unsigned int)id));
    fileOpen(action->text().toStdString());
}

//------------------------------------

void RealGUI::playpauseGUI ( bool value )
{
    startButton->setChecked ( value );
    if ( currentSimulation() )
        currentSimulation()->getContext()->setAnimate ( value );
    if(value)
    {
        m_clockBeforeLastStep = 0;
        frameCounter=0;
        timerStep->start(0);
    }
    else
        timerStep->stop();
}

//------------------------------------

void RealGUI::interactionGUI ( bool )
{
}


//------------------------------------

//called at each step of the rendering
void RealGUI::step()
{
    sofa::helper::AdvancedTimer::begin("Animate");

    Node* root = currentSimulation();
    if ( root == NULL ) return;

    startDumpVisitor();

    if ( !getViewer()->ready() ) return;

    //root->setLogTime(true);

    // If dt is zero, the actual value of dt will be taken from the graph.
    double dt = 0.0;
    if (realTimeCheckBox->isChecked() && startButton->isChecked())
    {
        const clock_t currentClock = clock();
        // If animation has already started
        if (m_clockBeforeLastStep != 0)
        {
            // then dt <- "time since last step"
            dt = (double)(currentClock - m_clockBeforeLastStep) / CLOCKS_PER_SEC;
            // dt = std::min(dt, dtEdit->text().toDouble());
        }
        m_clockBeforeLastStep = currentClock;
    }

    simulation::getSimulation()->animate ( root, dt );
    simulation::getSimulation()->updateVisual( root );

    if ( m_dumpState )
        simulation::getSimulation()->dumpState ( root, *m_dumpStateStream );
    if ( m_exportGnuplot )
        exportGnuplot(root,gnuplot_directory);

    getViewer()->wait();

    eventNewStep();
    eventNewTime();

    if ( _animationOBJ )
    {
#ifdef CAPTURE_PERIOD
        static int counter = 0;
        if ( ( counter++ % CAPTURE_PERIOD ) ==0 )
#endif
        {
            exportOBJ ( currentSimulation(), false );
            ++_animationOBJcounter;
        }
    }

    stopDumpVisitor();
    emit newStep();
    if ( !currentSimulation()->getContext()->getAnimate() )
        startButton->setChecked ( false );


    sofa::helper::AdvancedTimer::end("Animate");
}

//------------------------------------

void RealGUI::updateDtEditState()
{
    dtEdit->setEnabled(!realTimeCheckBox->isChecked());
}

void RealGUI::setDt(const QString& value)
{
    const double dt = value.toDouble();
    // Input is validated, but value may be 0 anywway, while it is being entered.
    if (dt > 0.0)
        currentSimulation()->getContext()->setDt(dt);
}

//------------------------------------

// Reset the simulation to t=0
void RealGUI::resetScene()
{
    Node* root = currentSimulation();
    startDumpVisitor();
    emit ( newScene() );
    if (root)
    {
        frameCounter=0;

        simulation::getSimulation()->reset ( root );
        eventNewTime();
        emit newStep();
    }
    getViewer()->getPickHandler()->reset();
    stopDumpVisitor();
}

//------------------------------------

void RealGUI::screenshot()
{
    QString filename;

    bool pngSupport = helper::io::Image::FactoryImage::getInstance()->hasKey("png")
            || helper::io::Image::FactoryImage::getInstance()->hasKey("PNG");
    bool bmpSupport = helper::io::Image::FactoryImage::getInstance()->hasKey("bmp")
            || helper::io::Image::FactoryImage::getInstance()->hasKey("BMP");

    if(!pngSupport && !bmpSupport)
    {
        QMessageBox::warning(this, tr("runSofa"),
                             tr("Screenshot is not available (PNG or BMP support not found).\n"),
                             QMessageBox::Cancel);
        return;
    }
    std::string imageString = "Images (*.bmp)";
    if(pngSupport)
        imageString = "Images (*.png)";

    filename = getSaveFileName ( this,
                                 getViewer()->screenshotName().c_str(),
                                 imageString.c_str(),
                                 "save file dialog"
                                 "Choose a filename to save under"
                                 );

    viewer::SofaViewer* qtViewer = getQtViewer();
    if( qtViewer )
        qtViewer->getQWidget()->repaint();

    if ( filename != "" )
    {
        QString prefix;
        int end = filename.lastIndexOf('_');
        if (end > -1) {
            prefix = filename.mid(
                        0,
                        end+1
                        );
        } else {
            prefix = QString::fromStdString(
                        SetDirectory::GetFileNameWithoutExtension(filename.toStdString().c_str()) + "_");
        }

        if (!prefix.isEmpty())
            getViewer()->setPrefix ( prefix.toStdString(), false );

        getViewer()->screenshot ( filename.toStdString() );
    }
}

//------------------------------------

void RealGUI::showhideElements()
{
    displayFlag->updateDataValue();
    if(isEmbeddedViewer())
        getQtViewer()->getQWidget()->update();;
}

//------------------------------------

void RealGUI::Update()
{
    if(isEmbeddedViewer())
        getQtViewer()->getQWidget()->update();;
    statWidget->CreateStats(currentSimulation());
}

//------------------------------------

void RealGUI::updateBackgroundColour()
{
    if(getViewer())
        getViewer()->setBackgroundColour(background[0]->text().toFloat(),background[1]->text().toFloat(),background[2]->text().toFloat());
    if(isEmbeddedViewer())
        getQtViewer()->getQWidget()->update();;
}

//------------------------------------

void RealGUI::updateBackgroundImage()
{
    if(getViewer())
        getViewer()->setBackgroundImage( backgroundImage->text().toStdString() );
    if(isEmbeddedViewer())
        getQtViewer()->getQWidget()->update();;
}

//------------------------------------

void RealGUI::clear()
{
#ifndef SOFA_GUI_QT_NO_RECORDER
    if (recorder)
        recorder->Clear(currentSimulation());
#endif
    simulationGraph->Clear(currentSimulation());
    statWidget->CreateStats(currentSimulation());
}

//----------------------------------

void RealGUI::redraw()
{
    emit newStep();
}

//------------------------------------

void RealGUI::exportOBJ (simulation::Node* root,  bool exportMTL )
{
    if ( !root ) return;

    std::string sceneFileName(this->windowFilePath ().toStdString());
    std::ostringstream ofilename;
    if ( !sceneFileName.empty() )
    {
        const char* begin = sceneFileName.c_str();
        const char* end = strrchr ( begin,'.' );
        if ( !end ) end = begin + sceneFileName.length();
        ofilename << std::string ( begin, end );
    }
    else
        ofilename << "scene";

    std::stringstream oss;
    oss.width ( 5 );
    oss.fill ( '0' );
    oss << _animationOBJcounter;

    ofilename << '_' << ( oss.str().c_str() );
    ofilename << ".obj";
    std::string filename = ofilename.str();
    std::cout << "Exporting OBJ Scene "<<filename<<std::endl;
    simulation::getSimulation()->exportOBJ ( root, filename.c_str(),exportMTL );
}

//------------------------------------

void RealGUI::dumpState ( bool value )
{
    m_dumpState = value;
    if ( m_dumpState )
    {
        m_dumpStateStream = new std::ofstream ( "dumpState.data" );
    }
    else if ( m_dumpStateStream!=NULL )
    {
        delete m_dumpStateStream;
        m_dumpStateStream = 0;
    }
}

//------------------------------------

void RealGUI::displayComputationTime ( bool value )
{
    Node* root = currentSimulation();
    m_displayComputationTime = value;
    if ( root )
    {
        if (value)
            std::cout << "Activating Timer" << std::endl;
        else
            std::cout << "Deactivating Timer" << std::endl;
        sofa::helper::AdvancedTimer::setEnabled("Animate", value);
    }
}

//------------------------------------

void RealGUI::setExportGnuplot ( bool exp )
{
    Node* root = currentSimulation();
    m_exportGnuplot = exp;
    if ( exp && root )
    {
        sofa::core::ExecParams* params = sofa::core::ExecParams::defaultInstance();
        InitGnuplotVisitor v(params , gnuplot_directory);
        root->execute( v );
        exportGnuplot(root,gnuplot_directory);
    }
}

//------------------------------------

#ifdef SOFA_DUMP_VISITOR_INFO
void RealGUI::setExportVisitor ( bool exp )
{
    if (exp)
    {
        windowTraceVisitor->show();
        handleTraceVisitor->clear();
    }
    else
    {
        windowTraceVisitor->hide();
    }
}
#else
void RealGUI::setExportVisitor ( bool )
{
}
#endif

//------------------------------------

void RealGUI::currentTabChanged ( int index )
{
    QWidget* widget = tabs->widget(index);

    if ( widget == currentTab ) return;

    if ( currentTab == NULL )
        currentTab = widget;

    if ( widget == TabGraph )
        simulationGraph->Unfreeze( );
    else if ( currentTab == TabGraph )
        simulationGraph->Freeze();
    else if (widget == TabStats)
        statWidget->CreateStats(currentSimulation());

    currentTab = widget;
}

//------------------------------------

void RealGUI::changeViewer()
{
    QObject* obj = const_cast<QObject*>( QObject::sender() );
    if( !obj) return;

    QAction* action = static_cast<QAction*>(obj);
    action->setChecked(true);

    std::map< helper::SofaViewerFactory::Key, QAction*  >::const_iterator iter_map;
    for ( iter_map = viewerMap.begin(); iter_map != viewerMap.end() ; ++iter_map )
    {
        if ( iter_map->second == action )
        {
            this->unloadScene();
            removeViewer();
            createViewer(iter_map->first.c_str());
        }
        else
        {
            (*iter_map).second->setChecked(false);
        }
    }

    // Reload the scene
    std::string filename(this->windowFilePath().toStdString());
    fileOpen ( filename.c_str() ); // keep the current display flags
}

//------------------------------------

void RealGUI::updateViewerList()
{
    // the current list of viewer key with associate QAction
    helper::vector< helper::SofaViewerFactory::Key > currentKeys;
    std::map< helper::SofaViewerFactory::Key, QAction*>::const_iterator iter_map;
    for ( iter_map = viewerMap.begin(); iter_map != viewerMap.end() ; ++iter_map )
        currentKeys.push_back((*iter_map).first);
    std::sort(currentKeys.begin(),currentKeys.end());

    // the new list (most recent since we load/unload viewer plugin)
    helper::vector< helper::SofaViewerFactory::Key > updatedKeys;
    helper::SofaViewerFactory::getInstance()->uniqueKeys(std::back_inserter(updatedKeys));
    std::sort(updatedKeys.begin(),updatedKeys.end());

    helper::vector< helper::SofaViewerFactory::Key > diffKeys;
    std::set_symmetric_difference(currentKeys.begin(),
                                  currentKeys.end(),
                                  updatedKeys.begin(),
                                  updatedKeys.end(),
                                  std::back_inserter(diffKeys)
                                  );

    bool viewerRemoved=false;
    helper::vector< helper::SofaViewerFactory::Key >::const_iterator it;
    for( it = diffKeys.begin(); it != diffKeys.end(); ++it)
    {
        // delete old
        std::map< helper::SofaViewerFactory::Key, QAction* >::iterator itViewerMap;
        if( (itViewerMap = viewerMap.find(*it)) != viewerMap.end() )
        {
            if( (*itViewerMap).second->isChecked() )
            {
                this->unloadScene();
                removeViewer();
                viewerRemoved = true;
            }
            //(*itViewerMap).second->disconnect(View);
            View->removeAction( (*itViewerMap).second);
            viewerMap.erase(itViewerMap);
        }
        else // add new
        {
            QAction* action = new QAction(this);
            action->setText( helper::SofaViewerFactory::getInstance()->getViewerName(*it) );
            //action->setMenuText(  helper::SofaViewerFactory::getInstance()->getAcceleratedViewerName(*it) );
            action->setToolTip(  helper::SofaViewerFactory::getInstance()->getAcceleratedViewerName(*it) );

            //action->setToggleAction(true);
            action->setCheckable(true);


            //action->addTo(View);
            View->addAction(action);

            viewerMap[*it] = action;
            action->setEnabled(true);
            connect(action, SIGNAL( triggered() ), this, SLOT( changeViewer() ) );
        }
    }

    // if we unloaded a viewer plugin actually in use
    if( viewerRemoved && !viewerMap.empty() )
    {
        createViewer(viewerMap.begin()->first.c_str());
        viewerMap.begin()->second->setChecked(true);
    }
}

void RealGUI::toolsDockMoved()
{
    QDockWidget* dockWindow = qobject_cast<QDockWidget*>(sender());
    if(!dockWindow)
        return;

    if(dockWindow->isFloating())
        dockWindow->resize(500, 700);
}

void RealGUI::propertyDockMoved(Qt::DockWidgetArea /*a*/)
{
    QDockWidget* dockWindow = qobject_cast<QDockWidget*>(sender());
    if(!dockWindow)
        return;

    if(dockWindow->isFloating())
        dockWindow->resize(500, 700);
}

namespace
{

std::string getFormattedLocalTimeFromTimestamp(time_t timestamp)
{
    const tm *timeinfo = localtime(&timestamp);
    std::ostringstream oss;
    oss << std::setfill('0')
        << std::setw(2) << timeinfo->tm_mday << "/" // Day
        << std::setw(2) << (timeinfo->tm_mon + 1) << "/"  // Month
        << std::setw(4) << (1900 + timeinfo->tm_year) << " " // Year
        << std::setw(2) << timeinfo->tm_hour << ":" // Hours
        << std::setw(2) << timeinfo->tm_min << ":"  // Minutes
        << std::setw(2) << timeinfo->tm_sec;        // Seconds
    return oss.str();
}

std::string getFormattedLocalTime()
{
    return getFormattedLocalTimeFromTimestamp( time( NULL ) );
}

} // namespace

//------------------------------------
void RealGUI::appendToDataLogFile(QString dataModifiedString)
{
    const std::string filename = this->windowFilePath().toStdString() + std::string(".log");

    std::ofstream ofs( filename.c_str(), std::ofstream::out | std::ofstream::app );

    if (ofs.good())
    {
        if (m_modifiedLogFiles.find(filename) == m_modifiedLogFiles.end())
        {
            ofs << std::endl << "--- NEW SESSION: " << getFormattedLocalTime() << " ---" << std::endl;
            m_modifiedLogFiles.insert(filename);
        }

        ofs << dataModifiedString.toStdString();
    }

    ofs.close();
}

//======================= SIGNALS-SLOTS ========================= }

} // namespace qt

} // namespace gui

} // namespace sofa<|MERGE_RESOLUTION|>--- conflicted
+++ resolved
@@ -947,9 +947,6 @@
     }
 
     if (root)
-<<<<<<< HEAD
-    {       
-=======
     {
         /// We want to warn user that there is component that are implemented in specific plugin
         /// and that there is no RequiredPlugin in their scene.
@@ -970,7 +967,6 @@
             root->f_bbox.setValue(b);
         }
 
->>>>>>> ace853db
         mSimulation = root;
         eventNewTime();
         startButton->setChecked(root->getContext()->getAnimate() );
