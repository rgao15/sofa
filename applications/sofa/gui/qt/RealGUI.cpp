--- conflicted
+++ resolved
@@ -1635,7 +1635,7 @@
                                               ));
 
         qtViewer->getQWidget()->setMinimumSize ( QSize ( 0, 0 ) );
-        qtViewer->getQWidget()->setMouseTracking ( false );
+        qtViewer->getQWidget()->setMouseTracking ( true );
         qtViewer->configureViewerTab(tabs);
 
         connect ( qtViewer->getQWidget(), SIGNAL ( resizeW ( int ) ), sizeW, SLOT ( setValue ( int ) ) );
@@ -1855,17 +1855,10 @@
 //======================= SIGNALS-SLOTS ========================= {
 void RealGUI::NewRootNode(sofa::simulation::Node* root, const char* path)
 {
-<<<<<<< HEAD
-    std::string filename(this->windowFilePath().toStdString());
-    std::string message="You are about to changed the root node of the scene : "  + filename +
-            "to the root node of the scene : " + std::string(path) +
-            "\nThis imply that the simulation singleton have to changed its root node.\nAre you sure you want to do that ?";
-=======
     std::string filename(this->windowFilePath().ascii());
     std::string message="You are about to change the root node of the scene : "  + filename +
             "to the root node : " + std::string(path) +
             "\nThis implies that the simulation singleton has to change its root node.\nDo you want to proceed ?";
->>>>>>> 7deec07b
     if ( QMessageBox::warning ( this, "New root node: ",message.c_str(), QMessageBox::Yes | QMessageBox::Default, QMessageBox::No ) != QMessageBox::Yes )
         return;
 
@@ -2527,8 +2520,8 @@
             ofs << std::endl << "--- NEW SESSION: " << getFormattedLocalTime() << " ---" << std::endl;
             m_modifiedLogFiles.insert(filename);
         }
-		std::string tmpString = dataModifiedString.toLocal8Bit().constData();
-        ofs << tmpString;
+
+        ofs << dataModifiedString.toStdString();
     }
 
     ofs.close();
