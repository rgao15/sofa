/******************************************************************************
*       SOFA, Simulation Open-Framework Architecture, development version     *
*                (c) 2006-2017 INRIA, USTL, UJF, CNRS, MGH                    *
*                                                                             *
* This program is free software; you can redistribute it and/or modify it     *
* under the terms of the GNU General Public License as published by the Free  *
* Software Foundation; either version 2 of the License, or (at your option)   *
* any later version.                                                          *
*                                                                             *
* This program is distributed in the hope that it will be useful, but WITHOUT *
* ANY WARRANTY; without even the implied warranty of MERCHANTABILITY or       *
* FITNESS FOR A PARTICULAR PURPOSE. See the GNU General Public License for    *
* more details.                                                               *
*                                                                             *
* You should have received a copy of the GNU General Public License along     *
* with this program. If not, see <http://www.gnu.org/licenses/>.              *
*******************************************************************************
* Authors: The SOFA Team and external contributors (see Authors.txt)          *
*                                                                             *
* Contact information: contact@sofa-framework.org                             *
******************************************************************************/
#include "RealGUI.h"
#include "ImageQt.h"

#ifdef SOFA_PML
#  include <sofa/filemanager/sofapml/PMLReader.h>
#  include <sofa/filemanager/sofapml/LMLReader.h>
#endif

#ifndef SOFA_GUI_QT_NO_RECORDER
#include "sofa/gui/qt/QSofaRecorder.h"
#endif

#ifdef SOFA_DUMP_VISITOR_INFO
#include "WindowVisitor.h"
#include "GraphVisitor.h"
#endif

#ifdef SOFA_PML
#include <sofa/simulation/Node.h>
#endif

#include "QSofaListView.h"
#include "QDisplayPropertyWidget.h"
#include "FileManagement.h"
#include "DisplayFlagsDataWidget.h"
#include "SofaPluginManager.h"
#include "SofaMouseManager.h"
#include "SofaVideoRecorderManager.h"
#include "WDoubleLineEdit.h"
#include "QSofaStatWidget.h"
#include "viewer/SofaViewer.h"

#include <sofa/gui/BaseViewer.h>
#include <SofaSimulationCommon/xml/XML.h>
#include <sofa/simulation/DeactivatedNodeVisitor.h>
#include <SofaBaseVisual/VisualStyle.h>
#include <sofa/helper/AdvancedTimer.h>
#include <sofa/helper/system/SetDirectory.h>

#include <sofa/simulation/SceneLoaderFactory.h>
#include <sofa/simulation/ExportGnuplotVisitor.h>

#include <QApplication>
#include <QTimer>
#include <QTextBrowser>
#include <QWidget>
#include <QStackedWidget>
#include <QTreeWidget>
#include <QTextEdit>
#include <QAction>
#include <QMessageBox>
#include <QDockWidget>
#include <QDesktopWidget>
#include <QStatusBar>
#include <QDockWidget>
#include <QSettings>
#include <QMimeData>

#   ifdef SOFA_GUI_INTERACTION
#    include <QCursor>
#   endif

#   ifdef SOFA_GUI_INTERACTION
#    include <qcursor.h>
#   endif

#include <algorithm>
#include <iomanip>
#include <sstream>
#include <ctime>

#include <sofa/core/objectmodel/IdleEvent.h>
using sofa::core::objectmodel::IdleEvent ;

#include <sofa/helper/system/FileMonitor.h>
using sofa::helper::system::FileMonitor ;

#include <SofaGraphComponent/SceneCheckerVisitor.h>
using sofa::simulation::SceneCheckerVisitor ;

using sofa::core::ExecParams ;

namespace sofa
{

#ifdef SOFA_PML
using namespace filemanager::pml;
#endif

namespace gui
{

namespace qt
{

SOFA_LINK_CLASS(ImageQt)


using sofa::core::objectmodel::BaseObject;
using namespace sofa::helper::system::thread;
using namespace sofa::simulation;
using namespace sofa::core::visual;

/// Custom QApplication class handling FileOpen events for MacOS
class QSOFAApplication : public QApplication
{
public:
    QSOFAApplication(int &argc, char ** argv)
        : QApplication(argc,argv)
    { }

#if QT_VERSION < 0x050000
    static inline QString translate(const char * context, const char * key, const char * disambiguation,
                            QCoreApplication::Encoding encoding = QCoreApplication::UnicodeUTF8, int n = -1)
        { return QApplication::translate(context, key, disambiguation, encoding, n); }
#else
    static inline QString translate(const char * context, const char * key,
                            const char * disambiguation = Q_NULLPTR, int n = -1)
        { return QApplication::translate(context, key, disambiguation, n); }
#endif

protected:
    bool event(QEvent *event)
    {
        switch (event->type())
        {
        case QEvent::FileOpen:
        {
            if(this->topLevelWidgets().count() < 1)
                return false;
            return true;
        }
        default:
            return QApplication::event(event);
        }
    }
};

RealGUI* gui = NULL;
QApplication* application = NULL;

const char* progname="";

class RealGUIFileListener : public sofa::helper::system::FileEventListener
{
public:
    RealGUIFileListener(RealGUI* realgui){
        m_realgui = realgui ;
    }
    virtual ~RealGUIFileListener(){}

    virtual void fileHasChanged(const std::string& filename) override
    {
        m_realgui->fileOpen(filename, false, true);
    }
    RealGUI* m_realgui ;
};


//======================= STATIC METHODS ========================= {
int RealGUI::InitGUI ( const char* /*name*/, const std::vector<std::string>& /* options */ )
{
    return ImageQt::Init() ? 0 : 1;
}

//------------------------------------

BaseGUI* RealGUI::CreateGUI ( const char* name, const std::vector<std::string>& options, sofa::simulation::Node::SPtr root, const char* filename )
{
    CreateApplication();

    // create interface
    gui = new RealGUI ( name, options );
    if ( root )
    {
        gui->setScene ( root, filename );
        gui->setWindowFilePath(QString(filename));
    }

    InitApplication(gui);

    return gui;
}

//------------------------------------

void RealGUI::SetPixmap(std::string pixmap_filename, QPushButton* b)
{
    if ( sofa::helper::system::DataRepository.findFile ( pixmap_filename ) )
        pixmap_filename = sofa::helper::system::DataRepository.getFile ( pixmap_filename );

    b->setIcon(QIcon(QPixmap(QPixmap::fromImage(QImage(pixmap_filename.c_str())))));
}

//------------------------------------

void RealGUI::CreateApplication(int /*_argc*/, char** /*_argv*/)
{
    int  *argc = new int;
    char **argv=new char*[2];
    *argc = 1;
    argv[0] = strdup ( BaseGUI::GetProgramName() );
    argv[1]=NULL;
    application = new QSOFAApplication ( *argc,argv );

    //force locale to Standard C
    //(must be done immediatly after the QApplication has been created)
    QLocale locale(QLocale::C);
    QLocale::setDefault(locale);
}

//------------------------------------

void RealGUI::InitApplication( RealGUI* _gui)
{
    QString pathIcon=(sofa::helper::system::DataRepository.getFirstPath() + std::string( "/icons/SOFA.png" )).c_str();
    application->setWindowIcon(QIcon(pathIcon));

    // show the gui
    _gui->show(); // adding extra line in the console?
}
//======================= STATIC METHODS ========================= }




//======================= CONSTRUCTOR - DESTRUCTOR ========================= {
RealGUI::RealGUI ( const char* viewername, const std::vector<std::string>& options )
    :
#ifdef SOFA_GUI_INTERACTION
    interactionButton( NULL ),
#endif

#ifndef SOFA_GUI_QT_NO_RECORDER
    recorder(NULL),
#else
    fpsLabel(NULL),
    timeLabel(NULL),
#endif

#ifdef SOFA_GUI_INTERACTION
    m_interactionActived(false),
#endif

#ifdef SOFA_PML
    pmlreader(NULL),
    lmlreader(NULL),
#endif

#ifdef SOFA_DUMP_VISITOR_INFO
    windowTraceVisitor(NULL),
    handleTraceVisitor(NULL),
#endif

    simulationGraph(NULL),
    mCreateViewersOpt(true),
    mIsEmbeddedViewer(true),
    m_dumpState(false),
    m_dumpStateStream(NULL),
    m_exportGnuplot(false),
    _animationOBJ(false),
    _animationOBJcounter(0),
    m_displayComputationTime(false),
    m_fullScreen(false),
    mViewer(NULL),
    m_clockBeforeLastStep(0),
    propertyWidget(NULL),
    currentTab ( NULL ),
    statWidget(NULL),
    timerStep(NULL),
    backgroundImage(NULL),
    pluginManager_dialog(NULL),
    recentlyOpenedFilesManager(sofa::gui::BaseGUI::getConfigDirectoryPath() + "/runSofa.ini"),
    saveReloadFile(false),
    displayFlag(NULL),
    descriptionScene(NULL),
    htmlPage(NULL),
    animationState(false),
    frameCounter(0),
    m_viewerMSAANbSampling(1)
{
    setupUi(this);

    parseOptions(options);

    createPluginManager();

    createRecentFilesMenu(); // configure Recently Opened Menu

    QDoubleValidator *dtValidator = new QDoubleValidator(dtEdit);
    dtValidator->setBottom(0.000000001);
    dtEdit->setValidator(dtValidator);

    timerStep = new QTimer(this);
    connect ( timerStep, SIGNAL ( timeout() ), this, SLOT ( step() ) );
    connect ( this, SIGNAL ( quit() ), this, SLOT ( fileExit() ) );
    connect ( startButton, SIGNAL ( toggled ( bool ) ), this , SLOT ( playpauseGUI ( bool ) ) );
    connect ( ResetSceneButton, SIGNAL ( clicked() ), this, SLOT ( resetScene() ) );
    connect ( dtEdit, SIGNAL ( textChanged ( const QString& ) ), this, SLOT ( setDt ( const QString& ) ) );
    connect ( realTimeCheckBox, SIGNAL ( stateChanged ( int ) ), this, SLOT ( updateDtEditState() ) );
    connect ( stepButton, SIGNAL ( clicked() ), this, SLOT ( step() ) );
    connect ( dumpStateCheckBox, SIGNAL ( toggled ( bool ) ), this, SLOT ( dumpState ( bool ) ) );
    connect ( displayComputationTimeCheckBox, SIGNAL ( toggled ( bool ) ), this, SLOT ( displayComputationTime ( bool ) ) );
    connect ( exportGnuplotFilesCheckbox, SIGNAL ( toggled ( bool ) ), this, SLOT ( setExportGnuplot ( bool ) ) );
    connect ( tabs, SIGNAL ( currentChanged ( int ) ), this, SLOT ( currentTabChanged ( int ) ) );

    /// We activate this timer only if the interactive mode is enabled (ie livecoding+mouse mouve event).
    if(m_enableInteraction){
        timerIdle = new QTimer(this);
        connect ( timerIdle, SIGNAL ( timeout() ), this, SLOT ( emitIdle() ) );
        timerIdle->start(50) ;
    }

    this->setDockOptions(QMainWindow::AnimatedDocks | QMainWindow::AllowTabbedDocks);
    dockWidget->setFeatures(QDockWidget::AllDockWidgetFeatures);
    dockWidget->setAllowedAreas(Qt::RightDockWidgetArea | Qt::LeftDockWidgetArea);

    connect(dockWidget, SIGNAL(dockLocationChanged(Qt::DockWidgetArea)), this, SLOT(toolsDockMoved()));

    // create a Dock Window to receive the Sofa Recorder
#ifndef SOFA_GUI_QT_NO_RECORDER
    QDockWidget *dockRecorder=new QDockWidget(this);
    dockRecorder->setResizeEnabled(true);
    this->moveDockWindow( dockRecorder, Qt::DockBottom);
    this->leftDock() ->setAcceptDockWindow(dockRecorder,false);
    this->rightDock()->setAcceptDockWindow(dockRecorder,false);

    recorder = new QSofaRecorder(dockRecorder);
    dockRecorder->setWidget(recorder);
    connect(startButton, SIGNAL(  toggled ( bool ) ), recorder, SLOT( TimerStart(bool) ) );
#else
    //Status Bar Configuration
    fpsLabel = new QLabel ( "9999.9 FPS", statusBar() );
    fpsLabel->setMinimumSize ( fpsLabel->sizeHint() );
    fpsLabel->clear();

    timeLabel = new QLabel ( "Time: 999.9999 s", statusBar() );
    timeLabel->setMinimumSize ( timeLabel->sizeHint() );
    timeLabel->clear();
    statusBar()->addWidget ( fpsLabel );
    statusBar()->addWidget ( timeLabel );
#endif

    statWidget = new QSofaStatWidget(TabStats);
    TabStats->layout()->addWidget(statWidget);

    createSimulationGraph();

    //disable widget, can be bothersome with objects with a lot of data
    //createPropertyWidget();

    //viewer
    informationOnPickCallBack = InformationOnPickCallBack(this);

    viewerMap.clear();
    if (mCreateViewersOpt)
        createViewer(viewername, true);

    currentTabChanged ( tabs->currentIndex() );

    createBackgroundGUIInfos(); // add GUI for Background Informations

    createWindowVisitor();

    createSceneDescription();

    SofaMouseManager::getInstance()->hide();
    SofaVideoRecorderManager::getInstance()->hide();

    //Center the application
<<<<<<< HEAD
    /** This code doesn't work for all the multi screen config, so i comment and replace it by the previous code **/

    //Center the application
=======
>>>>>>> 8fe9279e
    const QRect screen = QApplication::desktop()->availableGeometry(QApplication::desktop()->primaryScreen());
    this->move(  ( screen.width()- this->width()  ) / 2 - 200,  ( screen.height() - this->height()) / 2 - 50  );

    tabs->removeTab(tabs->indexOf(TabVisualGraph));

#ifndef SOFA_GUI_QT_NO_RECORDER
    if (recorder)
        connect( recorder, SIGNAL( RecordSimulation(bool) ), startButton, SLOT( setChecked(bool) ) );
    if (recorder && getQtViewer())
        connect( recorder, SIGNAL( NewTime() ), getQtViewer()->getQWidget(), SLOT( update() ) );
#endif

#ifdef SOFA_GUI_INTERACTION
    interactionButton = new QPushButton(optionTabs);
    interactionButton->setObjectName(QString::fromUtf8("interactionButton"));
    interactionButton->setCheckable(true);
    interactionButton->setStyleSheet("background-color: cyan;");

    gridLayout->addWidget(interactionButton, 3, 0, 1, 1);
    gridLayout->removeWidget(screenshotButton);
    gridLayout->addWidget(screenshotButton, 3, 1, 1,1);

    interactionButton->setText(QSOFAApplication::translate("GUI", "&Interaction", 0));
    interactionButton->setShortcut(QSOFAApplication::translate("GUI", "Alt+i", 0));
#ifndef QT_NO_TOOLTIP
    interactionButton->setProperty("toolTip", QVariant(QSOFAApplication::translate("GUI", "Start interaction mode", 0)));
#endif

    connect ( interactionButton, SIGNAL ( toggled ( bool ) ), this , SLOT ( interactionGUI ( bool ) ) );

    m_interactionActived = false;

    if(mCreateViewersOpt)
        getQtViewer()->getQWidget()->installEventFilter(this);
#endif

    m_filelistener = new RealGUIFileListener(this) ;
}

//------------------------------------

RealGUI::~RealGUI()
{
#ifdef SOFA_PML
    if ( pmlreader )
    {
        delete pmlreader;
        pmlreader = NULL;
    }
    if ( lmlreader )
    {
        delete lmlreader;
        lmlreader = NULL;
    }
#endif

    if( displayFlag != NULL )
        delete displayFlag;

#ifdef SOFA_DUMP_VISITOR_INFO
    delete windowTraceVisitor;
    delete handleTraceVisitor;
#endif

    removeViewer();

    FileMonitor::removeListener(m_filelistener) ;
    delete m_filelistener ;
}
//======================= CONSTRUCTOR - DESTRUCTOR ========================= }



//======================= OPTIONS DEFINITIONS ========================= {
#ifdef SOFA_DUMP_VISITOR_INFO
void RealGUI::setTraceVisitors(bool b)
{
    exportVisitorCheckbox->setChecked(b);
}
#endif

//------------------------------------

void RealGUI::changeHtmlPage( const QUrl& u)
{
    std::string path=u.path().toStdString();
#ifdef WIN32
    path = path.substr(1);
#endif // WIN32

    path  = sofa::helper::system::DataRepository.getFile(path);
    std::string extension=sofa::helper::system::SetDirectory::GetExtension(path.c_str());
    if (extension == "xml" || extension == "scn") fileOpen(path);
}

//------------------------------------

#ifdef SOFA_GUI_INTERACTION
void RealGUI::mouseMoveEvent(QMouseEvent * /*e*/)
{
    if (m_interactionActived)
    {
        QPoint p = mapToGlobal(QPoint((this->width()+2)/2,(this->height()+2)/2));
        QPoint c = QCursor::pos();
        sofa::core::objectmodel::MouseEvent mouseEvent(sofa::core::objectmodel::MouseEvent::Move,c.x() - p.x(),c.y() - p.y());
        QCursor::setPos(p);
        Node* groot = mViewer->getScene();
        if (groot)
            groot->propagateEvent(core::ExecParams::defaultInstance(), &mouseEvent);
        return;
    }
}

//------------------------------------

void RealGUI::wheelEvent(QWheelEvent* e)
{
    if(m_interactionActived)
    {
        sofa::core::objectmodel::MouseEvent mouseEvent = sofa::core::objectmodel::MouseEvent(sofa::core::objectmodel::MouseEvent::Wheel,e->delta());
        Node* groot = mViewer->getScene();
        if (groot)
            groot->propagateEvent(core::ExecParams::defaultInstance(), &mouseEvent);
        e->accept();
        return;
    }
}

//------------------------------------

void RealGUI::mousePressEvent(QMouseEvent * e)
{
    if(m_interactionActived)
    {
        if (e->type() == QEvent::MouseButtonPress)
        {
            if (e->button() == Qt::LeftButton)
            {
                sofa::core::objectmodel::MouseEvent mouseEvent = sofa::core::objectmodel::MouseEvent(sofa::core::objectmodel::MouseEvent::LeftPressed);
                Node* groot = mViewer->getScene();
                if (groot)
                    groot->propagateEvent(core::ExecParams::defaultInstance(), &mouseEvent);
            }
            else if (e->button() == Qt::RightButton)
            {
                sofa::core::objectmodel::MouseEvent mouseEvent = sofa::core::objectmodel::MouseEvent(sofa::core::objectmodel::MouseEvent::RightPressed);
                Node* groot = mViewer->getScene();
                if (groot)
                    groot->propagateEvent(core::ExecParams::defaultInstance(), &mouseEvent);
            }
            else if (e->button() == Qt::MidButton)
            {
                sofa::core::objectmodel::MouseEvent mouseEvent = sofa::core::objectmodel::MouseEvent(sofa::core::objectmodel::MouseEvent::MiddlePressed);
                Node* groot = mViewer->getScene();
                if (groot)
                    groot->propagateEvent(core::ExecParams::defaultInstance(), &mouseEvent);
            }
            return;
        }
    }
}

//------------------------------------

void RealGUI::mouseReleaseEvent(QMouseEvent * e)
{
    if(m_interactionActived)
    {
        if (e->type() == QEvent::MouseButtonRelease)
        {
            if (e->button() == Qt::LeftButton)
            {
                sofa::core::objectmodel::MouseEvent mouseEvent = sofa::core::objectmodel::MouseEvent(sofa::core::objectmodel::MouseEvent::LeftReleased);
                Node* groot = mViewer->getScene();
                if (groot)
                    groot->propagateEvent(core::ExecParams::defaultInstance(), &mouseEvent);
            }
            else if (e->button() == Qt::RightButton)
            {
                sofa::core::objectmodel::MouseEvent mouseEvent = sofa::core::objectmodel::MouseEvent(sofa::core::objectmodel::MouseEvent::RightReleased);
                Node* groot = mViewer->getScene();
                if (groot)
                    groot->propagateEvent(core::ExecParams::defaultInstance(), &mouseEvent);
            }
            else if (e->button() == Qt::MidButton)
            {
                sofa::core::objectmodel::MouseEvent mouseEvent = sofa::core::objectmodel::MouseEvent(sofa::core::objectmodel::MouseEvent::MiddleReleased);
                Node* groot = mViewer->getScene();
                if (groot)
                    groot->propagateEvent(core::ExecParams::defaultInstance(), &mouseEvent);
            }
            return;
        }
    }
}

//------------------------------------

void RealGUI::keyReleaseEvent(QKeyEvent * e)
{
    if(m_interactionActived)
    {
        sofa::core::objectmodel::KeyreleasedEvent keyEvent(e->key());
        Node* groot = mViewer->getScene();
        if (groot)
            groot->propagateEvent(core::ExecParams::defaultInstance(), &keyEvent);
        return;
    }
}

//------------------------------------

bool RealGUI::eventFilter(QObject * /*obj*/, QEvent *e)
{
    if (m_interactionActived)
    {
        if (e->type() == QEvent::Wheel)
        {
            this->wheelEvent((QWheelEvent*)e);
            return true;
        }
    }
    return false; // pass other events
}
#endif

//------------------------------------

#ifdef SOFA_PML
void RealGUI::pmlOpen ( const char* filename, bool /*resetView*/ )
{
    std::string scene = "PML/default.scn";
    if ( !sofa::helper::system::DataRepository.findFile ( scene ) )
    {
        msg_info("RealGUI") << "File '" << scene << "' not found " ;
        return;
    }
    this->unloadScene();
    mSimulation = dynamic_cast< Node *> (simulation::getSimulation()->load ( scene.c_str() ));
    getSimulation()->init(mSimulation);
    if ( mSimulation )
    {
        if ( !pmlreader ) pmlreader = new PMLReader;
        pmlreader->BuildStructure ( filename, mSimulation );
        setScene ( mSimulation, filename );
        this->setWindowFilePath(filename); //.c_str());
    }
}

//------------------------------------

//lmlOpen
void RealGUI::lmlOpen ( const char* filename )
{
    if ( pmlreader )
    {
        Node* root;
        if ( lmlreader != NULL ) delete lmlreader;
        lmlreader = new LMLReader; std::cout <<"New lml reader\n";
        lmlreader->BuildStructure ( filename, pmlreader );
        root = getScene();
        simulation::getSimulation()->init ( root );
    }
    else
        msg_info()<<"You must load the pml file before the lml file"<<endl;
}
#endif

//------------------------------------


//======================= OPTIONS DEFINITIONS ========================= }


//======================= METHODS ========================= {

void RealGUI::stepMainLoop () {
    application->processEvents();
}

int RealGUI::mainLoop()
{
    int retcode;
    if (windowFilePath().isNull())
    {
        retcode = application->exec();
    }
    else
    {
        const std::string &filename=windowFilePath().toStdString();
        const std::string &extension=sofa::helper::system::SetDirectory::GetExtension(filename.c_str());
        if (extension == "simu") fileOpenSimu(filename);
        retcode = application->exec();
    }
    return exitApplication(retcode);
}

//------------------------------------

int RealGUI::closeGUI()
{
    QSettings settings;
    settings.beginGroup("viewer");
    settings.setValue("screenNumber", QApplication::desktop()->screenNumber(this));
    settings.endGroup();

    delete this;
    return 0;
}

//------------------------------------

sofa::simulation::Node* RealGUI::currentSimulation()
{
    return mSimulation.get();
}

//------------------------------------


void RealGUI::fileOpen ( std::string filename, bool temporaryFile, bool reload )
{
    const std::string &extension=sofa::helper::system::SetDirectory::GetExtension(filename.c_str());
    if (extension == "simu")
    {
        return fileOpenSimu(filename);
    }

    startButton->setChecked(false);
    descriptionScene->hide();
    htmlPage->clear();
    startDumpVisitor();
    update();

    //Hide all the dialogs to modify the graph
    emit ( newScene() );

    if ( sofa::helper::system::DataRepository.findFile (filename) )
        filename = sofa::helper::system::DataRepository.getFile ( filename );
    else
        return;

    sofa::simulation::xml::numDefault = 0;

       if( currentSimulation() ) this->unloadScene();
    mSimulation = simulation::getSimulation()->load ( filename.c_str() );
    simulation::getSimulation()->init ( mSimulation.get() );
    if ( mSimulation == NULL )
    {
        msg_warning("RealGUI")<<"Failed to load "<<filename.c_str();
        return;
    }
    if(reload)
        setSceneWithoutMonitor(mSimulation, filename.c_str(), temporaryFile);
    else
        setScene(mSimulation, filename.c_str(), temporaryFile);

    configureGUI(mSimulation.get());

    this->setWindowFilePath(filename.c_str());
    setExportGnuplot(exportGnuplotFilesCheckbox->isChecked());
    stopDumpVisitor();

    /// We want to warn user that there is component that are implemented in specific plugin
    /// and that there is no RequiredPlugin in their scene.
    SceneCheckerVisitor checker(ExecParams::defaultInstance()) ;
    checker.validate(mSimulation.get()) ;
}


//------------------------------------

void RealGUI::emitIdle()
{
    // Update all the registered monitor.
    FileMonitor::updates(0) ;

    IdleEvent hb;
    Node* groot = mViewer->getScene();
    if (groot)
    {
        groot->propagateEvent(core::ExecParams::defaultInstance(), &hb);
    }

    if(isEmbeddedViewer())
        getQtViewer()->getQWidget()->update();;
}

/// This open popup the file selection windows.
void RealGUI::popupOpenFileSelector()
{
    std::string filename(this->windowFilePath().toStdString());

    // build the filter with the SceneLoaderFactory
    std::string filter, allKnownFilters = "All known (";
    SceneLoaderFactory::SceneLoaderList* loaders = SceneLoaderFactory::getInstance()->getEntries();
    for (SceneLoaderFactory::SceneLoaderList::iterator it=loaders->begin(); it!=loaders->end(); ++it)
    {
        if (it!=loaders->begin()) filter +=";;";
        filter += (*it)->getFileTypeDesc();
        filter += " (";
        SceneLoader::ExtensionList extensions;
        (*it)->getExtensionList(&extensions);
        for (SceneLoader::ExtensionList::iterator itExt=extensions.begin(); itExt!=extensions.end(); ++itExt)
        {
            if (itExt!=extensions.begin()) filter +=" ";
            filter+="*.";
            filter+=(*itExt);

            allKnownFilters+="*."+(*itExt);
            if (*it!=loaders->back() || itExt!=extensions.end()-1) allKnownFilters += " ";
        }
        filter+=")";
    }
    allKnownFilters+=")";

#ifdef SOFA_PML
//            "Scenes (*.scn *.xml);;Simulation (*.simu);;Php Scenes (*.pscn);;Pml Lml (*.pml *.lml);;All (*)",
    filter += ";;Simulation (*.simu);;Pml Lml (*.pml *.lml)";
#else
//            "Scenes (*.scn *.xml);;Simulation (*.simu);;Php Scenes (*.pscn);;All (*)",
    filter += ";;Simulation (*.simu)";
#endif


    filter = allKnownFilters+";;"+filter+";;All (*)"; // the first filter is selected by default

    QString selectedFilter( tr(allKnownFilters.c_str()) ); // this does not select the desired filter

    QString s = getOpenFileName ( this, filename.empty() ?NULL:filename.c_str(),
            filter.c_str(),
            "open file dialog",  "Choose a file to open", &selectedFilter
                                );
    if ( s.length() >0 )
    {
#ifdef SOFA_PML
        if ( s.endsWith ( ".pml" ) )
            pmlOpen ( s );
        else if ( s.endsWith ( ".lml" ) )
            lmlOpen ( s );
        else
#endif
            if (s.endsWith( ".simu") )
                fileOpenSimu(s.toStdString());
            else
                fileOpen (s.toStdString());
    }
}

//------------------------------------

void RealGUI::fileOpenSimu ( std::string s )
{
    std::ifstream in(s.c_str());

    if (!in.fail())
    {
        std::string filename;
        std::string initT, endT, dT, writeName;
        in
                >> filename
                        >> initT >> initT
                        >> endT  >> endT >> endT
                        >> dT >> dT
                        >> writeName >> writeName;
        in.close();

        if ( sofa::helper::system::DataRepository.findFile (filename) )
        {
            filename = sofa::helper::system::DataRepository.getFile ( filename );
            simulation_name = s;
            std::string::size_type pointSimu = simulation_name.rfind(".simu");
            simulation_name.resize(pointSimu);
            fileOpen(filename.c_str());

            dtEdit->setText(QString(dT.c_str()));

#ifndef SOFA_GUI_QT_NO_RECORDER
            if (recorder)
                recorder->SetSimulation(currentSimulation(), initT, endT, writeName);
#endif
        }
    }
}

//------------------------------------

void RealGUI::setSceneWithoutMonitor (Node::SPtr root, const char* filename, bool temporaryFile)
{
    if (filename)
    {

        if (!temporaryFile)
            recentlyOpenedFilesManager.openFile(filename);
        saveReloadFile=temporaryFile;
        setTitle ( filename );
        loadHtmlDescription( filename );
    }

    if (root)
    {
        /// We want to warn user that there is component that are implemented in specific plugin
        /// and that there is no RequiredPlugin in their scene.
        SceneCheckerVisitor checker(ExecParams::defaultInstance()) ;
        checker.validate(root.get()) ;

        mSimulation = root;
        eventNewTime();
<<<<<<< HEAD

=======
>>>>>>> 8fe9279e
        startButton->setChecked(root->getContext()->getAnimate() );
        dtEdit->setText ( QString::number ( root->getDt() ) );
        simulationGraph->Clear(root.get());
        statWidget->CreateStats(root.get());

#ifndef SOFA_GUI_QT_NO_RECORDER
        if (recorder)
            recorder->Clear(root.get());
#endif

        getViewer()->setScene( root, filename );
        getViewer()->load();
        getViewer()->resetView();
        createDisplayFlags( root );

        if( isEmbeddedViewer() )
        {
            getQtViewer()->getQWidget()->setFocus();
            getQtViewer()->getQWidget()->show();
            getQtViewer()->getQWidget()->update();
        }

        resetScene();
    }
}

void RealGUI::setScene(Node::SPtr root, const char* filename, bool temporaryFile)
{
    if(m_enableInteraction &&  filename){
        FileMonitor::removeListener(m_filelistener) ;
        FileMonitor::addFile(filename, m_filelistener) ;
    }
    setSceneWithoutMonitor(root, filename, temporaryFile) ;
}

//------------------------------------

void RealGUI::unloadScene(bool _withViewer)
{
    if(_withViewer && getViewer())
        getViewer()->unload();

    simulation::getSimulation()->unload ( currentSimulation() );

    if(_withViewer && getViewer())
        getViewer()->setScene(NULL);
}

//------------------------------------

void RealGUI::setTitle ( std::string windowTitle )
{
    std::string str = "Sofa";
    if ( !windowTitle.empty() )
    {
        str += " - ";
        str += windowTitle;
    }
#ifdef WIN32
    setWindowTitle ( str.c_str() );
#else
    this->setWindowTitle(QString(str.c_str()) );
#endif
    setWindowFilePath( windowTitle.c_str() );
}

//------------------------------------

void RealGUI::fileNew()
{
    std::string newScene("config/newScene.scn");
    if (sofa::helper::system::DataRepository.findFile (newScene))
        fileOpen(sofa::helper::system::DataRepository.getFile ( newScene ).c_str());
}

//------------------------------------

void RealGUI::fileSave()
{
    std::string filename(this->windowFilePath().toStdString());
    std::string message="You are about to overwrite your current scene: "  + filename + "\nAre you sure you want to do that ?";

    if ( QMessageBox::warning ( this, "Saving the Scene",message.c_str(), QMessageBox::Yes | QMessageBox::Default, QMessageBox::No ) != QMessageBox::Yes )
        return;

    fileSaveAs ( currentSimulation(), filename.c_str() );
}

//------------------------------------

void RealGUI::fileSaveAs ( Node *node, const char* filename )
{
    simulation::getSimulation()->exportGraph ( node, filename );
}

//------------------------------------

void RealGUI::fileReload()
{
    std::string filename(this->windowFilePath().toStdString());
    QString s = filename.c_str();

    if ( filename.empty() )
    {
        msg_error("RealGUI") << "Reload failed: no file loaded.";
        return;
    }

#ifdef SOFA_PML
    if ( s.length() >0 )
    {
        if ( s.endsWith ( ".pml" ) )
            pmlOpen ( s );
        else if ( s.endsWith ( ".lml" ) )
            lmlOpen ( s );
        else if (s.endsWith( ".simu") )
            fileOpenSimu(filename);
        else
            fileOpen ( filename, saveReloadFile);
    }
#else
    if (s.endsWith( ".simu") )
        fileOpenSimu(s.toStdString());
    else
        fileOpen ( s.toStdString(),saveReloadFile );
#endif
}

//------------------------------------

void RealGUI::fileExit()
{
    //Hide all opened ModifyObject windows
    emit ( newScene() );
    startButton->setChecked ( false);
    this->close();
}

void RealGUI::editRecordDirectory()
{
    std::string filename(this->windowFilePath().toStdString());
    std::string record_directory;
    QString s = getExistingDirectory ( this, filename.empty() ?NULL:filename.c_str(), "open directory dialog",  "Choose a directory" );
    if (s.length() > 0)
    {
        record_directory = s.toStdString();
        if (record_directory.at(record_directory.size()-1) != '/')
            record_directory+="/";
#ifndef SOFA_GUI_QT_NO_RECORDER
        if (recorder)
            recorder->SetRecordDirectory(record_directory);
#endif
    }
}

//------------------------------------

void RealGUI::editGnuplotDirectory()
{
    std::string filename(this->windowFilePath().toStdString());
    QString s = getExistingDirectory ( this, filename.empty() ?NULL:filename.c_str(), "open directory dialog",  "Choose a directory" );
    if (s.length() > 0)
    {
        gnuplot_directory = s.toStdString();
        if (gnuplot_directory.at(gnuplot_directory.size()-1) != '/')
            gnuplot_directory+="/";
        setExportGnuplot(exportGnuplotFilesCheckbox->isChecked());
    }
}

//------------------------------------

void RealGUI::showPluginManager()
{
    pluginManager_dialog->updatePluginsListView();
    pluginManager_dialog->show();
}

//------------------------------------

void RealGUI::showMouseManager()
{
    SofaMouseManager::getInstance()->updateContent();
    SofaMouseManager::getInstance()->show();
}

//------------------------------------

void RealGUI::showVideoRecorderManager()
{
    SofaVideoRecorderManager::getInstance()->show();
}

//------------------------------------

void RealGUI::setViewerResolution ( int w, int h )
{
    if( isEmbeddedViewer() )
    {
        QSize winSize = size();
        QSize viewSize = ( getViewer() ) ? getQtViewer()->getQWidget()->size() : QSize(0,0);

        const QRect screen = QApplication::desktop()->availableGeometry(QApplication::desktop()->screenNumber(this));

        QSize newWinSize(winSize.width() - viewSize.width() + w, winSize.height() - viewSize.height() + h);
        if (newWinSize.width() > screen.width()) newWinSize.setWidth(screen.width()-20);
        if (newWinSize.height() > screen.height()) newWinSize.setHeight(screen.height()-20);

        this->resize(newWinSize);
    }
    else
    {
        getViewer()->setSizeW(w);
        getViewer()->setSizeH(h);
    }
}

//------------------------------------

void RealGUI::setFullScreen (bool enable)
{
    if (enable == m_fullScreen) return;

    if( isEmbeddedViewer() )
    {
        if (enable)
        {
            optionTabs->hide();
        }
        else if (m_fullScreen)
        {
            optionTabs->show();
        }

        if (enable)
        {
            std::cout << "Set Full Screen Mode" << std::endl;
            showFullScreen();
            m_fullScreen = true;

            dockWidget->setFloating(true);
            dockWidget->setVisible(false);
        }
        else
        {
            std::cout << "Set Windowed Mode" << std::endl;
            showNormal();
            m_fullScreen = false;
            dockWidget->setVisible(true);
            dockWidget->setFloating(false);
        }

        if (enable)
        {
            menuBar()->hide();
            statusBar()->hide();
#ifndef SOFA_GUI_QT_NO_RECORDER
            if (recorder) recorder->parentWidget()->hide();
            //statusBar()->addWidget( recorder->getFPSLabel());
            //statusBar()->addWidget( recorder->getTimeLabel());
#endif
        }
        else
        {
            menuBar()->show();
            statusBar()->show();
#ifndef SOFA_GUI_QT_NO_RECORDER
            recorder->parentWidget()->show();
#endif
        }
    }
    else
    {
        getViewer()->setFullScreen(enable);
    }
}

//------------------------------------

void RealGUI::setBackgroundColor(const defaulttype::RGBAColor& c)
{
    background[0]->setText(QString::number(c[0]));
    background[1]->setText(QString::number(c[1]));
    background[2]->setText(QString::number(c[2]));
    updateBackgroundColour();
}

//------------------------------------

void RealGUI::setBackgroundImage(const std::string& c)
{
    backgroundImage->setText(QString(c.c_str()));
    updateBackgroundImage();
}

//------------------------------------

void RealGUI::setViewerConfiguration(sofa::component::configurationsetting::ViewerSetting* viewerConf)
{
    const defaulttype::Vec<2,int> &res=viewerConf->resolution.getValue();

    if (viewerConf->fullscreen.getValue())
        setFullScreen();
    else
        setViewerResolution(res[0], res[1]);
    getViewer()->configure(viewerConf);
}

//------------------------------------

void RealGUI::setMouseButtonConfiguration(sofa::component::configurationsetting::MouseButtonSetting *button)
{
    SofaMouseManager::getInstance()->updateOperation(button);
}

//------------------------------------

void RealGUI::setDumpState(bool b)
{
    dumpStateCheckBox->setChecked(b);
}

//------------------------------------

void RealGUI::setLogTime(bool b)
{
    displayComputationTimeCheckBox->setChecked(b);
}

//------------------------------------

void RealGUI::setExportState(bool b)
{
    exportGnuplotFilesCheckbox->setChecked(b);
}

//------------------------------------

#ifndef SOFA_GUI_QT_NO_RECORDER
void RealGUI::setRecordPath(const std::string & path)
{
    if (recorder)
        recorder->SetRecordDirectory(path);
}
#else
void RealGUI::setRecordPath(const std::string&) {}
#endif

//------------------------------------

void RealGUI::setGnuplotPath(const std::string &path)
{
    gnuplot_directory = path;
}

//------------------------------------

void RealGUI::createViewer(const char* _viewerName, bool _updateViewerList/*=false*/)
{
    if(_updateViewerList)
    {
        this->updateViewerList();
        // the viewer with the key viewerName is already created
        if( mViewer != NULL && !viewerMap.begin()->first.compare( std::string(_viewerName) ) )
            return;
    }

    for (std::map< helper::SofaViewerFactory::Key, QAction*>::const_iterator iter_map = viewerMap.begin();
            iter_map != viewerMap.end() ; ++iter_map )
    {
        if( strcmp( iter_map->first.c_str(), _viewerName ) == 0 )
        {
            removeViewer();
            ViewerQtArgument viewerArg = ViewerQtArgument("viewer", this->widget, m_viewerMSAANbSampling);
            registerViewer( helper::SofaViewerFactory::CreateObject(iter_map->first, viewerArg) );
            //see to put on checkable
            iter_map->second->setChecked(true);
        }
        else
            iter_map->second->setChecked(false);
    }

    mGuiName = _viewerName;
    initViewer( getViewer() );
}

//------------------------------------

void RealGUI::registerViewer(BaseViewer* _viewer)
{
    // Change our viewer
    sofa::gui::BaseViewer* old = mViewer;
    mViewer = _viewer;
    if(mViewer != NULL)
        delete old;
    else
        msg_error("RealGUI")<<"when registerViewer, the viewer is NULL";
}

//------------------------------------

BaseViewer* RealGUI::getViewer()
{
    return mViewer!=NULL ? mViewer : NULL;
}

//------------------------------------

sofa::gui::qt::viewer::SofaViewer* RealGUI::getQtViewer()
{
    sofa::gui::qt::viewer::SofaViewer* qtViewer = dynamic_cast<sofa::gui::qt::viewer::SofaViewer*>(mViewer);
    return qtViewer ? qtViewer : NULL;
}

//------------------------------------

bool RealGUI::isEmbeddedViewer()
{
    return mIsEmbeddedViewer;
}

//------------------------------------

void RealGUI::removeViewer()
{
    if(mViewer != NULL)
    {
        if(isEmbeddedViewer())
        {
            getQtViewer()->removeViewerTab(tabs);
        }
        delete mViewer;
        mViewer = NULL;
    }
}

//------------------------------------

void RealGUI::dragEnterEvent( QDragEnterEvent* event)
{
    event->accept();
}

//------------------------------------

void RealGUI::dropEvent(QDropEvent* event)
{
    QString text;
    //Q3TextDrag::decode(event, text);
    if (event->mimeData()->hasText())
        text = event->mimeData()->text();
    std::string filename(text.toStdString());

#ifdef WIN32
    filename = filename.substr(8); //removing file:///
#else
    filename = filename.substr(7); //removing file://
#endif

    if (filename[filename.size()-1] == '\n')
    {
        filename.resize(filename.size()-1);
        filename[filename.size()-1]='\0';
    }

    if (filename.rfind(".simu") != std::string::npos)
        fileOpenSimu(filename);
    else fileOpen(filename);
}

//------------------------------------

void RealGUI::init()
{
    frameCounter = 0;
    _animationOBJ = false;
    _animationOBJcounter = 0;
    m_dumpState = false;
    m_dumpStateStream = 0;
    m_displayComputationTime = false;
    m_exportGnuplot = false;
    gnuplot_directory = "";
    m_fullScreen = false;
}

//------------------------------------

void RealGUI::createDisplayFlags(Node::SPtr root)
{
    if( displayFlag != NULL)
    {
        gridLayout1->removeWidget(displayFlag);
        delete displayFlag;
        displayFlag = NULL;
    }

    component::visualmodel::VisualStyle* visualStyle = NULL;

    if( root )
    {
        root->get(visualStyle);
        if(visualStyle)
        {
            displayFlag = new DisplayFlagsDataWidget(tabView,"displayFlagwidget",&visualStyle->displayFlags, true);
            displayFlag->createWidgets();
            displayFlag->updateWidgetValue();
            connect( displayFlag, SIGNAL( WidgetDirty(bool) ), this, SLOT(showhideElements() ));
            displayFlag->setMinimumSize(50,100);
            gridLayout1->addWidget(displayFlag,0,0);
            connect(tabs,SIGNAL(currentChanged(int)),displayFlag, SLOT( updateWidgetValue() ));
        }
    }
}

//------------------------------------

void RealGUI::loadHtmlDescription(const char* filename)
{
    std::string extension=sofa::helper::system::SetDirectory::GetExtension(filename);
    std::string htmlFile=filename;
    htmlFile.resize(htmlFile.size()-extension.size()-1);
    htmlFile+=".html";

    if (sofa::helper::system::DataRepository.findFile (htmlFile,"",NULL))
    {
#ifdef WIN32
        htmlFile = "file:///"+htmlFile;
#endif
        descriptionScene->show();

        std::string path = helper::system::SetDirectory::GetParentDir(filename);
        htmlPage->setSearchPaths(QStringList(QString(path.c_str())));
        htmlPage->setSource(QUrl(QString(htmlFile.c_str())));
    }
}

//------------------------------------

// Update sofa Simulation with the time step
void RealGUI::eventNewStep()
{
    static ctime_t beginTime[10];
    static const ctime_t timeTicks = CTime::getRefTicksPerSec();
    Node* root = currentSimulation();

    if ( frameCounter==0 )
    {
        ctime_t t = CTime::getRefTime();
        for ( int i=0; i<10; i++ )
            beginTime[i] = t;
    }

    ++frameCounter;
    if ( ( frameCounter%10 ) == 0 )
    {
        ctime_t curtime = CTime::getRefTime();
        int i = ( ( frameCounter/10 ) %10 );
        double fps = ( ( double ) timeTicks / ( curtime - beginTime[i] ) ) * ( frameCounter<100?frameCounter:100 );
        showFPS(fps);

        beginTime[i] = curtime;
    }

    if ( m_displayComputationTime && ( frameCounter%100 ) == 0 && root!=NULL )
    {
        /// @TODO: use AdvancedTimer in GUI to display time statistics
    }
}

void RealGUI::showFPS(double fps)
{
#ifndef SOFA_GUI_QT_NO_RECORDER
    if (recorder)
        recorder->setFPS(fps);
#else
    if (fpsLabel)
    {
        char buf[100];
        sprintf ( buf, "%.1f FPS", fps );
        fpsLabel->setText ( buf );
    }
#endif
}

//------------------------------------

void RealGUI::eventNewTime()
{
#ifndef SOFA_GUI_QT_NO_RECORDER
    if (recorder)
        recorder->UpdateTime(currentSimulation());
#else
    Node* root = currentSimulation();
    if (root && timeLabel)
    {
        double time = root->getTime();
        char buf[100];
        sprintf ( buf, "Time: %.3g s", time );
        timeLabel->setText ( buf );
    }
#endif
}

//------------------------------------

void RealGUI::keyPressEvent ( QKeyEvent * e )
{
    sofa::gui::qt::viewer::SofaViewer* qtViewer = dynamic_cast<sofa::gui::qt::viewer::SofaViewer*>(getViewer());

#ifdef SOFA_GUI_INTERACTION
    if(m_interactionActived)
    {
        if ((e->key()==Qt::Key_Escape) || (e->modifiers() && (e->key()=='I')))
        {
            this->interactionGUI (false);
        }
        else
        {
            sofa::core::objectmodel::KeypressedEvent keyEvent(e->key());
            Node* groot = qtViewer->getScene();
            if (groot)
                groot->propagateEvent(core::ExecParams::defaultInstance(), &keyEvent);
        }
        return;
    }
#endif

    if (e->modifiers()) return;

    // ignore if there are modifiers (i.e. CTRL of SHIFT)
    switch ( e->key() )
    {
    case Qt::Key_O:
        // --- export to OBJ
    {
        exportOBJ ( currentSimulation() );
        break;
    }

    case Qt::Key_P:
        // --- export to a succession of OBJ to make a video
    {
        _animationOBJ = !_animationOBJ;
        _animationOBJcounter = 0;
        break;
    }
    case Qt::Key_Space:
    {
        playpauseGUI(!startButton->isChecked());
        break;
    }
    case Qt::Key_Backspace:
    {
        resetScene();
        break;
    }
    case Qt::Key_F11:
        // --- fullscreen mode
    {
        setFullScreen(!m_fullScreen);
        break;
    }
    case Qt::Key_Escape:
    {
        emit(quit());
        break;
    }
    default:
    {
        if (qtViewer)
            qtViewer->keyPressEvent(e);
        break;
    }
    }
}

//------------------------------------

void RealGUI::startDumpVisitor()
{
#ifdef SOFA_DUMP_VISITOR_INFO
    Node* root = currentSimulation();
    if (root && this->exportVisitorCheckbox->isChecked())
    {
        m_dumpVisitorStream.str("");
        Visitor::startDumpVisitor(&m_dumpVisitorStream, root->getTime());
    }
#endif
}

//------------------------------------

void RealGUI::stopDumpVisitor()
{
#ifdef SOFA_DUMP_VISITOR_INFO
    if (this->exportVisitorCheckbox->isChecked())
    {
        Visitor::stopDumpVisitor();
        m_dumpVisitorStream.flush();
        //Creation of the graph
        std::string xmlDoc=m_dumpVisitorStream.str();
        handleTraceVisitor->load(xmlDoc);
        m_dumpVisitorStream.str("");
    }
#endif
}

//------------------------------------

void RealGUI::initViewer(BaseViewer* _viewer)
{
    if(_viewer == NULL)
    {
        msg_error("RealGUI")<<"when initViewer, the viewer is NULL";
        return;
    }
    init(); //init data member from RealGUI for the viewer initialisation in the GUI

    // Is our viewer embedded or not ?
    sofa::gui::qt::viewer::SofaViewer* qtViewer = dynamic_cast<sofa::gui::qt::viewer::SofaViewer*>(_viewer);
    if( qtViewer == NULL )
    {
        isEmbeddedViewer(false);
        std::cout<<"initViewer: The viewer isn't embedded in the GUI"<<std::endl;
    }
    else
    {
        isEmbeddedViewer(true);
        this->mainWidgetLayout->addWidget(qtViewer->getQWidget());

        qtViewer->getQWidget()->setFocusPolicy ( Qt::StrongFocus );

        qtViewer->getQWidget()->setSizePolicy ( QSizePolicy ( ( QSizePolicy::Policy ) 7,
                ( QSizePolicy::Policy ) 7
                //, 100, 1,
                //qtViewer->getQWidget()->sizePolicy().hasHeightForWidth() )
                                              ));

        qtViewer->getQWidget()->setMinimumSize ( QSize ( 0, 0 ) );
        qtViewer->getQWidget()->setMouseTracking ( true );
        qtViewer->configureViewerTab(tabs);

        connect ( qtViewer->getQWidget(), SIGNAL ( resizeW ( int ) ), sizeW, SLOT ( setValue ( int ) ) );
        connect ( qtViewer->getQWidget(), SIGNAL ( resizeH ( int ) ), sizeH, SLOT ( setValue ( int ) ) );
        connect ( qtViewer->getQWidget(), SIGNAL ( quit (  ) ), this, SLOT ( fileExit (  ) ) );
        connect(simulationGraph, SIGNAL(focusChanged(sofa::core::objectmodel::BaseObject*)),
                qtViewer->getQWidget(), SLOT(fitObjectBBox(sofa::core::objectmodel::BaseObject*))
               );
        connect(simulationGraph, SIGNAL( focusChanged(sofa::core::objectmodel::BaseNode*) ),
                qtViewer->getQWidget(), SLOT( fitNodeBBox(sofa::core::objectmodel::BaseNode*) )
               );

        // setGUI
        textEdit1->setText ( qtViewer->helpString() );
        connect ( this, SIGNAL( newStep()), qtViewer->getQWidget(), SLOT( update()));

        qtViewer->getQWidget()->setFocus();
        qtViewer->getQWidget()->show();
        qtViewer->getQWidget()->update();

        qtViewer->getPickHandler()->addCallBack(&informationOnPickCallBack );
    }

    SofaMouseManager::getInstance()->setPickHandler(_viewer->getPickHandler());

    connect ( ResetViewButton, SIGNAL ( clicked() ), this, SLOT ( resetView() ) );
    connect ( SaveViewButton, SIGNAL ( clicked() ), this, SLOT ( saveView() ) );
    connect ( screenshotButton, SIGNAL ( clicked() ), this, SLOT ( screenshot() ) );
    connect ( sizeW, SIGNAL ( valueChanged ( int ) ), this, SLOT ( setSizeW ( int ) ) );
    connect ( sizeH, SIGNAL ( valueChanged ( int ) ), this, SLOT ( setSizeH ( int ) ) );

}

//------------------------------------

void RealGUI::parseOptions(const std::vector<std::string>& options)
{
    for (unsigned int i=0; i<options.size(); ++i)
    {
        if (options[i] == "enableInteraction")
            m_enableInteraction = true;
        if (options[i] == "noViewers")
            mCreateViewersOpt = false;
        if (options[i].substr(0,4).compare("msaa") == 0)
        {
            std::string::size_type pos = options[i].find('=') + 1;
            if(pos < options[i].npos)
            {
                std::string strNb = options[i].substr(pos);
                m_viewerMSAANbSampling = atoi(strNb.c_str());
                if(m_viewerMSAANbSampling < 2 || m_viewerMSAANbSampling > 32)
                    m_viewerMSAANbSampling = 1;
            }
        }
    }
}

//------------------------------------

void RealGUI::createPluginManager()
{
    pluginManager_dialog = new SofaPluginManager();
    pluginManager_dialog->hide();
    this->connect( pluginManager_dialog, SIGNAL( libraryAdded() ),  this, SLOT( updateViewerList() ));
    this->connect( pluginManager_dialog, SIGNAL( libraryRemoved() ),  this, SLOT( updateViewerList() ));
}

//------------------------------------

void RealGUI::createRecentFilesMenu()
{
    fileMenu->removeAction(Action);

    //const int indexRecentlyOpened=fileMenu->count()-2;
    const int indexRecentlyOpened=fileMenu->actions().count();

    QMenu *recentMenu = recentlyOpenedFilesManager.createWidget(this);
    fileMenu->insertMenu(fileMenu->actions().at(indexRecentlyOpened-1),
                           recentMenu);
    connect(recentMenu, SIGNAL(triggered(QAction *)), this, SLOT(fileRecentlyOpened(QAction *)));
}

//------------------------------------

void RealGUI::createBackgroundGUIInfos()
{
    QWidget *colour = new QWidget(TabPage);
    QHBoxLayout *colourLayout = new QHBoxLayout(colour);
    colourLayout->addWidget(new QLabel(QString("Colour "),colour));

    for (unsigned int i=0; i<3; ++i)
    {
        std::ostringstream s;
        s<<"background" <<i;
        background[i] = new WDoubleLineEdit(colour,s.str().c_str());
        background[i]->setMinValue( 0.0f);
        background[i]->setMaxValue( 1.0f);
        background[i]->setValue( 1.0f);
        background[i]->setMaximumSize(50, 20);

        colourLayout->addWidget(background[i]);
        connect( background[i], SIGNAL( returnPressed() ), this, SLOT( updateBackgroundColour() ) );
    }

    QWidget *image = new QWidget(TabPage);
    QHBoxLayout *imageLayout = new QHBoxLayout(image);
    imageLayout->addWidget(new QLabel(QString("Image "),image));

    backgroundImage = new QLineEdit(image);
    backgroundImage->setText("backgroundImage");
    if ( getViewer() )
        backgroundImage->setText( QString(getViewer()->getBackgroundImage().c_str()) );
    else
        backgroundImage->setText( QString() );
    imageLayout->addWidget(backgroundImage);
    connect( backgroundImage, SIGNAL( returnPressed() ), this, SLOT( updateBackgroundImage() ) );

    ((QVBoxLayout*)(TabPage->layout()))->insertWidget(1,colour);
    ((QVBoxLayout*)(TabPage->layout()))->insertWidget(2,image);
}

//------------------------------------

void RealGUI::createSimulationGraph()
{
    simulationGraph = new QSofaListView(SIMULATION,TabGraph,"SimuGraph");
    TabGraph->layout()->addWidget(simulationGraph);

    connect ( ExportGraphButton, SIGNAL ( clicked() ), simulationGraph, SLOT ( Export() ) );
    connect(simulationGraph, SIGNAL( RootNodeChanged(sofa::simulation::Node*, const char*) ), this, SLOT ( NewRootNode(sofa::simulation::Node* , const char*) ) );
    connect(simulationGraph, SIGNAL( NodeRemoved() ), this, SLOT( Update() ) );
    connect(simulationGraph, SIGNAL( Lock(bool) ), this, SLOT( LockAnimation(bool) ) );
    connect(simulationGraph, SIGNAL( RequestSaving(sofa::simulation::Node*) ), this, SLOT( fileSaveAs(sofa::simulation::Node*) ) );
    connect(simulationGraph, SIGNAL( RequestExportOBJ(sofa::simulation::Node*, bool) ), this, SLOT( exportOBJ(sofa::simulation::Node*, bool) ) );
    connect(simulationGraph, SIGNAL( RequestActivation(sofa::simulation::Node*, bool) ), this, SLOT( ActivateNode(sofa::simulation::Node*, bool) ) );
    connect(simulationGraph, SIGNAL( RequestSleeping(sofa::simulation::Node*, bool) ), this, SLOT( setSleepingNode(sofa::simulation::Node*, bool) ) );
    connect(simulationGraph, SIGNAL( Updated() ), this, SLOT( redraw() ) );
    connect(simulationGraph, SIGNAL( NodeAdded() ), this, SLOT( Update() ) );
    connect(simulationGraph, SIGNAL( dataModified( QString ) ), this, SLOT( appendToDataLogFile(QString ) ) );
    connect(this, SIGNAL( newScene() ), simulationGraph, SLOT( CloseAllDialogs() ) );
    connect(this, SIGNAL( newStep() ), simulationGraph, SLOT( UpdateOpenedDialogs() ) );
}

void RealGUI::createPropertyWidget()
{
    ModifyObjectFlags modifyObjectFlags = ModifyObjectFlags();
    modifyObjectFlags.setFlagsForSofa();

    propertyWidget = new QDisplayPropertyWidget(modifyObjectFlags);

    QDockWidget *dockProperty=new QDockWidget(this);

    dockProperty->setAllowedAreas(Qt::RightDockWidgetArea | Qt::LeftDockWidgetArea);
    dockProperty->setMaximumSize(QSize(300,300));
    //dockProperty->setFeatures();

//	dockProperty->setResizeEnabled(true);
//	dockProperty->setFixedExtentWidth(300);
//	dockProperty->setFixedExtentHeight(300);
//	this->moveDockWindow( dockProperty, Qt::DockLeft);
//	this->topDock()->setAcceptDockWindow(dockProperty, false);
//	this->bottomDock()->setAcceptDockWindow(dockProperty, false);

    dockProperty->setWidget(propertyWidget);

    connect(dockProperty, SIGNAL(dockLocationChanged(QDockWidget::DockWidgetArea)), this, SLOT(propertyDockMoved(QDockWidget::DockWidgetArea)));

    simulationGraph->setPropertyWidget(propertyWidget);
}

//------------------------------------

void RealGUI::createWindowVisitor()
{
    pathDumpVisitor = sofa::helper::system::SetDirectory::GetParentDir(sofa::helper::system::DataRepository.getFirstPath().c_str()) + std::string( "/dumpVisitor.xml" );
#ifndef SOFA_DUMP_VISITOR_INFO
    //Remove option to see visitor trace
    this->exportVisitorCheckbox->hide();
#else
    //Main window containing a QListView only
    windowTraceVisitor = new WindowVisitor;
    windowTraceVisitor->graphView->setSortingEnabled(false);
    windowTraceVisitor->hide();
    connect ( exportVisitorCheckbox, SIGNAL ( toggled ( bool ) ), this, SLOT ( setExportVisitor ( bool ) ) );
    connect(windowTraceVisitor, SIGNAL(WindowVisitorClosed(bool)), this->exportVisitorCheckbox, SLOT(setChecked(bool)));
    handleTraceVisitor = new GraphVisitor(windowTraceVisitor);
#endif
}

//------------------------------------

void RealGUI::createSceneDescription()
{
    descriptionScene = new QDialog(this);
    descriptionScene->resize(600,600);
    QVBoxLayout *descriptionLayout = new QVBoxLayout(descriptionScene);
    htmlPage = new QTextBrowser(descriptionScene);
    descriptionLayout->addWidget(htmlPage);

    connect(htmlPage, SIGNAL(sourceChanged(const QUrl&)), this, SLOT(changeHtmlPage(const QUrl&)));
}
//======================= METHODS ========================= }



//======================= SIGNALS-SLOTS ========================= {
void RealGUI::NewRootNode(sofa::simulation::Node* root, const char* path)
{
    std::string filename(this->windowFilePath().toStdString());
    std::string message="You are about to change the root node of the scene : "  + filename +
            "to the root node : " + std::string(path) +
            "\nThis implies that the simulation singleton has to change its root node.\nDo you want to proceed ?";
    if ( QMessageBox::warning ( this, "New root node: ",message.c_str(), QMessageBox::Yes | QMessageBox::Default, QMessageBox::No ) != QMessageBox::Yes )
        return;

    if(path != NULL && root != NULL)
    {
        getViewer()->setScene(root , path);
        getViewer()->load();
        getViewer()->resetView();
        if(isEmbeddedViewer())
            getQtViewer()->getQWidget()->update();;
        statWidget->CreateStats(root);
    }
}

//------------------------------------

void RealGUI::ActivateNode(sofa::simulation::Node* node, bool activate)
{
    QSofaListView* sofalistview = (QSofaListView*)sender();

    if (activate)
        node->setActive(true);
    simulation::DeactivationVisitor v(sofa::core::ExecParams::defaultInstance(), activate);
    node->executeVisitor(&v);

    using core::objectmodel::BaseNode;
    std::list< BaseNode* > nodeToProcess;
    nodeToProcess.push_front((BaseNode*)node);

    std::list< BaseNode* > nodeToChange;
    //Breadth First approach to activate all the nodes
    while (!nodeToProcess.empty())
    {
        //We take the first element of the list
        Node* n= (Node*)nodeToProcess.front();
        nodeToProcess.pop_front();
        nodeToChange.push_front(n);
        //We add to the list of node to process all its children
        for(Node::ChildIterator it = n->child.begin(), itend = n->child.end(); it != itend; ++it)
            nodeToProcess.push_back(it->get());
    }

    ActivationFunctor activator( activate, sofalistview->getListener() );
    std::for_each(nodeToChange.begin(),nodeToChange.end(),activator);
    nodeToChange.clear();
    Update();

    if ( sofalistview == simulationGraph && activate )
    {
        if ( node == currentSimulation() )
            simulation::getSimulation()->init(node);
        else
            simulation::getSimulation()->initNode(node);
    }
}

//------------------------------------

void RealGUI::setSleepingNode(sofa::simulation::Node* node, bool sleeping)
{
    node->setSleeping(sleeping);
}

//------------------------------------

void RealGUI::fileSaveAs(Node *node)
{
    if (node == NULL) node = currentSimulation();
    std::string filename(this->windowFilePath().toStdString());


    QString filter( "Scenes (");

    int nb=0;
    SceneLoaderFactory::SceneLoaderList* loaders = SceneLoaderFactory::getInstance()->getEntries();
    for (SceneLoaderFactory::SceneLoaderList::iterator it=loaders->begin(); it!=loaders->end(); it++)
    {
        SceneLoader::ExtensionList extensions;
        (*it)->getExtensionList(&extensions);
        for (SceneLoader::ExtensionList::iterator itExt=extensions.begin(); itExt!=extensions.end(); itExt++)
        {
            if( (*it)->canWriteFileExtension( itExt->c_str() ) )
            {
                if (nb!=0) filter +=" ";
                filter += "*.";
                filter += QString( itExt->c_str() );
                ++nb;
            }
        }
    }
#ifdef SOFA_PML
    filter += " *.pml";
#endif

    filter += ")";





    QString s = getSaveFileName ( this, filename.empty() ?NULL:filename.c_str(), filter, "save file dialog", "Choose where the scene will be saved" );
    if ( s.length() >0 )
#ifdef SOFA_PML
        if ( pmlreader && s.endsWith ( ".pml" ) )
            pmlreader->saveAsPML ( s );
        else
#endif
            fileSaveAs ( node,s.toStdString().c_str() );

}

//------------------------------------

void RealGUI::LockAnimation(bool value)
{
    if(value)
    {
        animationState = startButton->isChecked();
        playpauseGUI(false);
    }
    else
    {
        playpauseGUI(animationState);
    }
}

//------------------------------------

void RealGUI::fileRecentlyOpened(QAction *action)
{
    //fileOpen(recentlyOpenedFilesManager.getFilename((unsigned int)id));
    fileOpen(action->text().toStdString());
}

//------------------------------------

void RealGUI::playpauseGUI ( bool value )
{
    startButton->setChecked ( value );
    if ( currentSimulation() )
        currentSimulation()->getContext()->setAnimate ( value );
    if(value)
    {
        m_clockBeforeLastStep = 0;
        frameCounter=0;
        timerStep->start(0);
    }
    else
        timerStep->stop();
}

//------------------------------------

#ifdef SOFA_GUI_INTERACTION
void RealGUI::interactionGUI ( bool value )
{
    interactionButton->setChecked ( value );
    m_interactionActived = value;
    getQtViewer()->getQWidget()->setMouseTracking ( ! value);
    if (value==true)
        playpauseGUI(value);

    if(value)
    {
        interactionButton->setText(QSOFAApplication::translate("GUI", "ESC to qu&it", 0));
        this->grabMouse();
        this->grabKeyboard();
        this->setMouseTracking(true);
        //this->setCursor(QCursor(Qt::BlankCursor));
        application->setOverrideCursor( QCursor( Qt::BlankCursor ) );
        QPoint p = mapToGlobal(QPoint((this->width()+2)/2,(this->height()+2)/2));
        QCursor::setPos(p);
    }
    else
    {
        interactionButton->setText(QSOFAApplication::translate("GUI", "&Interaction", 0));
        this->releaseKeyboard();
        this->releaseMouse();
        this->setMouseTracking(false);
        //this->setCursor(QCursor(Qt::ArrowCursor));
        application->restoreOverrideCursor();
    }

    sofa::core::objectmodel::KeypressedEvent keyEvent(value?(char)0x81:(char)0x80);
    Node* groot = mViewer->getScene();
    if (groot)
        groot->propagateEvent(core::ExecParams::defaultInstance(), &keyEvent);
}
#else
void RealGUI::interactionGUI ( bool )
{
}
#endif

//------------------------------------

//called at each step of the rendering
void RealGUI::step()
{
    sofa::helper::AdvancedTimer::begin("Animate");

    Node* root = currentSimulation();
    if ( root == NULL ) return;

    startDumpVisitor();

    if ( !getViewer()->ready() ) return;

    //root->setLogTime(true);

    // If dt is zero, the actual value of dt will be taken from the graph.
    double dt = 0.0;
    if (realTimeCheckBox->isChecked() && startButton->isChecked())
    {
        const clock_t currentClock = clock();
        // If animation has already started
        if (m_clockBeforeLastStep != 0)
        {
            // then dt <- "time since last step"
            dt = (double)(currentClock - m_clockBeforeLastStep) / CLOCKS_PER_SEC;
            // dt = std::min(dt, dtEdit->text().toDouble());
        }
        m_clockBeforeLastStep = currentClock;
    }

    simulation::getSimulation()->animate ( root, dt );
    simulation::getSimulation()->updateVisual( root );

    if ( m_dumpState )
        simulation::getSimulation()->dumpState ( root, *m_dumpStateStream );
    if ( m_exportGnuplot )
        exportGnuplot(root,gnuplot_directory);

    getViewer()->wait();

    eventNewStep();
    eventNewTime();

    if ( _animationOBJ )
    {
#ifdef CAPTURE_PERIOD
        static int counter = 0;
        if ( ( counter++ % CAPTURE_PERIOD ) ==0 )
#endif
        {
            exportOBJ ( currentSimulation(), false );
            ++_animationOBJcounter;
        }
    }

    stopDumpVisitor();
    emit newStep();
    if ( !currentSimulation()->getContext()->getAnimate() )
        startButton->setChecked ( false );


    sofa::helper::AdvancedTimer::end("Animate");
}

//------------------------------------

void RealGUI::updateDtEditState()
{
    dtEdit->setEnabled(!realTimeCheckBox->isChecked());
}

void RealGUI::setDt(const QString& value)
{
    const double dt = value.toDouble();
    // Input is validated, but value may be 0 anywway, while it is being entered.
    if (dt > 0.0)
        currentSimulation()->getContext()->setDt(dt);
}

//------------------------------------

// Reset the simulation to t=0
void RealGUI::resetScene()
{
    Node* root = currentSimulation();
    startDumpVisitor();
    emit ( newScene() );
    if (root)
    {
        frameCounter=0;

        simulation::getSimulation()->reset ( root );
        eventNewTime();
        emit newStep();
    }
    getViewer()->getPickHandler()->reset();
    stopDumpVisitor();
}

//------------------------------------

void RealGUI::screenshot()
{
    QString filename;

#ifdef SOFA_HAVE_PNG
    const char* imageString = "Images (*.png)";
#else
    const char* imageString = "Images (*.bmp)";
#endif

    filename = getSaveFileName ( this,
            getViewer()->screenshotName().c_str(),
            imageString,
            "save file dialog"
            "Choose a filename to save under"
                               );

    viewer::SofaViewer* qtViewer = getQtViewer();
    if( qtViewer )
        qtViewer->getQWidget()->repaint();

    if ( filename != "" )
    {
        QString prefix;
        int end = filename.lastIndexOf('_');
        if (end > -1) {
            prefix = filename.mid(
                0,
                end+1
            );
        } else {
            prefix = QString::fromStdString(
              sofa::helper::system::SetDirectory::GetFileNameWithoutExtension(filename.toStdString().c_str()) + "_");
        }

        if (!prefix.isEmpty())
            getViewer()->setPrefix ( prefix.toStdString(), false );

        getViewer()->screenshot ( filename.toStdString() );
    }
}

//------------------------------------

void RealGUI::showhideElements()
{
    displayFlag->updateDataValue();
    if(isEmbeddedViewer())
        getQtViewer()->getQWidget()->update();;
}

//------------------------------------

void RealGUI::Update()
{
    if(isEmbeddedViewer())
        getQtViewer()->getQWidget()->update();;
    statWidget->CreateStats(currentSimulation());
}

//------------------------------------

void RealGUI::updateBackgroundColour()
{
    if(getViewer())
        getViewer()->setBackgroundColour(background[0]->text().toFloat(),background[1]->text().toFloat(),background[2]->text().toFloat());
    if(isEmbeddedViewer())
        getQtViewer()->getQWidget()->update();;
}

//------------------------------------

void RealGUI::updateBackgroundImage()
{
    if(getViewer())
        getViewer()->setBackgroundImage( backgroundImage->text().toStdString() );
    if(isEmbeddedViewer())
        getQtViewer()->getQWidget()->update();;
}

//------------------------------------

void RealGUI::clear()
{
#ifndef SOFA_GUI_QT_NO_RECORDER
    if (recorder)
        recorder->Clear(currentSimulation());
#endif
    simulationGraph->Clear(currentSimulation());
    statWidget->CreateStats(currentSimulation());
}

//----------------------------------

void RealGUI::redraw()
{
    emit newStep();
}

//------------------------------------

void RealGUI::exportOBJ (simulation::Node* root,  bool exportMTL )
{
    if ( !root ) return;

    std::string sceneFileName(this->windowFilePath ().toStdString());
    std::ostringstream ofilename;
    if ( !sceneFileName.empty() )
    {
        const char* begin = sceneFileName.c_str();
        const char* end = strrchr ( begin,'.' );
        if ( !end ) end = begin + sceneFileName.length();
        ofilename << std::string ( begin, end );
    }
    else
        ofilename << "scene";

    std::stringstream oss;
    oss.width ( 5 );
    oss.fill ( '0' );
    oss << _animationOBJcounter;

    ofilename << '_' << ( oss.str().c_str() );
    ofilename << ".obj";
    std::string filename = ofilename.str();
    std::cout << "Exporting OBJ Scene "<<filename<<std::endl;
    simulation::getSimulation()->exportOBJ ( root, filename.c_str(),exportMTL );
}

//------------------------------------

void RealGUI::dumpState ( bool value )
{
    m_dumpState = value;
    if ( m_dumpState )
    {
        m_dumpStateStream = new std::ofstream ( "dumpState.data" );
    }
    else if ( m_dumpStateStream!=NULL )
    {
        delete m_dumpStateStream;
        m_dumpStateStream = 0;
    }
}

//------------------------------------

void RealGUI::displayComputationTime ( bool value )
{
    Node* root = currentSimulation();
    m_displayComputationTime = value;
    if ( root )
    {
        if (value)
            std::cout << "Activating Timer" << std::endl;
        else
            std::cout << "Deactivating Timer" << std::endl;
        sofa::helper::AdvancedTimer::setEnabled("Animate", value);
    }
}

//------------------------------------

void RealGUI::setExportGnuplot ( bool exp )
{
    Node* root = currentSimulation();
    m_exportGnuplot = exp;
    if ( exp && root )
    {
        sofa::core::ExecParams* params = sofa::core::ExecParams::defaultInstance();
        InitGnuplotVisitor v(params , gnuplot_directory);
        root->execute( v );
        exportGnuplot(root,gnuplot_directory);
    }
}

//------------------------------------

#ifdef SOFA_DUMP_VISITOR_INFO
void RealGUI::setExportVisitor ( bool exp )
{
    if (exp)
    {
        windowTraceVisitor->show();
        handleTraceVisitor->clear();
    }
    else
    {
        windowTraceVisitor->hide();
    }
}
#else
void RealGUI::setExportVisitor ( bool )
{
}
#endif

//------------------------------------

void RealGUI::currentTabChanged ( int index )
{
    QWidget* widget = tabs->widget(index);

    if ( widget == currentTab ) return;

    if ( currentTab == NULL )
        currentTab = widget;

    if ( widget == TabGraph )
        simulationGraph->Unfreeze( );
    else if ( currentTab == TabGraph )
        simulationGraph->Freeze();
    else if (widget == TabStats)
        statWidget->CreateStats(currentSimulation());

    currentTab = widget;
}

//------------------------------------

void RealGUI::changeViewer()
{
    QObject* obj = const_cast<QObject*>( QObject::sender() );
    if( !obj) return;

    QAction* action = static_cast<QAction*>(obj);
    action->setChecked(true);

    std::map< helper::SofaViewerFactory::Key, QAction*  >::const_iterator iter_map;
    for ( iter_map = viewerMap.begin(); iter_map != viewerMap.end() ; ++iter_map )
    {
        if ( iter_map->second == action )
        {
            this->unloadScene();
            removeViewer();
            createViewer(iter_map->first.c_str());
        }
        else
        {
            (*iter_map).second->setChecked(false);
        }
    }

    // Reload the scene
    std::string filename(this->windowFilePath().toStdString());
    fileOpen ( filename.c_str() ); // keep the current display flags
}

//------------------------------------

void RealGUI::updateViewerList()
{
    // the current list of viewer key with associate QAction
    helper::vector< helper::SofaViewerFactory::Key > currentKeys;
    std::map< helper::SofaViewerFactory::Key, QAction*>::const_iterator iter_map;
    for ( iter_map = viewerMap.begin(); iter_map != viewerMap.end() ; ++iter_map )
        currentKeys.push_back((*iter_map).first);
    std::sort(currentKeys.begin(),currentKeys.end());

    // the new list (most recent since we load/unload viewer plugin)
    helper::vector< helper::SofaViewerFactory::Key > updatedKeys;
    helper::SofaViewerFactory::getInstance()->uniqueKeys(std::back_inserter(updatedKeys));
    std::sort(updatedKeys.begin(),updatedKeys.end());

    helper::vector< helper::SofaViewerFactory::Key > diffKeys;
    std::set_symmetric_difference(currentKeys.begin(),
            currentKeys.end(),
            updatedKeys.begin(),
            updatedKeys.end(),
            std::back_inserter(diffKeys)
                                 );

    bool viewerRemoved=false;
    helper::vector< helper::SofaViewerFactory::Key >::const_iterator it;
    for( it = diffKeys.begin(); it != diffKeys.end(); ++it)
    {
        // delete old
        std::map< helper::SofaViewerFactory::Key, QAction* >::iterator itViewerMap;
        if( (itViewerMap = viewerMap.find(*it)) != viewerMap.end() )
        {
            if( (*itViewerMap).second->isChecked() )
            {
                this->unloadScene();
                removeViewer();
                viewerRemoved = true;
            }
            //(*itViewerMap).second->disconnect(View);
            View->removeAction( (*itViewerMap).second);
            viewerMap.erase(itViewerMap);
        }
        else // add new
        {
            QAction* action = new QAction(this);
            action->setText( helper::SofaViewerFactory::getInstance()->getViewerName(*it) );
            //action->setMenuText(  helper::SofaViewerFactory::getInstance()->getAcceleratedViewerName(*it) );
            action->setToolTip(  helper::SofaViewerFactory::getInstance()->getAcceleratedViewerName(*it) );

            //action->setToggleAction(true);
            action->setCheckable(true);


            //action->addTo(View);
            View->addAction(action);

            viewerMap[*it] = action;
            action->setEnabled(true);
            connect(action, SIGNAL( triggered() ), this, SLOT( changeViewer() ) );
        }
    }

    // if we unloaded a viewer plugin actually in use
    if( viewerRemoved && !viewerMap.empty() )
    {
        createViewer(viewerMap.begin()->first.c_str());
        viewerMap.begin()->second->setChecked(true);
    }
}

void RealGUI::toolsDockMoved()
{
    QDockWidget* dockWindow = qobject_cast<QDockWidget*>(sender());
    if(!dockWindow)
        return;

    if(dockWindow->isFloating())
        dockWindow->resize(500, 700);
}

void RealGUI::propertyDockMoved(Qt::DockWidgetArea /*a*/)
{
    QDockWidget* dockWindow = qobject_cast<QDockWidget*>(sender());
    if(!dockWindow)
        return;

    if(dockWindow->isFloating())
        dockWindow->resize(500, 700);
}

namespace
{

std::string getFormattedLocalTimeFromTimestamp(time_t timestamp)
{
    const tm *timeinfo = localtime(&timestamp);
    std::ostringstream oss;
    oss << std::setfill('0')
        << std::setw(2) << timeinfo->tm_mday << "/" // Day
        << std::setw(2) << (timeinfo->tm_mon + 1) << "/"  // Month
        << std::setw(4) << (1900 + timeinfo->tm_year) << " " // Year
        << std::setw(2) << timeinfo->tm_hour << ":" // Hours
        << std::setw(2) << timeinfo->tm_min << ":"  // Minutes
        << std::setw(2) << timeinfo->tm_sec;        // Seconds
    return oss.str();
}

std::string getFormattedLocalTime()
{
    return getFormattedLocalTimeFromTimestamp( time( NULL ) );
}

} // namespace

//------------------------------------
void RealGUI::appendToDataLogFile(QString dataModifiedString)
{
    const std::string filename = this->windowFilePath().toStdString() + std::string(".log");

    std::ofstream ofs( filename.c_str(), std::ofstream::out | std::ofstream::app );

    if (ofs.good())
    {
        if (m_modifiedLogFiles.find(filename) == m_modifiedLogFiles.end())
        {
            ofs << std::endl << "--- NEW SESSION: " << getFormattedLocalTime() << " ---" << std::endl;
            m_modifiedLogFiles.insert(filename);
        }

        ofs << dataModifiedString.toStdString();
    }

    ofs.close();
}

//======================= SIGNALS-SLOTS ========================= }

} // namespace qt

} // namespace gui

} // namespace sofa<|MERGE_RESOLUTION|>--- conflicted
+++ resolved
@@ -389,12 +389,6 @@
     SofaVideoRecorderManager::getInstance()->hide();
 
     //Center the application
-<<<<<<< HEAD
-    /** This code doesn't work for all the multi screen config, so i comment and replace it by the previous code **/
-
-    //Center the application
-=======
->>>>>>> 8fe9279e
     const QRect screen = QApplication::desktop()->availableGeometry(QApplication::desktop()->primaryScreen());
     this->move(  ( screen.width()- this->width()  ) / 2 - 200,  ( screen.height() - this->height()) / 2 - 50  );
 
@@ -903,10 +897,6 @@
 
         mSimulation = root;
         eventNewTime();
-<<<<<<< HEAD
-
-=======
->>>>>>> 8fe9279e
         startButton->setChecked(root->getContext()->getAnimate() );
         dtEdit->setText ( QString::number ( root->getDt() ) );
         simulationGraph->Clear(root.get());
