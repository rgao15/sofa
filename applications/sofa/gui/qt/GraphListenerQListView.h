/******************************************************************************
*       SOFA, Simulation Open-Framework Architecture, development version     *
*                (c) 2006-2019 INRIA, USTL, UJF, CNRS, MGH                    *
*                                                                             *
* This program is free software; you can redistribute it and/or modify it     *
* under the terms of the GNU General Public License as published by the Free  *
* Software Foundation; either version 2 of the License, or (at your option)   *
* any later version.                                                          *
*                                                                             *
* This program is distributed in the hope that it will be useful, but WITHOUT *
* ANY WARRANTY; without even the implied warranty of MERCHANTABILITY or       *
* FITNESS FOR A PARTICULAR PURPOSE. See the GNU General Public License for    *
* more details.                                                               *
*                                                                             *
* You should have received a copy of the GNU General Public License along     *
* with this program. If not, see <http://www.gnu.org/licenses/>.              *
*******************************************************************************
* Authors: The SOFA Team and external contributors (see Authors.txt)          *
*                                                                             *
* Contact information: contact@sofa-framework.org                             *
******************************************************************************/

#ifndef GRAPHLISTENERQTreeWidget_H
#define GRAPHLISTENERQTreeWidget_H


#include "SofaGUIQt.h"

#include <QAbstractItemView>
#include <QTreeWidget>
#include <QTreeWidgetItem>


#include <sofa/simulation/Node.h>
#include <sofa/simulation/Simulation.h>
#include <sofa/simulation/MutationListener.h>



namespace sofa
{

namespace gui
{

namespace qt
{
using sofa::simulation::Node;
using sofa::simulation::Simulation;
using sofa::simulation::MutationListener;

QPixmap* getPixmap(core::objectmodel::Base* obj, bool, bool,bool);

class SOFA_SOFAGUIQT_API GraphListenerQListView : public MutationListener
{
public:
    //Q3ListView* widget;
    QTreeWidget* widget;
    bool frozen;
    std::map<core::objectmodel::Base*, QTreeWidgetItem* > items;
    std::map<core::objectmodel::BaseData*, QTreeWidgetItem* > datas;
    std::multimap<QTreeWidgetItem *, QTreeWidgetItem*> nodeWithMultipleParents;

    GraphListenerQListView(QTreeWidget* w)
        : widget(w), frozen(false)
    {
    }


    /*****************************************************************************************************************/
    QTreeWidgetItem* createItem(QTreeWidgetItem* parent);

<<<<<<< HEAD
    virtual void onAddChildBegin(Node* parent, Node* child) override;
    virtual void onRemoveChildBegin(Node* parent, Node* child) override;
    virtual void onAddObjectBegin(Node* parent, core::objectmodel::BaseObject* object) override;
    virtual void onRemoveObjectBegin(Node* /*parent*/, core::objectmodel::BaseObject* object) override;
    virtual void onAddSlaveBegin(core::objectmodel::BaseObject* master, core::objectmodel::BaseObject* slave) override;
    virtual void onRemoveSlaveBegin(core::objectmodel::BaseObject* master, core::objectmodel::BaseObject* slave) override;

//    virtual void onMoveChildBegin(Node* previous, Node* parent, Node* child) override;
//    virtual void onMoveObjectBegin(Node* previous, Node* parent, core::objectmodel::BaseObject* object) override;
//    virtual void onMoveSlaveBegin(core::objectmodel::BaseObject* previousMaster, core::objectmodel::BaseObject* master, core::objectmodel::BaseObject* slave) override;

    virtual void sleepChanged(Node* node) override;
=======
    void addChild(Node* parent, Node* child) override;
    void removeChild(Node* parent, Node* child) override;
    void moveChild(Node* previous, Node* parent, Node* child) override;
    void addObject(Node* parent, core::objectmodel::BaseObject* object) override;
    void removeObject(Node* /*parent*/, core::objectmodel::BaseObject* object) override;
    void moveObject(Node* previous, Node* parent, core::objectmodel::BaseObject* object) override;
    void addSlave(core::objectmodel::BaseObject* master, core::objectmodel::BaseObject* slave) override;
    void removeSlave(core::objectmodel::BaseObject* master, core::objectmodel::BaseObject* slave) override;
    void moveSlave(core::objectmodel::BaseObject* previousMaster, core::objectmodel::BaseObject* master, core::objectmodel::BaseObject* slave) override;
    void sleepChanged(Node* node) override;
>>>>>>> a85b2b91
    virtual void addDatas(core::objectmodel::BaseObject* parent);
    virtual void removeDatas(core::objectmodel::BaseObject* parent);
    virtual void freeze(Node* groot);
    virtual void unfreeze(Node* groot);
    core::objectmodel::Base* findObject(const QTreeWidgetItem* item);
    core::objectmodel::BaseData* findData(const QTreeWidgetItem* item);

};

}
}
}
#endif<|MERGE_RESOLUTION|>--- conflicted
+++ resolved
@@ -69,8 +69,6 @@
 
     /*****************************************************************************************************************/
     QTreeWidgetItem* createItem(QTreeWidgetItem* parent);
-
-<<<<<<< HEAD
     virtual void onAddChildBegin(Node* parent, Node* child) override;
     virtual void onRemoveChildBegin(Node* parent, Node* child) override;
     virtual void onAddObjectBegin(Node* parent, core::objectmodel::BaseObject* object) override;
@@ -83,18 +81,6 @@
 //    virtual void onMoveSlaveBegin(core::objectmodel::BaseObject* previousMaster, core::objectmodel::BaseObject* master, core::objectmodel::BaseObject* slave) override;
 
     virtual void sleepChanged(Node* node) override;
-=======
-    void addChild(Node* parent, Node* child) override;
-    void removeChild(Node* parent, Node* child) override;
-    void moveChild(Node* previous, Node* parent, Node* child) override;
-    void addObject(Node* parent, core::objectmodel::BaseObject* object) override;
-    void removeObject(Node* /*parent*/, core::objectmodel::BaseObject* object) override;
-    void moveObject(Node* previous, Node* parent, core::objectmodel::BaseObject* object) override;
-    void addSlave(core::objectmodel::BaseObject* master, core::objectmodel::BaseObject* slave) override;
-    void removeSlave(core::objectmodel::BaseObject* master, core::objectmodel::BaseObject* slave) override;
-    void moveSlave(core::objectmodel::BaseObject* previousMaster, core::objectmodel::BaseObject* master, core::objectmodel::BaseObject* slave) override;
-    void sleepChanged(Node* node) override;
->>>>>>> a85b2b91
     virtual void addDatas(core::objectmodel::BaseObject* parent);
     virtual void removeDatas(core::objectmodel::BaseObject* parent);
     virtual void freeze(Node* groot);
