/******************************************************************************
*       SOFA, Simulation Open-Framework Architecture, development version     *
*                (c) 2006-2018 INRIA, USTL, UJF, CNRS, MGH                    *
*                                                                             *
* This program is free software; you can redistribute it and/or modify it     *
* under the terms of the GNU General Public License as published by the Free  *
* Software Foundation; either version 2 of the License, or (at your option)   *
* any later version.                                                          *
*                                                                             *
* This program is distributed in the hope that it will be useful, but WITHOUT *
* ANY WARRANTY; without even the implied warranty of MERCHANTABILITY or       *
* FITNESS FOR A PARTICULAR PURPOSE. See the GNU General Public License for    *
* more details.                                                               *
*                                                                             *
* You should have received a copy of the GNU General Public License along     *
* with this program. If not, see <http://www.gnu.org/licenses/>.              *
*******************************************************************************
* Authors: The SOFA Team and external contributors (see Authors.txt)          *
*                                                                             *
* Contact information: contact@sofa-framework.org                             *
******************************************************************************/
#include <QDesktopServices>
#include <QTextBrowser>
#include <QLineEdit>
#include <QFileInfo>
#include <QUrlQuery>
#include <QDir>

#include <sofa/simulation/SceneLoaderFactory.h>
using sofa::simulation::SceneLoaderFactory ;

#include <sofa/helper/system/FileRepository.h>
using sofa::helper::system::DataRepository ;

#include <sofa/helper/system/FileSystem.h>
using sofa::helper::system::FileSystem ;

#include "QDocBrowser.h"
#include "../RealGUI.h"
#include <sofa/gui/GuiDataRepository.h>

#include <iostream>

namespace sofa
{
namespace gui
{
namespace qt
{

///////////////////////////// PRIVATE OBJECTS //////////////////////////////////
/// May be moved to their own .cpp/.hh if one day someone needs them.

SofaEnrichedPage::SofaEnrichedPage(QObject* parent) : QWebEnginePage(parent)
{
}

bool SofaEnrichedPage::isSofaTarget(const QUrl& u)
{
    if( u.fileName() == QString("sofa") && u.hasQuery() )
    {
        return true ;
    }else if( u.isLocalFile() && ! u.hasQuery() )
    {
        return true ;
    }
    return false;
}

bool SofaEnrichedPage::acceptNavigationRequest(const QUrl & url,
                                               QWebEnginePage::NavigationType type,
                                               bool )
{
    if (type == QWebEnginePage::NavigationTypeLinkClicked)
    {
        if( isSofaTarget(url) )
        {
            emit linkClicked(url);
            return false;
        }
    }
    return true;
}



//////////////////////////////// BrowserHistory ////////////////////////////////
/// Hold an history entry which include the .html file, the sofa scene file and the
/// root directory. This was needed to implement the backward function of the
/// doc browser as the internal one implemented in QTextBrowser was only capable
/// of storing the .html file.
class BrowserHistoryEntry
{
public:
    std::string m_htmlfile ;
    std::string m_scenefile ;
    std::string m_rootdir ;

    BrowserHistoryEntry(const std::string& html,
                        const std::string& scene,
                        const std::string& rootdir)
    {
        m_htmlfile = html ;
        m_scenefile = scene ;
        m_rootdir = rootdir ;
    }
};

class BrowserHistory
{
public:
    std::vector<BrowserHistoryEntry> m_history ;
    void push(const std::string& html, const std::string& scene, const std::string& rootdir) ;
    BrowserHistoryEntry current() ;
    BrowserHistoryEntry pop() ;
    int size() ;
};

int BrowserHistory::size()
{
    return m_history.size() ;
}

BrowserHistoryEntry BrowserHistory::current(){
    if(m_history.size()==0)
        throw std::exception() ;

    return *(m_history.end()-1) ;
}

void BrowserHistory::push(const std::string& html, const std::string& scene, const std::string& rootdir)
{
    m_history.push_back(BrowserHistoryEntry(html, scene, rootdir));
}

BrowserHistoryEntry BrowserHistory::pop()
{
    if(m_history.size()==0)
        throw std::exception() ;

    BrowserHistoryEntry entry = *(m_history.end()-1) ;

    if(m_history.size()>1)
        m_history.pop_back() ;

    return entry ;
}
////////////////////////////////////////////////////////////////////////////////


QString asQStr(const std::string& c)
{
    return QString(c.c_str()) ;
}

std::string asStr(const QString& s)
{
    return s.toStdString() ;
}

const char* asCStr(const QString& s)
{
    return s.toStdString().c_str() ;
}

DocBrowser::~DocBrowser()
{

}

DocBrowser::DocBrowser(RealGUI* g) : QDialog(g)
{
    m_realgui = g ;
    m_browserhistory = new BrowserHistory() ;

    /// Create a top level window
    setGeometry(0,0,600,600);
    setWindowTitle("Doc browser");

    /// Create the first button line
    QVBoxLayout *verticalLayout = new QVBoxLayout(this);
    QWidget *bg = new QWidget() ;
    QHBoxLayout *bgl = new QHBoxLayout(bg) ;
    bg->setLayout(bgl);
    verticalLayout->addWidget(bg) ;

    QPushButton* prev=new QPushButton() ;
    prev->setIcon(QIcon(asQStr( GuiDataRepository.getFile("icons/back.png")))) ;
    connect(prev, SIGNAL(clicked()), this, SLOT(goToPrev()));
    bgl->addWidget(prev);

    /// Here we do an autocompletion and search for components.
    m_lineEdit = new QLineEdit();
    bgl->addWidget(m_lineEdit);

    QPushButton* home=new QPushButton();
    home->setIcon(QIcon(asQStr( GuiDataRepository.getFile("icons/home.png"))));
    connect(home, SIGNAL(clicked()), this, SLOT(goToHome()));
    bgl->addWidget(home) ;

    /// Add the html browser to visualize the documentation
    m_htmlPage = new QWebEngineView(this);
    SofaEnrichedPage* pp = new SofaEnrichedPage();
    m_htmlPage->setPage(pp);

<<<<<<< HEAD
    verticalLayout->addWidget(m_htmlPage);
=======
    verticalLayout->addWidget(m_htmlPage, 1);
>>>>>>> 6a31f377

    /// We want click on internal links (file://) to be routed to the the goTo function to
    /// load the sofa file.
    connect(m_htmlPage, SIGNAL(urlChanged(const QUrl&)), this, SLOT(goTo(const QUrl&)));
    connect(pp, SIGNAL(linkClicked(const QUrl&)), this, SLOT(onLinkClicked(const QUrl&)));
}

void DocBrowser::loadHtml(const std::string& filename)
{
    bool showView = true ;
    std::string htmlfile = filename ;
    std::string rootdir = FileSystem::getParentDirectory(filename) ;

    QUrl currenturl = m_htmlPage->page()->url() ;

    if(currenturl.isLocalFile() && currenturl.path() == asQStr(htmlfile))
    {
        return ;
    }

    std::string extension=FileSystem::getExtension(filename);
    htmlfile.resize(htmlfile.size()-extension.size()-1);
    htmlfile+=".html";

    /// Check if there exists an .html  file associated with the provided file.
    /// If nor and the history is empty we load a default document from the share repository.
    ///if (! DataRepository.findFile(htmlfile, "", NULL))
    ///{
    ///    htmlfile = GuiDataRepository.getFile("docs/runsofa.html").c_str() ;
    ///   showView = false ;
    /// }
<<<<<<< HEAD
=======

>>>>>>> 6a31f377

    /// Check if either the scene specific html or default provided can be loaded.
    /// If so...load the page and add the entry into the history.
    if (!DataRepository.findFile(htmlfile, "", NULL))
        return;

    m_htmlPage->load( QUrl::fromLocalFile(QString(htmlfile.c_str())) );
    setVisible(showView);
}

void DocBrowser::goToPrev()
{
    m_htmlPage->pageAction(QWebEnginePage::Back)->trigger() ;
}

void DocBrowser::onLinkClicked(const QUrl& u)
{
    msg_info("DocBrowser") << " query to load " << asStr(u.path()) ;
    if( u.fileName() == QString("sofa") && u.hasQuery() )
    {
        m_realgui->playpauseGUI(true) ;
        return ;
    }

    if( u.isLocalFile() && ! u.hasQuery() )
    {
        QFileInfo theFile = u.toLocalFile() ;
        std::string sofafile = asStr( theFile.absoluteDir().absoluteFilePath(u.toLocalFile()) );
        std::string extension = FileSystem::getExtension(sofafile) ;

        /// Check if the path is pointing to a sofa scene. If so
        /// open the scene
        const auto exts = SceneLoaderFactory::getInstance()->extensions() ;
        if ( std::find(exts.begin(), exts.end(), extension) != exts.end() )
        {
            m_realgui->fileOpen(sofafile, false, false) ;
            return ;
        }
    }
    m_htmlPage->load(u) ;
}

void DocBrowser::goTo(const QUrl& u)
{
    msg_info("DocBrowser") << "Go to " << asStr(u.path()) ;
    if( u.isLocalFile() && u.hasQuery() )
    {
        QUrlQuery q { u.query() } ;
        if( !q.hasQueryItem("sofafile") ) {
            msg_info("DocBrowser") << "Does not have associated sofa file. " ;
            return ;
        }

        QFileInfo htmlfile = u.toLocalFile() ;
        std::string sofafile = asStr( htmlfile.absoluteDir().absoluteFilePath(q.queryItemValue("sofafile")) );
        std::string extension = FileSystem::getExtension(sofafile) ;

        /// Check if the path is pointing to a sofa scene. If so
        /// open the scene
        const auto exts = SceneLoaderFactory::getInstance()->extensions() ;
        if ( std::find(exts.begin(), exts.end(), extension) == exts.end() ){
            msg_warning("DocBrowser") << "Unsupported sofa file format. " ;
            return ;
        }
        m_realgui->fileOpen(sofafile, false, false) ;
        return ;
    }
}

void DocBrowser::goToHome()
{
    loadHtml(GuiDataRepository.getFile("docs/runsofa.html").c_str());
}

void DocBrowser::flipVisibility()
{
    if(isVisible())
        hide();
    else
        show();
    emit visibilityChanged(isVisible()) ;
}

void DocBrowser::showEvent(QShowEvent *)
{
    emit visibilityChanged(isVisible()) ;
}

} ///namespace qt
} ///namespace gui
} ///namespace sofa<|MERGE_RESOLUTION|>--- conflicted
+++ resolved
@@ -1,6 +1,6 @@
 /******************************************************************************
 *       SOFA, Simulation Open-Framework Architecture, development version     *
-*                (c) 2006-2018 INRIA, USTL, UJF, CNRS, MGH                    *
+*                (c) 2006-2019 INRIA, USTL, UJF, CNRS, MGH                    *
 *                                                                             *
 * This program is free software; you can redistribute it and/or modify it     *
 * under the terms of the GNU General Public License as published by the Free  *
@@ -203,11 +203,7 @@
     SofaEnrichedPage* pp = new SofaEnrichedPage();
     m_htmlPage->setPage(pp);
 
-<<<<<<< HEAD
-    verticalLayout->addWidget(m_htmlPage);
-=======
     verticalLayout->addWidget(m_htmlPage, 1);
->>>>>>> 6a31f377
 
     /// We want click on internal links (file://) to be routed to the the goTo function to
     /// load the sofa file.
@@ -239,10 +235,6 @@
     ///    htmlfile = GuiDataRepository.getFile("docs/runsofa.html").c_str() ;
     ///   showView = false ;
     /// }
-<<<<<<< HEAD
-=======
-
->>>>>>> 6a31f377
 
     /// Check if either the scene specific html or default provided can be loaded.
     /// If so...load the page and add the entry into the history.
