/******************************************************************************
*       SOFA, Simulation Open-Framework Architecture, development version     *
*                (c) 2006-2019 INRIA, USTL, UJF, CNRS, MGH                    *
*                                                                             *
* This program is free software; you can redistribute it and/or modify it     *
* under the terms of the GNU General Public License as published by the Free  *
* Software Foundation; either version 2 of the License, or (at your option)   *
* any later version.                                                          *
*                                                                             *
* This program is distributed in the hope that it will be useful, but WITHOUT *
* ANY WARRANTY; without even the implied warranty of MERCHANTABILITY or       *
* FITNESS FOR A PARTICULAR PURPOSE. See the GNU General Public License for    *
* more details.                                                               *
*                                                                             *
* You should have received a copy of the GNU General Public License along     *
* with this program. If not, see <http://www.gnu.org/licenses/>.              *
*******************************************************************************
* Authors: The SOFA Team and external contributors (see Authors.txt)          *
*                                                                             *
* Contact information: contact@sofa-framework.org                             *
******************************************************************************/
#include <QDesktopServices>
#include <QTextBrowser>
#include <QLineEdit>
#include <QFileInfo>
#include <QUrlQuery>
#include <QDir>

#include <sofa/simulation/SceneLoaderFactory.h>
using sofa::simulation::SceneLoaderFactory ;

#include <sofa/helper/system/FileRepository.h>
using sofa::helper::system::DataRepository ;

#include <sofa/helper/system/FileSystem.h>
using sofa::helper::system::FileSystem ;

#include "QDocBrowser.h"
#include "../RealGUI.h"
#include <sofa/gui/GuiDataRepository.h>

#include <iostream>

namespace sofa
{
namespace gui
{
namespace qt
{

///////////////////////////// PRIVATE OBJECTS //////////////////////////////////
/// May be moved to their own .cpp/.hh if one day someone needs them.

SofaEnrichedPage::SofaEnrichedPage(QObject* parent) : QWebEnginePage(parent)
{
}

bool SofaEnrichedPage::isSofaTarget(const QUrl& u)
{
    if( u.fileName() == QString("sofa") && u.hasQuery() )
    {
        return true ;
    }else if( u.isLocalFile() && ! u.hasQuery() )
    {
        return true ;
    }
    return false;
}

bool SofaEnrichedPage::acceptNavigationRequest(const QUrl & url,
                                               QWebEnginePage::NavigationType type,
                                               bool )
{
    if (type == QWebEnginePage::NavigationTypeLinkClicked)
    {
        if( isSofaTarget(url) )
        {
            emit linkClicked(url);
            return false;
        }
    }
    return true;
}



//////////////////////////////// BrowserHistory ////////////////////////////////
/// Hold an history entry which include the .html file, the sofa scene file and the
/// root directory. This was needed to implement the backward function of the
/// doc browser as the internal one implemented in QTextBrowser was only capable
/// of storing the .html file.
class BrowserHistoryEntry
{
public:
    std::string m_htmlfile ;
    std::string m_scenefile ;
    std::string m_rootdir ;

    BrowserHistoryEntry(const std::string& html,
                        const std::string& scene,
                        const std::string& rootdir)
    {
        m_htmlfile = html ;
        m_scenefile = scene ;
        m_rootdir = rootdir ;
    }
};

class BrowserHistory
{
public:
    std::vector<BrowserHistoryEntry> m_history ;
    void push(const std::string& html, const std::string& scene, const std::string& rootdir) ;
    BrowserHistoryEntry current() ;
    BrowserHistoryEntry pop() ;
    int size() ;
};

int BrowserHistory::size()
{
    return m_history.size() ;
}

BrowserHistoryEntry BrowserHistory::current(){
    if(m_history.size()==0)
        throw std::exception() ;

    return *(m_history.end()-1) ;
}

void BrowserHistory::push(const std::string& html, const std::string& scene, const std::string& rootdir)
{
    m_history.push_back(BrowserHistoryEntry(html, scene, rootdir));
}

BrowserHistoryEntry BrowserHistory::pop()
{
    if(m_history.size()==0)
        throw std::exception() ;

    BrowserHistoryEntry entry = *(m_history.end()-1) ;

    if(m_history.size()>1)
        m_history.pop_back() ;

    return entry ;
}
////////////////////////////////////////////////////////////////////////////////


QString asQStr(const std::string& c)
{
    return QString(c.c_str()) ;
}

std::string asStr(const QString& s)
{
    return s.toStdString() ;
}

const char* asCStr(const QString& s)
{
    return s.toStdString().c_str() ;
}

DocBrowser::~DocBrowser()
{

}

DocBrowser::DocBrowser(RealGUI* g) : QWidget()
{
    m_realgui = g ;
    m_browserhistory = new BrowserHistory() ;

    /// Create a top level window
    setGeometry(0,0,600,600);
    setWindowTitle("Doc browser");

    /// Create the first button line
    QVBoxLayout *verticalLayout = new QVBoxLayout(this);
    QWidget *bg = new QWidget() ;
    QHBoxLayout *bgl = new QHBoxLayout(bg) ;
    bg->setLayout(bgl);
    verticalLayout->addWidget(bg) ;

    QPushButton* prev=new QPushButton() ;
    prev->setIcon(QIcon(asQStr( GuiDataRepository.getFile("icons/back.png")))) ;
    connect(prev, SIGNAL(clicked()), this, SLOT(goToPrev()));
    bgl->addWidget(prev);

    /// Here we do an autocompletion and search for components.
    m_lineEdit = new QLineEdit();
    bgl->addWidget(m_lineEdit);

    QPushButton* home=new QPushButton();
    home->setIcon(QIcon(asQStr( GuiDataRepository.getFile("icons/home.png"))));
    connect(home, SIGNAL(clicked()), this, SLOT(goToHome()));
    bgl->addWidget(home) ;

    /// Add the html browser to visualize the documentation
    m_htmlPage = new QWebEngineView(this);
    SofaEnrichedPage* pp = new SofaEnrichedPage();
    m_htmlPage->setPage(pp);

    verticalLayout->addWidget(m_htmlPage);

    /// We want click on internal links (file://) to be routed to the the goTo function to
    /// load the sofa file.
    connect(m_htmlPage, SIGNAL(urlChanged(const QUrl&)), this, SLOT(goTo(const QUrl&)));
    connect(pp, SIGNAL(linkClicked(const QUrl&)), this, SLOT(onLinkClicked(const QUrl&)));
}

void DocBrowser::loadHtml(const std::string& filename)
{
    bool showView = true ;
    std::string htmlfile = filename ;
    std::string rootdir = FileSystem::getParentDirectory(filename) ;

    QUrl currenturl = m_htmlPage->page()->url() ;

    if(currenturl.isLocalFile() && currenturl.path() == asQStr(htmlfile))
    {
        return ;
    }

    std::string extension=FileSystem::getExtension(filename);
    htmlfile.resize(htmlfile.size()-extension.size()-1);
    htmlfile+=".html";

    /// Check if there exists an .html  file associated with the provided file.
    /// If nor and the history is empty we load a default document from the share repository.
    ///if (! DataRepository.findFile(htmlfile, "", NULL))
    ///{
    ///    htmlfile = GuiDataRepository.getFile("docs/runsofa.html").c_str() ;
    ///   showView = false ;
    /// }


    /// Check if either the scene specific html or default provided can be loaded.
    /// If so...load the page and add the entry into the history.
    if (!DataRepository.findFile(htmlfile, "", NULL))
        return;

    m_htmlPage->load( QUrl::fromLocalFile(QString(htmlfile.c_str())) );
    setVisible(showView);
}

void DocBrowser::goToPrev()
{
    m_htmlPage->pageAction(QWebEnginePage::Back)->trigger() ;
}

void DocBrowser::onLinkClicked(const QUrl& u)
{
<<<<<<< HEAD
    msg_info("DocBrowser") << " query to load " << asStr(u.path()) ;
    if( u.fileName() == QString("sofa") && u.hasQuery() )
=======
    BrowserHistoryEntry entry = m_browserhistory->current() ;

    if(!u.isLocalFile())
    {
        QDesktopServices::openUrl(u) ;
        return;
    }

    std::string path=FileSystem::cleanPath(u.toLocalFile().toStdString());
    std::string extension=FileSystem::getExtension(path);

    if(path.empty())
>>>>>>> 911994db
    {
        m_realgui->playpauseGUI(true) ;
        return ;
    }

    if( u.isLocalFile() && ! u.hasQuery() )
    {
        QFileInfo theFile = u.toLocalFile() ;
        std::string sofafile = asStr( theFile.absoluteDir().absoluteFilePath(u.toLocalFile()) );
        std::string extension = FileSystem::getExtension(sofafile) ;

        /// Check if the path is pointing to a sofa scene. If so
        /// open the scene
        const auto exts = SceneLoaderFactory::getInstance()->extensions() ;
        if ( std::find(exts.begin(), exts.end(), extension) != exts.end() )
        {
            m_realgui->fileOpen(sofafile, false, false) ;
            return ;
        }
    }
    m_htmlPage->load(u) ;
}

void DocBrowser::goTo(const QUrl& u)
{
    msg_info("DocBrowser") << "Go to " << asStr(u.path()) ;
    if( u.isLocalFile() && u.hasQuery() )
    {
        QUrlQuery q { u.query() } ;
        if( !q.hasQueryItem("sofafile") ) {
            msg_info("DocBrowser") << "Does not have associated sofa file. " ;
            return ;
        }

        QFileInfo htmlfile = u.toLocalFile() ;
        std::string sofafile = asStr( htmlfile.absoluteDir().absoluteFilePath(q.queryItemValue("sofafile")) );
        std::string extension = FileSystem::getExtension(sofafile) ;

        /// Check if the path is pointing to a sofa scene. If so
        /// open the scene
        const auto exts = SceneLoaderFactory::getInstance()->extensions() ;
        if ( std::find(exts.begin(), exts.end(), extension) == exts.end() ){
            msg_warning("DocBrowser") << "Unsupported sofa file format. " ;
            return ;
        }
        m_realgui->fileOpen(sofafile, false, false) ;
        return ;
    }
}

void DocBrowser::goToHome()
{
    loadHtml(GuiDataRepository.getFile("docs/runsofa.html").c_str());
}

void DocBrowser::flipVisibility()
{
    if(isVisible())
        hide();
    else
        show();
    emit visibilityChanged(isVisible()) ;
}

void DocBrowser::showEvent(QShowEvent *)
{
    emit visibilityChanged(isVisible()) ;
}

} ///namespace qt
} ///namespace gui
} ///namespace sofa<|MERGE_RESOLUTION|>--- conflicted
+++ resolved
@@ -253,10 +253,6 @@
 
 void DocBrowser::onLinkClicked(const QUrl& u)
 {
-<<<<<<< HEAD
-    msg_info("DocBrowser") << " query to load " << asStr(u.path()) ;
-    if( u.fileName() == QString("sofa") && u.hasQuery() )
-=======
     BrowserHistoryEntry entry = m_browserhistory->current() ;
 
     if(!u.isLocalFile())
@@ -269,7 +265,6 @@
     std::string extension=FileSystem::getExtension(path);
 
     if(path.empty())
->>>>>>> 911994db
     {
         m_realgui->playpauseGUI(true) ;
         return ;
