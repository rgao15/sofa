--- conflicted
+++ resolved
@@ -345,11 +345,8 @@
         if (item->treeWidget() == nullptr)
         {
             if (parent == nullptr)
-<<<<<<< HEAD
             {
                 dmsg_info("GraphListenerQListView") << "CREATING TOP LEVEL NODE '"<<child->getName()<<"'";
-=======
->>>>>>> a85b2b91
                 widget->insertTopLevelItem(0, item);
             }
             else if (items.count(parent))
@@ -597,11 +594,7 @@
 {
     if (!items.count(groot)) return;
     frozen = false;
-<<<<<<< HEAD
     onAddChildBegin(nullptr, groot);
-=======
-    addChild(nullptr, groot);
->>>>>>> a85b2b91
 }
 
 /*****************************************************************************************************************/
