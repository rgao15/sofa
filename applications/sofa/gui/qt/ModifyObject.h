--- conflicted
+++ resolved
@@ -67,18 +67,6 @@
 class QMomentumStatWidget;
 #endif
 class QTabulationModifyObject;
-<<<<<<< HEAD
-=======
-#ifndef SOFA_QT4
-typedef QListView   Q3ListView;
-typedef QListViewItem Q3ListViewItem;
-typedef QCheckListItem   Q3CheckListItem;
-typedef QTable    Q3Table;
-typedef QGroupBox Q3GroupBox;
-typedef QTextEdit   Q3TextEdit;
-typedef QGrid       Q3Grid;
-#endif
->>>>>>> 7deec07b
 
 typedef struct ModifyObjectFlags
 {
