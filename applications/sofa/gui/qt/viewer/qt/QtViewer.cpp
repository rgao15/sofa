--- conflicted
+++ resolved
@@ -108,7 +108,6 @@
     //VSync
     std::cout << "QtViewer: disabling vertical refresh sync" << std::endl;
     f.setSwapInterval(0); // disable vertical refresh sync
-<<<<<<< HEAD
 
     int vmajor = 3, vminor = 2;
     f.setVersion(vmajor,vminor);
@@ -116,15 +115,6 @@
 
     f.setSwapBehavior(QSurfaceFormat::DoubleBuffer);
 
-=======
-
-    int vmajor = 3, vminor = 2;
-    f.setVersion(vmajor,vminor);
-    f.setProfile(QSurfaceFormat::CompatibilityProfile);
-
-    f.setSwapBehavior(QSurfaceFormat::DoubleBuffer);
-
->>>>>>> b55c7b25
     return f;
 }
 #else
