--- conflicted
+++ resolved
@@ -117,18 +117,9 @@
                     unsigned int bitrate = videoManager->getBitrate();
                     unsigned int framerate = videoManager->getFramerate();
 
-<<<<<<< HEAD
-#if SOFAHELPER_HAVE_FFMPEG_EXEC
-                    std::string videoFilename = m_videoRecorderFFMPEG.findFilename(framerate, bitrate / 1024, videoManager->getCodecExtension());
-                    int width = getQWidget()->width();
-                    int height = getQWidget()->height();
-                    m_videoRecorderFFMPEG.init(videoFilename, width, height, framerate, bitrate, videoManager->getCodecName());
-#endif // SOFAHELPER_HAVE_FFMPEG_EXEC
-=======
                     int width = getQWidget()->width();
                     int height = getQWidget()->height();
                     m_backend->initRecorder(width, height, framerate, bitrate, videoManager->getCodecName());
->>>>>>> 8e51c2c1
 
                     break;
                 }
@@ -156,13 +147,7 @@
                     break;
                 case SofaVideoRecorderManager::MOVIE:
                 {
-<<<<<<< HEAD
-#if SOFAHELPER_HAVE_FFMPEG_EXEC
-                    m_videoRecorderFFMPEG.finishVideo();
-#endif //SOFAHELPER_HAVE_FFMPEG_EXEC
-=======
                     m_backend->endRecorder();
->>>>>>> 8e51c2c1
                     break;
                 }
                 default:
@@ -479,14 +464,8 @@
                 screenshot(screenshotName(), 1);
                 break;
             case SofaVideoRecorderManager::MOVIE :
-<<<<<<< HEAD
-#if SOFAHELPER_HAVE_FFMPEG_EXEC
-                m_videoRecorderFFMPEG.addFrame();
-#endif //SOFAHELPER_HAVE_FFMPEG_EXEC
-=======
                 m_backend->addFrameRecorder();
 
->>>>>>> 8e51c2c1
                 break;
             default :
                 break;
