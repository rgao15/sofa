/******************************************************************************
<<<<<<< HEAD
*       SOFA, Simulation Open-Framework Architecture, version 1.0 RC 1        *
*                (c) 2006-2011 INRIA, USTL, UJF, CNRS, MGH                    *
=======
*       SOFA, Simulation Open-Framework Architecture, development version     *
*                (c) 2006-2017 INRIA, USTL, UJF, CNRS, MGH                    *
>>>>>>> b515f57f
*                                                                             *
* This program is free software; you can redistribute it and/or modify it     *
* under the terms of the GNU General Public License as published by the Free  *
* Software Foundation; either version 2 of the License, or (at your option)   *
* any later version.                                                          *
*                                                                             *
* This program is distributed in the hope that it will be useful, but WITHOUT *
* ANY WARRANTY; without even the implied warranty of MERCHANTABILITY or       *
* FITNESS FOR A PARTICULAR PURPOSE. See the GNU General Public License for    *
* more details.                                                               *
*                                                                             *
* You should have received a copy of the GNU General Public License along     *
<<<<<<< HEAD
* with this program; if not, write to the Free Software Foundation, Inc., 51  *
* Franklin Street, Fifth Floor, Boston, MA 02110-1301, USA.                   *
=======
* with this program. If not, see <http://www.gnu.org/licenses/>.              *
>>>>>>> b515f57f
*******************************************************************************
* Authors: The SOFA Team and external contributors (see Authors.txt)          *
*                                                                             *
* Contact information: contact@sofa-framework.org                             *
******************************************************************************/
#include "SofaViewer.h"
#include <sofa/helper/Factory.inl>
#include <SofaBaseVisual/VisualStyle.h>
#include <sofa/core/visual/DisplayFlags.h>

namespace sofa
{
namespace gui
{
namespace qt
{
namespace viewer
{

SofaViewer::SofaViewer()
    : sofa::gui::BaseViewer()
    , m_isControlPressed(false)
{
    colourPickingRenderCallBack = ColourPickingRenderCallBack(this);
}

SofaViewer::~SofaViewer()
{
}

void SofaViewer::redraw()
{
    getQWidget()->update();
}

void SofaViewer::keyPressEvent(QKeyEvent * e)
{

    if (currentCamera)
    {
        sofa::core::objectmodel::KeypressedEvent kpe(e->key());
        currentCamera->manageEvent(&kpe);
    }

    switch (e->key())
    {
    case Qt::Key_T:
    {
        if (!currentCamera) break;
        if (currentCamera->getCameraType() == core::visual::VisualParams::ORTHOGRAPHIC_TYPE)
            setCameraMode(core::visual::VisualParams::PERSPECTIVE_TYPE);
        else
            setCameraMode(core::visual::VisualParams::ORTHOGRAPHIC_TYPE);
        break;
    }
    case Qt::Key_Shift:
    {
        if (!getPickHandler()) break;
        GLint viewport[4];
        glGetIntegerv(GL_VIEWPORT,viewport);
        getPickHandler()->activateRay(viewport[2],viewport[3], groot.get());
        break;
    }
    case Qt::Key_B:
        // --- change background
    {
        _background = (_background + 1) % 3;
        break;
    }
    case Qt::Key_R:
        // --- draw axis
    {
        _axis = !_axis;
        break;
    }
    case Qt::Key_S:
    {
        screenshot(capture.findFilename());
        break;
    }
    case Qt::Key_V:
        // --- save video
    {
        if(!_video)
        {
            switch (SofaVideoRecorderManager::getInstance()->getRecordingType())
            {
            case SofaVideoRecorderManager::SCREENSHOTS :
                break;
            case SofaVideoRecorderManager::MOVIE :
            {
#ifdef SOFA_HAVE_FFMPEG
                SofaVideoRecorderManager* videoManager = SofaVideoRecorderManager::getInstance();
                unsigned int bitrate = videoManager->getBitrate();
                unsigned int framerate = videoManager->getFramerate();
                std::string videoFilename = videoRecorder.findFilename(videoManager->getCodecExtension());
                videoRecorder.init( videoFilename, framerate, bitrate, videoManager->getCodecName());
#endif

                break;
            }
            default :
                break;
            }
            if (SofaVideoRecorderManager::getInstance()->realtime())
            {
                unsigned int framerate = SofaVideoRecorderManager::getInstance()->getFramerate();
                std::cout << "Starting capture timer ( " << framerate << " Hz )" << std::endl;
                unsigned int interv = (1000+framerate-1)/framerate;
                captureTimer.start(interv);
            }

        }
        else
        {
            if(captureTimer.isActive())
            {
                std::cout << "Stopping capture timer" << std::endl;
                captureTimer.stop();
            }
            switch (SofaVideoRecorderManager::getInstance()->getRecordingType())
            {
            case SofaVideoRecorderManager::SCREENSHOTS :
                break;
            case SofaVideoRecorderManager::MOVIE :
            {
#ifdef SOFA_HAVE_FFMPEG
                videoRecorder.finishVideo();
#endif //SOFA_HAVE_FFMPEG
                break;
            }
            default :
                break;
            }
        }

        _video = !_video;
        //capture.setCounter();

        break;
    }
    case Qt::Key_W:
        // --- save current view
    {
        if (!currentCamera) break;
        saveView();
        break;
    }
    case Qt::Key_F1:
        // --- enable stereo mode
    {
        currentCamera->setStereoEnabled(!currentCamera->getStereoEnabled());
        std::cout << "Stereoscopic View " << (currentCamera->getStereoEnabled() ? "Enabled" : "Disabled") << std::endl;
        break;
    }
    case Qt::Key_F2:
        // --- reduce shift distance
    {
        currentCamera->setStereoShift(currentCamera->getStereoShift()-0.1);
        std::cout << "Stereo separation = " << currentCamera->getStereoShift() << std::endl;
        break;
    }
    case Qt::Key_F3:
        // --- increase shift distance
    {
        currentCamera->setStereoShift(currentCamera->getStereoShift()+0.1);
        std::cout << "Stereo separation = " << currentCamera->getStereoShift() << std::endl;
        break;
    }
    case Qt::Key_F4:
    {
        // --- Switch between parallax and toedIn stereovision
        switch (currentCamera->getStereoStrategy()) {
        case sofa::component::visualmodel::BaseCamera::PARALLEL:
            currentCamera->setStereoStrategy(sofa::component::visualmodel::BaseCamera::TOEDIN);
            std::cout << "Stereo Strategy: TOEDIN" << std::endl;
            break;
        case sofa::component::visualmodel::BaseCamera::TOEDIN:
            currentCamera->setStereoStrategy(sofa::component::visualmodel::BaseCamera::PARALLEL);
            std::cout << "Stereo Strategy: Parallel" << std::endl;
            break;
        default:
            currentCamera->setStereoStrategy(sofa::component::visualmodel::BaseCamera::PARALLEL);
            break;
        }
        break;
    }
    case Qt::Key_F5:
        // --- enable binocular mode
    {
        //_stereoMode = (StereoMode)(((int)_stereoMode+1)%(int)NB_STEREO_MODES);
        currentCamera->setStereoMode((sofa::component::visualmodel::BaseCamera::StereoMode)(((int)currentCamera->getStereoMode()+1)%(int)sofa::component::visualmodel::BaseCamera::NB_STEREO_MODES));
        switch (currentCamera->getStereoMode())
        {
        case sofa::component::visualmodel::BaseCamera::STEREO_INTERLACED:
            std::cout << "Stereo mode: Interlaced" << std::endl;
            break;
        case sofa::component::visualmodel::BaseCamera::STEREO_SIDE_BY_SIDE:
            std::cout << "Stereo mode: Side by Side" << std::endl; break;
        case sofa::component::visualmodel::BaseCamera::STEREO_SIDE_BY_SIDE_HALF:
            std::cout << "Stereo mode: Side by Side Half" << std::endl; break;
        case sofa::component::visualmodel::BaseCamera::STEREO_FRAME_PACKING:
            std::cout << "Stereo mode: Frame Packing" << std::endl; break;
        case sofa::component::visualmodel::BaseCamera::STEREO_TOP_BOTTOM:
            std::cout << "Stereo mode: Top Bottom" << std::endl; break;
        case sofa::component::visualmodel::BaseCamera::STEREO_TOP_BOTTOM_HALF:
            std::cout << "Stereo mode: Top Bottom Half" << std::endl; break;
        case sofa::component::visualmodel::BaseCamera::STEREO_AUTO:
            std::cout << "Stereo mode: Automatic" << std::endl; break;
        case sofa::component::visualmodel::BaseCamera::STEREO_NONE:
            std::cout << "Stereo mode: None" << std::endl; break;
        default:
            std::cout << "Stereo mode: INVALID" << std::endl; break;
        }
        break;
    }
    case Qt::Key_Control:
    {
        m_isControlPressed = true;
        //cerr<<"QtViewer::keyPressEvent, CONTROL pressed"<<endl;
        break;
    }
    default:
    {
        e->ignore();
    }
    }
}

void SofaViewer::keyReleaseEvent(QKeyEvent * e)
{
    sofa::core::objectmodel::KeyreleasedEvent kre(e->key());
    currentCamera->manageEvent(&kre);

    switch (e->key())
    {
    case Qt::Key_Shift:
    {
        if (getPickHandler())
            getPickHandler()->deactivateRay();

        break;
    }
    case Qt::Key_Control:
    {
        m_isControlPressed = false;

        // Send Control Release Info to a potential ArticulatedRigid Instrument
        sofa::core::objectmodel::MouseEvent mouseEvent(
            sofa::core::objectmodel::MouseEvent::Reset);
        if (groot)
            groot->propagateEvent(core::ExecParams::defaultInstance(), &mouseEvent);
    }
    default:
    {
        e->ignore();
    }
    }

    if (isControlPressed())
    {
        sofa::core::objectmodel::KeyreleasedEvent keyEvent(e->key());
        if (groot)
            groot->propagateEvent(core::ExecParams::defaultInstance(), &keyEvent);
    }

}

bool SofaViewer::isControlPressed() const
{
    return m_isControlPressed;
}

// ---------------------- Here are the Mouse controls   ----------------------
void SofaViewer::wheelEvent(QWheelEvent *e)
{
    if (!currentCamera) return;
    //<CAMERA API>
    sofa::core::objectmodel::MouseEvent me(sofa::core::objectmodel::MouseEvent::Wheel,e->delta());
    currentCamera->manageEvent(&me);

    getQWidget()->update();
#ifndef SOFA_GUI_INTERACTION
    if (groot)
        groot->propagateEvent(core::ExecParams::defaultInstance(), &me);
#endif
}

void SofaViewer::mouseMoveEvent ( QMouseEvent *e )
{
    if (!currentCamera) return;
    //<CAMERA API>
    sofa::core::objectmodel::MouseEvent me(sofa::core::objectmodel::MouseEvent::Move,e->x(), e->y());
    currentCamera->manageEvent(&me);

    getQWidget()->update();
#ifndef SOFA_GUI_INTERACTION
    if (groot)
        groot->propagateEvent(core::ExecParams::defaultInstance(), &me);
#endif
}

void SofaViewer::mousePressEvent ( QMouseEvent * e)
{
    if (!currentCamera) return;
    //<CAMERA API>
    sofa::core::objectmodel::MouseEvent* mEvent = NULL;
    if (e->button() == Qt::LeftButton)
        mEvent = new sofa::core::objectmodel::MouseEvent(sofa::core::objectmodel::MouseEvent::LeftPressed, e->x(), e->y());
    else if (e->button() == Qt::RightButton)
        mEvent = new sofa::core::objectmodel::MouseEvent(sofa::core::objectmodel::MouseEvent::RightPressed, e->x(), e->y());
    else if (e->button() == Qt::MidButton)
        mEvent = new sofa::core::objectmodel::MouseEvent(sofa::core::objectmodel::MouseEvent::MiddlePressed, e->x(), e->y());
	else{
		// A fallback event to rules them all... 
	    mEvent = new sofa::core::objectmodel::MouseEvent(sofa::core::objectmodel::MouseEvent::AnyExtraButtonPressed, e->x(), e->y());
	}
    currentCamera->manageEvent(mEvent);

    getQWidget()->update();
#ifndef SOFA_GUI_INTERACTION
    if (groot)
        groot->propagateEvent(core::ExecParams::defaultInstance(), mEvent);
#endif
}

void SofaViewer::mouseReleaseEvent ( QMouseEvent * e)
{
    if (!currentCamera) return;
    //<CAMERA API>
    sofa::core::objectmodel::MouseEvent* mEvent = NULL;
    if (e->button() == Qt::LeftButton)
        mEvent = new sofa::core::objectmodel::MouseEvent(sofa::core::objectmodel::MouseEvent::LeftReleased, e->x(), e->y());
    else if (e->button() == Qt::RightButton)
        mEvent = new sofa::core::objectmodel::MouseEvent(sofa::core::objectmodel::MouseEvent::RightReleased, e->x(), e->y());
    else if (e->button() == Qt::MidButton)
        mEvent = new sofa::core::objectmodel::MouseEvent(sofa::core::objectmodel::MouseEvent::MiddleReleased, e->x(), e->y());
	else{
		// A fallback event to rules them all... 
	    mEvent = new sofa::core::objectmodel::MouseEvent(sofa::core::objectmodel::MouseEvent::AnyExtraButtonReleased, e->x(), e->y());
	}

    currentCamera->manageEvent(mEvent);

    getQWidget()->update();
#ifndef SOFA_GUI_INTERACTION
    if (groot)
        groot->propagateEvent(core::ExecParams::defaultInstance(), mEvent);
#endif
}

bool SofaViewer::mouseEvent(QMouseEvent *e)
{
    if (!currentCamera) return true;
    GLint viewport[4];
    glGetIntegerv(GL_VIEWPORT,viewport);

    MousePosition mousepos;
    mousepos.screenWidth  = viewport[2];
    mousepos.screenHeight = viewport[3];
    mousepos.x      = e->x();
    mousepos.y      = e->y();

    if (e->modifiers() & Qt::ShiftModifier)
    {

        getPickHandler()->activateRay(viewport[2],viewport[3], groot.get());
        getPickHandler()->updateMouse2D( mousepos );

        //_sceneTransform.ApplyInverse();
        switch (e->type())
        {
        case QEvent::MouseButtonPress:

            if (e->button() == Qt::LeftButton)
            {
                getPickHandler()->handleMouseEvent(PRESSED, LEFT);
            }
            else if (e->button() == Qt::RightButton) // Shift+Rightclick to remove triangles
            {
                getPickHandler()->handleMouseEvent(PRESSED, RIGHT);
            }
            else if (e->button() == Qt::MidButton) // Shift+Midclick (by 2 steps defining 2 input points) to cut from one point to another
            {
                getPickHandler()->handleMouseEvent(PRESSED, MIDDLE);
            }
            break;
        case QEvent::MouseButtonRelease:
            //if (e->button() == Qt::LeftButton)
        {

            if (e->button() == Qt::LeftButton)
            {
                getPickHandler()->handleMouseEvent(RELEASED, LEFT);
            }
            else if (e->button() == Qt::RightButton)
            {
                getPickHandler()->handleMouseEvent(RELEASED, RIGHT);
            }
            else if (e->button() == Qt::MidButton)
            {
                getPickHandler()->handleMouseEvent(RELEASED, MIDDLE);
            }
        }
        break;
        default:
            break;
        }
        moveRayPickInteractor(e->x(), e->y());
    }
    else
    {
        getPickHandler()->activateRay(viewport[2],viewport[3], groot.get());
    }
    return true;
}

void SofaViewer::captureEvent()
{
    if (_video)
    {
        bool skip = false;
        unsigned int frameskip = SofaVideoRecorderManager::getInstance()->getFrameskip();
        if (frameskip)
        {
            static unsigned int skipcounter = 0;
            if (skipcounter < frameskip)
            {
                skip = true;
                ++skipcounter;
            }
            else
            {
                skip = false;
                skipcounter = 0;
            }
        }
        if (!skip)
        {
            switch (SofaVideoRecorderManager::getInstance()->getRecordingType())
            {
            case SofaVideoRecorderManager::SCREENSHOTS :
                screenshot(capture.findFilename(), 1);
                break;
            case SofaVideoRecorderManager::MOVIE :
#ifdef SOFA_HAVE_FFMPEG
                videoRecorder.addFrame();
#endif //SOFA_HAVE_FFMPEG
                break;
            default :
                break;
            }
        }
    }
}


}
}
}
}<|MERGE_RESOLUTION|>--- conflicted
+++ resolved
@@ -1,11 +1,6 @@
 /******************************************************************************
-<<<<<<< HEAD
 *       SOFA, Simulation Open-Framework Architecture, version 1.0 RC 1        *
-*                (c) 2006-2011 INRIA, USTL, UJF, CNRS, MGH                    *
-=======
-*       SOFA, Simulation Open-Framework Architecture, development version     *
 *                (c) 2006-2017 INRIA, USTL, UJF, CNRS, MGH                    *
->>>>>>> b515f57f
 *                                                                             *
 * This program is free software; you can redistribute it and/or modify it     *
 * under the terms of the GNU General Public License as published by the Free  *
@@ -18,12 +13,7 @@
 * more details.                                                               *
 *                                                                             *
 * You should have received a copy of the GNU General Public License along     *
-<<<<<<< HEAD
-* with this program; if not, write to the Free Software Foundation, Inc., 51  *
-* Franklin Street, Fifth Floor, Boston, MA 02110-1301, USA.                   *
-=======
 * with this program. If not, see <http://www.gnu.org/licenses/>.              *
->>>>>>> b515f57f
 *******************************************************************************
 * Authors: The SOFA Team and external contributors (see Authors.txt)          *
 *                                                                             *
