/******************************************************************************
*       SOFA, Simulation Open-Framework Architecture, development version     *
*                (c) 2006-2019 INRIA, USTL, UJF, CNRS, MGH                    *
*                                                                             *
* This program is free software; you can redistribute it and/or modify it     *
* under the terms of the GNU General Public License as published by the Free  *
* Software Foundation; either version 2 of the License, or (at your option)   *
* any later version.                                                          *
*                                                                             *
* This program is distributed in the hope that it will be useful, but WITHOUT *
* ANY WARRANTY; without even the implied warranty of MERCHANTABILITY or       *
* FITNESS FOR A PARTICULAR PURPOSE. See the GNU General Public License for    *
* more details.                                                               *
*                                                                             *
* You should have received a copy of the GNU General Public License along     *
* with this program. If not, see <http://www.gnu.org/licenses/>.              *
*******************************************************************************
* Authors: The SOFA Team and external contributors (see Authors.txt)          *
*                                                                             *
* Contact information: contact@sofa-framework.org                             *
******************************************************************************/
#include "GLBackend.h"

#include <sofa/helper/system/FileRepository.h>

namespace sofa
{
namespace gui
{
namespace qt
{
namespace viewer
{

GLBackend::GLBackend()
    : m_texLogo(nullptr)
{
}

GLBackend::~GLBackend()
{
}

void GLBackend::setPickingMethod(sofa::gui::PickHandler* pick, sofa::component::configurationsetting::ViewerSetting* viewerConf)
{
    if ( viewerConf->objectPickingMethod.getValue().getSelectedId() == gui::PickHandler::RAY_CASTING)
        pick->setPickingMethod( gui::PickHandler::RAY_CASTING );
    else
        pick->setPickingMethod( gui::PickHandler::SELECTION_BUFFER);
}

void GLBackend::setPrefix(const std::string& prefix)
{
    m_capture.setPrefix(prefix);

#if SOFAHELPER_HAVE_FFMPEG_EXEC
    m_videoRecorderFFMPEG.setPrefix(prefix);
#endif // SOFAHELPER_HAVE_FFMPEG_EXEC
}

const std::string GLBackend::screenshotName()
{
    return m_capture.findFilename().c_str();
}

void GLBackend::screenshot(const std::string& filename, int compression_level)
{
    m_capture.saveScreen(filename, compression_level);
}

void GLBackend::setBackgroundImage(helper::io::Image* image)
{
    if(m_texLogo)
    {
        delete m_texLogo;
        m_texLogo = nullptr;
    }

    m_texLogo = new helper::gl::Texture( image );
    m_texLogo->init();
}

bool GLBackend::initRecorder( int width, int height, unsigned int framerate, unsigned int bitrate, const std::string& codecExtension, const std::string& codecName)
{
    bool res = true;
<<<<<<< HEAD
#if SOFAHELPER_HAVE_FFMPEG_EXEC
    std::string videoFilename = m_videoRecorderFFMPEG.findFilename(framerate, bitrate / 1024, codec);

    res = m_videoRecorderFFMPEG.init(videoFilename, width, height, framerate, bitrate, codec);
#endif // SOFAHELPER_HAVE_FFMPEG_EXEC
=======
#ifdef SOFA_HAVE_FFMPEG_EXEC
    std::string videoFilename = m_videoRecorderFFMPEG.findFilename(framerate, bitrate / 1024, codecExtension);

    res = m_videoRecorderFFMPEG.init(videoFilename, width, height, framerate, bitrate, codecName);
#endif // SOFA_HAVE_FFMPEG_EXEC
>>>>>>> 42e40931

    return res;
}

void GLBackend::endRecorder()
{
#if SOFAHELPER_HAVE_FFMPEG_EXEC
    m_videoRecorderFFMPEG.finishVideo();
#endif //SOFAHELPER_HAVE_FFMPEG_EXEC
}

void GLBackend::addFrameRecorder()
{
#if SOFAHELPER_HAVE_FFMPEG_EXEC
    m_videoRecorderFFMPEG.addFrame();
#endif //SOFAHELPER_HAVE_FFMPEG_EXEC
}

void GLBackend::drawBackgroundImage(const int screenWidth, const int screenHeight)
{
    if(!m_texLogo)
        return;

    if(!m_texLogo->getImage())
        return;

    int w = m_texLogo->getImage()->getWidth();
    int h = m_texLogo->getImage()->getHeight();

    glEnable(GL_TEXTURE_2D);
    glDisable(GL_DEPTH_TEST);
    glMatrixMode(GL_PROJECTION);
    glPushMatrix();
    glLoadIdentity();
    glOrtho(-0.5, screenWidth, -0.5, screenHeight, -1.0, 1.0);
    glMatrixMode(GL_MODELVIEW);
    glPushMatrix();
    glLoadIdentity();

    m_texLogo->bind();

    glColor3f(1.0f, 1.0f, 1.0f);
    glBegin(GL_QUADS);
    glTexCoord2d(0.0, 0.0);
    glVertex3d((screenWidth - w) / 2, (screenHeight - h) / 2, 0.0);

    glTexCoord2d(1.0, 0.0);
    glVertex3d(screenWidth - (screenWidth - w) / 2, (screenHeight - h) / 2, 0.0);

    glTexCoord2d(1.0, 1.0);
    glVertex3d(screenWidth - (screenWidth - w) / 2, screenHeight - (screenHeight - h) / 2, 0.0);

    glTexCoord2d(0.0, 1.0);
    glVertex3d((screenWidth - w) / 2, screenHeight - (screenHeight - h) / 2, 0.0);
    glEnd();

    glBindTexture(GL_TEXTURE_2D, 0);

    glMatrixMode(GL_PROJECTION);
    glPopMatrix();
    glMatrixMode(GL_MODELVIEW);
    glPopMatrix();

    glDisable(GL_TEXTURE_2D);
}


}
}
}
}<|MERGE_RESOLUTION|>--- conflicted
+++ resolved
@@ -83,19 +83,11 @@
 bool GLBackend::initRecorder( int width, int height, unsigned int framerate, unsigned int bitrate, const std::string& codecExtension, const std::string& codecName)
 {
     bool res = true;
-<<<<<<< HEAD
 #if SOFAHELPER_HAVE_FFMPEG_EXEC
-    std::string videoFilename = m_videoRecorderFFMPEG.findFilename(framerate, bitrate / 1024, codec);
-
-    res = m_videoRecorderFFMPEG.init(videoFilename, width, height, framerate, bitrate, codec);
-#endif // SOFAHELPER_HAVE_FFMPEG_EXEC
-=======
-#ifdef SOFA_HAVE_FFMPEG_EXEC
     std::string videoFilename = m_videoRecorderFFMPEG.findFilename(framerate, bitrate / 1024, codecExtension);
 
     res = m_videoRecorderFFMPEG.init(videoFilename, width, height, framerate, bitrate, codecName);
-#endif // SOFA_HAVE_FFMPEG_EXEC
->>>>>>> 42e40931
+#endif // SOFAHELPER_HAVE_FFMPEG_EXEC
 
     return res;
 }
