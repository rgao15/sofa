/******************************************************************************
*       SOFA, Simulation Open-Framework Architecture, development version     *
*                (c) 2006-2019 INRIA, USTL, UJF, CNRS, MGH                    *
*                                                                             *
* This program is free software; you can redistribute it and/or modify it     *
* under the terms of the GNU General Public License as published by the Free  *
* Software Foundation; either version 2 of the License, or (at your option)   *
* any later version.                                                          *
*                                                                             *
* This program is distributed in the hope that it will be useful, but WITHOUT *
* ANY WARRANTY; without even the implied warranty of MERCHANTABILITY or       *
* FITNESS FOR A PARTICULAR PURPOSE. See the GNU General Public License for    *
* more details.                                                               *
*                                                                             *
* You should have received a copy of the GNU General Public License along     *
* with this program. If not, see <http://www.gnu.org/licenses/>.              *
*******************************************************************************
* Authors: The SOFA Team and external contributors (see Authors.txt)          *
*                                                                             *
* Contact information: contact@sofa-framework.org                             *
******************************************************************************/
#include <sstream>
using std::ostringstream ;
#include <fstream>

#include <string>
using std::string;

#include <vector>
using std::vector;

#include <boost/program_options.hpp>

#include "SimpleGUI.h"

#include <sofa/helper/ArgumentParser.h>
#include <SofaSimulationCommon/common.h>
#include <sofa/simulation/Node.h>
#include <sofa/helper/system/PluginManager.h>
#include <sofa/simulation/config.h> // #defines SOFA_HAVE_DAG (or not)
#include <SofaSimulationCommon/init.h>
#include <SofaSimulationGraph/init.h>
#include <SofaSimulationGraph/DAGSimulation.h>
using sofa::simulation::Node;

#include <SofaCommon/initCommon.h>
#include <SofaBase/initBase.h>
#include <SofaGeneral/initGeneral.h>
#include <SofaAdvanced/initAdvanced.h>
#include <SofaMisc/initMisc.h>

#include <SofaGeneralLoader/ReadState.h>
#include <SofaValidation/CompareState.h>
#include <sofa/helper/Factory.h>
#include <sofa/helper/cast.h>
#include <sofa/helper/BackTrace.h>
#include <sofa/helper/system/FileRepository.h>
#include <sofa/helper/system/SetDirectory.h>
#include <sofa/helper/Utils.h>
#include <sofa/gui/GUIManager.h>
using sofa::gui::GUIManager;

#include <sofa/gui/Main.h>
#include <sofa/gui/BaseGUI.h>
#include <sofa/helper/system/gl.h>
#include <sofa/helper/system/atomic.h>

using sofa::core::ExecParams ;

#include <sofa/helper/system/console.h>
using sofa::helper::Utils;

using sofa::component::misc::CompareStateCreator;
using sofa::component::misc::ReadStateActivator;
using sofa::simulation::tree::TreeSimulation;
using sofa::simulation::graph::DAGSimulation;
using sofa::helper::system::SetDirectory;
using sofa::core::objectmodel::BaseNode ;
using sofa::gui::BaseGUI;

#include <sofa/helper/logging/Messaging.h>

#include <sofa/helper/logging/ConsoleMessageHandler.h>
using sofa::helper::logging::ConsoleMessageHandler ;

#include <sofa/core/logging/RichConsoleStyleMessageFormatter.h>
using  sofa::helper::logging::RichConsoleStyleMessageFormatter ;

#include <sofa/core/logging/PerComponentLoggingMessageHandler.h>
using  sofa::helper::logging::MainPerComponentLoggingMessageHandler ;

#ifdef WIN32
#include <windows.h>
#endif

using sofa::helper::system::DataRepository;
using sofa::helper::system::PluginRepository;
using sofa::helper::system::PluginManager;

#include <sofa/helper/logging/MessageDispatcher.h>
using sofa::helper::logging::MessageDispatcher ;

#include <sofa/helper/logging/ClangMessageHandler.h>
using sofa::helper::logging::ClangMessageHandler ;

#include <sofa/helper/logging/ExceptionMessageHandler.h>
using sofa::helper::logging::ExceptionMessageHandler;

#define STRINGIFY(x) #x
#define TOSTRING(x) STRINGIFY(x)

// ---------------------------------------------------------------------
// ---
// ---------------------------------------------------------------------
int main(int argc, char** argv)
{
    sofa::helper::BackTrace::autodump();

    ExecParams::defaultInstance()->setAspectID(0);

#ifdef WIN32
    {
        HANDLE hStdout = GetStdHandle(STD_OUTPUT_HANDLE);
        COORD s;
        s.X = 160; s.Y = 10000;
        SetConsoleScreenBufferSize(hStdout, s);
        CONSOLE_SCREEN_BUFFER_INFO csbi;
        if (GetConsoleScreenBufferInfo(hStdout, &csbi))
        {
            SMALL_RECT winfo;
            winfo = csbi.srWindow;
            //winfo.Top = 0;
            winfo.Left = 0;
            //winfo.Bottom = csbi.dwSize.Y-1;
            winfo.Right = csbi.dwMaximumWindowSize.X-1;
            SetConsoleWindowInfo(hStdout, TRUE, &winfo);
        }

    }
#endif

    string fileName ;
    bool        showHelp = false;
    bool        startAnim = false;
    bool        loadRecent = false;
    bool        printFactory = false;
    bool        noAutoloadPlugins = false;
    bool        temporaryFile = false;

    string simulationType = "dag";

    vector<string> plugins;
    vector<string> files;
    string colorsStatus = "auto";
    string messageHandler = "auto";
    bool enableInteraction = false ;
    string gui = "";

    string gui_help = "choose the UI (";
    gui_help += GUIManager::ListSupportedGUI('|');
    gui_help += ")";

    ArgumentParser* argParser = new ArgumentParser(argc, argv);

    argParser->addArgument(boost::program_options::value<bool>(&showHelp)->default_value(false)->implicit_value(true), "help,h", "Display this help message");
    argParser->addArgument(boost::program_options::value<bool>(&startAnim)->default_value(false)->implicit_value(true), "start,a", "start the animation loop");
    argParser->addArgument(boost::program_options::value<bool>(&printFactory)->default_value(false)->implicit_value(true), "factory,p", "print factory logs");
    argParser->addArgument(boost::program_options::value<bool>(&loadRecent)->default_value(false)->implicit_value(true), "recent,r", "load most recently opened file");
    argParser->addArgument(boost::program_options::value<bool>(&temporaryFile)->default_value(false)->implicit_value(true), "tmp", "the loaded scene won't appear in history of opened files");
    argParser->addArgument(boost::program_options::value<std::string>(&colorsStatus)->default_value("auto")->implicit_value("yes"), "colors,c", "use colors on stdout and stderr (yes, no, auto)");
    argParser->addArgument(boost::program_options::value<std::string>(&messageHandler)->default_value("auto"), "formatting,f", "select the message formatting to use (auto, clang, sofa, rich, test)");
    argParser->addArgument(boost::program_options::value<std::string>(&gui)->default_value(""), "gui,g", gui_help.c_str());
    argParser->addArgument(boost::program_options::value<bool>(&noAutoloadPlugins)->default_value(false)->implicit_value(true), "noautoload", "disable plugins autoloading");

    argParser->parse();
    files = argParser->getInputFileList();

    if (showHelp)
    {
        argParser->showHelp();
        exit(EXIT_SUCCESS);
    }

    // Note that initializations must be done after ArgumentParser that can exit the application (without cleanup)
    // even if everything is ok e.g. asking for help
    sofa::simulation::graph::init();
<<<<<<< HEAD
#endif
    sofa::component::initBase();
    sofa::component::initCommon();
    sofa::component::initGeneral();
    sofa::component::initAdvanced();
    sofa::component::initMisc();
=======
    sofa::component::initComponentBase();
    sofa::component::initComponentCommon();
    sofa::component::initComponentGeneral();
    sofa::component::initComponentAdvanced();
    sofa::component::initComponentMisc();
>>>>>>> e49d4e06

    glutInit(&argc, argv);

    sofa::simulation::setSimulation(new DAGSimulation());

    if (colorsStatus == "unset") {
        // If the parameter is unset, check the environment variable
        const char * colorStatusEnvironment = std::getenv("SOFA_COLOR_TERMINAL");
        if (colorStatusEnvironment != nullptr) {
            const std::string status (colorStatusEnvironment);
            if (status == "yes" || status == "on" || status == "always")
                sofa::helper::console::setStatus(sofa::helper::console::Status::On);
            else if (status == "no" || status == "off" || status == "never")
                sofa::helper::console::setStatus(sofa::helper::console::Status::Off);
            else
                sofa::helper::console::setStatus(sofa::helper::console::Status::Auto);
        }
    } else if (colorsStatus == "auto")
        sofa::helper::console::setStatus(sofa::helper::console::Status::Auto);
    else if (colorsStatus == "yes")
        sofa::helper::console::setStatus(sofa::helper::console::Status::On);
    else if (colorsStatus == "no")
        sofa::helper::console::setStatus(sofa::helper::console::Status::Off);

    //TODO(dmarchal): Use smart pointer there to avoid memory leaks !!
    if (messageHandler == "auto" )
    {
        MessageDispatcher::clearHandlers() ;
        MessageDispatcher::addHandler( new ConsoleMessageHandler() ) ;
    }
    else if (messageHandler == "clang")
    {
        MessageDispatcher::clearHandlers() ;
        MessageDispatcher::addHandler( new ClangMessageHandler() ) ;
    }
    else if (messageHandler == "sofa")
    {
        MessageDispatcher::clearHandlers() ;
        MessageDispatcher::addHandler( new ConsoleMessageHandler() ) ;
    }
    else if (messageHandler == "rich")
    {
        MessageDispatcher::clearHandlers() ;
        MessageDispatcher::addHandler( new ConsoleMessageHandler(&RichConsoleStyleMessageFormatter::getInstance()) ) ;
    }
    else if (messageHandler == "test"){
        MessageDispatcher::addHandler( new ExceptionMessageHandler() ) ;
    }
    else{
        msg_warning("") << "Invalid argument '" << messageHandler << "' for '--formatting'";
    }
    MessageDispatcher::addHandler(&MainPerComponentLoggingMessageHandler::getInstance()) ;

    // Initialise paths
    BaseGUI::setConfigDirectoryPath(Utils::getSofaPathPrefix() + "/config", true);
    BaseGUI::setScreenshotDirectoryPath(Utils::getSofaPathPrefix() + "/screenshots", true);

    if (!files.empty())
        fileName = files[0];

    for (unsigned int i=0; i<plugins.size(); i++)
        PluginManager::getInstance().loadPlugin(plugins[i]);

    std::string configPluginPath = PluginRepository.getFirstPath() + "/" + TOSTRING(CONFIG_PLUGIN_FILENAME) ;
    std::string defaultConfigPluginPath = PluginRepository.getFirstPath() + "/" + TOSTRING(DEFAULT_CONFIG_PLUGIN_FILENAME);

    if (!noAutoloadPlugins)
    {
        if (DataRepository.findFile(configPluginPath))
        {
            msg_info("runSofa") << "Loading automatically custom plugin list from " << configPluginPath;
            PluginManager::getInstance().readFromIniFile(configPluginPath);
        }
        else if (DataRepository.findFile(defaultConfigPluginPath))
        {
            msg_info("runSofa") << "Loading automatically default plugin list from " << defaultConfigPluginPath;
            PluginManager::getInstance().readFromIniFile(defaultConfigPluginPath);
        }
        else
            msg_info("runSofa") << "No plugin will be automatically loaded" << msgendl
                                << "- No custom list found at " << configPluginPath << msgendl
                                << "- No default list found at " << defaultConfigPluginPath;
    }
    else
        msg_info("runSofa") << "Automatic plugin loading disabled.";

    PluginManager::getInstance().init();

    if (int err = GUIManager::Init(argv[0], gui.c_str()))
        return err;

    if (fileName.empty())
    {
        if (loadRecent) // try to reload the latest scene
        {
            string scenes = BaseGUI::getConfigDirectoryPath() + "/runSofa.ini";
            std::ifstream mrulist(scenes.c_str());
            std::getline(mrulist,fileName);
            mrulist.close();
        }
        else
            fileName = "Demos/caduceus.scn";

        fileName = DataRepository.getFile(fileName);
    }


    if (int err=GUIManager::createGUI(NULL))
        return err;

    //To set a specific resolution for the viewer, use the component ViewerSetting in you scene graph
    GUIManager::SetDimension(800,600);

    Node::SPtr groot = sofa::simulation::getSimulation()->load(fileName.c_str());
    if( !groot )
        groot = sofa::simulation::getSimulation()->createNewGraph("");


    sofa::simulation::getSimulation()->init(groot.get());

    GUIManager::SetScene(groot,fileName.c_str(), temporaryFile);


    //=======================================
    //Apply Options

    if (startAnim)
        groot->setAnimate(true);
    if (printFactory)
    {
        msg_info("") << "////////// FACTORY //////////" ;
        sofa::helper::printFactoryLog();
        msg_info("") << "//////// END FACTORY ////////" ;
    }

    //=======================================
    // Run the main loop
    if (int err = GUIManager::MainLoop(groot,fileName.c_str()))
        return err;
    groot = dynamic_cast<Node*>( GUIManager::CurrentSimulation() );

    if (groot!=NULL)
        sofa::simulation::getSimulation()->unload(groot);

    sofa::simulation::common::cleanup();
    sofa::simulation::graph::cleanup();
    return 0;
}<|MERGE_RESOLUTION|>--- conflicted
+++ resolved
@@ -184,20 +184,11 @@
     // Note that initializations must be done after ArgumentParser that can exit the application (without cleanup)
     // even if everything is ok e.g. asking for help
     sofa::simulation::graph::init();
-<<<<<<< HEAD
-#endif
     sofa::component::initBase();
     sofa::component::initCommon();
     sofa::component::initGeneral();
     sofa::component::initAdvanced();
     sofa::component::initMisc();
-=======
-    sofa::component::initComponentBase();
-    sofa::component::initComponentCommon();
-    sofa::component::initComponentGeneral();
-    sofa::component::initComponentAdvanced();
-    sofa::component::initComponentMisc();
->>>>>>> e49d4e06
 
     glutInit(&argc, argv);
 
