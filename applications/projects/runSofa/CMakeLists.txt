--- conflicted
+++ resolved
@@ -81,49 +81,9 @@
 
 install(DIRECTORY "resources/" DESTINATION "share/sofa/gui/runSofa" COMPONENT resources)
 
-<<<<<<< HEAD
 sofa_add_targets_to_package(
     PACKAGE_NAME SofaGui
     TARGETS ${PROJECT_NAME} AUTO_SET_TARGET_PROPERTIES
     INCLUDE_SOURCE_DIR "${CMAKE_CURRENT_SOURCE_DIR}"
     INCLUDE_INSTALL_DIR "SofaGui/runSofa"
-    )
-
-# Post-install scripts
-if(SOFA_BUILD_RELEASE_PACKAGE)
-    if(CMAKE_SYSTEM_NAME STREQUAL Linux)
-        install(CODE "file(WRITE
-            \"\$ENV{DESTDIR}\${CMAKE_INSTALL_PREFIX}/bin/qt.conf\"
-            \"[Paths]\\n  Prefix = ..\\n  LibraryExecutables = bin\"
-            )"
-            COMPONENT applications)
-        install(CODE "execute_process(COMMAND /bin/bash
-            \"${CMAKE_SOURCE_DIR}/scripts/linux-postinstall-fixup.sh\"
-            \"${CMAKE_BINARY_DIR}\"
-            \"\$ENV{DESTDIR\}\${CMAKE_INSTALL_PREFIX\}\"
-            \"${Qt5_DIR}/../../..\"
-            )"
-            COMPONENT applications)
-    elseif(CMAKE_SYSTEM_NAME STREQUAL Darwin)
-        if(SOFA_BUILD_APP_BUNDLE)
-            include(macdeployqt) # set MACDEPLOYQT_EXECUTABLE
-            install(CODE "execute_process(COMMAND /bin/bash
-                \"${CMAKE_SOURCE_DIR}/scripts/macos-postinstall-fixup.sh\"
-                \"\$ENV{DESTDIR}\${CMAKE_INSTALL_PREFIX}/../..\"
-                \"${Qt5_DIR}/../../..\"
-                \"${MACDEPLOYQT_EXECUTABLE}\"
-                )"
-                COMPONENT applications)
-        else()
-            install(CODE "execute_process(COMMAND /bin/bash
-                \"${CMAKE_SOURCE_DIR}/scripts/macos-postinstall-fixup.sh\"
-                \"\$ENV{DESTDIR}\${CMAKE_INSTALL_PREFIX}\"
-                \"${Qt5_DIR}/../../..\"
-                )"
-                COMPONENT applications)
-        endif()
-    endif()
-endif()
-=======
-sofa_install_targets(SofaGui ${PROJECT_NAME} "SofaGui/runSofa" "${CMAKE_CURRENT_SOURCE_DIR}")
->>>>>>> a730ae65
+    )