--- conflicted
+++ resolved
@@ -2,13 +2,8 @@
 
 include(ExternalProject)
 ExternalProject_Add(Regression
-<<<<<<< HEAD
     GIT_REPOSITORY https://github.com/fredroy/regression
-    GIT_TAG 4fa0cd3b56358c89b5e943d67d7cbc47c9648e45 
-=======
-    GIT_REPOSITORY https://github.com/sofa-framework/regression
-    GIT_TAG ee5e7237bb98f8c684c4030d9feb5a94a71d12ee
->>>>>>> be337bfe
+    GIT_TAG 4fae57267b189870c138c45e1cf040b722093804
     SOURCE_DIR "${CMAKE_SOURCE_DIR}/applications/projects/Regression"
     BINARY_DIR ""
     CONFIGURE_COMMAND ""
