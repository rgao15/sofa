cmake_minimum_required(VERSION 2.8)
project(xmlconvert-displayflags)

find_package(TinyXML REQUIRED)

<<<<<<< HEAD
add_executable(${PROJECT_NAME} xmlvisitor.h xmlvisitor.cpp main.cpp)
target_link_libraries(${PROJECT_NAME} TinyXML)
=======
    xmlvisitor.h

    )

set(SOURCE_FILES

    main.cpp
    xmlvisitor.cpp

    )

add_executable(${PROJECT_NAME} ${HEADER_FILES} ${SOURCE_FILES})

AddLinkerDependencies(tinyxml SofaCore)

include(${SOFA_CMAKE_DIR}/postProject.cmake)
>>>>>>> 8bacb3d8
<|MERGE_RESOLUTION|>--- conflicted
+++ resolved
@@ -3,24 +3,5 @@
 
 find_package(TinyXML REQUIRED)
 
-<<<<<<< HEAD
 add_executable(${PROJECT_NAME} xmlvisitor.h xmlvisitor.cpp main.cpp)
-target_link_libraries(${PROJECT_NAME} TinyXML)
-=======
-    xmlvisitor.h
-
-    )
-
-set(SOURCE_FILES
-
-    main.cpp
-    xmlvisitor.cpp
-
-    )
-
-add_executable(${PROJECT_NAME} ${HEADER_FILES} ${SOURCE_FILES})
-
-AddLinkerDependencies(tinyxml SofaCore)
-
-include(${SOFA_CMAKE_DIR}/postProject.cmake)
->>>>>>> 8bacb3d8
+target_link_libraries(${PROJECT_NAME} TinyXML SofaCore)