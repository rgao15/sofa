--- conflicted
+++ resolved
@@ -6,27 +6,17 @@
 set(SENSABLE_INSTALL_INCLUDE_DIR include CACHE PATH "Installation directory for header files relative to CMAKE_INSTALL_PREFIX variable")
 
 set(HEADER_FILES
-<<<<<<< HEAD
-=======
     EnslavementForceFeedback.h
->>>>>>> b6791ef2
     NewOmniDriver.h
     OmniDriver.h
 )
 
 set(SOURCE_FILES
-<<<<<<< HEAD
-    initSensable.cpp
-    NewOmniDriver.cpp
-    OmniDriver.cpp
-	EnslavementForceFeedback.cpp)
-=======
     EnslavementForceFeedback.cpp
     NewOmniDriver.cpp
     OmniDriver.cpp
     initSensable.cpp
 )
->>>>>>> b6791ef2
 
 set(README_FILES PluginSensable.txt)
 
