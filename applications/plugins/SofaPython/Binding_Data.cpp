/******************************************************************************
*       SOFA, Simulation Open-Framework Architecture, development version     *
*                (c) 2006-2017 INRIA, USTL, UJF, CNRS, MGH                    *
*                                                                             *
* This program is free software; you can redistribute it and/or modify it     *
* under the terms of the GNU Lesser General Public License as published by    *
* the Free Software Foundation; either version 2.1 of the License, or (at     *
* your option) any later version.                                             *
*                                                                             *
* This program is distributed in the hope that it will be useful, but WITHOUT *
* ANY WARRANTY; without even the implied warranty of MERCHANTABILITY or       *
* FITNESS FOR A PARTICULAR PURPOSE. See the GNU Lesser General Public License *
* for more details.                                                           *
*                                                                             *
* You should have received a copy of the GNU Lesser General Public License    *
* along with this program. If not, see <http://www.gnu.org/licenses/>.        *
*******************************************************************************
* Authors: The SOFA Team and external contributors (see Authors.txt)          *
*                                                                             *
* Contact information: contact@sofa-framework.org                             *
******************************************************************************/
#include "Binding_Data.h"
#include "Binding_LinearSpring.h"

#include <sofa/core/objectmodel/BaseData.h>
#include <sofa/defaulttype/DataTypeInfo.h>
#include <sofa/core/objectmodel/Data.h>
#include <sofa/core/objectmodel/BaseNode.h>
#include <sofa/core/objectmodel/DataFileName.h>

<<<<<<< HEAD
#include <sofa/core/visual/DisplayFlags.h>
#include "Binding_DisplayFlagsData.h"

#include <sofa/helper/OptionsGroup.h>
#include "Binding_OptionsGroupData.h"
#include <SofaDeformable/SpringForceField.h>
=======
#include "PythonFactory.h"

#include <SofaDeformable/SpringForceField.h> // should not be here
>>>>>>> b515f57f

using namespace sofa::core::objectmodel;
using namespace sofa::defaulttype;
using namespace sofa::component::interactionforcefield;


// TODO:
// se servir du DataTypeInfo pour utiliser directement les bons type :-)
// Il y a un seul type "Data" exposé en python, le transtypage est géré automatiquement


SP_CLASS_ATTR_GET(Data,name)(PyObject *self, void*)
{
    BaseData* data=((PyPtr<BaseData>*)self)->object; // TODO: check dynamic cast
    return PyString_FromString(data->getName().c_str());
}
SP_CLASS_ATTR_SET(Data,name)(PyObject *self, PyObject * args, void*)
{
    BaseData* data=((PyPtr<BaseData>*)self)->object; // TODO: check dynamic cast
    char *str = PyString_AsString(args); // for setters, only one object and not a tuple....
    data->setName(str);
    return 0;
}

PyObject *GetDataValuePython(BaseData* data)
{
    // depending on the data type, we return the good python type (int, float, string, array, ...)


    // special cases... from factory (e.g DisplayFlags, OptionsGroup)
    {
        PyObject* res = sofa::PythonFactory::toPython(data);
        if( res ) return res;
    }


    // horrible special case that needs to be refactored
    if ( Data<sofa::helper::vector<LinearSpring<SReal> > >* vectorLinearSpring = dynamic_cast<Data<sofa::helper::vector<LinearSpring<SReal> > >*>(data) )
    {
        // special type, a vector of LinearSpring objects

        const AbstractTypeInfo *typeinfo = data->getValueTypeInfo();
        const void* valueVoidPtr = data->getValueVoidPtr();
        int rowWidth = typeinfo->size();
        int nbRows = typeinfo->size(data->getValueVoidPtr()) / typeinfo->size();

        if (typeinfo->size(valueVoidPtr)==1)
        {
            // this type is NOT a vector; return directly the proper native type
            const LinearSpring<SReal>& value = vectorLinearSpring->getValue()[0];
            LinearSpring<SReal> *obj = new LinearSpring<SReal>(value.m1,value.m2,value.ks,value.kd,value.initpos);
            return SP_BUILD_PYPTR(LinearSpring,LinearSpring<SReal>,obj,true); // "true", because I manage the deletion myself
        }
        else
        {
            PyObject *rows = PyList_New(nbRows);
            for (int i=0; i<nbRows; i++)
            {
                PyObject *row = PyList_New(rowWidth);
                for (int j=0; j<rowWidth; j++)
                {
                    // build each value of the list
                    const LinearSpring<SReal>& value = vectorLinearSpring->getValue()[i*rowWidth+j];
                    LinearSpring<SReal> *obj = new LinearSpring<SReal>(value.m1,value.m2,value.ks,value.kd,value.initpos);
                    PyList_SetItem(row,j,SP_BUILD_PYPTR(LinearSpring,LinearSpring<SReal>,obj,true));
                }
                PyList_SetItem(rows,i,row);
            }

            return rows;
        }

    }

<<<<<<< HEAD
    if (!typeinfo->Container() || typeinfo->ValidInfo())
=======


    const AbstractTypeInfo *typeinfo = data->getValueTypeInfo();
    const void* valueVoidPtr = data->getValueVoidPtr();

    if (!typeinfo->Container())
>>>>>>> b515f57f
    {

        if (typeinfo->size(valueVoidPtr)==1 && typeinfo->FixedSize())
        {
            // this type is NOT a vector; return directly the proper native type
            if (typeinfo->Text())
            {
                // it's some text
                return PyString_FromString(typeinfo->getTextValue(valueVoidPtr,0).c_str());
            }
            if (typeinfo->Scalar())
            {
                // it's a SReal
                return PyFloat_FromDouble(typeinfo->getScalarValue(valueVoidPtr,0));
            }
            if (typeinfo->Integer())
            {
                // it's some Integer...
                return PyInt_FromLong((long)typeinfo->getIntegerValue(valueVoidPtr,0));
            }

        // this type is not yet supported
        SP_MESSAGE_WARNING( "BaseData_getAttr_value unsupported native type="<<data->getValueTypeString()<<" for data "<<data->getName()<<" ; returning string value" )
        return PyString_FromString(data->getValueString().c_str());
<<<<<<< HEAD
        }
    else if (typeinfo->ValidInfo())
        {
=======
    }
    else
    {
        int rowWidth = typeinfo->size();
        int nbRows = typeinfo->size(data->getValueVoidPtr()) / typeinfo->size();

>>>>>>> b515f57f
        // this is a vector; return a python list of the corresponding type (ints, scalars or strings)

        if( !typeinfo->Text() && !typeinfo->Scalar() && !typeinfo->Integer() )
        {
            SP_MESSAGE_WARNING( "BaseData_getAttr_value unsupported native type="<<data->getValueTypeString()<<" for data "<<data->getName()<<" ; returning string value" )
            return PyString_FromString(data->getValueString().c_str());
        }

            PyObject *rows = PyList_New(nbRows);
            for (int i=0; i<nbRows; i++)
            {
                PyObject *row = PyList_New(rowWidth);
                for (int j=0; j<rowWidth; j++)
                {
                    // build each value of the list
                    if (typeinfo->Text())
                    {
                        // it's some text
                        PyList_SetItem(row,j,PyString_FromString(typeinfo->getTextValue(valueVoidPtr,i*rowWidth+j).c_str()));
                    }
                    else if (typeinfo->Scalar())
                    {
                        // it's a SReal
                        PyList_SetItem(row,j,PyFloat_FromDouble(typeinfo->getScalarValue(valueVoidPtr,i*rowWidth+j)));
                    }
                    else if (typeinfo->Integer())
                    {
                        // it's some Integer...
                        PyList_SetItem(row,j,PyInt_FromLong((long)typeinfo->getIntegerValue(valueVoidPtr,i*rowWidth+j)));
                    }
                    else
                    {
                    // this type is not yet supported (should not happen)
                    SP_MESSAGE_ERROR( "BaseData_getAttr_value unsupported native type="<<data->getValueTypeString()<<" for data "<<data->getName()<<" ; returning string value (should not come here!)" )
                    }
                }
                PyList_SetItem(rows,i,row);
            }

            return rows;
        }
    }
    SP_MESSAGE_WARNING( "BaseData_getAttr_value unsupported native type="<<data->getValueTypeString()<<" for data "<<data->getName()<<" ; returning string value (should not come here!)" )
    return PyString_FromString(data->getValueString().c_str());
}

bool SetDataValuePython(BaseData* data, PyObject* args)
{
    // de quel type est args ?
    bool isInt = PyInt_Check(args);
    bool isScalar = PyFloat_Check(args);
    bool isString = PyString_Check(args);
    bool isList = PyList_Check(args);
    const AbstractTypeInfo *typeinfo = data->getValueTypeInfo(); // info about the data value
    int rowWidth = (typeinfo && typeinfo->ValidInfo()) ? typeinfo->size() : 1;
    int nbRows = (typeinfo && typeinfo->ValidInfo()) ? typeinfo->size(data->getValueVoidPtr()) / typeinfo->size() : 1;

    // horrible special case that needs to be refactored
    Data<sofa::helper::vector<LinearSpring<SReal> > >* dataVectorLinearSpring = dynamic_cast<Data<sofa::helper::vector<LinearSpring<SReal> > >*>(data);
    if (dataVectorLinearSpring)
    {
        // special type, a vector of LinearSpring objects

        if (!isList)
        {
            // one value
            // check the python object type
            if (rowWidth*nbRows<1 || !PyObject_IsInstance(args,reinterpret_cast<PyObject*>(&SP_SOFAPYTYPEOBJECT(LinearSpring))))
            {
                // type mismatch or too long list
                PyErr_BadArgument();
                return false;
            }

            LinearSpring<SReal>* obj=dynamic_cast<LinearSpring<SReal>*>(((PyPtr<LinearSpring<SReal> >*)args)->object);
            sofa::helper::vector<LinearSpring<SReal> >* vectorLinearSpring = dataVectorLinearSpring->beginEdit();

            (*vectorLinearSpring)[0].m1 = obj->m1;
            (*vectorLinearSpring)[0].m2 = obj->m2;
            (*vectorLinearSpring)[0].ks = obj->ks;
            (*vectorLinearSpring)[0].kd = obj->kd;
            (*vectorLinearSpring)[0].initpos = obj->initpos;

            dataVectorLinearSpring->endEdit();

            return true;
        }
        else
        {
            // values list
            // is it a double-dimension list ?
            //PyObject *firstRow = PyList_GetItem(args,0);

            if (PyList_Check(PyList_GetItem(args,0)))
            {
                // two-dimension array!

                // right number if rows ?
                if (PyList_Size(args)!=nbRows)
                {
                    // only a warning; do not raise an exception...
                    SP_MESSAGE_WARNING( "list size mismatch for data \""<<data->getName()<<"\" (incorrect rows count)" )
                    if (PyList_Size(args)<nbRows)
                        nbRows = PyList_Size(args);
                }

                sofa::helper::vector<LinearSpring<SReal> >* vectorLinearSpring = dataVectorLinearSpring->beginEdit();

                // let's fill our rows!
                for (int i=0; i<nbRows; i++)
                {
                    PyObject *row = PyList_GetItem(args,i);

                    // right number if list members ?
                    int size = rowWidth;
                    if (PyList_Size(row)!=size)
                    {
                        // only a warning; do not raise an exception...
                        SP_MESSAGE_WARNING( "row "<<i<<" size mismatch for data \""<<data->getName()<<"\" (src="<<(int)PyList_Size(row)<<"x"<<nbRows<<" dst="<<size<<"x"<<nbRows<<")" )
                        if (PyList_Size(row)<size)
                            size = PyList_Size(row);
                    }

                    // okay, let's set our list...
                    for (int j=0; j<size; j++)
                    {

                        PyObject *listElt = PyList_GetItem(row,j);
                        if(!PyObject_IsInstance(listElt,reinterpret_cast<PyObject*>(&SP_SOFAPYTYPEOBJECT(LinearSpring))))
                        {
                            // type mismatch
                            dataVectorLinearSpring->endEdit();
                            PyErr_BadArgument();
                            return false;
                        }
                        LinearSpring<SReal>* spring=dynamic_cast<LinearSpring<SReal>*>(((PyPtr<LinearSpring<SReal> >*)listElt)->object);


                        (*vectorLinearSpring)[j+i*rowWidth].m1 = spring->m1;
                        (*vectorLinearSpring)[j+i*rowWidth].m2 = spring->m2;
                        (*vectorLinearSpring)[j+i*rowWidth].ks = spring->ks;
                        (*vectorLinearSpring)[j+i*rowWidth].kd = spring->kd;
                        (*vectorLinearSpring)[j+i*rowWidth].initpos = spring->initpos;

                    }



                }

                dataVectorLinearSpring->endEdit();

                return true;

            }
            else
            {
                // it is a one-dimension only array
                // right number if list members ?
                int size = rowWidth*nbRows;
                if (PyList_Size(args)!=size)
                {
                    // only a warning; do not raise an exception...
                    SP_MESSAGE_WARNING( "list size mismatch for data \""<<data->getName()<<"\" (src="<<(int)PyList_Size(args)<<" dst="<<size<<")" )
                    if (PyList_Size(args)<size)
                        size = PyList_Size(args);
                }

                sofa::helper::vector<LinearSpring<SReal> >* vectorLinearSpring = dataVectorLinearSpring->beginEdit();

                // okay, let's set our list...
                for (int i=0; i<size; i++)
                {

                    PyObject *listElt = PyList_GetItem(args,i);

                    if(!PyObject_IsInstance(listElt,reinterpret_cast<PyObject*>(&SP_SOFAPYTYPEOBJECT(LinearSpring))))
                    {
                        // type mismatch
                        dataVectorLinearSpring->endEdit();
                        PyErr_BadArgument();
                        return false;
                    }

                    LinearSpring<SReal>* spring=dynamic_cast<LinearSpring<SReal>*>(((PyPtr<LinearSpring<SReal> >*)listElt)->object);

                    (*vectorLinearSpring)[i].m1 = spring->m1;
                    (*vectorLinearSpring)[i].m2 = spring->m2;
                    (*vectorLinearSpring)[i].ks = spring->ks;
                    (*vectorLinearSpring)[i].kd = spring->kd;
                    (*vectorLinearSpring)[i].initpos = spring->initpos;


    /*
                    if (PyFloat_Check(listElt))
                    {
                        // it's a scalar
                        if (!typeinfo->Scalar())
                        {
                            // type mismatch
                            PyErr_BadArgument();
                            return false;
                        }
                        SReal value = PyFloat_AsDouble(listElt);
                        void* editVoidPtr = data->beginEditVoidPtr();
                        typeinfo->setScalarValue(editVoidPtr,i,value);
                        data->endEditVoidPtr();
                    }
     */
                }
                dataVectorLinearSpring->endEdit();

                return true;
            }
        }


        return false;
    }


    if (isInt)
    {
        // it's an int

        if (rowWidth*nbRows<1 || (!typeinfo->Integer() && !typeinfo->Scalar()))
        {
            // type mismatch or too long list
            PyErr_BadArgument();
            return false;
        }
        long value = PyInt_AsLong(args);
        void* editVoidPtr = data->beginEditVoidPtr();
        if (typeinfo->Scalar())
            typeinfo->setScalarValue(editVoidPtr,0,(SReal)value); // cast int to float
        else
            typeinfo->setIntegerValue(editVoidPtr,0,value);
        data->endEditVoidPtr();
        return true;
    }
    else if (isScalar)
    {
        // it's a scalar
        if (rowWidth*nbRows<1 || !typeinfo->Scalar())
        {
            // type mismatch or too long list
            PyErr_BadArgument();
            return false;
        }
        SReal value = PyFloat_AsDouble(args);
        void* editVoidPtr = data->beginEditVoidPtr();
        typeinfo->setScalarValue(editVoidPtr,0,value);
        data->endEditVoidPtr();
        return true;
    }
    else if (isString)
    {
        // it's a string
        char *str = PyString_AsString(args); // for setters, only one object and not a tuple....

        if( strlen(str)>0u && str[0]=='@' ) // DataLink
        {
            data->setParent(str);
            data->setDirtyOutputs(); // forcing children updates (should it be done in BaseData?)
        }
        else
        {
            data->read(str);
        }
        return true;
    }
    else if (isList)
    {
        // it's a list
        // check list emptyness
        if (PyList_Size(args)==0)
        {
            data->read("");
            return true;
        }

        // is it a double-dimension list ?
        //PyObject *firstRow = PyList_GetItem(args,0);

        if (PyList_Check(PyList_GetItem(args,0)))
        {
            // two-dimension array!

            void* editVoidPtr = data->beginEditVoidPtr();

            // same number of rows?
            {
            int newNbRows = PyList_Size(args);
            if (newNbRows!=nbRows)
            {
                // try to resize (of course, it is not possible with every container, the resize policy is defined in DataTypeInfo)
                typeinfo->setSize( editVoidPtr, newNbRows*rowWidth );

                if( typeinfo->size(editVoidPtr) != (size_t)(newNbRows*rowWidth) )
                {
                    // resizing was not possible
                    // only a warning; do not raise an exception...
                    SP_MESSAGE_WARNING( "list size mismatch for data \""<<data->getName()<<"\" (incorrect rows count)" )
                    if (newNbRows<nbRows)
                        nbRows = newNbRows;
                }
                else
                {
                    // resized
                    nbRows = newNbRows;
                }
            }
            }


            // let's fill our rows!
            for (int i=0; i<nbRows; i++)
            {
                PyObject *row = PyList_GetItem(args,i);

                // right number of list members ?
                int size = rowWidth;
                if (PyList_Size(row)!=size)
                {
                    // only a warning; do not raise an exception...
                    SP_MESSAGE_WARNING( "row "<<i<<" size mismatch for data \""<<data->getName()<<"\"" )
                    if (PyList_Size(row)<size)
                        size = PyList_Size(row);
                }

                // okay, let's set our list...
                for (int j=0; j<size; j++)
                {

                    PyObject *listElt = PyList_GetItem(row,j);

                    if (PyInt_Check(listElt))
                    {
                        // it's an int
                        if (typeinfo->Integer())
                        {
                            // integer value
                            long value = PyInt_AsLong(listElt);
                            typeinfo->setIntegerValue(editVoidPtr,i*rowWidth+j,value);
                        }
                        else if (typeinfo->Scalar())
                        {
                            // cast to scalar value
                            SReal value = (SReal)PyInt_AsLong(listElt);
                            typeinfo->setScalarValue(editVoidPtr,i*rowWidth+j,value);
                        }
                        else
                        {
                            // type mismatch
                            PyErr_BadArgument();
                            return false;
                        }
                    }
                    else if (PyFloat_Check(listElt))
                    {
                        // it's a scalar
                        if (!typeinfo->Scalar())
                        {
                            // type mismatch
                            PyErr_BadArgument();
                            return false;
                        }
                        SReal value = PyFloat_AsDouble(listElt);
                        typeinfo->setScalarValue(editVoidPtr,i*rowWidth+j,value);
                    }
                    else if (PyString_Check(listElt))
                    {
                        // it's a string
                        if (!typeinfo->Text())
                        {
                            // type mismatch
                            PyErr_BadArgument();
                            return false;
                        }
                        char *str = PyString_AsString(listElt); // pour les setters, un seul objet et pas un tuple....
                        typeinfo->setTextValue(editVoidPtr,i*rowWidth+j,str);
                    }
                    else
                    {
                        msg_warning("SetDataValuePython") << "Lists not yet supported...";
                        PyErr_BadArgument();
                        return false;
                    }
                }



            }
            data->endEditVoidPtr();
            return true;

        }
        else
        {
            // it is a one-dimension only array

            void* editVoidPtr = data->beginEditVoidPtr();

            // same number of list members?
            int size = rowWidth*nbRows; // start with oldsize
            {
            int newSize = PyList_Size(args);
            if (newSize!=size)
            {
                // try to resize (of course, it is not possible with every container, the resize policy is defined in DataTypeInfo)
                typeinfo->setSize( editVoidPtr, newSize );

                if( typeinfo->size(editVoidPtr) != (size_t)newSize )
                {
                    // resizing was not possible
                    // only a warning; do not raise an exception...
                    SP_MESSAGE_WARNING( "list size mismatch for data \""<<data->getName()<<"\" (incorrect rows count)" )
                    if (newSize<size)
                        size = newSize;
                }
                else
                {
                    // resized
                    size = newSize;
                }
            }
            }

            // okay, let's set our list...
            for (int i=0; i<size; i++)
            {

                PyObject *listElt = PyList_GetItem(args,i);

                if (PyInt_Check(listElt))
                {
                    // it's an int
                    if (typeinfo->Integer())
                    {
                        // integer value
                        long value = PyInt_AsLong(listElt);
                        typeinfo->setIntegerValue(editVoidPtr,i,value);
                    }
                    else if (typeinfo->Scalar())
                    {
                        // cast to scalar value
                        SReal value = (SReal)PyInt_AsLong(listElt);
                        typeinfo->setScalarValue(editVoidPtr,i,value);
                    }
                    else
                    {
                        // type mismatch
                        PyErr_BadArgument();
                        return false;
                    }
                }
                else if (PyFloat_Check(listElt))
                {
                    // it's a scalar
                    if (!typeinfo->Scalar())
                    {
                        // type mismatch
                        PyErr_BadArgument();
                        return false;
                    }
                    SReal value = PyFloat_AsDouble(listElt);
                    typeinfo->setScalarValue(editVoidPtr,i,value);
                }
                else if (PyString_Check(listElt))
                {
                    // it's a string
                    if (!typeinfo->Text())
                    {
                        // type mismatch
                        PyErr_BadArgument();
                        return false;
                    }
                    char *str = PyString_AsString(listElt); // pour les setters, un seul objet et pas un tuple....
                    typeinfo->setTextValue(editVoidPtr,i,str);
                }
                else
                {
                    msg_warning("SetDataValuePython") << "Lists not yet supported...";
                    PyErr_BadArgument();
                    return false;

                }
            }
            data->endEditVoidPtr();
            return true;
        }

    }

    return false;

}


SP_CLASS_ATTR_GET(Data, fullPath)(PyObject *self, void*)
{
    BaseData* data = ((PyPtr<BaseData>*)self)->object; // TODO: check dynamic cast

    if (sofa::core::objectmodel::DataFileName* dataFilename = dynamic_cast<sofa::core::objectmodel::DataFileName*>(data))
    {
        return PyString_FromString(dataFilename->getFullPath().c_str());
    }

    Py_RETURN_NONE;
}


SP_CLASS_ATTR_SET(Data, fullPath)(PyObject */*self*/, PyObject * /*args*/, void*)
{
    SP_MESSAGE_ERROR("fullPath attribute is read only")
        PyErr_BadArgument();
    return -1;
}


SP_CLASS_ATTR_GET(Data,value)(PyObject *self, void*)
{
    BaseData* data=((PyPtr<BaseData>*)self)->object; // TODO: check dynamic cast
    return GetDataValuePython(data);
}

SP_CLASS_ATTR_SET(Data,value)(PyObject *self, PyObject * args, void*)
{
    BaseData* data=((PyPtr<BaseData>*)self)->object; // TODO: check dynamic cast
    if (SetDataValuePython(data,args))
        return 0;   // OK


    SP_MESSAGE_ERROR( "argument type not supported" )
    PyErr_BadArgument();
    return -1;
}

// access ONE element of the vector
extern "C" PyObject * Data_getValue(PyObject *self, PyObject * args)
{
    BaseData* data=((PyPtr<BaseData>*)self)->object;
    const AbstractTypeInfo *typeinfo = data->getValueTypeInfo(); // info about the data value
    int index;
    if (!PyArg_ParseTuple(args, "i",&index))
    {
        PyErr_BadArgument();
        Py_RETURN_NONE;
    }
    if ((unsigned int)index>=typeinfo->size())
    {
        // out of bounds!
        SP_MESSAGE_ERROR( "Data.getValue index overflow" )
        PyErr_BadArgument();
        Py_RETURN_NONE;
    }
    if (typeinfo->Scalar())
        return PyFloat_FromDouble(typeinfo->getScalarValue(data->getValueVoidPtr(),index));
    if (typeinfo->Integer())
        return PyInt_FromLong((long)typeinfo->getIntegerValue(data->getValueVoidPtr(),index));
    if (typeinfo->Text())
        return PyString_FromString(typeinfo->getTextValue(data->getValueVoidPtr(),index).c_str());

    // should never happen....
    SP_MESSAGE_ERROR( "Data.getValue unknown data type" )
    PyErr_BadArgument();
    Py_RETURN_NONE;
}
extern "C" PyObject * Data_setValue(PyObject *self, PyObject * args)
{
    BaseData* data=((PyPtr<BaseData>*)self)->object;
    const AbstractTypeInfo *typeinfo = data->getValueTypeInfo(); // info about the data value
    int index;
    PyObject *value;
    if (!PyArg_ParseTuple(args, "iO",&index,&value))
    {
        PyErr_BadArgument();
        Py_RETURN_NONE;
    }
    if ((unsigned int)index>=typeinfo->size())
    {
        // out of bounds!
        SP_MESSAGE_ERROR( "Data.setValue index overflow" )
        PyErr_BadArgument();
        Py_RETURN_NONE;
    }
    if (typeinfo->Scalar() && PyFloat_Check(value))
    {
        typeinfo->setScalarValue((void*)data->getValueVoidPtr(),index,PyFloat_AsDouble(value));
        return PyInt_FromLong(0);
    }
    if (typeinfo->Integer() && PyInt_Check(value))
    {
        typeinfo->setIntegerValue((void*)data->getValueVoidPtr(),index,PyInt_AsLong(value));
        return PyInt_FromLong(0);
    }
    if (typeinfo->Text() && PyString_Check(value))
    {
        typeinfo->setTextValue((void*)data->getValueVoidPtr(),index,PyString_AsString(value));
        return PyInt_FromLong(0);
    }

    // should never happen....
    SP_MESSAGE_ERROR( "Data.setValue type mismatch" )
    PyErr_BadArgument();
    Py_RETURN_NONE;
}


extern "C" PyObject * Data_getValueTypeString(PyObject *self, PyObject * /*args*/)
{
    BaseData* data=((PyPtr<BaseData>*)self)->object;
    return PyString_FromString(data->getValueTypeString().c_str());
}

extern "C" PyObject * Data_getValueString(PyObject *self, PyObject * /*args*/)
{
    BaseData* data=((PyPtr<BaseData>*)self)->object;
    return PyString_FromString(data->getValueString().c_str());
}


// TODO a description of what this function is supposed to do?
extern "C" PyObject * Data_getSize(PyObject *self, PyObject * /*args*/)
{
    BaseData* data=((PyPtr<BaseData>*)self)->object;

    const AbstractTypeInfo *typeinfo = data->getValueTypeInfo();
    int rowWidth = typeinfo->size();
    int nbRows = typeinfo->size(data->getValueVoidPtr()) / typeinfo->size();

    SP_MESSAGE_WARNING( "Data_getSize (this function always returns 0) rowWidth="<<rowWidth<<" nbRows="<<nbRows );

    return PyInt_FromLong(0); //temp ==> WTF ?????
}

extern "C" PyObject * Data_setSize(PyObject *self, PyObject * args)
{
    BaseData* data=((PyPtr<BaseData>*)self)->object;
    int size;
    if (!PyArg_ParseTuple(args, "i",&size))
    {
        PyErr_BadArgument();
        Py_RETURN_NONE;
    }
    const AbstractTypeInfo *typeinfo = data->getValueTypeInfo();
    typeinfo->setSize((void*)data->getValueVoidPtr(),size);
    Py_RETURN_NONE;
}


extern "C" PyObject * Data_unset(PyObject *self, PyObject * /*args*/)
{
    BaseData* data=((PyPtr<BaseData>*)self)->object;

    data->unset();

    Py_RETURN_NONE;
}

extern "C" PyObject * Data_updateIfDirty(PyObject *self, PyObject * /*args*/)
{
    BaseData* data=((PyPtr<BaseData>*)self)->object;

    data->updateIfDirty();

    Py_RETURN_NONE;
}


extern "C" PyObject * Data_read(PyObject *self, PyObject * args)
{
    BaseData* data=((PyPtr<BaseData>*)self)->object;

    PyObject *value;
    if (!PyArg_ParseTuple(args, "O",&value))
    {
        PyErr_BadArgument();
        Py_RETURN_NONE;
    }

    if (PyString_Check(value))
    {
        data->read(PyString_AsString(value));
    }
    else
    {
        SP_MESSAGE_ERROR( "Data.read type mismatch" )
        PyErr_BadArgument();
    }

    Py_RETURN_NONE;
}

extern "C" PyObject * Data_setParent(PyObject *self, PyObject * args)
{
    BaseData* data=((PyPtr<BaseData>*)self)->object;

    PyObject *value;
    if (!PyArg_ParseTuple(args, "O",&value))
    {
        PyErr_BadArgument();
        Py_RETURN_NONE;
    }

    typedef PyPtr<BaseData> PyBaseData;

    if (PyString_Check(value))
    {
        data->setParent(PyString_AsString(value));
        data->setDirtyOutputs(); // forcing children updates (should it be done in BaseData?)
    }
    else if( dynamic_cast<BaseData*>(((PyBaseData*)value)->object) )
    {
//        SP_MESSAGE_INFO("Data_setParent from BaseData")
        data->setParent( ((PyBaseData*)value)->object );
    }
    else
    {
        SP_MESSAGE_ERROR( "Data.setParent type mismatch" )
        PyErr_BadArgument();
    }

    Py_RETURN_NONE;
}


// returns the complete link path name (i.e. following the shape "@/path/to/my/object.dataname")
extern "C" PyObject * Data_getLinkPath(PyObject * self, PyObject * /*args*/)
{
    BaseData* data=((PyPtr<BaseData>*)self)->object;
    Base* owner = data->getOwner();

    if( owner )
    {
        if( BaseObject* obj = owner->toBaseObject() )
            return PyString_FromString(("@"+obj->getPathName()+"."+data->getName()).c_str());
        else if( BaseNode* node = owner->toBaseNode() )
            return PyString_FromString(("@"+node->getPathName()+"."+data->getName()).c_str());
    }

    // default: no owner or owner of unknown type
    SP_MESSAGE_WARNING( "Data_getLinkName the Data has no known owner" )
    return PyString_FromString(data->getName().c_str());
}




// returns a pointer to the Data
extern "C" PyObject * Data_getValueVoidPtr(PyObject * self, PyObject * /*args*/)
{
    BaseData* data=((PyPtr<BaseData>*)self)->object;

    const AbstractTypeInfo *typeinfo = data->getValueTypeInfo();
    void* dataValueVoidPtr = const_cast<void*>(data->getValueVoidPtr()); // data->beginEditVoidPtr();  // warning a endedit should be necessary somewhere (when releasing the python variable?)
    void* valueVoidPtr = typeinfo->getValuePtr(dataValueVoidPtr);


    // N-dimensional arrays
    sofa::helper::vector<size_t> dimensions;
    dimensions.push_back( typeinfo->size(dataValueVoidPtr) ); // total size to begin with
    const AbstractTypeInfo* valuetypeinfo = typeinfo; // to go trough encapsulated types (at the end, it will correspond to the finest type)


    while( valuetypeinfo->Container() )
    {
        size_t s = typeinfo->size(); // the current type size
        dimensions.back() /= s; // to get the number of current type, the previous total size must be devided by the current type size
        dimensions.push_back( s );
        valuetypeinfo=valuetypeinfo->ValueType();
    }

    PyObject* shape = PyTuple_New(dimensions.size());
    for( size_t i=0; i<dimensions.size() ; ++i )
        PyTuple_SetItem( shape, i, PyLong_FromSsize_t( dimensions[i] ) );



    // output = tuple( pointer, shape tuple, type name)
    PyObject* res = PyTuple_New(3);

    // the data pointer
    PyTuple_SetItem( res, 0, PyLong_FromVoidPtr( valueVoidPtr ) );

    // the shape
    PyTuple_SetItem( res, 1, shape );

    // the most basic type name
    PyTuple_SetItem( res, 2, PyString_FromString( valuetypeinfo->name().c_str() ) );


    return res;
}




SP_CLASS_METHODS_BEGIN(Data)
SP_CLASS_METHOD(Data,getValueTypeString)
SP_CLASS_METHOD(Data,getValueString)
SP_CLASS_METHOD(Data,setValue)
SP_CLASS_METHOD(Data,getValue)
SP_CLASS_METHOD(Data,getSize)
SP_CLASS_METHOD(Data,setSize)
SP_CLASS_METHOD(Data,unset)
SP_CLASS_METHOD(Data,updateIfDirty)
SP_CLASS_METHOD(Data,read)
SP_CLASS_METHOD(Data,setParent)
SP_CLASS_METHOD(Data,getLinkPath)
SP_CLASS_METHOD(Data,getValueVoidPtr)
SP_CLASS_METHODS_END


SP_CLASS_ATTRS_BEGIN(Data)
SP_CLASS_ATTR(Data,name)
//SP_CLASS_ATTR(BaseData,owner)
SP_CLASS_ATTR(Data,value)
SP_CLASS_ATTR(Data,fullPath)
SP_CLASS_ATTRS_END

SP_CLASS_TYPE_BASE_PTR_ATTR(Data,BaseData)<|MERGE_RESOLUTION|>--- conflicted
+++ resolved
@@ -28,18 +28,8 @@
 #include <sofa/core/objectmodel/BaseNode.h>
 #include <sofa/core/objectmodel/DataFileName.h>
 
-<<<<<<< HEAD
-#include <sofa/core/visual/DisplayFlags.h>
-#include "Binding_DisplayFlagsData.h"
-
-#include <sofa/helper/OptionsGroup.h>
-#include "Binding_OptionsGroupData.h"
-#include <SofaDeformable/SpringForceField.h>
-=======
 #include "PythonFactory.h"
-
 #include <SofaDeformable/SpringForceField.h> // should not be here
->>>>>>> b515f57f
 
 using namespace sofa::core::objectmodel;
 using namespace sofa::defaulttype;
@@ -113,19 +103,12 @@
         }
 
     }
-
-<<<<<<< HEAD
-    if (!typeinfo->Container() || typeinfo->ValidInfo())
-=======
-
-
+    
     const AbstractTypeInfo *typeinfo = data->getValueTypeInfo();
     const void* valueVoidPtr = data->getValueVoidPtr();
 
-    if (!typeinfo->Container())
->>>>>>> b515f57f
-    {
-
+    if (!typeinfo->Container() || typeinfo->ValidInfo())
+    {
         if (typeinfo->size(valueVoidPtr)==1 && typeinfo->FixedSize())
         {
             // this type is NOT a vector; return directly the proper native type
@@ -148,18 +131,12 @@
         // this type is not yet supported
         SP_MESSAGE_WARNING( "BaseData_getAttr_value unsupported native type="<<data->getValueTypeString()<<" for data "<<data->getName()<<" ; returning string value" )
         return PyString_FromString(data->getValueString().c_str());
-<<<<<<< HEAD
         }
     else if (typeinfo->ValidInfo())
         {
-=======
-    }
-    else
-    {
         int rowWidth = typeinfo->size();
         int nbRows = typeinfo->size(data->getValueVoidPtr()) / typeinfo->size();
 
->>>>>>> b515f57f
         // this is a vector; return a python list of the corresponding type (ints, scalars or strings)
 
         if( !typeinfo->Text() && !typeinfo->Scalar() && !typeinfo->Integer() )
