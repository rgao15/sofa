/******************************************************************************
*       SOFA, Simulation Open-Framework Architecture, development version     *
*                (c) 2006-2017 INRIA, USTL, UJF, CNRS, MGH                    *
*                                                                             *
* This program is free software; you can redistribute it and/or modify it     *
* under the terms of the GNU Lesser General Public License as published by    *
* the Free Software Foundation; either version 2.1 of the License, or (at     *
* your option) any later version.                                             *
*                                                                             *
* This program is distributed in the hope that it will be useful, but WITHOUT *
* ANY WARRANTY; without even the implied warranty of MERCHANTABILITY or       *
* FITNESS FOR A PARTICULAR PURPOSE. See the GNU Lesser General Public License *
* for more details.                                                           *
*                                                                             *
* You should have received a copy of the GNU Lesser General Public License    *
* along with this program. If not, see <http://www.gnu.org/licenses/>.        *
*******************************************************************************
* Authors: The SOFA Team and external contributors (see Authors.txt)          *
*                                                                             *
* Contact information: contact@sofa-framework.org                             *
******************************************************************************/
#include "Binding_Data.h"
#include "Binding_LinearSpring.h"

#include <sofa/core/objectmodel/BaseData.h>
#include <sofa/core/objectmodel/Data.h>
using sofa::core::objectmodel::BaseObject ;
using sofa::core::objectmodel::BaseData ;
using sofa::core::objectmodel::Base ;

#include <sofa/defaulttype/DataTypeInfo.h>
#include <sofa/defaulttype/DataTypeInfo.h>
using sofa::defaulttype::AbstractTypeInfo ;

#include <sofa/core/objectmodel/BaseNode.h>
using sofa::core::objectmodel::BaseNode ;

<<<<<<< HEAD
#include "PythonToSofa.inl"
=======
#include <sstream>
>>>>>>> 26279824

static BaseData* get_basedata(PyObject* self) {
    return sofa::py::unwrap<BaseData>(self);
}


SP_CLASS_ATTR_GET(Data,name)(PyObject *self, void*)
{
    BaseData* data = get_basedata( self );
    return PyString_FromString(data->getName().c_str());
}
SP_CLASS_ATTR_SET(Data,name)(PyObject *self, PyObject * args, void*)
{
    BaseData* data = get_basedata( self );
    char *str = PyString_AsString(args); // for setters, only one object and not a tuple....
    data->setName(str);
    return 0;
}

PyObject *GetDataValuePython(BaseData* data)
{
    /// depending on the data type, we return the good python type (int, float, string, array, ...)
    const AbstractTypeInfo *typeinfo = data->getValueTypeInfo();
    const void* valueVoidPtr = data->getValueVoidPtr();

    if (!typeinfo->Container())
    {
        /// this type is NOT a vector; return directly the proper native type
        if (typeinfo->Text())
        {
            return PyString_FromString(typeinfo->getTextValue(valueVoidPtr,0).c_str());
        }
        if (typeinfo->Scalar())
        {
            return PyFloat_FromDouble(typeinfo->getScalarValue(valueVoidPtr,0));
        }
        if (typeinfo->Integer())
        {
            return PyInt_FromLong((long)typeinfo->getIntegerValue(valueVoidPtr,0));
        }

        /// This type is not yet supported, the fallback scenario is to convert it using the python str() function and emit
        /// a warning message.
        msg_warning(data->getOwner()) << "BaseData_getAttr_value unsupported native type="<<data->getValueTypeString()<<" for data "<<data->getName()<<" ; returning string value" ;
        return PyString_FromString(data->getValueString().c_str());
    }
    else
    {
        int rowWidth = typeinfo->size();
        int nbRows = typeinfo->size(data->getValueVoidPtr()) / typeinfo->size();

        /// this is a vector; return a python list of the corresponding type (ints, scalars or strings)
        if( !typeinfo->Text() && !typeinfo->Scalar() && !typeinfo->Integer() )
        {
            SP_MESSAGE_WARNING( "BaseData_getAttr_value unsupported native type="<<data->getValueTypeString()<<" for data "<<data->getName()<<" ; returning string value" )
            return PyString_FromString(data->getValueString().c_str());
        }

        PyObject *rows = PyList_New(nbRows);
        for (int i=0; i<nbRows; i++)
        {
            PyObject *row = PyList_New(rowWidth);
            for (int j=0; j<rowWidth; j++)
            {
                /// build each value of the list
                if (typeinfo->Text())
                {
                    PyList_SetItem(row,j,PyString_FromString(typeinfo->getTextValue(valueVoidPtr,i*rowWidth+j).c_str()));
                }
                else if (typeinfo->Scalar())
                {
                    PyList_SetItem(row,j,PyFloat_FromDouble(typeinfo->getScalarValue(valueVoidPtr,i*rowWidth+j)));
                }
                else if (typeinfo->Integer())
                {
                    PyList_SetItem(row,j,PyInt_FromLong((long)typeinfo->getIntegerValue(valueVoidPtr,i*rowWidth+j)));
                }
                else
                {
                    //TODO(PR:304) If this should not happen (see comment later) then we should rise an exception instead of providing a fallback scenario.
                    /// this type is not yet supported (should not happen)
                    SP_MESSAGE_ERROR( "BaseData_getAttr_value unsupported native type="<<data->getValueTypeString()<<" for data "<<data->getName()<<" ; returning string value (should not come here!)" )
                }
            }
            PyList_SetItem(rows,i,row);
        }

        return rows;
    }

    //TODO(PR:304) If this should not happen (see comment later) then we should rise an exception instead of providing a fallback scenario.
    /// default (should not happen)...
    SP_MESSAGE_WARNING( "BaseData_getAttr_value unsupported native type="<<data->getValueTypeString()<<" for data "<<data->getName()<<" ; returning string value (should not come here!)" )
    return PyString_FromString(data->getValueString().c_str());
}


static int SetDataValuePythonList(BaseData* data, PyObject* args,
                            const int rowWidth, int nbRows) {
    const AbstractTypeInfo *typeinfo = data->getValueTypeInfo(); // info about the data value

    /// If list is empty we can safely exit.
    if (PyList_Size(args)==0)
    {
        data->read("");
        return 0;
    }

    /// Check if the list have two dimmensions
    if (PyList_Check(PyList_GetItem(args,0)))
    {
        /// Handle the two-dimension array case.
        void* editVoidPtr = data->beginEditVoidPtr();

        /// same number of rows?
        {
            int newNbRows = PyList_Size(args);
            if (newNbRows!=nbRows)
            {
                /// try to resize (of course, it is not possible with every container, the resize policy is defined in DataTypeInfo)
                typeinfo->setSize( editVoidPtr, newNbRows*rowWidth );

                if( typeinfo->size(editVoidPtr) != (size_t)(newNbRows*rowWidth) )
                {
                    /// resizing was not possible
                    /// only a warning and not an exception because we have a fallback solution.
                    SP_MESSAGE_WARNING( "list size mismatch for data \""<<data->getName()<<"\" (incorrect rows count)" )
                        if (newNbRows<nbRows)
                            nbRows = newNbRows;
                }
                else
                {
                    /// resized
                    nbRows = newNbRows;
                }
            }
        }

        /// let's fill our rows!
        for (int i=0; i<nbRows; i++)
        {
            PyObject *row = PyList_GetItem(args,i);

            /// right number of list members ?
            int size = rowWidth;
            if (PyList_Size(row)!=size)
            {
                /// only a warning and not an exception because we have a fallback solution.
                SP_MESSAGE_WARNING( "row "<<i<<" size mismatch for data \""<<data->getName()<<"\"" )
                    if (PyList_Size(row)<size)
                        size = PyList_Size(row);
            }

            /// Analyze the list and convert it
            for (int j=0; j<size; j++)
            {

                PyObject *listElt = PyList_GetItem(row,j);

                if (PyInt_Check(listElt))
                {
                    /// it's an int
                    if (typeinfo->Integer())
                    {
                        /// integer value
                        long value = PyInt_AsLong(listElt);
                        typeinfo->setIntegerValue(editVoidPtr,i*rowWidth+j,value);
                    }
                    else if (typeinfo->Scalar())
                    {
                        /// cast to scalar value
                        SReal value = (SReal)PyInt_AsLong(listElt);
                        typeinfo->setScalarValue(editVoidPtr,i*rowWidth+j,value);
                    }
                    else
                    {
                        PyErr_BadArgument();
                        return -1;
                    }
                }
                else if (PyFloat_Check(listElt))
                {
                    /// it's a scalar
                    if (!typeinfo->Scalar())
                    {
                        PyErr_BadArgument();
                        return -1;
                    }
                    SReal value = PyFloat_AsDouble(listElt);
                    typeinfo->setScalarValue(editVoidPtr,i*rowWidth+j,value);
                }
                else if (PyString_Check(listElt))
                {
                    /// it's a string
                    if (!typeinfo->Text())
                    {
                        PyErr_BadArgument();
                        return -1;
                    }
                    char *str = PyString_AsString(listElt);
                    typeinfo->setTextValue(editVoidPtr,i*rowWidth+j,str);
                }
                else
                {
                    PyErr_SetString(PyExc_TypeError, "Lists not yet supported.");
                    return -1;
                }
            }
        }
        data->endEditVoidPtr();
        return 0;
    }
    else
    {
        /// it is a one-dimension only array
        void* editVoidPtr = data->beginEditVoidPtr();

        /// same number of list members?
        int size = rowWidth*nbRows; /// start with oldsize
        {
            int newSize = PyList_Size(args);
            if (newSize!=size)
            {
                /// try to resize (of course, it is not possible with every container, the resize policy is defined in DataTypeInfo)
                typeinfo->setSize( editVoidPtr, newSize );

                if( typeinfo->size(editVoidPtr) != (size_t)newSize )
                {
                    /// resizing was not possible
                    /// only a warning; do not raise an exception...
                    SP_MESSAGE_WARNING( "list size mismatch for data \""<<data->getName()<<"\" (incorrect rows count)" )
                        if (newSize<size)
                            size = newSize;
                }
                else
                {
                    /// resized
                    size = newSize;
                }
            }
        }

        /// Analyze the list and convert it
        for (int i=0; i<size; i++)
        {
            PyObject *listElt = PyList_GetItem(args,i);

            if (PyInt_Check(listElt))
            {
                if (typeinfo->Integer())
                {
                    long value = PyInt_AsLong(listElt);
                    typeinfo->setIntegerValue(editVoidPtr,i,value);
                }
                else if (typeinfo->Scalar())
                {
                    SReal value = (SReal)PyInt_AsLong(listElt);
                    typeinfo->setScalarValue(editVoidPtr,i,value);
                }
                else
                {
                    PyErr_BadArgument();
                    return -1;
                }
            }
            else if (PyFloat_Check(listElt))
            {
                if (!typeinfo->Scalar())
                {
                    PyErr_BadArgument();
                    return -1;
                }
                SReal value = PyFloat_AsDouble(listElt);
                typeinfo->setScalarValue(editVoidPtr,i,value);
            }
            else if (PyString_Check(listElt))
            {
                if (!typeinfo->Text())
                {
                    PyErr_BadArgument();
                    return -1;
                }
                char *str = PyString_AsString(listElt); /// pour les setters, un seul objet et pas un tuple....
                typeinfo->setTextValue(editVoidPtr,i,str);
            }
            else
            {
                PyErr_SetString(PyExc_TypeError, "Lists not yet supported as parameter");
                return -1;
            }
        }
        data->endEditVoidPtr();
        return 0;
    }

    /// no idea whether this is reachable
    PyErr_BadArgument();
    return -1;
}



int SetDataValuePython(BaseData* data, PyObject* args)
{
    if (PyString_Check(args))
    {
        char *str = PyString_AsString(args); /// for setters, only one object and not a tuple....

        if( strlen(str)>0u && str[0]=='@' )  /// DataLink
        {
            data->setParent(str);
            data->setDirtyOutputs();         /// forcing children updates (should it be done in BaseData?)
        }
        else
        {
            data->read(str);
        }
        return 0;
    }

<<<<<<< HEAD
    /// Get the info about the data value through the introspection mechanism.
    const AbstractTypeInfo *typeinfo = data->getValueTypeInfo();
=======
    // Unicode
    if (PyUnicode_Check(args))
    {
        std::stringstream streamstr;
        PyObject* tmpstr = PyUnicode_AsUTF8String(args);
        streamstr << PyString_AsString(tmpstr) ;
        Py_DECREF(tmpstr);
        std::string str(streamstr.str());

        if( str.size() > 0u && str[0]=='@' ) // DataLink
        {
            data->setParent(str);
            data->setDirtyOutputs(); // forcing children updates (should it be done in BaseData?)
        }
        else
        {
            data->read(str);
        }
        return 0;
    }
    const AbstractTypeInfo *typeinfo = data->getValueTypeInfo(); // info about the data value
>>>>>>> 26279824
    const bool valid = (typeinfo && typeinfo->ValidInfo());

    const int rowWidth = valid ? typeinfo->size() : 1;
    const int nbRows = valid ? typeinfo->size(data->getValueVoidPtr()) / typeinfo->size() : 1;

    if (PyInt_Check(args))
    {
        if (rowWidth*nbRows<1 || (!typeinfo->Integer() && !typeinfo->Scalar()))
        {
            /// type mismatch or too long list
            PyErr_BadArgument();
            return -1;
        }
        long value = PyInt_AsLong(args);
        void* editVoidPtr = data->beginEditVoidPtr();
        if (typeinfo->Scalar())
            typeinfo->setScalarValue(editVoidPtr,0,(SReal)value); /// cast int to float
        else
            typeinfo->setIntegerValue(editVoidPtr,0,value);
        data->endEditVoidPtr();
        return 0;
    }

    if (PyFloat_Check(args))
    {
        if (rowWidth*nbRows<1 || !typeinfo->Scalar())
        {
            /// type mismatch or too long list
            PyErr_BadArgument();
            return -1;
        }
        SReal value = PyFloat_AsDouble(args);
        void* editVoidPtr = data->beginEditVoidPtr();
        typeinfo->setScalarValue(editVoidPtr,0,value);
        data->endEditVoidPtr();
        return 0;
    }

    if ( PyList_Check(args))
    {
        return SetDataValuePythonList(data, args, rowWidth, nbRows);
    }

    /// BaseData
    if( BaseData* targetData = get_basedata(args) )
    {
        // TODO improve data to data copy
        SP_MESSAGE_WARNING( "Data to Data copy is using string serialization for now. This may results in poor performances." );
        data->read( targetData->getValueString() );
        return 0;
    }

    PyErr_BadArgument();
    return -1;
}


SP_CLASS_ATTR_GET(Data,value)(PyObject *self, void*)
{
    BaseData* data = get_basedata( self );
    return GetDataValuePython(data);
}


SP_CLASS_ATTR_SET(Data,value)(PyObject *self, PyObject * args, void*)
{
    BaseData* data = get_basedata( self );
    return SetDataValuePython(data,args);
}


/// access ONE element of the vector
static PyObject * Data_getValue(PyObject *self, PyObject * args)
{
    BaseData* data = get_basedata( self );
    const AbstractTypeInfo *typeinfo = data->getValueTypeInfo(); /// info about the data value
    int index;
    if (!PyArg_ParseTuple(args, "i",&index))
    {
        return NULL;
    }
    if ((unsigned int)index>=typeinfo->size())
    {
        /// out of bounds!
        SP_MESSAGE_ERROR( "Data.getValue index overflow" )

                PyErr_BadArgument();
        return NULL;
    }
    if (typeinfo->Scalar())
        return PyFloat_FromDouble(typeinfo->getScalarValue(data->getValueVoidPtr(),index));
    if (typeinfo->Integer())
        return PyInt_FromLong((long)typeinfo->getIntegerValue(data->getValueVoidPtr(),index));
    if (typeinfo->Text())
        return PyString_FromString(typeinfo->getTextValue(data->getValueVoidPtr(),index).c_str());

    /// should never happen....
    SP_PYERR_SETSTRING_OUTOFBOUND(0) ;
    return NULL;
}


static PyObject * Data_setValue(PyObject *self, PyObject * args)
{
    BaseData* data = get_basedata( self );
    const AbstractTypeInfo *typeinfo = data->getValueTypeInfo(); /// info about the data value
    int index;
    PyObject *value;

    if (!PyArg_ParseTuple(args, "iO", &index, &value)) {
        return NULL;
    }

    if ((unsigned int)index >= typeinfo->size())
    {
        SP_PYERR_SETSTRING_OUTOFBOUND(0);
        return NULL;
    }

    if (typeinfo->Scalar() && PyFloat_Check(value))
    {
        typeinfo->setScalarValue((void*)data->getValueVoidPtr(),index,PyFloat_AsDouble(value));
        return PyInt_FromLong(0);
    }
    if (typeinfo->Integer() && PyInt_Check(value))
    {
        typeinfo->setIntegerValue((void*)data->getValueVoidPtr(),index,PyInt_AsLong(value));
        return PyInt_FromLong(0);
    }
    if (typeinfo->Text() && PyString_Check(value))
    {
        typeinfo->setTextValue((void*)data->getValueVoidPtr(),index,PyString_AsString(value));
        return PyInt_FromLong(0);
    }

    /// should never happen....
    PyErr_BadArgument();
    return NULL;
}


static PyObject * Data_getValueTypeString(PyObject *self, PyObject * /*args*/)
{
    BaseData* data = get_basedata( self );
    return PyString_FromString(data->getValueTypeString().c_str());
}


static PyObject * Data_getValueString(PyObject *self, PyObject * /*args*/)
{
    BaseData* data = get_basedata( self );
    return PyString_FromString(data->getValueString().c_str());
}



//TODO(PR:304) a description of what this function is supposed to do?
static PyObject * Data_getSize(PyObject *self, PyObject * /*args*/)
{
    BaseData* data = get_basedata( self );

    const AbstractTypeInfo *typeinfo = data->getValueTypeInfo();
    int rowWidth = typeinfo->size();
    int nbRows = typeinfo->size(data->getValueVoidPtr()) / typeinfo->size();

    SP_MESSAGE_WARNING( "Data_getSize (this function always returns 0) rowWidth="<<rowWidth<<" nbRows="<<nbRows );

    //TODO(PR:304) So what ? with the WTF ? Do we remove it ?
    return PyInt_FromLong(0); //temp ==> WTF ?????
}


static PyObject * Data_setSize(PyObject *self, PyObject * args)
{
    BaseData* data = get_basedata( self );
    int size;
    if (!PyArg_ParseTuple(args, "i",&size))
    {
        return NULL;
    }
    const AbstractTypeInfo *typeinfo = data->getValueTypeInfo();
    typeinfo->setSize((void*)data->getValueVoidPtr(),size);
    Py_RETURN_NONE;
}


static PyObject * Data_unset(PyObject *self, PyObject * /*args*/)
{
    BaseData* data = get_basedata( self );

    data->unset();

    Py_RETURN_NONE;
}


static PyObject * Data_updateIfDirty(PyObject *self, PyObject * /*args*/)
{
    BaseData* data = get_basedata( self );

    data->updateIfDirty();

    Py_RETURN_NONE;
}


static PyObject * Data_read(PyObject *self, PyObject * args)
{
    BaseData* data = get_basedata( self );

    PyObject *value;
    if (!PyArg_ParseTuple(args, "O",&value))
    {
        return NULL;
    }

    if (PyString_Check(value))
    {
        data->read(PyString_AsString(value));
    }
    else
    {
        PyErr_BadArgument();
        return NULL;
    }

    Py_RETURN_NONE;
}


static PyObject * Data_setParent(PyObject *self, PyObject * args)
{
    BaseData* data = get_basedata( self );

    PyObject *value;
    if (!PyArg_ParseTuple(args, "O",&value))
    {
        return NULL;
    }

    typedef PyPtr<BaseData> PyBaseData;

    if (PyString_Check(value))
    {
        data->setParent(PyString_AsString(value));
        data->setDirtyOutputs(); // forcing children updates (should it be done in BaseData?)
    }
    else if( dynamic_cast<BaseData*>(((PyBaseData*)value)->object) )
    {
        data->setParent( ((PyBaseData*)value)->object );
    }
    else
    {
        PyErr_BadArgument();
        return NULL;
    }

    Py_RETURN_NONE;
}


/// returns the complete link path name (i.e. following the shape "@/path/to/my/object.dataname")
static PyObject * Data_getLinkPath(PyObject * self, PyObject * /*args*/)
{
    BaseData* data = get_basedata( self );
    Base* owner = data->getOwner();

    if( owner )
    {
        if( BaseObject* obj = owner->toBaseObject() )
            return PyString_FromString(("@"+obj->getPathName()+"."+data->getName()).c_str());
        else if( BaseNode* node = owner->toBaseNode() )
            return PyString_FromString(("@"+node->getPathName()+"."+data->getName()).c_str());
    }

    /// default: no owner or owner of unknown type
    SP_MESSAGE_WARNING( "Data_getLinkName the Data has no known owner. Returning its own name." )
    return PyString_FromString(data->getName().c_str());
}


/// returns a pointer to the Data
static PyObject * Data_getValueVoidPtr(PyObject * self, PyObject * /*args*/)
{
    BaseData* data = get_basedata( self );

    const AbstractTypeInfo *typeinfo = data->getValueTypeInfo();
    void* dataValueVoidPtr = const_cast<void*>(data->getValueVoidPtr()); /// data->beginEditVoidPtr();
    //TODO(PR:304) warning a endedit should be necessary somewhere (when releasing the python variable?)
    void* valueVoidPtr = typeinfo->getValuePtr(dataValueVoidPtr);

    /// N-dimensional arrays
    sofa::helper::vector<size_t> dimensions;
    dimensions.push_back( typeinfo->size(dataValueVoidPtr) );   /// total size to begin with
    const AbstractTypeInfo* valuetypeinfo = typeinfo;           /// to go trough encapsulated types (at the end, it will correspond to the finest type)

    while( valuetypeinfo->Container() )
    {
        size_t s = typeinfo->size();        /// the current type size
        dimensions.back() /= s;             /// to get the number of current type, the previous total size must be devided by the current type size
        dimensions.push_back( s );
        valuetypeinfo=valuetypeinfo->ValueType();
    }

    PyObject* shape = PyTuple_New(dimensions.size());
    for( size_t i=0; i<dimensions.size() ; ++i )
        PyTuple_SetItem( shape, i, PyLong_FromSsize_t( dimensions[i] ) );

    /// output = tuple( pointer, shape tuple, type name)
    PyObject* res = PyTuple_New(3);

    /// the data pointer
    PyTuple_SetItem( res, 0, PyLong_FromVoidPtr( valueVoidPtr ) );

    /// the shape
    PyTuple_SetItem( res, 1, shape );

    /// the most basic type name
    PyTuple_SetItem( res, 2, PyString_FromString( valuetypeinfo->name().c_str() ) );

    return res;
}


/// returns the number of times the Data was modified
static PyObject * Data_getCounter(PyObject * self, PyObject * /*args*/)
{
    BaseData* data = get_basedata( self );
    return PyInt_FromLong( data->getCounter() );
}


static PyObject * Data_isDirty(PyObject * self, PyObject * /*args*/)
{
    BaseData* data = get_basedata( self );
    return PyBool_FromLong( data->isDirty() );
}


/// implementation of __str__ to cast a Data to a string
static PyObject * Data_str(PyObject *self)
{
    BaseData* data = get_basedata( self );
    return PyString_FromString(data->getValueString().c_str());
}


static PyObject * Data_getAsACreateObjectParameter(PyObject * self, PyObject * args)
{
    return Data_getLinkPath(self, args);
}

SP_CLASS_METHODS_BEGIN(Data)
SP_CLASS_METHOD(Data,getValueTypeString)
SP_CLASS_METHOD(Data,getValueString)
SP_CLASS_METHOD(Data,setValue)
SP_CLASS_METHOD(Data,getValue)
SP_CLASS_METHOD(Data,getSize)
SP_CLASS_METHOD(Data,setSize)
SP_CLASS_METHOD(Data,unset)
SP_CLASS_METHOD(Data,updateIfDirty)
SP_CLASS_METHOD(Data,read)
SP_CLASS_METHOD(Data,setParent)
SP_CLASS_METHOD(Data,getLinkPath)
SP_CLASS_METHOD(Data,getValueVoidPtr)
SP_CLASS_METHOD(Data,getCounter)
SP_CLASS_METHOD(Data,isDirty)
SP_CLASS_METHOD(Data,getAsACreateObjectParameter)
SP_CLASS_METHODS_END


SP_CLASS_ATTRS_BEGIN(Data)
SP_CLASS_ATTR(Data,name)
SP_CLASS_ATTR(Data,value)
SP_CLASS_ATTRS_END

namespace {
static struct patch {
    patch() {
        SP_SOFAPYTYPEOBJECT(Data).tp_str = Data_str; /// adding __str__ function
    }
} patcher;
}

SP_CLASS_TYPE_BASE_PTR_ATTR(Data, BaseData);<|MERGE_RESOLUTION|>--- conflicted
+++ resolved
@@ -19,6 +19,8 @@
 *                                                                             *
 * Contact information: contact@sofa-framework.org                             *
 ******************************************************************************/
+#include <sstream>
+
 #include "Binding_Data.h"
 #include "Binding_LinearSpring.h"
 
@@ -35,11 +37,7 @@
 #include <sofa/core/objectmodel/BaseNode.h>
 using sofa::core::objectmodel::BaseNode ;
 
-<<<<<<< HEAD
 #include "PythonToSofa.inl"
-=======
-#include <sstream>
->>>>>>> 26279824
 
 static BaseData* get_basedata(PyObject* self) {
     return sofa::py::unwrap<BaseData>(self);
@@ -360,10 +358,6 @@
         return 0;
     }
 
-<<<<<<< HEAD
-    /// Get the info about the data value through the introspection mechanism.
-    const AbstractTypeInfo *typeinfo = data->getValueTypeInfo();
-=======
     // Unicode
     if (PyUnicode_Check(args))
     {
@@ -384,8 +378,8 @@
         }
         return 0;
     }
-    const AbstractTypeInfo *typeinfo = data->getValueTypeInfo(); // info about the data value
->>>>>>> 26279824
+    /// Get the info about the data value through the introspection mechanism.
+    const AbstractTypeInfo *typeinfo = data->getValueTypeInfo(); 
     const bool valid = (typeinfo && typeinfo->ValidInfo());
 
     const int rowWidth = valid ? typeinfo->size() : 1;
