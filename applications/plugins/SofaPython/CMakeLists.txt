cmake_minimum_required(VERSION 2.8.12)
project(SofaPython)

##
## SofaPython version
##
set( SOFAPYTHON_MAJOR_VERSION 0 )
set( SOFAPYTHON_MINOR_VERSION 0 )
set( SOFAPYTHON_BUILD_VERSION 1 )

set( SOFAPYTHON_VERSION ${SOFAPYTHON_MAJOR_VERSION}.${SOFAPYTHON_MINOR_VERSION}.${SOFAPYTHON_BUILD_VERSION} CACHE INTERNAL "Set to internal so it can be changed by sub directories.")


set(SOFAPYTHON_BUILD_LIB_DIR     ${CMAKE_CURRENT_BINARY_DIR}/lib)
set(SOFAPYTHON_BUILD_BIN_DIR     ${CMAKE_CURRENT_BINARY_DIR}/bin)
set(SOFAPYTHON_BUILD_INCLUDE_DIR ${CMAKE_CURRENT_BINARY_DIR})
set(SOFAPYTHON_BUILD_CMAKE_DIR   ${CMAKE_BINARY_DIR}/SofaPython)

# Offer the user the choice of overriding the installation directories
set(SOFAPYTHON_INSTALL_LIB_DIR     lib                      CACHE PATH "Installation directory for libraries relative to CMAKE_INSTALL_PREFIX variable")
set(SOFAPYTHON_INSTALL_BIN_DIR     bin                      CACHE PATH "Installation directory for executables relative to CMAKE_INSTALL_PREFIX variable")
set(SOFAPYTHON_INSTALL_INCLUDE_DIR include                  CACHE PATH "Installation directory for header files relative to CMAKE_INSTALL_PREFIX variable")
set(SOFAPYTHON_INSTALL_CMAKE_DIR   ${SOFAPYTHON_INSTALL_LIB_DIR}/cmake/SofaPython )


find_package(PythonLibs 2.7 REQUIRED)

find_package(SofaGui REQUIRED)
find_package(SofaGeneral REQUIRED)
find_package(SofaMisc REQUIRED)
set(SOFAPYTHON_DEPENDENCY_INCLUDE_DIR ${SofaGui_INCLUDE_DIRS} ${SofaGeneral_INCLUDE_DIRS} ${PYTHON_INCLUDE_DIRS} )

set(SOFA_HAVE_PYTHON 1)

set(HEADER_FILES

    initSofaPython.h
    ScriptController.h
    PythonScriptController.h
<<<<<<< HEAD
=======
    PythonMainScriptController.h
	PythonScriptFunction.h
>>>>>>> 7eb736c3
    PythonMacros.h
    PythonEnvironment.h
    Binding.h
    Binding_Base.h
    Binding_SofaModule.h
    Binding_Node.h
    Binding_Context.h
    Binding_BaseContext.h
    Binding_Data.h
    Binding_BaseObject.h
    Binding_BaseState.h
    PythonVisitor.h
    Binding_DisplayFlagsData.h
    ScriptEvent.h
    PythonScriptEvent.h
    Binding_BaseLoader.h
    Binding_MeshLoader.h
    Binding_Vector.h
    Binding_Topology.h
    Binding_BaseMeshTopology.h
    Binding_MeshTopology.h
    Binding_GridTopology.h
    Binding_RegularGridTopology.h
    Binding_BaseMapping.h 
    Binding_MultiMapping.h 
    Binding_SubsetMultiMapping.h 
    Binding_Mapping.h 
    Binding_RigidMapping.h 
    Binding_MechanicalObject.h
    Binding_BaseMechanicalState.h
    Binding_PythonScriptController.h
    Binding_LinearSpring.h
    Binding_VisualModel.h
    SceneLoaderPY.h
    ScriptEnvironment.h
	)

set(SOURCE_FILES

    initSofaPython.cpp
    ScriptController.cpp
    PythonScriptController.cpp
<<<<<<< HEAD
=======
    PythonMainScriptController.cpp
	PythonScriptFunction.cpp
>>>>>>> 7eb736c3
    PythonEnvironment.cpp
    Binding.cpp
    Binding_SofaModule.cpp
    Binding_Base.cpp
    Binding_Context.cpp
    Binding_BaseContext.cpp
    Binding_Node.cpp
    Binding_Data.cpp
    Binding_BaseObject.cpp
    Binding_BaseState.cpp
    PythonMacros.cpp
    PythonVisitor.cpp
    Binding_DisplayFlagsData.cpp
    ScriptEvent.cpp
    PythonScriptEvent.cpp
    Binding_BaseLoader.cpp
    Binding_MeshLoader.cpp
    Binding_Vector.cpp
    Binding_Topology.cpp
    Binding_BaseMeshTopology.cpp
    Binding_MeshTopology.cpp
    Binding_GridTopology.cpp
    Binding_RegularGridTopology.cpp
    Binding_BaseMapping.cpp 
    Binding_MultiMapping.cpp 
    Binding_Mapping.cpp 
    Binding_RigidMapping.cpp 
    Binding_SubsetMultiMapping.cpp 
    Binding_MechanicalObject.cpp
    Binding_BaseMechanicalState.cpp
    Binding_PythonScriptController.cpp
    Binding_LinearSpring.cpp
    Binding_VisualModel.cpp
    SceneLoaderPY.cpp
    ScriptEnvironment.cpp
	)

set(PYTHON_FILES
    SofaPython.py
)

# include python files
include(./python/python.cmake)

configure_file(${CMAKE_CURRENT_SOURCE_DIR}/SofaPython.h.in
                ${CMAKE_CURRENT_BINARY_DIR}/SofaPython/SofaPython.h)
install( FILES ${CMAKE_CURRENT_BINARY_DIR}/SofaPython/SofaPython.h
         DESTINATION "${SOFAPYTHON_INSTALL_INCLUDE_DIR}/SofaPython")

add_library(${PROJECT_NAME} SHARED ${HEADER_FILES} ${SOURCE_FILES} )
target_link_libraries( ${PROJECT_NAME} PUBLIC SofaSimulationCommon SofaUserInteraction SofaGuiCommon SofaComponentMisc SofaComponentGeneral ${PYTHON_LIBRARIES})
if(CMAKE_SYSTEM_NAME STREQUAL Linux)
    # dlopen() is used on Linux for a workaround (see PythonEnvironnement.cpp)
    target_link_libraries(${PROJECT_NAME} PRIVATE dl)
endif()
target_include_directories(${PROJECT_NAME} PUBLIC "$<BUILD_INTERFACE:${CMAKE_CURRENT_BINARY_DIR}>") 
target_include_directories(${PROJECT_NAME} PUBLIC "$<BUILD_INTERFACE:${CMAKE_CURRENT_SOURCE_DIR}/../>") 
target_include_directories(${PROJECT_NAME} PUBLIC "$<BUILD_INTERFACE:${SOFAPYTHON_DEPENDENCY_INCLUDE_DIR}>")
set( SOFAPYTHON_COMPILER_FLAGS "-DSOFA_BUILD_SOFAPYTHON")

# The implementation of Python deliberately breaks strict-aliasing rules, so we
# compile with -fno-strict-aliasing to prevent the compiler from relying on
# those rules to optimize the code.
if(${CMAKE_COMPILER_IS_GNUCC})
    set(SOFAPYTHON_COMPILER_FLAGS "${SOFAPYTHON_COMPILER_FLAGS} -fno-strict-aliasing")
endif()

# make the name of debug libraries end in _d.
set_target_properties( ${PROJECT_NAME} PROPERTIES DEBUG_POSTFIX "_d" )
set_target_properties( ${PROJECT_NAME} PROPERTIES VERSION ${SOFAPYTHON_VERSION} )
set_target_properties( ${PROJECT_NAME} PROPERTIES COMPILE_FLAGS "${SOFAPYTHON_COMPILER_FLAGS}"  )
set_target_properties( ${PROJECT_NAME} PROPERTIES PUBLIC_HEADER "${HEADER_FILES}" )

include(CMakePackageConfigHelpers)
# SofaPythonConfigVersion.cmake file (same for build tree and intall)
write_basic_package_version_file(${SOFAPYTHON_BUILD_CMAKE_DIR}/SofaPythonConfigVersion.cmake
                                 VERSION ${SOFAPYTHON_VERSION}
                                 COMPATIBILITY AnyNewerVersion)

install(FILES ${SOFAPYTHON_BUILD_CMAKE_DIR}/SofaPythonConfigVersion.cmake
        DESTINATION ${SOFAPYTHON_INSTALL_CMAKE_DIR})


# SofaPythonConfig.cmake (build tree)
set(SOFAPYTHON_INCLUDE_DIR "${SOFAPYTHON_BUILD_INCLUDE_DIR}")
configure_package_config_file(SofaPythonConfig.cmake.in
                              ${SOFAPYTHON_BUILD_CMAKE_DIR}/SofaPythonConfig.cmake
                              INSTALL_DESTINATION ${SOFAPYTHON_BUILD_CMAKE_DIR}
                              PATH_VARS SOFAPYTHON_INCLUDE_DIR)

# SofaPythonConfig.cmake (installed)
set(SOFAPYTHON_INCLUDE_DIR "${SOFAPYTHON_INSTALL_INCLUDE_DIR}")
configure_package_config_file(SofaPythonConfig.cmake.in
                              ${SOFAPYTHON_BUILD_CMAKE_DIR}/SofaPythonConfigInstall.cmake
                              INSTALL_DESTINATION ${SOFAPYTHON_INSTALL_CMAKE_DIR}
                              PATH_VARS SOFAPYTHON_INCLUDE_DIR)

install(FILES ${SOFAPYTHON_BUILD_CMAKE_DIR}/SofaPythonConfigInstall.cmake
        DESTINATION ${SOFAPYTHON_INSTALL_CMAKE_DIR}
        RENAME SofaPythonConfig.cmake)


install(TARGETS ${PROJECT_NAME}
    COMPONENT SofaPython_libraries
    EXPORT  SofaPythonTargets
    RUNTIME DESTINATION "${SOFAPYTHON_INSTALL_BIN_DIR}"
    LIBRARY DESTINATION "${SOFAPYTHON_INSTALL_LIB_DIR}"
    ARCHIVE DESTINATION "${SOFAPYTHON_INSTALL_LIB_DIR}"
    PUBLIC_HEADER DESTINATION "${SOFAPYTHON_INSTALL_INCLUDE_DIR}/${PROJECT_NAME}"
    )
 
# SofaPythonTargets.cmake (installed)
install(EXPORT SofaPythonTargets
        DESTINATION ${SOFAPYTHON_INSTALL_CMAKE_DIR} )<|MERGE_RESOLUTION|>--- conflicted
+++ resolved
@@ -36,12 +36,10 @@
 
     initSofaPython.h
     ScriptController.h
+	ScriptFunction.h
     PythonScriptController.h
-<<<<<<< HEAD
-=======
     PythonMainScriptController.h
 	PythonScriptFunction.h
->>>>>>> 7eb736c3
     PythonMacros.h
     PythonEnvironment.h
     Binding.h
@@ -83,12 +81,10 @@
 
     initSofaPython.cpp
     ScriptController.cpp
+    ScriptFunction.cpp
     PythonScriptController.cpp
-<<<<<<< HEAD
-=======
     PythonMainScriptController.cpp
 	PythonScriptFunction.cpp
->>>>>>> 7eb736c3
     PythonEnvironment.cpp
     Binding.cpp
     Binding_SofaModule.cpp
