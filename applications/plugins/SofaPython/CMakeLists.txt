--- conflicted
+++ resolved
@@ -47,17 +47,8 @@
     Binding_Data.h
     Binding_DisplayFlagsData.h
     Binding_GridTopology.h
-<<<<<<< HEAD
-    Binding_RegularGridTopology.h
-    Binding_BaseMapping.h
-    Binding_MultiMapping.h
-    Binding_SubsetMultiMapping.h
-    Binding_Mapping.h
-    Binding_RigidMapping.h
-=======
     Binding_LinearSpring.h
     Binding_Mapping.h
->>>>>>> b6791ef2
     Binding_MechanicalObject.h
     Binding_MeshLoader.h
     Binding_MeshTopology.h
@@ -80,16 +71,12 @@
     PythonScriptFunction.h
     PythonVisitor.h
     SceneLoaderPY.h
-<<<<<<< HEAD
-    ScriptEnvironment.h)
-=======
     ScriptController.h
     ScriptEnvironment.h
     ScriptEvent.h
     ScriptFunction.h
     initSofaPython.h
 )
->>>>>>> b6791ef2
 
 set(SOURCE_FILES
     Binding.cpp
@@ -105,17 +92,8 @@
     Binding_Data.cpp
     Binding_DisplayFlagsData.cpp
     Binding_GridTopology.cpp
-<<<<<<< HEAD
-    Binding_RegularGridTopology.cpp
-    Binding_BaseMapping.cpp
-    Binding_MultiMapping.cpp
-    Binding_Mapping.cpp
-    Binding_RigidMapping.cpp
-    Binding_SubsetMultiMapping.cpp
-=======
     Binding_LinearSpring.cpp
     Binding_Mapping.cpp
->>>>>>> b6791ef2
     Binding_MechanicalObject.cpp
     Binding_MeshLoader.cpp
     Binding_MeshTopology.cpp
@@ -138,9 +116,6 @@
     PythonScriptFunction.cpp
     PythonVisitor.cpp
     SceneLoaderPY.cpp
-<<<<<<< HEAD
-    ScriptEnvironment.cpp)
-=======
     ScriptController.cpp
     ScriptEnvironment.cpp
     ScriptEvent.cpp
@@ -158,7 +133,6 @@
     python/SofaPython/script.py
     python/SofaPython/sml.py
     python/SofaPython/units.py
->>>>>>> b6791ef2
 
 )
 
@@ -230,10 +204,6 @@
 
 install(DIRECTORY examples/ DESTINATION share/sofa/plugins/${PROJECT_NAME})
 
-<<<<<<< HEAD
 # SofaPythonTargets.cmake (installed)
 install(EXPORT SofaPythonTargets
-        DESTINATION ${SOFAPYTHON_INSTALL_CMAKE_DIR})
-=======
-include(${SOFA_CMAKE_DIR}/postProject.cmake)
->>>>>>> b6791ef2
+        DESTINATION ${SOFAPYTHON_INSTALL_CMAKE_DIR})