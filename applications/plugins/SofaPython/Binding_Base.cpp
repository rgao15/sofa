--- conflicted
+++ resolved
@@ -266,10 +266,7 @@
     {
         return nullptr;
     }
-<<<<<<< HEAD
-
-=======
->>>>>>> 56253fa9
+
     BaseData* bd = nullptr;
 
     if(KwargsOrArgs) // parse kwargs
