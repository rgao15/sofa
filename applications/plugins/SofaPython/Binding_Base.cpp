/******************************************************************************
*       SOFA, Simulation Open-Framework Architecture, development version     *
*                (c) 2006-2019 INRIA, USTL, UJF, CNRS, MGH                    *
*                                                                             *
* This program is free software; you can redistribute it and/or modify it     *
* under the terms of the GNU Lesser General Public License as published by    *
* the Free Software Foundation; either version 2.1 of the License, or (at     *
* your option) any later version.                                             *
*                                                                             *
* This program is distributed in the hope that it will be useful, but WITHOUT *
* ANY WARRANTY; without even the implied warranty of MERCHANTABILITY or       *
* FITNESS FOR A PARTICULAR PURPOSE. See the GNU Lesser General Public License *
* for more details.                                                           *
*                                                                             *
* You should have received a copy of the GNU Lesser General Public License    *
* along with this program. If not, see <http://www.gnu.org/licenses/>.        *
*******************************************************************************
* Authors: The SOFA Team and external contributors (see Authors.txt)          *
*                                                                             *
* Contact information: contact@sofa-framework.org                             *
******************************************************************************/

#include "Binding_Base.h"
#include "Binding_Data.h"
#include "Binding_Link.h"

#include <sofa/helper/vector.h>
#include <sofa/core/DataEngine.h>
#include <sofa/defaulttype/VecTypes.h>

#include <sofa/helper/logging/Messaging.h>

#include "PythonFactory.h"
#include "PythonToSofa.inl"

#include "PythonEnvironment.h"
using sofa::simulation::PythonEnvironment ;
using sofa::core::topology::BaseMeshTopology ;
typedef BaseMeshTopology::Edge Edge;
typedef BaseMeshTopology::Triangle Triangle;
typedef BaseMeshTopology::Quad Quad;
typedef BaseMeshTopology::Tetra Tetra;
typedef BaseMeshTopology::Hexa Hexa;
typedef BaseMeshTopology::Penta Penta;
using sofa::helper::vector;
using sofa::helper::Factory;
using namespace sofa::core::objectmodel;

// TODO (sescaida 13.02.2018): this factory code is redundant to the Communication plugin, but should easily be mergeable, when an adequate spot is found.
typedef sofa::helper::Factory< std::string, BaseData> PSDEDataFactory;

PSDEDataFactory* getFactoryInstance(){
    static PSDEDataFactory* s_localfactory = nullptr ;
    if (s_localfactory == nullptr)
    {
        // helper vector style containers
        std::string containers[] = {"vector", "ResizableExtVector"};

        s_localfactory = new PSDEDataFactory();
        // Scalars
        s_localfactory->registerCreator("string", new DataCreator<std::string>());
        s_localfactory->registerCreator("float", new DataCreator<float>());
        s_localfactory->registerCreator("double", new DataCreator<double>());
        s_localfactory->registerCreator("bool", new DataCreator<bool>());
        s_localfactory->registerCreator("int", new DataCreator<int>());

        // vectors
        s_localfactory->registerCreator(
                    "Vec2d", new DataCreator<sofa::defaulttype::Vec2d>());
        s_localfactory->registerCreator(
                    "Vec3d", new DataCreator<sofa::defaulttype::Vec3d>());
        s_localfactory->registerCreator(
                    "Vec4d", new DataCreator<sofa::defaulttype::Vec4d>());
        s_localfactory->registerCreator(
                    "Vec6d", new DataCreator<sofa::defaulttype::Vec6d>());
        s_localfactory->registerCreator(
                    "Vec2f", new DataCreator<sofa::defaulttype::Vec2f>());
        s_localfactory->registerCreator(
                    "Vec3f", new DataCreator<sofa::defaulttype::Vec3f>());
        s_localfactory->registerCreator(
                    "Vec4f", new DataCreator<sofa::defaulttype::Vec4f>());
        s_localfactory->registerCreator(
                    "Vec6f", new DataCreator<sofa::defaulttype::Vec6f>());

        // Matrices
        s_localfactory->registerCreator(
                    "Mat2x2d", new DataCreator<sofa::defaulttype::Mat2x2d>());
        s_localfactory->registerCreator(
                    "Mat3x3d", new DataCreator<sofa::defaulttype::Mat3x3d>());
        s_localfactory->registerCreator(
                    "Mat4x4d", new DataCreator<sofa::defaulttype::Mat4x4d>());
        s_localfactory->registerCreator(
                    "Mat2x2f", new DataCreator<sofa::defaulttype::Mat2x2f>());
        s_localfactory->registerCreator(
                    "Mat3x3f", new DataCreator<sofa::defaulttype::Mat3x3f>());
        s_localfactory->registerCreator(
                    "Mat4x4f", new DataCreator<sofa::defaulttype::Mat4x4f>());

        // Topology
        s_localfactory->registerCreator("Edge", new DataCreator<Edge>());
        s_localfactory->registerCreator("Triangle", new DataCreator<Triangle>());
        s_localfactory->registerCreator("Quad", new DataCreator<Quad>());
        s_localfactory->registerCreator("Tetra", new DataCreator<Tetra>());
        s_localfactory->registerCreator("Hexa", new DataCreator<Hexa>());
        s_localfactory->registerCreator("Penta", new DataCreator<Penta>());

        // State vectors
        s_localfactory->registerCreator(
                    "Rigid3d::VecCoord", new DataCreator<sofa::defaulttype::Rigid3dTypes::VecCoord>());
        s_localfactory->registerCreator(
                    "Rigid3f::VecCoord", new DataCreator<sofa::defaulttype::Rigid3fTypes::VecCoord>());
        s_localfactory->registerCreator(
                    "Rigid3::VecCoord", new DataCreator<sofa::defaulttype::Rigid3Types::VecCoord>());

        // General vectors
        for (const auto& container : containers)
        {
            // Scalars
            s_localfactory->registerCreator(container + "<string>",
                                            new DataCreator<vector<std::string>>());
            s_localfactory->registerCreator(container + "<float>",
                                            new DataCreator<vector<float>>());
            s_localfactory->registerCreator(container + "<double>",
                                            new DataCreator<vector<double>>());
            s_localfactory->registerCreator(container + "<bool>",
                                            new DataCreator<vector<bool>>());
            s_localfactory->registerCreator(container + "<int>",
                                            new DataCreator<vector<int>>());

            // vectors
            s_localfactory->registerCreator(
                        container + "<Vec2d>", new DataCreator<vector<sofa::defaulttype::Vec2d>>());
            s_localfactory->registerCreator(
                        container + "<Vec3d>", new DataCreator<vector<sofa::defaulttype::Vec3d>>());
            s_localfactory->registerCreator(
                        container + "<Vec4d>", new DataCreator<vector<sofa::defaulttype::Vec4d>>());
            s_localfactory->registerCreator(
                        container + "<Vec6d>", new DataCreator<vector<sofa::defaulttype::Vec6d>>());
            s_localfactory->registerCreator(
                        container + "<Vec2f>", new DataCreator<vector<sofa::defaulttype::Vec2f>>());
            s_localfactory->registerCreator(
                        container + "<Vec3f>", new DataCreator<vector<sofa::defaulttype::Vec3f>>());
            s_localfactory->registerCreator(
                        container + "<Vec4f>", new DataCreator<vector<sofa::defaulttype::Vec4f>>());
            s_localfactory->registerCreator(
                        container + "<Vec6f>", new DataCreator<vector<sofa::defaulttype::Vec6f>>());

            // Matrices
            s_localfactory->registerCreator(
                        container + "<Mat2x2d>",
                        new DataCreator<vector<sofa::defaulttype::Mat2x2d>>());
            s_localfactory->registerCreator(
                        container + "<Mat3x3d>",
                        new DataCreator<vector<sofa::defaulttype::Mat3x3d>>());
            s_localfactory->registerCreator(
                        container + "<Mat4x4d>",
                        new DataCreator<vector<sofa::defaulttype::Mat4x4d>>());
            s_localfactory->registerCreator(
                        container + "<Mat2x2f>",
                        new DataCreator<vector<sofa::defaulttype::Mat2x2f>>());
            s_localfactory->registerCreator(
                        container + "<Mat3x3f>",
                        new DataCreator<vector<sofa::defaulttype::Mat3x3f>>());
            s_localfactory->registerCreator(
                        container + "<Mat4x4f>",
                        new DataCreator<vector<sofa::defaulttype::Mat4x4f>>());

            // Topology
            s_localfactory->registerCreator(container + "<Edge>",
                                            new DataCreator<vector<Edge>>());
            s_localfactory->registerCreator(container + "<Triangle>",
                                            new DataCreator<vector<Triangle>>());
            s_localfactory->registerCreator(container + "<Quad>",
                                            new DataCreator<vector<Quad>>());
            s_localfactory->registerCreator(container + "<Tetra>",
                                            new DataCreator<vector<Tetra>>());
            s_localfactory->registerCreator(container + "<Hexa>",
                                            new DataCreator<vector<Hexa>>());
            s_localfactory->registerCreator(container + "<Penta>",
                                            new DataCreator<vector<Penta>>());

        }
    }
    return s_localfactory ;
}

static Base* get_base(PyObject* self) {
    return sofa::py::unwrap<Base>(self);
}

static char* getStringCopy(const char *c)
{
    if (c==nullptr)
        return nullptr;

    char* tmp = new char[strlen(c)+1] ;
    strcpy(tmp,c);
    return tmp ;
}

#include <sofa/core/objectmodel/Link.h>

BaseData* deriveTypeFromParentValue(Base* obj, const std::string& value)
{
    BaseObject* o = dynamic_cast<BaseObject*>(obj);
    if (!o)
        return nullptr;

    // if data is a link
    if (value.length() > 0 && value[0] == '@')
    {
        std::string componentPath = value.substr(1, value.find('.') - 1);
        std::string parentDataName = value.substr(value.find('.') + 1);

        if (!o->getContext())
        {
            msg_error("SofaPython") << "No context created. Cannot find data link to derive input type.";
            return nullptr;
        }
        Base* component;
        component = o->getContext()->get<BaseObject>(componentPath);
        if (!component)
            component = static_cast<sofa::simulation::Node*>(o->getContext())->getNodeInGraph(componentPath);

        if(!component)
        {
            msg_error("SofaPython") << "No object or node with path " << componentPath << " in scene graph.";
            return nullptr;
        }
        BaseData* parentData = component->findData(parentDataName);
        return parentData->getNewInstance();
    }
    return nullptr;
}


// helper function for parsing Python arguments
// not defined static in order to be able to use this fcn somewhere else also
BaseData* helper_addNewData(PyObject *args, PyObject * kw, Base * obj) {

    char* dataRawType = new char;
    char* dataClass = new char;
    char* dataHelp = "missing help";
    char * dataName = new char;
    std::string val = "";
    
    PyObject* dataValue = nullptr;

    bool KwargsOrArgs = 0; //Args = 0, Kwargs = 1

    if(PyArg_ParseTuple(args, "s|sssO", &dataName, &dataClass, &dataHelp, &dataRawType, &dataValue))
    {
        // first argument (name) is mandatory, the rest are optionally found in the args and, if not there, in kwargs
        dataName = getStringCopy(dataName) ;

        if (strcmp(dataName,"")==0)
        {
            return nullptr;
        }

        if (dataValue==nullptr) // the content of dataValue is not set, so parsing normal args didn't succeed fully --> look for kwargs
        {
            KwargsOrArgs = 1;
        }
        else // arguments are available ...
        {
            dataClass = getStringCopy(dataClass) ;
            dataHelp  = getStringCopy(dataHelp) ;
            dataRawType  = getStringCopy(dataRawType) ;
            Py_IncRef(dataValue); // want to hold on it for a while
        }
    }
    else
    {
        return nullptr;
    }
<<<<<<< HEAD
=======

>>>>>>> 6a31f377
    BaseData* bd = nullptr;

    if(KwargsOrArgs) // parse kwargs
    {
        if(kw==nullptr || !PyDict_Check(kw) )
        {
            msg_warning("SofaPython") << "Could not parse kwargs for adding Data.";
        }
        else
        {
            PyObject * tmp;
            tmp = PyDict_GetItemString(kw,"datatype");
            if (tmp!=nullptr){
                dataRawType = getStringCopy(PyString_AsString(tmp));
            }

            tmp = PyDict_GetItemString(kw,"helptxt");
            if (tmp!=nullptr){
                dataHelp = getStringCopy(PyString_AsString(tmp));
            }

            tmp = PyDict_GetItemString(kw,"dataclass");
            if (tmp!=nullptr){
                dataClass= getStringCopy(PyString_AsString(tmp));
            }

            tmp = PyDict_GetItemString(kw,"value");
            if (tmp!=nullptr){
                dataValue = tmp;
                Py_IncRef(dataValue); // call to Py_GetItemString doesn't increment the ref count, but we want to hold on to it for a while ...
                val = std::string(PyString_AsString(dataValue));
                bd = deriveTypeFromParentValue(obj, val);
            }
        }
    }

    if (dataRawType[0]==0) // We cannot construct without a type
    {
        if (val.empty())
        {
            bd = new EmptyData;
            bd->setName(dataName);
        }
        else if (std::string(dataName) != "type")
        {
            msg_warning(obj) << "No type provided for Data " << dataName << " with value " << val << ", creating void* data.";
            return bd;
        }
        else return new EmptyData;
    }

    if (bd == nullptr)
        bd = getFactoryInstance()->createObject(dataRawType, sofa::helper::NoArgument());
    if (bd == nullptr)
    {
        if (val.empty())
        {
            bd = new EmptyData;
            bd->setName(dataName);
        }
        else if (std::string(dataName) != "type")
        {
            sofa::helper::vector<std::string> validTypes;
            getFactoryInstance()->uniqueKeys(std::back_inserter(validTypes));
            std::string typesString = "[";
            for (const auto& i : validTypes)
                typesString += i + ", ";
            typesString += "\b\b]";
            msg_error(obj) << dataRawType << " is not a known type. Available "
                                             "types are:\n" << typesString;
            return nullptr;
        }
        else return new EmptyData;
    }
    else
    {
        bd->setName(dataName);
        bd->setHelp(dataHelp);
        obj->addData(bd);
        if(dataValue!=nullptr) // parse provided data: Py->SofaStr->Data or link
        {
            std::stringstream tmp;
            pythonToSofaDataString(dataValue, tmp);
            if(tmp.str()[0]=='@' && bd->canBeLinked())
            {
                if(!bd->setParent(tmp.str()))
                {
                    msg_warning(obj) << "Could not setup link for Data, initializing empty " << tmp.str() ;
                }
            }
            else
            {
                bd->read( tmp.str() );
            }
            bd->setGroup(dataClass);
            Py_DecRef(dataValue);
        }
    }
    return bd;
}

static PyObject * Base_addData(PyObject *self, PyObject *args )
{
    Base* obj = get_base(self);
    PyObject* pydata;

    if (!PyArg_ParseTuple(args, "O", &pydata)) {
        return NULL;
    }

    BaseData* data = sofa::py::unwrap<BaseData>(pydata);
    obj->addData(data) ;

    Py_RETURN_NONE;
}


static PyObject * Base_addNewData(PyObject *self, PyObject *args) {
    Base* obj = get_base(self);
    BaseData* addeddata = helper_addNewData(args, nullptr, obj);
    if( addeddata == nullptr )
    {
        PyErr_SetString(PyExc_ValueError, "Unable to create a new Sofa data field.");
        return nullptr ;
    }
    return SP_BUILD_PYPTR(Data,BaseData,addeddata,false);
}

static PyObject * Base_getData(PyObject *self, PyObject *args ) {
    Base* obj = get_base(self);
    char *dataName;
    if (!PyArg_ParseTuple(args, "s", &dataName)) {
        return NULL;
    }

    BaseData * data = obj->findData(dataName);
    if (!data)
    {
        Py_RETURN_NONE ;
    }

    return SP_BUILD_PYPTR(Data,BaseData,data,false);
}

static PyObject * Base_getLink(PyObject *self, PyObject *args ) {
    Base* obj = get_base(self);
    char *dataName;
    if (!PyArg_ParseTuple(args, "s", &dataName)) {
        return NULL;
    }

    BaseLink *link = obj->findLink(dataName);
    if (!link)
    {
        Py_RETURN_NONE ;
    }

    return SP_BUILD_PYPTR(Link,BaseLink,link,false);
}

static PyObject * Base_findData(PyObject *self, PyObject *args ) {
    Base* obj = get_base(self);
    char *dataName;

    if (!PyArg_ParseTuple(args, "s", &dataName)) {
        return NULL;
    }

    BaseData * data = obj->findData(dataName);
    if (!data) {
        std::stringstream tmp ;
        if( obj->hasField(dataName) ) {
            tmp <<"object '"<<obj->getName()<<"' has a field '"<<dataName<<"' but it is not a Data.";
        } else {
            tmp << "object '"<<obj->getName()<<"' does no have a field '"<<dataName<<"'";
            obj->writeDatas(tmp,";");
        }

        PyErr_SetString(PyExc_RuntimeError, tmp.str().c_str());
        return NULL;
    }

    /// special cases... from factory (e.g DisplayFlags, OptionsGroup)
    {
        PyObject* res = sofa::PythonFactory::toPython(data);
        if( res ) return res;
    }

    return SP_BUILD_PYPTR(Data,BaseData,data,false);
}


static PyObject * Base_findLink(PyObject *self, PyObject *args) {
    Base* obj = get_base(self);
    char *linkName;
    if (!PyArg_ParseTuple(args, "s", &linkName)) {
        return NULL;
    }

    BaseLink * link = obj->findLink(linkName);
    if (!link) {
        std::stringstream tmp ;
        if( obj->hasField(linkName) ) {
            tmp << "object '"<<obj->getName()<<"' has a field '"<<linkName<<"' but it is not a Link.";
        } else {
            tmp <<"object '"<<obj->getName()<<"' does no have a field '"<<linkName<<"'" << msgendl;
            obj->writeDatas(tmp,";");
        }

        PyErr_SetString(PyExc_RuntimeError, tmp.str().c_str());
        return NULL;
    }

    return SP_BUILD_PYPTR(Link,BaseLink,link,false);
}

/// Generic accessor to Data fields (in python native type)
static PyObject* Base_GetAttr(PyObject *o, PyObject *attr_name) {
    Base* obj = get_base(o);
    char *attrName = PyString_AsString(attr_name);

    /// see if a Data field has this name...
    if( BaseData * data = obj->findData(attrName) ) {
        /// special cases... from factory (e.g DisplayFlags, OptionsGroup)
        if( PyObject* res = sofa::PythonFactory::toPython(data) ) {
            return res;
        } else {
            /// the data type is not known by the factory, let's create the right Python type....
            return GetDataValuePython(data);
        }
    }

    /// see if a Link has this name...
    if( BaseLink * link = obj->findLink(attrName) ) {
        /// we have our link... let's create the right Python type....
        return GetLinkValuePython(link);
    }

    return PyObject_GenericGetAttr(o,attr_name);
}

static PyObject* Base_setInstanciationSourceFilePos(PyObject *self, PyObject *args)
{
        Base* obj = get_base(self);
        const char *fileName="";
        int filePos=-1;
        if (!PyArg_ParseTuple(args, "si", &fileName, &filePos))
        {
            return nullptr;
        }
        obj->setInstanciationSourceFileName(fileName);
        obj->setInstanciationSourceFilePos(filePos);
        Py_RETURN_NONE;
}

static PyObject* Base_setDefinitionSourceFilePos(PyObject *self, PyObject *args)
{
        Base* obj = get_base(self);
        const char *fileName="";
        int filePos=-1;
        if (!PyArg_ParseTuple(args, "si", &fileName, &filePos))
        {
            return nullptr;
        }
        obj->setDefinitionSourceFileName(fileName);
        obj->setDefinitionSourceFilePos(filePos);
        Py_RETURN_NONE;
}


static int Base_SetAttr(PyObject *o, PyObject *attr_name, PyObject *v) {
    /// attribute does not exist: see if a Data field has this name...
    Base* obj = get_base(o);
    char *attrName = PyString_AsString(attr_name);

    if (BaseData * data = obj->findData(attrName)) {
        /// data types in Factory can have a specific setter
        if( PyObject* pyData = sofa::PythonFactory::toPython(data) ) {
            return PyObject_SetAttrString( pyData, "value", v );
        } else {
            /// the data type is not known by the factory, let's use the default implementation
            return SetDataValuePython(data,v);
        }
    }

    if (BaseLink * link = obj->findLink(attrName)) {
        return SetLinkValuePython(link,v);
    }

    return PyObject_GenericSetAttr(o,attr_name,v);
}

static PyObject * Base_getClassName(PyObject * self, PyObject * /*args*/) {
    /// BaseNode is not bound in SofaPython, so getPathName is bound in Node instead
    Base* node = get_base(self);

    return PyString_FromString(node->getClassName().c_str());
}

static PyObject * Base_getTemplateName(PyObject * self, PyObject * /*args*/) {
    /// BaseNode is not bound in SofaPython, so getPathName is bound in Node instead
    Base* node = get_base(self);

    return PyString_FromString(node->getTemplateName().c_str());
}

static PyObject * Base_getName(PyObject * self, PyObject * /*args*/) {
    /// BaseNode is not bound in SofaPython, so getPathName is bound in Node instead
    Base* node = get_base(self);

    return PyString_FromString(node->getName().c_str());
}

static PyObject * Base_getDataFields(PyObject *self, PyObject * /*args*/) {
    Base * component = get_base(self);

    const sofa::helper::vector<BaseData*> dataFields = component->getDataFields();

    PyObject * pyDict = PyDict_New();
    for (size_t i=0; i<dataFields.size(); i++) {
        PyDict_SetItem(pyDict, PyString_FromString(dataFields[i]->getName().c_str()),
                       GetDataValuePython(dataFields[i]));
    }

    return pyDict;
}

/// This function is named this way because someone give the getDataFields to the one
/// that returns a dictionary of (name, value) which is not coherente with the c++
/// name of the function.
/// If you are a brave hacker, courageous enough to break backward compatibility you can
/// probably fix all this mess.
static PyObject * Base_getListOfDataFields(PyObject *self, PyObject * /*args*/) {
    Base * component = get_base(self);

    const sofa::helper::vector<BaseData*> dataFields = component->getDataFields();

    PyObject * pyList = PyList_New(dataFields.size());
    for (unsigned int i = 0; i < dataFields.size(); ++i) {
        PyList_SetItem(pyList, i, SP_BUILD_PYPTR(Data,BaseData,dataFields[i],false)) ;
    }

    return pyList;
}

static PyObject * Base_getListOfLinks(PyObject *self, PyObject * /*args*/) {
    Base * component = get_base(self);

    const sofa::helper::vector<BaseLink*> links = component->getLinks() ;

    PyObject * pyList = PyList_New(links.size());
    for (unsigned int i = 0; i < links.size(); ++i) {
        PyList_SetItem(pyList, i, SP_BUILD_PYPTR(Link, BaseLink, links[i], false)) ;
    }

    return pyList;
}


/// This function is called by the Python interpreter when calling (dir).
/// It adds to the default behavior all the data fields and links of the object.
static PyObject * Base___dir__(PyObject *self, PyObject * /*args*/) {
    Base * component = get_base(self);

    PyObject* listMethods = nullptr;
    unsigned int listMethodsSize = 0;

    /// Get the method lists
    PyObject* pclass = PyObject_GetAttrString(self, "__class__");
    if(pclass!=nullptr){
        /// Returns a lists that contains the 'class' specific names (eg: method)
        /// The list is a new reference which must be destroyed when not needed.
        listMethods = PyObject_Dir(pclass);
        if(listMethods==nullptr)
        {
            Py_XDECREF(pclass);
            return nullptr;
        }
        listMethodsSize=PyList_Size(listMethods);
    }

    /// The the other names out of data & links
    const sofa::helper::vector<BaseData*>& dataFields = component->getDataFields();
    const sofa::helper::vector<BaseLink*>& links = component->getLinks() ;

    /// Create a list big enough to store everyone.
    unsigned int size = links.size() + dataFields.size() + listMethodsSize;
    PyObject * pyList = PyList_New(size);

    /// Fill this lists
    unsigned int dstIndex=0;

    /// From methods..
    for (unsigned int i = 0; i < listMethodsSize; ++i, ++dstIndex) {
        PyObject* tmp = PyList_GetItem(listMethods, i);

        /// Increment the reference counter to getItem because according to the documentation
        /// the PyList_SetItem will steal it.
        Py_INCREF(tmp);
        PyList_SetItem(pyList, dstIndex, tmp);
    }

    /// From links
    for (unsigned int i = 0; i < links.size(); ++i, ++dstIndex) {
        PyList_SetItem(pyList, dstIndex, PyString_FromString(links[i]->getName().c_str())) ;
    }

    /// From datas
    for (unsigned int i = 0; i < dataFields.size(); ++i, ++dstIndex) {
        PyList_SetItem(pyList, dstIndex, PyString_FromString(dataFields[i]->getName().c_str())) ;
    }

    /// We release temporary object.
    Py_XDECREF(pclass);
    Py_XDECREF(listMethods);

    return pyList;
}

/// down cast to the lowest type known by the factory
/// there is maybe a more pythonish way to do so? :)
static PyObject * Base_downCast(PyObject *self, PyObject * /*args*/) {
    Base* component = get_base(self);
    return sofa::PythonFactory::toPython(component);
}

SP_CLASS_METHODS_BEGIN(Base)
SP_CLASS_METHOD_DOC(Base,addNewData, "Add a new Data field to the current object. \n"
                                     "Eg:                                         \n"
                                     "  obj.addNewData('myDataName1','theDataGroupA','help message','float',1.0)  \n"
                                     "  obj.addNewData('myDataName2','theDataGroupA','help message','','@otherComponent.datafield) \n"
                                     "  obj.addNewData('myDataName3','theDataGroupB','help message','vector<Vec3d>', '@loader.position')     \n"
                                     "  obj.addNewData('myDataName4','theDataGroupB','help message','string','hello') \n")
SP_CLASS_METHOD_DOC(Base,addData, "Adds an existing data field to the current object")
SP_CLASS_METHOD_DOC(Base,findData, "Returns the data field if there is one associated \n"
                                   "with the provided name and downcasts it to the lowest known type. \n"
                                   "Returns None otherwhise.")
SP_CLASS_METHOD_DOC(Base,findLink, "Returns a link field if there is one associated \n"
                                   "with the provided name, returns None otherwhise")
SP_CLASS_METHOD_DOC(Base,getData, "Returns the data field if there is one associated \n"
                                  "with the provided name but don't downcasts it to the lowest known type. \n"
                                  "Returns None is there is no field with this name.")
SP_CLASS_METHOD_DOC(Base,getLink, "Returns the link field if there is one associated \n"
                                  "with the provided name but. \n"
                                  "Returns None is there is no field with this name.")
SP_CLASS_METHOD(Base,getClassName)
SP_CLASS_METHOD(Base,getTemplateName)
SP_CLASS_METHOD_DOC(Base,setDefinitionSourceFilePos, "Set the filename & line number where the object has been defined.")
SP_CLASS_METHOD_DOC(Base,setInstanciationSourceFilePos, "Set the filename & line number where the object has been defined.")
SP_CLASS_METHOD(Base,getName)
SP_CLASS_METHOD(Base,__dir__)
SP_CLASS_METHOD_DOC(Base,getDataFields, "Returns a list with the *content* of all the data fields converted in python"
                                        " type. \n")
SP_CLASS_METHOD_DOC(Base,getListOfDataFields, "Returns the list of data fields.")
SP_CLASS_METHOD_DOC(Base,getListOfLinks, "Returns the list of link fields.")
SP_CLASS_METHOD(Base,downCast)

SP_CLASS_METHODS_END;


SP_CLASS_ATTRS_BEGIN(Base)
SP_CLASS_ATTRS_END;



SP_CLASS_TYPE_BASE_SPTR_ATTR_GETATTR(Base, Base)<|MERGE_RESOLUTION|>--- conflicted
+++ resolved
@@ -274,10 +274,7 @@
     {
         return nullptr;
     }
-<<<<<<< HEAD
-=======
-
->>>>>>> 6a31f377
+
     BaseData* bd = nullptr;
 
     if(KwargsOrArgs) // parse kwargs
