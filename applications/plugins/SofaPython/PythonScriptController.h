--- conflicted
+++ resolved
@@ -64,7 +64,7 @@
     PythonScriptController();
     virtual ~PythonScriptController();
 
-    void handleEvent(core::objectmodel::Event *event);
+    virtual void handleEvent(core::objectmodel::Event *event) override ;
 
     /// @name Script interface
     ///   Function that need to be implemented for each script language
@@ -100,16 +100,8 @@
     virtual void script_onGUIEvent(const char* controlID, const char* valueName, const char* value) override;
 
     /// Script events; user data is implementation-dependant
-<<<<<<< HEAD
-    virtual void script_onScriptEvent(core::objectmodel::ScriptEvent* event) override;
+    virtual void script_onScriptEvent(core::objectmodel::ScriptEvent* event) override ;
 
-    //TODO(PR304): remove that or explain :)
-    virtual void script_onEvent(core::objectmodel::Event* event) ;
-
-=======
-    virtual void script_onScriptEvent(core::objectmodel::ScriptEvent* event);
-    
->>>>>>> d29f42cb
     /// drawing
     virtual void script_draw(const core::visual::VisualParams*) override;
 
@@ -124,10 +116,6 @@
     sofa::core::objectmodel::Data< helper::vector< std::string > >  m_variables; /// array of string variables (equivalent to a c-like argv), while waiting to have a better way to share variables
     sofa::core::objectmodel::Data<bool>         m_timingEnabled;
     sofa::core::objectmodel::Data<bool>         m_doAutoReload;
-<<<<<<< HEAD
-    sofa::core::objectmodel::Data<bool>         m_doOnEvent;
-=======
->>>>>>> d29f42cb
 
 protected:
     sofa::helper::system::FileEventListener* m_filelistener {nullptr} ;
@@ -137,7 +125,6 @@
     PyObject *m_ScriptControllerInstance   {nullptr} ;   /// instance of m_ScriptControllerClass
 
     // optionnal script entry points:
-<<<<<<< HEAD
     PyObject *m_Func_onKeyPressed          {nullptr} ;
     PyObject *m_Func_onKeyReleased         {nullptr} ;
     PyObject *m_Func_onMouseButtonLeft     {nullptr} ;
@@ -146,7 +133,6 @@
     PyObject *m_Func_onMouseWheel          {nullptr} ;
     PyObject *m_Func_onGUIEvent            {nullptr} ;
     PyObject *m_Func_onScriptEvent         {nullptr} ;
-    PyObject* m_Func_onEvent               {nullptr} ;
     PyObject *m_Func_onBeginAnimationStep  {nullptr} ;
     PyObject *m_Func_onEndAnimationStep    {nullptr} ;
     PyObject *m_Func_onLoaded              {nullptr} ;
@@ -158,27 +144,6 @@
     PyObject *m_Func_cleanup               {nullptr} ;
     PyObject *m_Func_draw                  {nullptr} ;
     PyObject *m_Func_onIdle                {nullptr} ;
-=======
-    PyObject *m_Func_onKeyPressed;
-    PyObject *m_Func_onKeyReleased;
-    PyObject *m_Func_onMouseButtonLeft;
-    PyObject *m_Func_onMouseButtonRight;
-    PyObject *m_Func_onMouseButtonMiddle;
-    PyObject *m_Func_onMouseWheel;
-    PyObject *m_Func_onGUIEvent;
-    PyObject *m_Func_onScriptEvent;
-    PyObject *m_Func_onBeginAnimationStep;
-    PyObject *m_Func_onEndAnimationStep;
-    PyObject *m_Func_onLoaded;
-    PyObject *m_Func_createGraph;
-    PyObject *m_Func_initGraph;
-    PyObject *m_Func_bwdInitGraph;
-    PyObject *m_Func_storeResetState;
-    PyObject *m_Func_reset;
-    PyObject *m_Func_cleanup;
-    PyObject *m_Func_draw;
-    PyObject *m_Func_onIdle;
->>>>>>> d29f42cb
 };
 
 
