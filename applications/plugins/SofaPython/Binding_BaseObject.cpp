/******************************************************************************
*       SOFA, Simulation Open-Framework Architecture, development version     *
*                (c) 2006-2018 INRIA, USTL, UJF, CNRS, MGH                    *
*                                                                             *
* This program is free software; you can redistribute it and/or modify it     *
* under the terms of the GNU Lesser General Public License as published by    *
* the Free Software Foundation; either version 2.1 of the License, or (at     *
* your option) any later version.                                             *
*                                                                             *
* This program is distributed in the hope that it will be useful, but WITHOUT *
* ANY WARRANTY; without even the implied warranty of MERCHANTABILITY or       *
* FITNESS FOR A PARTICULAR PURPOSE. See the GNU Lesser General Public License *
* for more details.                                                           *
*                                                                             *
* You should have received a copy of the GNU Lesser General Public License    *
* along with this program. If not, see <http://www.gnu.org/licenses/>.        *
*******************************************************************************
* Authors: The SOFA Team and external contributors (see Authors.txt)          *
*                                                                             *
* Contact information: contact@sofa-framework.org                             *
******************************************************************************/

<<<<<<< HEAD
=======
#include <sofa/core/ObjectFactory.h>
using sofa::core::ObjectFactory ;
using sofa::core::ObjectCreator ;
>>>>>>> ace853db

#include <sofa/core/behavior/BaseController.h>
#include <sofa/core/behavior/BaseConstraintCorrection.h>
#include <sofa/core/collision/CollisionAlgorithm.h>
#include <sofa/core/topology/TopologicalMapping.h>
#include <sofa/core/collision/Intersection.h>

#include "Binding_BaseObject.h"
#include "Binding_Base.h"
#include "PythonFactory.h"
#include "PythonToSofa.inl"

using sofa::core::objectmodel::BaseObject;

static BaseObject* get_baseobject(PyObject* self) {
    return sofa::py::unwrap<BaseObject>(self);
}


static PyObject * BaseObject_init(PyObject *self, PyObject * /*args*/)
{
    BaseObject* obj = get_baseobject( self );
    obj->init();
    Py_RETURN_NONE;
}

static PyObject * BaseObject_bwdInit(PyObject *self, PyObject * /*args*/)
{
    BaseObject* obj = get_baseobject( self );
    obj->bwdInit();
    Py_RETURN_NONE;
}

static PyObject * BaseObject_reinit(PyObject *self, PyObject * /*args*/)
{
    BaseObject* obj = get_baseobject( self );
    obj->reinit();
    Py_RETURN_NONE;
}

static PyObject * BaseObject_storeResetState(PyObject *self, PyObject * /*args*/)
{
    BaseObject* obj = get_baseobject( self );
    obj->storeResetState();
    Py_RETURN_NONE;
}

static PyObject * BaseObject_reset(PyObject *self, PyObject * /*args*/)
{
    BaseObject* obj = get_baseobject( self );
    obj->reset();
    Py_RETURN_NONE;
}

static PyObject * BaseObject_cleanup(PyObject *self, PyObject * /*args*/)
{
    BaseObject* obj = get_baseobject( self );
    obj->cleanup();
    Py_RETURN_NONE;
}

static PyObject * BaseObject_getContext(PyObject *self, PyObject * /*args*/)
{
    BaseObject* obj = get_baseobject( self );
    return sofa::PythonFactory::toPython(obj->getContext());
}

static PyObject * BaseObject_getMaster(PyObject *self, PyObject * /*args*/)
{
    BaseObject* obj = get_baseobject( self );
    return sofa::PythonFactory::toPython(obj->getMaster());
}


static PyObject * BaseObject_setSrc(PyObject *self, PyObject * args)
{
    BaseObject* obj = get_baseobject( self );
    char *valueString;
    PyObject *pyLoader;
    if (!PyArg_ParseTuple(args, "sO",&valueString,&pyLoader)) {
        return NULL;
    }
    BaseObject* loader = get_baseobject( self );
    obj->setSrc(valueString,loader);
    Py_RETURN_NONE;
}

static PyObject * BaseObject_getPathName(PyObject * self, PyObject * /*args*/)
{
    BaseObject* obj = get_baseobject( self );

    return PyString_FromString(obj->getPathName().c_str());
}

// the same as 'getPathName' with a extra prefix '@'
static PyObject * BaseObject_getLinkPath(PyObject * self, PyObject * /*args*/)
{
    BaseObject* obj = get_baseobject( self );

    return PyString_FromString(("@"+obj->getPathName()).c_str());
}


static PyObject * BaseObject_getSlaves(PyObject * self, PyObject * /*args*/)
{
    BaseObject* obj = get_baseobject( self );

    const BaseObject::VecSlaves& slaves = obj->getSlaves();

    PyObject *list = PyList_New(slaves.size());

    for (unsigned int i=0; i<slaves.size(); ++i)
        PyList_SetItem(list,i,sofa::PythonFactory::toPython(slaves[i].get()));

    return list;
}

static PyObject * BaseObject_getName(PyObject * self, PyObject * /*args*/)
{
    BaseObject* obj = get_baseobject( self );

    return PyString_FromString((obj->getName()).c_str());
}

extern "C" PyObject * BaseObject_getAsACreateObjectParameter(PyObject * self, PyObject *args)
{
    return BaseObject_getLinkPath(self, args);
}


static PyObject* BaseObject_getCategories(PyObject * self, PyObject *args)
{
<<<<<<< HEAD
=======
    SOFA_UNUSED(args);
>>>>>>> ace853db
    BaseObject* obj = get_baseobject( self );

    if(!obj)
        return nullptr ;

    const sofa::core::objectmodel::BaseClass* mclass=obj->getClass();
    std::vector<std::string> categories;

    if (mclass->hasParent(sofa::core::objectmodel::ContextObject::GetClass()))
        categories.push_back("ContextObject");
    if (mclass->hasParent(sofa::core::visual::VisualModel::GetClass()))
        categories.push_back("VisualModel");
    if (mclass->hasParent(sofa::core::BehaviorModel::GetClass()))
        categories.push_back("BehaviorModel");
    if (mclass->hasParent(sofa::core::CollisionModel::GetClass()))
        categories.push_back("CollisionModel");
    if (mclass->hasParent(sofa::core::behavior::BaseMechanicalState::GetClass()))
        categories.push_back("MechanicalState");
    // A Mass is a technically a ForceField, but we don't want it to appear in the ForceField category
    if (mclass->hasParent(sofa::core::behavior::BaseForceField::GetClass()) && !mclass->hasParent(sofa::core::behavior::BaseMass::GetClass()))
        categories.push_back("ForceField");
    if (mclass->hasParent(sofa::core::behavior::BaseInteractionForceField::GetClass()))
        categories.push_back("InteractionForceField");
    if (mclass->hasParent(sofa::core::behavior::BaseProjectiveConstraintSet::GetClass()))
        categories.push_back("ProjectiveConstraintSet");
    if (mclass->hasParent(sofa::core::behavior::BaseConstraintSet::GetClass()))
        categories.push_back("ConstraintSet");
    if (mclass->hasParent(sofa::core::BaseMapping::GetClass()))
        categories.push_back("Mapping");
    if (mclass->hasParent(sofa::core::DataEngine::GetClass()))
        categories.push_back("Engine");
    if (mclass->hasParent(sofa::core::topology::TopologicalMapping::GetClass()))
        categories.push_back("TopologicalMapping");
    if (mclass->hasParent(sofa::core::behavior::BaseMass::GetClass()))
        categories.push_back("Mass");
    if (mclass->hasParent(sofa::core::behavior::OdeSolver::GetClass()))
        categories.push_back("OdeSolver");
    if (mclass->hasParent(sofa::core::behavior::ConstraintSolver::GetClass()))
        categories.push_back("ConstraintSolver");
    if (mclass->hasParent(sofa::core::behavior::BaseConstraintCorrection::GetClass()))
        categories.push_back("ConstraintSolver");
    if (mclass->hasParent(sofa::core::behavior::LinearSolver::GetClass()))
        categories.push_back("LinearSolver");
    if (mclass->hasParent(sofa::core::behavior::BaseAnimationLoop::GetClass()))
        categories.push_back("AnimationLoop");
    // Just like Mass and ForceField, we don't want TopologyObject to appear in the Topology category
    if (mclass->hasParent(sofa::core::topology::Topology::GetClass()) && !mclass->hasParent(sofa::core::topology::BaseTopologyObject::GetClass()))
        categories.push_back("Topology");
    if (mclass->hasParent(sofa::core::topology::BaseTopologyObject::GetClass()))
        categories.push_back("TopologyObject");
    if (mclass->hasParent(sofa::core::behavior::BaseController::GetClass()))
        categories.push_back("Controller");
    if (mclass->hasParent(sofa::core::loader::BaseLoader::GetClass()))
        categories.push_back("Loader");
    if (mclass->hasParent(sofa::core::collision::CollisionAlgorithm::GetClass()))
        categories.push_back("CollisionAlgorithm");
    if (mclass->hasParent(sofa::core::collision::Pipeline::GetClass()))
        categories.push_back("CollisionAlgorithm");
    if (mclass->hasParent(sofa::core::collision::Intersection::GetClass()))
        categories.push_back("CollisionAlgorithm");
    if (mclass->hasParent(sofa::core::objectmodel::ConfigurationSetting::GetClass()))
        categories.push_back("ConfigurationSetting");
    if (categories.empty())
        categories.push_back("Miscellaneous");

    PyObject *list = PyList_New(categories.size());
    for (unsigned int i=0; i<categories.size(); ++i)
        PyList_SetItem(list,i, PyString_FromString(categories[i].c_str())) ;

    return list ;
}

<<<<<<< HEAD
=======
static PyObject * BaseObject_getTarget(PyObject *self, PyObject * args)
{
    SOFA_UNUSED(args);
    BaseObject* object = get_baseobject( self );

    if(!object)
        return nullptr ;

    /// Class description are stored in the factory creator.
    ObjectFactory::ClassEntry entry = ObjectFactory::getInstance()->getEntry(object->getClassName());
    if (!entry.creatorMap.empty())
    {
        ObjectFactory::CreatorMap::iterator it = entry.creatorMap.find(object->getTemplateName());
        if (it != entry.creatorMap.end() && *it->second->getTarget())
        {
            return PyString_FromString(it->second->getTarget()) ;
        }
    }

    return nullptr ;
}

>>>>>>> ace853db

SP_CLASS_METHODS_BEGIN(BaseObject)
SP_CLASS_METHOD(BaseObject,init)
SP_CLASS_METHOD(BaseObject,bwdInit)
SP_CLASS_METHOD(BaseObject,reinit)
SP_CLASS_METHOD(BaseObject,storeResetState)
SP_CLASS_METHOD(BaseObject,reset)
SP_CLASS_METHOD(BaseObject,cleanup)
SP_CLASS_METHOD(BaseObject,getContext)
SP_CLASS_METHOD(BaseObject,getMaster)
SP_CLASS_METHOD(BaseObject,setSrc)
SP_CLASS_METHOD(BaseObject,getPathName)
SP_CLASS_METHOD(BaseObject,getLinkPath)
SP_CLASS_METHOD(BaseObject,getSlaves)
SP_CLASS_METHOD(BaseObject,getName)
SP_CLASS_METHOD_DOC(BaseObject, getCategories,
                    "Returns a list of categories the current object belongs.")
<<<<<<< HEAD
=======
SP_CLASS_METHOD_DOC(BaseObject, getTarget,
                    "Returns the target (plugin) that contains the current object.")
>>>>>>> ace853db
SP_CLASS_METHOD(BaseObject,getAsACreateObjectParameter)
SP_CLASS_METHODS_END


SP_CLASS_TYPE_SPTR(BaseObject,BaseObject,Base)<|MERGE_RESOLUTION|>--- conflicted
+++ resolved
@@ -20,12 +20,9 @@
 * Contact information: contact@sofa-framework.org                             *
 ******************************************************************************/
 
-<<<<<<< HEAD
-=======
 #include <sofa/core/ObjectFactory.h>
 using sofa::core::ObjectFactory ;
 using sofa::core::ObjectCreator ;
->>>>>>> ace853db
 
 #include <sofa/core/behavior/BaseController.h>
 #include <sofa/core/behavior/BaseConstraintCorrection.h>
@@ -158,10 +155,7 @@
 
 static PyObject* BaseObject_getCategories(PyObject * self, PyObject *args)
 {
-<<<<<<< HEAD
-=======
     SOFA_UNUSED(args);
->>>>>>> ace853db
     BaseObject* obj = get_baseobject( self );
 
     if(!obj)
@@ -234,8 +228,6 @@
     return list ;
 }
 
-<<<<<<< HEAD
-=======
 static PyObject * BaseObject_getTarget(PyObject *self, PyObject * args)
 {
     SOFA_UNUSED(args);
@@ -258,7 +250,6 @@
     return nullptr ;
 }
 
->>>>>>> ace853db
 
 SP_CLASS_METHODS_BEGIN(BaseObject)
 SP_CLASS_METHOD(BaseObject,init)
@@ -276,11 +267,8 @@
 SP_CLASS_METHOD(BaseObject,getName)
 SP_CLASS_METHOD_DOC(BaseObject, getCategories,
                     "Returns a list of categories the current object belongs.")
-<<<<<<< HEAD
-=======
 SP_CLASS_METHOD_DOC(BaseObject, getTarget,
                     "Returns the target (plugin) that contains the current object.")
->>>>>>> ace853db
 SP_CLASS_METHOD(BaseObject,getAsACreateObjectParameter)
 SP_CLASS_METHODS_END
 
