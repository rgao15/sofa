import __builtin__
import sys
import inspect
import traceback
import Sofa

## @contributors
##   - Matthieu Nesme
##   - Maxime Tournier
##   - damien.marchal@univ-lille1.fr
##
## @date 2017

# Keep a list of the modules always imported in the Sofa-PythonEnvironment
try:
    __SofaPythonEnvironment_importedModules__
except:
    __SofaPythonEnvironment_importedModules__ = sys.modules.copy()

    # some modules could be added here manually and can be modified procedurally
    # e.g. plugin's modules defined from c++
    __SofaPythonEnvironment_modulesExcludedFromReload = []



def unloadModules():
    """ call this function to unload python modules and to force their reload
        (useful to take into account their eventual modifications since
        their last import).
    """
    global __SofaPythonEnvironment_importedModules__
    toremove = [name for name in sys.modules if not name in __SofaPythonEnvironment_importedModules__ and not name in __SofaPythonEnvironment_modulesExcludedFromReload ]
    for name in toremove:
        del(sys.modules[name]) # unload it


def formatStackForSofa(o):
    """ format the stack trace provided as a parameter into a string like that:
        in filename.py:10:functioname()
          -> the line of code.
        in filename2.py:101:functioname1()
            -> the line of code.
        in filename3.py:103:functioname2()
              -> the line of code.
    """
    ss='Python Stack: \n'
    for entry in o:
        ss+= ' in ' + str(entry[1]) + ':' + str(entry[2]) + ':'+ entry[3] + '()  \n'
        ss+= '  -> '+ entry[4][0] + '  \n'
        return ss

def getStackForSofa():
    """returns the current stack with a "informal" formatting. """
    ## we exclude the first level in the stack because it is the getStackForSofa() function itself.
    ss=inspect.stack()[1:]
    return formatStackForSofa(ss)

def getPythonCallingPointAsString():
    """returns the last entry with an "informal" formatting. """

    ## we exclude the first level in the stack because it is the getStackForSofa() function itself.
    ss=inspect.stack()[-1:]
    return formatStackForSofa(ss)

def getPythonCallingPoint():
    """returns the tupe with closest filename & line. """
    ## we exclude the first level in the stack because it is the getStackForSofa() function itself.
    ss=inspect.stack()[1]
    tmp=(ss[1], ss[2])
    return tmp

def sendMessageFromException(e):
    exc_type, exc_value, exc_tb = sys.exc_info()
    sofaExceptHandler(exc_type, exc_value, exc_tb)

def sofaFormatHandler(type, value, tb):
    global oldexcepthook
    """This exception handler, convert python exceptions & traceback into more classical sofa error messages of the form:
       Message Description
       Python Stack (most recent are at the end)
          File file1.py line 4  ...
          File file1.py line 10 ...
          File file1.py line 40 ...
          File file1.py line 23 ...
            faulty line
    """
    s="\nPython Stack (most recent are at the end): \n"
    for line in traceback.format_tb(tb):
        s += line

    return repr(value)+" "+s


def getSofaFormattedStringFromException(e):
    exc_type, exc_value, exc_tb = sys.exc_info()
    return sofaFormatHandler(exc_type, exc_value, exc_tb)

def sofaExceptHandler(type, value, tb):
    global oldexcepthook
    """This exception handler, convert python exceptions & traceback into more classical sofa error messages of the form:
       Message Description
       Python Stack (most recent are at the end)
          File file1.py line 4  ...
          File file1.py line 10 ...
          File file1.py line 40 ...
          File file1.py line 23 ...
            faulty line
    """
<<<<<<< HEAD
    s="\nPython Stack (most recent are at the end): \n"
    for line in traceback.format_tb(tb):
        s += line

    Sofa.msg_error(repr(value)+" "+s, "line", 7)
=======
    h = type.__name__

    if str(value) != '':
        h += ': ' + str(value)
    
    s = ''.join(traceback.format_tb(tb))
    
    Sofa.msg_error(h + '\n' + s, "line", 7)
>>>>>>> 0ffcd221

sys.excepthook=sofaExceptHandler


class Controller(Sofa.PythonScriptController):

    def __init__(self, node, *args, **kwargs):
        Sofa.msg_warning('SofaPython', 'SofaPython.Controller is intended as compatibility class only')

        # setting attributes from kwargs
        for name, value in kwargs.iteritems():
            setattr(self, name, value)

        # call createGraph for compatibility purposes
        self.createGraph(node)

        # check whether derived class has 'onLoaded'
        cls = type(self)
        if not cls.onLoaded is Sofa.PythonScriptController.onLoaded:
            Sofa.msg_warning('SofaPython',
                             '`onLoaded` is defined in subclass but will not be called in the future' )<|MERGE_RESOLUTION|>--- conflicted
+++ resolved
@@ -106,13 +106,6 @@
           File file1.py line 23 ...
             faulty line
     """
-<<<<<<< HEAD
-    s="\nPython Stack (most recent are at the end): \n"
-    for line in traceback.format_tb(tb):
-        s += line
-
-    Sofa.msg_error(repr(value)+" "+s, "line", 7)
-=======
     h = type.__name__
 
     if str(value) != '':
@@ -121,10 +114,8 @@
     s = ''.join(traceback.format_tb(tb))
     
     Sofa.msg_error(h + '\n' + s, "line", 7)
->>>>>>> 0ffcd221
 
 sys.excepthook=sofaExceptHandler
-
 
 class Controller(Sofa.PythonScriptController):
 
