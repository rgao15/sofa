/******************************************************************************
*       SOFA, Simulation Open-Framework Architecture, development version     *
*                (c) 2006-2019 INRIA, USTL, UJF, CNRS, MGH                    *
*                                                                             *
* This program is free software; you can redistribute it and/or modify it     *
* under the terms of the GNU Lesser General Public License as published by    *
* the Free Software Foundation; either version 2.1 of the License, or (at     *
* your option) any later version.                                             *
*                                                                             *
* This program is distributed in the hope that it will be useful, but WITHOUT *
* ANY WARRANTY; without even the implied warranty of MERCHANTABILITY or       *
* FITNESS FOR A PARTICULAR PURPOSE. See the GNU Lesser General Public License *
* for more details.                                                           *
*                                                                             *
* You should have received a copy of the GNU Lesser General Public License    *
* along with this program. If not, see <http://www.gnu.org/licenses/>.        *
*******************************************************************************
* Authors: The SOFA Team and external contributors (see Authors.txt)          *
*                                                                             *
* Contact information: contact@sofa-framework.org                             *
******************************************************************************/
#ifndef SCENELOADERPY_H
#define SCENELOADERPY_H

#include <SofaPython/config.h>
#include <sofa/simulation/SceneLoaderFactory.h>


#include <sofa/simulation/Visitor.h>
#include <string>
#include <map>

extern "C" {
    struct PyMethodDef;
}

namespace sofa
{

namespace simulation
{

// The scene loader/exporter for python scene files
class SOFA_SOFAPYTHON_API SceneLoaderPY : public SceneLoader
{
public:
    /// Pre-loading check
    bool canLoadFileExtension(const char *extension) override;
    /// Pre-saving check
    bool canWriteFileExtension(const char *extension) override;

    /// load the file
    virtual Node::SPtr doLoad(const char *filename);

    // max: added out parameter to get the root *before* createScene is called
<<<<<<< HEAD
    void loadSceneWithArguments(const char *filename, const std::vector<std::string>& arguments=std::vector<std::string>(0), Node::SPtr* root_out = nullptr);
=======
    void loadSceneWithArguments(const char *filename, const std::vector<std::string>& arguments=std::vector<std::string>(0), Node::SPtr* root_out = 0);
    virtual void doLoadSceneWithArguments(const char *filename, const std::vector<std::string>& arguments=std::vector<std::string>(0), Node::SPtr* root_out = 0);
>>>>>>> d12e1ebe
    bool loadTestWithArguments(const char *filename, const std::vector<std::string>& arguments=std::vector<std::string>(0));

    /// write the file
    void write(Node* node, const char *filename) override;

    /// get the file type description
    virtual std::string getFileTypeDesc();

    /// get the list of file extensions
    void getExtensionList(ExtensionList* list) override;

    /// add a header that will be injected before the loading of the scene
    static void setHeader(const std::string& header);

private:
    static std::string                          OurHeader;

};

/// Export the scene graph in Python format
void SOFA_SOFAPYTHON_API exportPython( Node* node, const char* fileName=nullptr );

/// Visitor that exports all nodes/components in python
class SOFA_SOFAPYTHON_API PythonExporterVisitor : public Visitor
{

protected:

    std::ostream& m_out; ///< the output stream

    std::map<core::objectmodel::BaseNode*, std::string > m_mapNodeVariable; ///< gives a python variable name per node
    unsigned m_variableIndex; ///< unique index per node to garanty a unique variablename

public:
    PythonExporterVisitor(std::ostream& out) : Visitor(sofa::core::ExecParams::defaultInstance()), m_out(out), m_variableIndex(0) {}

    template<class T> void processObject( T obj, const std::string& nodeVariable );

    Result processNodeTopDown(Node* node) override ;
    void processNodeBottomUp(Node* node) override ;

    const char* getClassName() const override { return "PythonExporterVisitor"; }
};




} // namespace simulation

} // namespace sofa



#endif // SCENELOADERPY_H<|MERGE_RESOLUTION|>--- conflicted
+++ resolved
@@ -53,12 +53,8 @@
     virtual Node::SPtr doLoad(const char *filename);
 
     // max: added out parameter to get the root *before* createScene is called
-<<<<<<< HEAD
     void loadSceneWithArguments(const char *filename, const std::vector<std::string>& arguments=std::vector<std::string>(0), Node::SPtr* root_out = nullptr);
-=======
-    void loadSceneWithArguments(const char *filename, const std::vector<std::string>& arguments=std::vector<std::string>(0), Node::SPtr* root_out = 0);
-    virtual void doLoadSceneWithArguments(const char *filename, const std::vector<std::string>& arguments=std::vector<std::string>(0), Node::SPtr* root_out = 0);
->>>>>>> d12e1ebe
+    virtual void doLoadSceneWithArguments(const char *filename, const std::vector<std::string>& arguments=std::vector<std::string>(0), Node::SPtr* root_out = nullptr);
     bool loadTestWithArguments(const char *filename, const std::vector<std::string>& arguments=std::vector<std::string>(0));
 
     /// write the file
