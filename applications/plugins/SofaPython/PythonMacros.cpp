--- conflicted
+++ resolved
@@ -45,14 +45,9 @@
 #include "Binding_VisualModel.h"
 
 typedef sofa::component::container::MechanicalObject< sofa::defaulttype::Vec3Types > MechanicalObject3;
-<<<<<<< HEAD
-typedef sofa::component::mapping::SubsetMultiMapping< sofa::defaulttype::Vec3Types, sofa::defaulttype::Vec3Types > SubsetMultiMapping3d_to_3d;
-
-using namespace sofa::core::objectmodel;
-=======
 typedef sofa::component::mapping::SubsetMultiMapping< sofa::defaulttype::Vec3Types, sofa::defaulttype::Vec3Types > SubsetMultiMapping3_to_3;
 
->>>>>>> 8c933aeb
+using sofa::core::objectmodel::Base;
 
 // crée un objet Python à partir d'un objet Cpp héritant de Base,
 // retournant automatiquement le type Python de plus haut niveau possible
@@ -62,9 +57,9 @@
 {
     if (dynamic_cast<sofa::simulation::Node*>(obj))
         return BuildPySPtr<Base>(obj,&SP_SOFAPYTYPEOBJECT(Node));
-    if (dynamic_cast<Context*>(obj))
+    if (dynamic_cast<sofa::core::objectmodel::Context*>(obj))
         return BuildPySPtr<Base>(obj,&SP_SOFAPYTYPEOBJECT(Context));
-    if (dynamic_cast<BaseContext*>(obj))
+    if (dynamic_cast<sofa::core::objectmodel::BaseContext*>(obj))
         return BuildPySPtr<Base>(obj,&SP_SOFAPYTYPEOBJECT(BaseContext));
 
     if (dynamic_cast<sofa::core::loader::MeshLoader*>(obj))
@@ -100,7 +95,7 @@
     if (dynamic_cast<sofa::core::BaseMapping*>(obj))
         return BuildPySPtr<Base>(obj,&SP_SOFAPYTYPEOBJECT(BaseMapping));
 
-    if (dynamic_cast<BaseObject*>(obj))
+    if (dynamic_cast<sofa::core::objectmodel::BaseObject*>(obj))
         return BuildPySPtr<Base>(obj,&SP_SOFAPYTYPEOBJECT(BaseObject));
 
     // par défaut...
