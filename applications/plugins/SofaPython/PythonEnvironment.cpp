/******************************************************************************
*       SOFA, Simulation Open-Framework Architecture, development version     *
*                (c) 2006-2019 INRIA, USTL, UJF, CNRS, MGH                    *
*                                                                             *
* This program is free software; you can redistribute it and/or modify it     *
* under the terms of the GNU Lesser General Public License as published by    *
* the Free Software Foundation; either version 2.1 of the License, or (at     *
* your option) any later version.                                             *
*                                                                             *
* This program is distributed in the hope that it will be useful, but WITHOUT *
* ANY WARRANTY; without even the implied warranty of MERCHANTABILITY or       *
* FITNESS FOR A PARTICULAR PURPOSE. See the GNU Lesser General Public License *
* for more details.                                                           *
*                                                                             *
* You should have received a copy of the GNU Lesser General Public License    *
* along with this program. If not, see <http://www.gnu.org/licenses/>.        *
*******************************************************************************
* Authors: The SOFA Team and external contributors (see Authors.txt)          *
*                                                                             *
* Contact information: contact@sofa-framework.org                             *
******************************************************************************/
#include <fstream>
#include "PythonMacros.h"
#include "PythonEnvironment.h"
#include "PythonScriptController.h"

#include <sofa/helper/system/FileRepository.h>
#include <sofa/helper/system/FileSystem.h>
#include <sofa/helper/system/SetDirectory.h>
#include <sofa/simulation/Node.h>

#include <sofa/helper/Utils.h>
#include <sofa/helper/StringUtils.h>
using sofa::helper::getAStringCopy ;
#include <sofa/helper/system/PluginManager.h>
using sofa::helper::system::PluginManager;
using sofa::helper::system::Plugin;

#if defined(__linux__)
#  include <dlfcn.h>            // for dlopen(), see workaround in Init()
#endif

using sofa::helper::system::FileSystem;
using sofa::helper::Utils;

namespace sofa
{

namespace simulation
{

////////////////////////////////////////////////////////////////////////////////////////////////////
/// \brief The PythonEnvironmentData class which hold "static" data as long as python is running
///
/// The class currently hold the argv that are exposed in the python 'sys.argv'.
/// The elements added are copied and the object hold the pointer to the memory allocated.
/// The memory is release when the object is destructed or the reset function called.
///
/// Other elements than sys.argv may be added depending on future needs.
///
////////////////////////////////////////////////////////////////////////////////////////////////////
class PythonEnvironmentData
{
public:
    ~PythonEnvironmentData() { reset(); }

    int size() { return m_argv.size(); }

    void add(const std::string& data)
    {
        m_argv.push_back( getAStringCopy(data.c_str()) );
    }

    void reset()
    {
        for(auto s : m_argv)
            delete[] s;
        m_argv.clear();
    }

    char* getDataAt(unsigned int index)
    {
        return m_argv[index];
    }

    char** getDataBuffer()
    {
        return &m_argv[0];
    }

private:
    std::vector<char*> m_argv;
};

PythonEnvironmentData* PythonEnvironment::getStaticData()
{
    static PythonEnvironmentData* m_staticdata { nullptr } ;

    if( !m_staticdata )
        m_staticdata = new PythonEnvironmentData();

    return m_staticdata;
}

PyMODINIT_FUNC initModulesHelper(const std::string& name, PyMethodDef* methodDef)
{
    PythonEnvironment::gil lock(__func__);
    Py_InitModule(name.c_str(), methodDef);
}

void PythonEnvironment::addModule(const std::string& name, PyMethodDef* methodDef)
{
    initModulesHelper(name, methodDef);
}

void PythonEnvironment::Init()
{
    std::string pythonVersion = Py_GetVersion();

#ifndef NDEBUG
    SP_MESSAGE_INFO("Python version: " + pythonVersion)
#endif

#if defined(__linux__)
    // WARNING: workaround to be able to import python libraries on linux (like
    // numpy), at least on Ubuntu (see http://bugs.python.org/issue4434). It is
    // not fixing the real problem, but at least it is working for now.
    std::string pythonLibraryName = "libpython" + std::string(pythonVersion,0,3) + ".so";
    dlopen( pythonLibraryName.c_str(), RTLD_LAZY|RTLD_GLOBAL );
#endif

    // Prevent the python terminal from being buffered, not to miss or mix up traces.
    if( putenv( (char*)"PYTHONUNBUFFERED=1" ) )
        SP_MESSAGE_WARNING("failed to set environment variable PYTHONUNBUFFERED");

    if ( !Py_IsInitialized() )
    {
        Py_Initialize();
    }

    PyEval_InitThreads();

    // the first gil lock is here
    gil lock(__func__);

    // Append sofa modules to the embedded python environment.
    bindSofaPythonModule();

    // Required for sys.path, used in addPythonModulePath().
    PyRun_SimpleString("import sys");

    // Force C locale.
    PyRun_SimpleString("import locale");
    PyRun_SimpleString("locale.setlocale(locale.LC_ALL, 'C')");

    // Workaround: try to import numpy and to launch numpy.finfo to cache data;
    // this prevents a deadlock when calling numpy.finfo from a worker thread.
    // ocarre: may crash on some configurations, we have to find a fix
    PyRun_SimpleString("try:\n\timport numpy;numpy.finfo(float)\nexcept:\n\tpass");
    // Workaround: try to import scipy from the main thread this prevents a deadlock when importing scipy from a worker thread when we use the SofaScene asynchronous loading
    PyRun_SimpleString("try:\n\tfrom scipy import misc, optimize\nexcept:\n\tpass\n");


    // If the script directory is not available (e.g. if the interpreter is invoked interactively
    // or if the script is read from standard input), path[0] is the empty string,
    // which directs Python to search modules in the current directory first.
    PyRun_SimpleString(std::string("sys.path.insert(0,\"\")").c_str());


    // Add the paths to the plugins' python modules to sys.path.  Those paths
    // are read from all the files in 'etc/sofa/python.d'
    std::string confDir = Utils::getSofaPathPrefix() + "/etc/sofa/python.d";
    if (FileSystem::exists(confDir))
    {
        std::vector<std::string> files;
        FileSystem::listDirectory(confDir, files);
        for (size_t i=0; i<files.size(); i++)
        {
            addPythonModulePathsFromConfigFile(confDir + "/" + files[i]);
        }
    }

    // Add the directories listed in the SOFAPYTHON_PLUGINS_PATH environnement
    // variable (colon-separated) to sys.path
    char * pathVar = getenv("SOFAPYTHON_PLUGINS_PATH");
    if (pathVar != nullptr)
    {
        std::istringstream ss(pathVar);
        std::string path;
        while(std::getline(ss, path, ':'))
        {
            if (FileSystem::exists(path))
                addPythonModulePathsForPlugins(path);
            else
                SP_MESSAGE_WARNING("no such directory: '" + path + "'");
        }
    }

    // python livecoding related
    PyRun_SimpleString("from SofaPython.livecoding import onReimpAFile");

    // general sofa-python stuff
    PyRun_SimpleString("import SofaPython");

    // python modules are automatically reloaded at each scene loading
    setAutomaticModuleReload( true );
}

void PythonEnvironment::Release()
{
    // Finish the Python Interpreter

    // obviously can't use raii here
    if( Py_IsInitialized() ) {
        PyGILState_Ensure();
        Py_Finalize();
    }
}

void PythonEnvironment::addPythonModulePath(const std::string& path)
{
    static std::set<std::string> addedPath;
    if (addedPath.find(path)==addedPath.end()) {
        // note not to insert at first 0 place
        // an empty string must be at first so modules can be found in the current directory first.

        {
            gil lock(__func__);
            PyRun_SimpleString(std::string("sys.path.insert(1,\""+path+"\")").c_str());
        }

        SP_MESSAGE_INFO("Added '" + path + "' to sys.path");
        addedPath.insert(path);
    }
}

void PythonEnvironment::addPythonModulePathsFromConfigFile(const std::string& path)
{
    std::ifstream configFile(path.c_str());
    std::string line;
    while(std::getline(configFile, line))
    {
        if (!FileSystem::isAbsolute(line))
        {
            line = Utils::getSofaPathPrefix() + "/" + line;
        }
        addPythonModulePath(line);
    }
}

void PythonEnvironment::addPythonModulePathsForPlugins(const std::string& pluginsDirectory)
{
    bool added = false;
<<<<<<< HEAD
=======

    std::vector<std::string> pythonDirs = {
        pluginsDirectory + "/python",
        pluginsDirectory + "/python2.7",
    };

>>>>>>> 86db3c59
    std::vector<std::string> files;
    FileSystem::listDirectory(pluginsDirectory, files);
    for (std::vector<std::string>::iterator i = files.begin(); i != files.end(); ++i)
    {
        const std::string pluginSubdir = pluginsDirectory + "/" + *i;
        if (FileSystem::exists(pluginSubdir) && FileSystem::isDirectory(pluginSubdir))
<<<<<<< HEAD
        {
            const std::string pythonDir = pluginSubdir + "/python";
            const std::string python27Dir = pluginSubdir + "/python2.7";
            if (FileSystem::exists(pythonDir) && FileSystem::isDirectory(pythonDir))
            {
                addPythonModulePath(pythonDir);
                added = true;
            }
            else if (FileSystem::exists(python27Dir) && FileSystem::isDirectory(python27Dir))
            {
                addPythonModulePath(python27Dir);
                added = true;
            }
        }
    }

    if(!added)
    {
        msg_warning("PythonEnvironment") << "No python dir found in " << pluginsDirectory;
    }
}

void PythonEnvironment::addPythonModulePathsForPluginsByName(const std::string& pluginName)
{
    std::map<std::string, Plugin>& map = PluginManager::getInstance().getPluginMap();
    for( const auto& elem : map)
    {
        Plugin p = elem.second;
        if ( p.getModuleName() == pluginName )
        {
=======
        {
            pythonDirs.push_back(pluginSubdir + "/python");
            pythonDirs.push_back(pluginSubdir + "/python2.7");
        }
    }

    for(std::string pythonDir : pythonDirs)
    {
        // Search for a subdir "site-packages"
        if (FileSystem::exists(pythonDir+"/site-packages") && FileSystem::isDirectory(pythonDir+"/site-packages"))
        {
            addPythonModulePath(pythonDir+"/site-packages");
            added = true;
        }
        // Or fallback to "python"
        else if (FileSystem::exists(pythonDir) && FileSystem::isDirectory(pythonDir))
        {
            addPythonModulePath(pythonDir);
            added = true;
        }
    }

    if(!added)
    {
        msg_warning("PythonEnvironment") << "No python dir found in " << pluginsDirectory;
    }
}

void PythonEnvironment::addPythonModulePathsForPluginsByName(const std::string& pluginName)
{
    std::map<std::string, Plugin>& map = PluginManager::getInstance().getPluginMap();
    for( const auto& elem : map)
    {
        Plugin p = elem.second;
        if ( p.getModuleName() == pluginName )
        {
>>>>>>> 86db3c59
            std::string pluginLibraryPath = elem.first;
            // moduleRoot should be 2 levels above the library (plugin_name/lib/plugin_name.so)
            std::string moduleRoot = FileSystem::getParentDirectory(FileSystem::getParentDirectory(pluginLibraryPath));

            addPythonModulePathsForPlugins(moduleRoot);
            return;
        }
    }
    msg_warning("PythonEnvironment") << pluginName << " not found in PluginManager's map.";
}

// some basic RAII stuff to handle init/termination cleanly
  namespace {

    struct raii {
      raii() {
          // initialization is done when loading the plugin
          // otherwise it can be executed too soon
          // when an application is directly linking with the SofaPython library
      }

      ~raii() {
        PythonEnvironment::Release();
      }

    };

    static raii singleton;
  }

// basic script functions
std::string PythonEnvironment::getError()
{
    gil lock(__func__);
    std::string error;

    PyObject *ptype, *pvalue /* error msg */, *ptraceback /*stack snapshot and many other informations (see python traceback structure)*/;
    PyErr_Fetch(&ptype, &pvalue, &ptraceback);
    if(pvalue)
        error = PyString_AsString(pvalue);

    return error;
}

bool PythonEnvironment::runString(const std::string& script)
{
    gil lock(__func__);
    PyObject* pDict = PyModule_GetDict(PyImport_AddModule("__main__"));
    PyObject* result = PyRun_String(script.data(), Py_file_input, pDict, pDict);

    if(nullptr == result)
    {
        SP_MESSAGE_ERROR("Script (string) import error")
        PyErr_Print();

        return false;
    }

    Py_DECREF(result);

    return true;
}

std::string PythonEnvironment::getStackAsString()
{
    gil lock(__func__);
    PyObject* pDict = PyModule_GetDict(PyImport_AddModule("SofaPython"));
    PyObject* pFunc = PyDict_GetItemString(pDict, "getStackForSofa");
    if (PyCallable_Check(pFunc))
    {
        PyObject* res = PyObject_CallFunction(pFunc, nullptr);
        std::string tmp=PyString_AsString(PyObject_Str(res));
        Py_DECREF(res) ;
        return tmp;
    }
    return "Python Stack is empty.";
}

std::string PythonEnvironment::getPythonCallingPointString()
{
    PyObject* pDict = PyModule_GetDict(PyImport_AddModule("SofaPython"));
    PyObject* pFunc = PyDict_GetItemString(pDict, "getPythonCallingPointAsString");
    if (PyCallable_Check(pFunc))
    {
        PyObject* res = PyObject_CallFunction(pFunc, nullptr);
        std::string tmp=PyString_AsString(PyObject_Str(res));
        Py_DECREF(res) ;
        return tmp;
    }
    return "Python Stack is empty.";
}

helper::logging::FileInfo::SPtr PythonEnvironment::getPythonCallingPointAsFileInfo()
{
    PyObject* pDict = PyModule_GetDict(PyImport_AddModule("SofaPython"));
    PyObject* pFunc = PyDict_GetItemString(pDict, "getPythonCallingPoint");
    if (pFunc && PyCallable_Check(pFunc))
    {
        PyObject* res = PyObject_CallFunction(pFunc, nullptr);
        if(res && PySequence_Check(res) ){
            PyObject* filename = PySequence_GetItem(res, 0) ;
            PyObject* number = PySequence_GetItem(res, 1) ;
            std::string tmp=PyString_AsString(filename);
            auto lineno = PyInt_AsLong(number);
            Py_DECREF(res) ;
            return SOFA_FILE_INFO_COPIED_FROM(tmp, lineno);
        }
    }
    return SOFA_FILE_INFO_COPIED_FROM("undefined", -1);
}

void PythonEnvironment::setArguments(const std::string& filename, const std::vector<std::string>& arguments)
{
    const std::string basename = sofa::helper::system::SetDirectory::GetFileNameWithoutExtension(filename.c_str());

    PythonEnvironmentData* data = getStaticData() ;
    data->reset() ;
    data->add( basename );

    if(!arguments.empty()) {
        for(const std::string& arg : arguments) {
            data->add(arg);
        }
    }

    PySys_SetArgvEx( data->size(), data->getDataBuffer(), 0);
}

bool PythonEnvironment::runFile(const std::string& filename, const std::vector<std::string>& arguments) {
    const gil lock(__func__);
    const std::string dir = sofa::helper::system::SetDirectory::GetParentDir(filename.c_str());

    const std::string basename = sofa::helper::system::SetDirectory::GetFileNameWithoutExtension(filename.c_str());

    // Load the scene script
    PyObject* script = PyFile_FromString((char*)filename.c_str(), (char*)("r"));

    if(!arguments.empty())
        setArguments(filename, arguments);

    if( !script ) {
        SP_MESSAGE_ERROR("cannot open file:" << filename)
        PyErr_Print();
        return false;
    }

    PyObject* __main__ = PyModule_GetDict(PyImport_AddModule("__main__"));

    // save/restore __main__.__file__
    PyObject* __file__ = PyDict_GetItemString(__main__, "__file__");
    Py_XINCREF(__file__);

    // temporarily set __main__.__file__ = filename during file loading
    {
        PyObject* __tmpfile__ = PyString_FromString(filename.c_str());
        PyDict_SetItemString(__main__, "__file__", __tmpfile__);
        Py_XDECREF(__tmpfile__);
    }

    const int error = PyRun_SimpleFileEx(PyFile_AsFile(script), filename.c_str(), 0);

    // don't wait for gc to close the file
    PyObject_CallMethod(script, (char*) "close", nullptr);
    Py_XDECREF(script);

    // restore backup if needed
    if(__file__) {
        PyDict_SetItemString(__main__, "__file__", __file__);
    } else {
        const int err = PyDict_DelItemString(__main__, "__file__");
        assert(!err); (void) err;
    }

    Py_XDECREF(__file__);

    if(error) {
        SP_MESSAGE_ERROR("Script (file:" << basename << ") import error")
        PyErr_Print();
        return false;
    }

    return true;
}

void PythonEnvironment::SceneLoaderListerner::rightBeforeLoadingScene()
{
    gil lock(__func__);
    // unload python modules to force importing their eventual modifications
    PyRun_SimpleString("SofaPython.unloadModules()");
}

void PythonEnvironment::setAutomaticModuleReload( bool b )
{
    if( b )
        SceneLoader::addListener( SceneLoaderListerner::getInstance() );
    else
        SceneLoader::removeListener( SceneLoaderListerner::getInstance() );
}

void PythonEnvironment::excludeModuleFromReload( const std::string& moduleName )
{
    gil lock(__func__);
    PyRun_SimpleString( std::string( "try: SofaPython.__SofaPythonEnvironment_modulesExcludedFromReload.append('" + moduleName + "')\nexcept:pass" ).c_str() );
}



static const bool debug_gil = false;

static PyGILState_STATE lock(const char* trace) {
    if(debug_gil && trace) {
        std::clog << ">> " << trace << " wants the gil" << std::endl;
    }

    // this ensures that we start with no active thread before first locking the
    // gil: this way the last gil unlock lets python threads to run (otherwise
    // the main thread still holds the gil, preventing python threads to run
    // until the main thread exits).

    // the first gil aquisition should happen right after the python interpreter
    // is initialized.
    static const PyThreadState* init = PyEval_SaveThread(); (void) init;

    return PyGILState_Ensure();
}


PythonEnvironment::gil::gil(const char* trace)
    : state(lock(trace)),
      trace(trace) { }


PythonEnvironment::gil::~gil() {

    PyGILState_Release(state);

    if(debug_gil && trace) {
        std::clog << "<< " << trace << " released the gil" << std::endl;
    }

}



PythonEnvironment::no_gil::no_gil(const char* trace)
    : state(PyEval_SaveThread()),
      trace(trace) {
    if(debug_gil && trace) {
        std::clog << ">> " << trace << " temporarily released the gil" << std::endl;
    }
}

PythonEnvironment::no_gil::~no_gil() {

    if(debug_gil && trace) {
        std::clog << "<< " << trace << " wants to reacquire the gil" << std::endl;
    }

    PyEval_RestoreThread(state);
}

} // namespace simulation

} // namespace sofa


<|MERGE_RESOLUTION|>--- conflicted
+++ resolved
@@ -251,35 +251,37 @@
 void PythonEnvironment::addPythonModulePathsForPlugins(const std::string& pluginsDirectory)
 {
     bool added = false;
-<<<<<<< HEAD
-=======
 
     std::vector<std::string> pythonDirs = {
         pluginsDirectory + "/python",
         pluginsDirectory + "/python2.7",
     };
 
->>>>>>> 86db3c59
     std::vector<std::string> files;
     FileSystem::listDirectory(pluginsDirectory, files);
     for (std::vector<std::string>::iterator i = files.begin(); i != files.end(); ++i)
     {
         const std::string pluginSubdir = pluginsDirectory + "/" + *i;
         if (FileSystem::exists(pluginSubdir) && FileSystem::isDirectory(pluginSubdir))
-<<<<<<< HEAD
-        {
-            const std::string pythonDir = pluginSubdir + "/python";
-            const std::string python27Dir = pluginSubdir + "/python2.7";
-            if (FileSystem::exists(pythonDir) && FileSystem::isDirectory(pythonDir))
-            {
-                addPythonModulePath(pythonDir);
-                added = true;
-            }
-            else if (FileSystem::exists(python27Dir) && FileSystem::isDirectory(python27Dir))
-            {
-                addPythonModulePath(python27Dir);
-                added = true;
-            }
+        {
+            pythonDirs.push_back(pluginSubdir + "/python");
+            pythonDirs.push_back(pluginSubdir + "/python2.7");
+        }
+    }
+
+    for(std::string pythonDir : pythonDirs)
+    {
+        // Search for a subdir "site-packages"
+        if (FileSystem::exists(pythonDir+"/site-packages") && FileSystem::isDirectory(pythonDir+"/site-packages"))
+        {
+            addPythonModulePath(pythonDir+"/site-packages");
+            added = true;
+        }
+        // Or fallback to "python"
+        else if (FileSystem::exists(pythonDir) && FileSystem::isDirectory(pythonDir))
+        {
+            addPythonModulePath(pythonDir);
+            added = true;
         }
     }
 
@@ -297,44 +299,6 @@
         Plugin p = elem.second;
         if ( p.getModuleName() == pluginName )
         {
-=======
-        {
-            pythonDirs.push_back(pluginSubdir + "/python");
-            pythonDirs.push_back(pluginSubdir + "/python2.7");
-        }
-    }
-
-    for(std::string pythonDir : pythonDirs)
-    {
-        // Search for a subdir "site-packages"
-        if (FileSystem::exists(pythonDir+"/site-packages") && FileSystem::isDirectory(pythonDir+"/site-packages"))
-        {
-            addPythonModulePath(pythonDir+"/site-packages");
-            added = true;
-        }
-        // Or fallback to "python"
-        else if (FileSystem::exists(pythonDir) && FileSystem::isDirectory(pythonDir))
-        {
-            addPythonModulePath(pythonDir);
-            added = true;
-        }
-    }
-
-    if(!added)
-    {
-        msg_warning("PythonEnvironment") << "No python dir found in " << pluginsDirectory;
-    }
-}
-
-void PythonEnvironment::addPythonModulePathsForPluginsByName(const std::string& pluginName)
-{
-    std::map<std::string, Plugin>& map = PluginManager::getInstance().getPluginMap();
-    for( const auto& elem : map)
-    {
-        Plugin p = elem.second;
-        if ( p.getModuleName() == pluginName )
-        {
->>>>>>> 86db3c59
             std::string pluginLibraryPath = elem.first;
             // moduleRoot should be 2 levels above the library (plugin_name/lib/plugin_name.so)
             std::string moduleRoot = FileSystem::getParentDirectory(FileSystem::getParentDirectory(pluginLibraryPath));
