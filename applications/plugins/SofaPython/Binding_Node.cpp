--- conflicted
+++ resolved
@@ -328,14 +328,9 @@
     Node* obj = get_node(self);
 
     PyObject* pyChild;
-<<<<<<< HEAD
     PyObject* pyPrevParent;
     if (!PyArg_ParseTuple(args, "OO", &pyChild, &pyPrevParent)) {
         return NULL;
-=======
-    if (!PyArg_ParseTuple(args, "O", &pyChild)) {
-        return nullptr;
->>>>>>> a85b2b91
     }
 
     BaseNode* child = get_node(pyChild);
