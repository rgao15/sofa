--- conflicted
+++ resolved
@@ -230,11 +230,8 @@
 
 
 
-<<<<<<< HEAD
-=======
 
 // @TODO: pass keyword arguments rather than optional arguments?
->>>>>>> e4251967
 extern "C" PyObject * BaseContext_getObjects(PyObject * self, PyObject * args)
 {
     BaseContext* context=((PySPtr<Base>*)self)->object->toBaseContext();
@@ -281,42 +278,6 @@
             SP_MESSAGE_WARNING( "BaseContext_getObjects: Invalid search direction, using 'Local'. Expected: 'SearchUp', 'Local', 'SearchDown', 'SearchRoot', or 'SearchParents'." )
         }
     }
-<<<<<<< HEAD
-
-    std::string name_str ( name ? name : "" );
-    ObjectFactory::ClassEntry* class_entry = type_name ? &ObjectFactory::getInstance()->getEntry(type_name) : NULL;
-    
-    sofa::core::objectmodel::BaseContext::SearchDirection search_direction_enum= sofa::core::objectmodel::BaseContext::Local;
-    if ( search_direction ) 
-    {
-        std::string search_direction_str ( search_direction );
-        if ( search_direction_str == "SearchUp" )
-        {
-            search_direction_enum= sofa::core::objectmodel::BaseContext::SearchUp;
-        }
-        else if ( search_direction_str == "Local" )
-        {
-            search_direction_enum= sofa::core::objectmodel::BaseContext::Local;
-        }
-        else if ( search_direction_str == "SearchDown" )
-        {
-            search_direction_enum= sofa::core::objectmodel::BaseContext::SearchDown;
-        }
-        else if ( search_direction_str == "SearchRoot" )
-        {
-            search_direction_enum= sofa::core::objectmodel::BaseContext::SearchRoot;
-        }
-        else if ( search_direction_str == "SearchParents" )
-        {
-            search_direction_enum= sofa::core::objectmodel::BaseContext::SearchParents;
-        }
-        else 
-        {
-            SP_MESSAGE_WARNING( "BaseContext_getObjects: Invalid search direction, using 'Local'. Expected: 'SearchUp', 'Local', 'SearchDown', 'SearchRoot', or 'SearchParents'." )
-        }
-    }
-=======
->>>>>>> e4251967
 
     sofa::helper::vector< boost::intrusive_ptr<BaseObject> > list;
     context->get<BaseObject>(&list,search_direction_enum);
@@ -325,16 +286,10 @@
     for (size_t i=0; i<list.size(); i++)
     {
         BaseObject* o = list[i].get();
-<<<<<<< HEAD
-        if ( !class_entry || o->getClassName() == class_entry->className || class_entry->creatorMap.find(o->getClassName()) != class_entry->creatorMap.end())
-        {
-            if ( !name || name_str == o->getName())
-=======
 
         if( !type_name || o->getClass()->hasParent( type_name ) )
         {
             if ( !name || name == o->getName() )
->>>>>>> e4251967
             {
                 PyObject* obj=sofa::PythonFactory::toPython(o); // ref 1
                 PyList_Append(pyList,obj); // ref 2
