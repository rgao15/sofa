/******************************************************************************
*       SOFA, Simulation Open-Framework Architecture, development version     *
*                (c) 2006-2017 INRIA, USTL, UJF, CNRS, MGH                    *
*                                                                             *
* This program is free software; you can redistribute it and/or modify it     *
* under the terms of the GNU Lesser General Public License as published by    *
* the Free Software Foundation; either version 2.1 of the License, or (at     *
* your option) any later version.                                             *
*                                                                             *
* This program is distributed in the hope that it will be useful, but WITHOUT *
* ANY WARRANTY; without even the implied warranty of MERCHANTABILITY or       *
* FITNESS FOR A PARTICULAR PURPOSE. See the GNU Lesser General Public License *
* for more details.                                                           *
*                                                                             *
* You should have received a copy of the GNU Lesser General Public License    *
* along with this program. If not, see <http://www.gnu.org/licenses/>.        *
*******************************************************************************
* Authors: The SOFA Team and external contributors (see Authors.txt)          *
*                                                                             *
* Contact information: contact@sofa-framework.org                             *
******************************************************************************/


#include "Binding_BaseContext.h"
#include "Binding_Base.h"
#include "Binding_Vector.h"
#include "PythonFactory.h"
#include "PythonToSofa.inl"

#include <sofa/defaulttype/Vec3Types.h>
using namespace sofa::defaulttype;

#include <sofa/core/ObjectFactory.h>
using namespace sofa::core;

#include <sofa/core/objectmodel/BaseContext.h>
using namespace sofa::core::objectmodel;

#include <sofa/simulation/Node.h>
using namespace sofa::simulation;
using namespace sofa::defaulttype;

static inline BaseContext* get_basecontext(PyObject* obj) {
    return sofa::py::unwrap<BaseContext>(obj);
}


static PyObject * BaseContext_setGravity(PyObject *self, PyObject * args)
{
    BaseContext* obj = get_basecontext( self );
    PyPtr<Vector3>* pyVec;
    if (!PyArg_ParseTuple(args, "O",&pyVec)) {
        return NULL;
    }

    obj->setGravity(*pyVec->object);
    Py_RETURN_NONE;
}

static PyObject * BaseContext_getGravity(PyObject *self, PyObject * /*args*/)
{
    BaseContext* obj = get_basecontext( self );
    return SP_BUILD_PYPTR(Vector3,Vector3,new Vector3(obj->getGravity()),true); // "true", because I manage the deletion myself
}

static PyObject * BaseContext_getTime(PyObject *self, PyObject * /*args*/)
{
    BaseContext* obj = get_basecontext( self );
    return PyFloat_FromDouble(obj->getTime());
}

static PyObject * BaseContext_getDt(PyObject *self, PyObject * /*args*/)
{
    BaseContext* obj = get_basecontext( self );
    return PyFloat_FromDouble(obj->getDt());
}

static PyObject * BaseContext_getRootContext(PyObject *self, PyObject * /*args*/)
{
    BaseContext* obj = get_basecontext( self );
    return sofa::PythonFactory::toPython(obj->getRootContext());
}


/// This function converts an PyObject into a sofa string.
/// string that can be safely parsed in helper::vector<int> or helper::vector<double>
static std::ostream& pythonToSofaDataString(PyObject* value, std::ostream& out)
{
    /// String are just returned as string.
    if (PyString_Check(value))
    {
        return out << PyString_AsString(value) ;
    }

    /// Unicode are converted to string.
    if(PyUnicode_Check(value))
    {
        PyObject* tmpstr = PyUnicode_AsUTF8String(value);
        out << PyString_AsString(tmpstr) ;
        Py_DECREF(tmpstr);

        return out;
    }

    if( PySequence_Check(value) )
    {
        if(!PyList_Check(value))
        {
            msg_warning("SofaPython") << "A sequence which is not a list will be convert to a sofa string.";
        }
        /// It is a sequence...so we can iterate over it.
        PyObject *iterator = PyObject_GetIter(value);
        if(iterator)
        {
            bool first = true;
            while(PyObject* next = PyIter_Next(iterator))
            {
                if(first) first = false;
                else out << ' ';

                pythonToSofaDataString(next, out);
                Py_DECREF(next);
            }
            Py_DECREF(iterator);

            if (PyErr_Occurred())
            {
                msg_error("SofaPython") << "error while iterating." << msgendl
                                        << PythonEnvironment::getStackAsString() ;
            }
            return out;
        }
    }


    /// Check if the object has an explicit conversion to a Sofa path. If this is the case
    /// we use it.
    if( PyObject_HasAttrString(value, "getAsACreateObjectParameter") ){
        PyObject* retvalue = PyObject_CallMethod(value, (char*)"getAsACreateObjectParameter", nullptr) ;
        return pythonToSofaDataString(retvalue, out);
    }

    /// Default conversion for standard type:
    if( !(PyInt_Check(value) || PyLong_Check(value) || PyFloat_Check(value) || PyBool_Check(value) ))
    {
        msg_warning("SofaPython") << "You are trying to convert a non primitive type to Sofa using the 'str' operator." << msgendl
                                  << "Automatic conversion is provided for: String, Integer, Long, Float and Bool and Sequences." << msgendl
                                  << "Other objects should implement the method getAsACreateObjectParameter(). " << msgendl
                                  << "This function should return a string usable as a parameter in createObject()." << msgendl
                                  << "So to remove this message you must add a method getAsCreateObjectParameter(self) "
                                     "to the object you are passing the createObject function." << msgendl
                                  << PythonEnvironment::getStackAsString() ;
    }


    PyObject* tmpstr=PyObject_Repr(value);
    out << PyString_AsString(tmpstr) ;
    Py_DECREF(tmpstr) ;
    return out ;
}


/// object factory
static PyObject * BaseContext_createObject_Impl(PyObject * self, PyObject * args, PyObject * kw, bool printWarnings)
{
    BaseContext* context = get_basecontext( self );

    char *type;
    if (!PyArg_ParseTuple(args, "s",&type))
    {
        return NULL;
    }

    /// temporarily, the name is set to the type name.
    /// if a "name" parameter is provided, it will overwrite it.
    BaseObjectDescription desc(type,type);

    bool warning = printWarnings;
    if (kw && PyDict_Size(kw)>0)
    {
        PyObject* keys = PyDict_Keys(kw);
        PyObject* values = PyDict_Values(kw);
        for (int i=0; i<PyDict_Size(kw); i++)
        {
            PyObject *key = PyList_GetItem(keys,i);
            PyObject *value = PyList_GetItem(values,i);

            if( !strcmp( PyString_AsString(key), "warning") )
            {
                if PyBool_Check(value)
                        warning = (value==Py_True);
            }
            else
            {
                std::stringstream s;
                pythonToSofaDataString(value, s) ;
                desc.setAttribute(PyString_AsString(key),s.str().c_str());
            }
        }
        Py_DecRef(keys);
        Py_DecRef(values);
    }

    BaseObject::SPtr obj = ObjectFactory::getInstance()->createObject(context,&desc);
    std::vector<BaseObject*> tmp;
    context->get<BaseObject, std::vector<BaseObject*>>(&tmp, BaseContext::Local);

    if (obj==0)
    {
        std::stringstream msg;
        msg << "Unable to create '" << desc.getName() << "' of type '" << desc.getAttribute("type","")<< "' in node '"<<context->getName()<<"'." ;
        for (std::vector< std::string >::const_iterator it = desc.getErrors().begin(); it != desc.getErrors().end(); ++it)
            msg << " " << *it << msgendl ;

        //todo(STC4) do it or remove it ?
        //todo(dmarchal 2017/10/01) I don't like that because it is weird to have error reporting
        //strategy into the createObject implementation instead of into a dedicated exception.
        //in addition this is the first time we are not using the macro from msg_*
        BaseObjectDescription desc("InfoComponent", "InfoComponent") ;
        BaseObject::SPtr obj = ObjectFactory::getInstance()->createObject(context,&desc) ;
        obj->setName( "Not created ("+std::string(type)+")" ) ;
        sofa::helper::logging::Message m(sofa::helper::logging::Message::Runtime,
                                         sofa::helper::logging::Message::Error) ;
        m << msg.str() ;
        obj->addMessage(  m ) ;
        //todo(STC4) end of do it or remove it.

        PyErr_SetString(PyExc_RuntimeError, msg.str().c_str()) ;
        return NULL;
    }

    if( warning )
    {
        for( auto it : desc.getAttributeMap() )
        {
            if (!it.second.isAccessed())
            {
                obj->serr <<"Unused Attribute: \""<<it.first <<"\" with value: \"" <<(std::string)it.second<<"\" (" << obj->getPathName() << ")" << obj->sendl;
            }
        }

        Node *node = static_cast<Node*>(context);
        if (node && node->isInitialized())
            msg_warning(node) << "Sofa.Node.createObject("<<type<<") called on a node("<<node->getName()<<") that is already initialized";
    }

    return sofa::PythonFactory::toPython(obj.get());
}

static PyObject * BaseContext_createObject(PyObject * self, PyObject * args, PyObject * kw)
{
    return BaseContext_createObject_Impl( self, args, kw, true );
}

static PyObject * BaseContext_createObject_noWarning(PyObject * self, PyObject * args, PyObject * kw)
{
    BaseContext* context = get_basecontext( self );
    msg_deprecated(context)
            << "BaseContext_createObject_noWarning is deprecated, use the keyword warning=False in BaseContext_createObject instead." ;

    return BaseContext_createObject_Impl( self, args, kw, false );
}

/// the complete relative path to the object must be given
/// returns None with a warning if the object is not found
static PyObject * BaseContext_getObject(PyObject * self, PyObject * args, PyObject * kw)
{
    BaseContext* context = get_basecontext( self );
    char *path;
    if (!PyArg_ParseTuple(args, "s",&path))
    {
        return NULL;
    }

    bool emitWarningMessage = true;

    if (kw && PyDict_Size(kw)>0)
    {
        PyObject* keys = PyDict_Keys(kw);
        PyObject* values = PyDict_Values(kw);
        for (int i=0; i<PyDict_Size(kw); i++)
        {
            PyObject *key = PyList_GetItem(keys,i);
            PyObject *value = PyList_GetItem(values,i);
            if( !strcmp(PyString_AsString(key),"warning") )
            {
                if PyBool_Check(value)
                        emitWarningMessage = (value==Py_True);
                break;
            }
        }
        Py_DecRef(keys);
        Py_DecRef(values);
    }

    if (!context || !path)
    {
        PyErr_BadArgument();
        return NULL;
    }
    BaseObject::SPtr sptr;
    context->get<BaseObject>(sptr,path);
    if (!sptr)
    {
        return NULL;
    }

    return sofa::PythonFactory::toPython(sptr.get());
}


/// the complete relative path to the object must be given
/// returns None if the object is not found
static PyObject * BaseContext_getObject_noWarning(PyObject * self, PyObject * args)
{
    BaseContext* context = get_basecontext( self );
    msg_deprecated(context)
            << "BaseContext_getObject_noWarning is deprecated, use the keyword warning=False in BaseContext_getObject instead." ;

    char *path;
    if (!PyArg_ParseTuple(args, "s",&path))
    {
        return NULL;
    }
    if (!context || !path)
    {
        PyErr_BadArgument();
        return NULL;
    }
    BaseObject::SPtr sptr;
    context->get<BaseObject>(sptr,path);
    if (!sptr) Py_RETURN_NONE;

    return sofa::PythonFactory::toPython(sptr.get());
}

//TODO(PR:304) do it or remove  :)
// @TODO: pass keyword arguments rather than optional arguments?
static PyObject * BaseContext_getObjects(PyObject * self, PyObject * args)
{
    BaseContext* context = get_basecontext( self );
    char* search_direction= NULL;
    char* type_name= NULL;
    char* name= NULL;
    if ( !PyArg_ParseTuple ( args, "|sss", &search_direction, &type_name, &name ) ) {
        return NULL;
    }

    if (!context)
    {
        PyErr_BadArgument();
        return NULL;
    }

    sofa::core::objectmodel::BaseContext::SearchDirection search_direction_enum= sofa::core::objectmodel::BaseContext::Local;
    if ( search_direction )
    {
        std::string search_direction_str ( search_direction );
        if ( search_direction_str == "SearchUp" )
        {
            search_direction_enum= sofa::core::objectmodel::BaseContext::SearchUp;
        }
        else if ( search_direction_str == "Local" )
        {
            search_direction_enum= sofa::core::objectmodel::BaseContext::Local;
        }
        else if ( search_direction_str == "SearchDown" )
        {
            search_direction_enum= sofa::core::objectmodel::BaseContext::SearchDown;
        }
        else if ( search_direction_str == "SearchRoot" )
        {
            search_direction_enum= sofa::core::objectmodel::BaseContext::SearchRoot;
        }
        else if ( search_direction_str == "SearchParents" )
        {
            search_direction_enum= sofa::core::objectmodel::BaseContext::SearchParents;
        }
        else
        {
            msg_warning(context) << "BaseContext_getObjects: Invalid search direction, using 'Local'. Expected: 'SearchUp', 'Local', 'SearchDown', 'SearchRoot', or 'SearchParents'." ;
        }
    }

<<<<<<< HEAD
    sofa::helper::vector< boost::intrusive_ptr<BaseObject> > list;
    context->get<BaseObject>(&list, search_direction_enum);

    sofa::helper::vector< BaseObject* > list2;
    context->get<BaseObject>(&list2, search_direction_enum);

    std::cout << context->getName() << " have NUMBER OF ELEMENTSA:  " << list.size() << std::endl;
    std::cout << context->getName() << " have NUMBER OF ELEMENTSB:  " << list2.size() << std::endl;
=======
    sofa::helper::vector< BaseObject::SPtr > list;
    context->get<BaseObject>(&list,search_direction_enum);
>>>>>>> 0ffcd221

    PyObject *pyList = PyList_New(0);
    for (size_t i=0; i<list.size(); i++)
    {
        BaseObject* o = list[i].get();

        if( !type_name || o->getClass()->hasParent( type_name ) )
        {
            if ( !name || name == o->getName() )
            {
                PyObject* obj=sofa::PythonFactory::toPython(o); // ref 1
                PyList_Append(pyList,obj); // ref 2
                Py_DECREF(obj); // ref 1 (now owned by list)
            }
        }
    }

    return pyList;
}

SP_CLASS_METHODS_BEGIN(BaseContext)
SP_CLASS_METHOD_DOC(BaseContext,getRootContext,
                "Returns the root context of the Sofa Scene.\n"
                "example:\n"
                "   root = node.getRootContext()\n"
                "   root.animate=false")
SP_CLASS_METHOD_DOC(BaseContext,getTime,
                "Returns the accumulated time since the beginnning of the simulation.\n"
                "example:\n"
                "   time = node.getTime()\n"
                "   ")
SP_CLASS_METHOD_DOC(BaseContext,getDt,
                "Returns the current timestep used in the simulation.\n"
                "example:\n"
                "   time = node.getDt()\n"
                "   ")
SP_CLASS_METHOD_DOC(BaseContext,getGravity,
                "Returns the gravity that is applied to node's children (a Sofa.Vector3 object).\n"
                "example:\n"
                "   g = node.getGravity()\n"
                "   print(str(g.x)"
                )
SP_CLASS_METHOD_DOC(BaseContext,setGravity,
                "Sets the gravity applied to the node (a Sofa.Vector3 object).\n"
                "example:\n"
                "   g = Sofa.Vector3(0.0,-9.81,0.0)\n"
                "   node.setGravity(g)"
                )
SP_CLASS_METHOD_KW_DOC(BaseContext,createObject,
               "Creates a Sofa object and then adds it to the node. "
               "First argument is the type name, parameters are passed as subsequent keyword arguments.\n"
               "Automatic conversion is performed for Scalar, Integer, String, List & Sequence as well as \n"
               "object with a getAsCreateObjectParameter(self)."
               "example:\n"
               "   object = node.createObject('MechanicalObject',name='mObject', dx=1, dy=2, dz=3)"
               )
SP_CLASS_METHOD_KW_DOC(BaseContext,createObject_noWarning,   // deprecated
               "(Deprecated) Creates a Sofa object and then adds it to the node. "
               "First argument is the type name, parameters are passed as subsequent keyword arguments. \n"
               "IMPORTANT: In this version, no warning is output in the console if the object cannot be initialized.\n"
               "example:\n"
               "   object = node.createObject_noWarning('MechanicalObject',name='mObject',dx='x',dy='y',dz='z')"
               )
SP_CLASS_METHOD_KW_DOC(BaseContext,getObject,
                "Returns the object by its path. Can be in this node or another, in function of the path... \n"
                "examples:\n"
                "   mecanicalState = node.getObject('DOFs')\n"
                "   mesh = node.getObject('visuNode/OglModel')"
                )
SP_CLASS_METHOD_DOC(BaseContext,getObject_noWarning,
                "(Deprecated) Returns the object by its path. Can be in this node or another, in function of the path... \n"
                "IMPORTANT: In this version, no warning is output in the console if the object cannot be initialized.\n"
                "examples:\n"
                "   mecanicalState = node.getObject_noWarning('DOFs')\n"
                "   mesh = node.getObject('visuNode/OglModel')"

                ) // deprecated
SP_CLASS_METHOD_DOC(BaseContext,getObjects,
                "Returns a list of the objects of this node. \n"
                "example:\n"
                "   objects = node.getObjects()\n"
                "   for obj in objets:\n"
                "       print (obj.name)"
                )
SP_CLASS_METHODS_END


static PyObject * BaseContext_getAttr_animate(PyObject *self, void*)
{
    BaseContext* obj = get_basecontext( self );
    return PyBool_FromLong(obj->getAnimate());
}
static int BaseContext_setAttr_animate(PyObject *self, PyObject * args, void*)
{
    BaseContext* obj = get_basecontext( self );
    if (!PyBool_Check(args))
    {
        PyErr_BadArgument();
        return -1;
    }
    obj->setAnimate(args==Py_True);
    return 0;
}

static PyObject * BaseContext_getAttr_active(PyObject *self, void*)
{
    BaseContext* obj = get_basecontext( self );
    return PyBool_FromLong(obj->isActive());
}

static int BaseContext_setAttr_active(PyObject *self, PyObject * args, void*)
{
    BaseContext* obj = get_basecontext( self );
    if (!PyBool_Check(args))
    {
        PyErr_BadArgument();
        return -1;
    }
    obj->setActive(args==Py_True);
    return 0;
}

SP_CLASS_ATTRS_BEGIN(BaseContext)
SP_CLASS_ATTR(BaseContext,active)
SP_CLASS_ATTR(BaseContext,animate)
SP_CLASS_ATTRS_END

SP_CLASS_TYPE_SPTR_ATTR(BaseContext,BaseContext,Base)<|MERGE_RESOLUTION|>--- conflicted
+++ resolved
@@ -202,9 +202,6 @@
     }
 
     BaseObject::SPtr obj = ObjectFactory::getInstance()->createObject(context,&desc);
-    std::vector<BaseObject*> tmp;
-    context->get<BaseObject, std::vector<BaseObject*>>(&tmp, BaseContext::Local);
-
     if (obj==0)
     {
         std::stringstream msg;
@@ -382,19 +379,8 @@
         }
     }
 
-<<<<<<< HEAD
-    sofa::helper::vector< boost::intrusive_ptr<BaseObject> > list;
-    context->get<BaseObject>(&list, search_direction_enum);
-
-    sofa::helper::vector< BaseObject* > list2;
-    context->get<BaseObject>(&list2, search_direction_enum);
-
-    std::cout << context->getName() << " have NUMBER OF ELEMENTSA:  " << list.size() << std::endl;
-    std::cout << context->getName() << " have NUMBER OF ELEMENTSB:  " << list2.size() << std::endl;
-=======
     sofa::helper::vector< BaseObject::SPtr > list;
     context->get<BaseObject>(&list,search_direction_enum);
->>>>>>> 0ffcd221
 
     PyObject *pyList = PyList_New(0);
     for (size_t i=0; i<list.size(); i++)
