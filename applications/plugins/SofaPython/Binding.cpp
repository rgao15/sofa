/******************************************************************************
*       SOFA, Simulation Open-Framework Architecture, development version     *
*                (c) 2006-2017 INRIA, USTL, UJF, CNRS, MGH                    *
*                                                                             *
* This program is free software; you can redistribute it and/or modify it     *
* under the terms of the GNU Lesser General Public License as published by    *
* the Free Software Foundation; either version 2.1 of the License, or (at     *
* your option) any later version.                                             *
*                                                                             *
* This program is distributed in the hope that it will be useful, but WITHOUT *
* ANY WARRANTY; without even the implied warranty of MERCHANTABILITY or       *
* FITNESS FOR A PARTICULAR PURPOSE. See the GNU Lesser General Public License *
* for more details.                                                           *
*                                                                             *
* You should have received a copy of the GNU Lesser General Public License    *
* along with this program. If not, see <http://www.gnu.org/licenses/>.        *
*******************************************************************************
* Authors: The SOFA Team and external contributors (see Authors.txt)          *
*                                                                             *
* Contact information: contact@sofa-framework.org                             *
******************************************************************************/
//#include "PythonCommon.h"
#include "PythonMacros.h"
#include "Binding.h"
#include "Binding_SofaModule.h"

#include "Binding_Data.h"
#include "Binding_DisplayFlagsData.h"
#include "Binding_OptionsGroupData.h"
#include "Binding_DataFileNameVector.h"
#include "Binding_Link.h"
#include "Binding_Base.h"
#include "Binding_BaseObject.h"
#include "Binding_BaseState.h"
#include "Binding_BaseContext.h"
#include "Binding_Context.h"
#include "Binding_Node.h"
#include "Binding_Vector.h"
#include "Binding_TopologyChange.h"
#include "Binding_BaseLoader.h"
#include "Binding_MeshLoader.h"
#include "Binding_Topology.h"
#include "Binding_BaseMeshTopology.h"
#include "Binding_MeshTopology.h"
#include "Binding_GridTopology.h"
#include "Binding_RegularGridTopology.h"
#include "Binding_BaseMechanicalState.h"
#include "Binding_MechanicalObject.h"
#include "Binding_PythonScriptController.h"
#include "Binding_LinearSpring.h"
#include "Binding_BaseTopologyObject.h"
#include "Binding_TriangleSetTopologyModifier.h"
#include "Binding_PointSetTopologyModifier.h"
#include "Binding_BaseMapping.h"
//#include "Binding_Mapping.h"
//#include "Binding_RigidMapping.h"
//#include "Binding_MultiMapping.h"
#include "Binding_SubsetMultiMapping.h"
#include "Binding_VisualModel.h"
#include "Binding_OBJExporter.h"
#include "Binding_DataEngine.h"
#include "PythonFactory.h"


using sofa::PythonFactory;


void bindSofaPythonModule()
{
    //PyImport_AppendInittab( (char*)"Sofa", &initSofa );

    PythonFactory::s_sofaPythonModule = SP_INIT_MODULE(Sofa)


    // non Base-Inherited types

    SP_ADD_CLASS_IN_SOFAMODULE(Data)
<<<<<<< HEAD
    SP_ADD_CLASS_IN_SOFAMODULE(DisplayFlagsData)
    SP_ADD_CLASS_IN_SOFAMODULE(OptionsGroupData)
    SP_ADD_CLASS_IN_SOFAMODULE(PointAncestorElem)
=======
    // special Data cases
    SP_ADD_CLASS_IN_FACTORY(DisplayFlagsData,sofa::core::objectmodel::Data<sofa::core::visual::DisplayFlags>)
    SP_ADD_CLASS_IN_FACTORY(OptionsGroupData,sofa::core::objectmodel::Data<sofa::helper::OptionsGroup>)
    SP_ADD_CLASS_IN_FACTORY(DataFileNameVector,sofa::core::objectmodel::DataFileNameVector)
>>>>>>> e4251967

    SP_ADD_CLASS_IN_SOFAMODULE(Link)

    SP_ADD_CLASS_IN_SOFAMODULE(Vector3)

    SP_ADD_CLASS_IN_SOFAMODULE(LinearSpring)


    // special component categories gettable by static_cast
    SP_ADD_CLASS_IN_SOFAMODULE(Base)
    SP_ADD_CLASS_IN_SOFAMODULE(BaseContext)
    SP_ADD_CLASS_IN_SOFAMODULE(BaseObject)
    SP_ADD_CLASS_IN_SOFAMODULE(BaseTopologyObject)
    SP_ADD_CLASS_IN_SOFAMODULE(BaseState)
    SP_ADD_CLASS_IN_SOFAMODULE(BaseMechanicalState)
    SP_ADD_CLASS_IN_SOFAMODULE(BaseMapping)
    SP_ADD_CLASS_IN_SOFAMODULE(DataEngine)
    SP_ADD_CLASS_IN_SOFAMODULE(VisualModel)
    SP_ADD_CLASS_IN_SOFAMODULE(BaseLoader)
    SP_ADD_CLASS_IN_SOFAMODULE(Topology)
    SP_ADD_CLASS_IN_SOFAMODULE(BaseMeshTopology)


    // regular component bindings
    SP_ADD_CLASS_IN_FACTORY(Context,sofa::core::objectmodel::Context)
    SP_ADD_CLASS_IN_FACTORY(Node,sofa::simulation::Node)
//    SP_ADD_CLASS_IN_FACTORY(MechanicalObject,MechanicalObject3)
    SP_ADD_CLASS_IN_FACTORY(VisualModelImpl,sofa::component::visualmodel::VisualModelImpl)
    //SP_ADD_CLASS_IN_FACTORY(Mapping)
    //SP_ADD_CLASS_IN_FACTORY(RigidMapping)
    //SP_ADD_CLASS_IN_FACTORY(MultiMapping3_to_3)
//    SP_ADD_CLASS_IN_FACTORY(SubsetMultiMapping3_to_3,SubsetMultiMapping3_to_3)
    SP_ADD_CLASS_IN_FACTORY(MeshLoader,sofa::core::loader::MeshLoader)
    SP_ADD_CLASS_IN_FACTORY(MeshTopology,sofa::component::topology::MeshTopology)
    SP_ADD_CLASS_IN_FACTORY(GridTopology,sofa::component::topology::GridTopology)
    SP_ADD_CLASS_IN_FACTORY(RegularGridTopology,sofa::component::topology::RegularGridTopology)
    SP_ADD_CLASS_IN_FACTORY(OBJExporter,sofa::component::misc::OBJExporter)
    //SP_ADD_CLASS_IN_FACTORY(BaseController)
    //SP_ADD_CLASS_IN_FACTORY(Controller)
    //SP_ADD_CLASS_IN_FACTORY(ScriptController)
    SP_ADD_CLASS_IN_FACTORY(PythonScriptController,sofa::component::controller::PythonScriptController)
    SP_ADD_CLASS_IN_FACTORY(PointSetTopologyModifier,sofa::component::topology::PointSetTopologyModifier)
    SP_ADD_CLASS_IN_FACTORY(TriangleSetTopologyModifier,sofa::component::topology::TriangleSetTopologyModifier)
}



<|MERGE_RESOLUTION|>--- conflicted
+++ resolved
@@ -75,16 +75,11 @@
     // non Base-Inherited types
 
     SP_ADD_CLASS_IN_SOFAMODULE(Data)
-<<<<<<< HEAD
-    SP_ADD_CLASS_IN_SOFAMODULE(DisplayFlagsData)
-    SP_ADD_CLASS_IN_SOFAMODULE(OptionsGroupData)
-    SP_ADD_CLASS_IN_SOFAMODULE(PointAncestorElem)
-=======
     // special Data cases
     SP_ADD_CLASS_IN_FACTORY(DisplayFlagsData,sofa::core::objectmodel::Data<sofa::core::visual::DisplayFlags>)
     SP_ADD_CLASS_IN_FACTORY(OptionsGroupData,sofa::core::objectmodel::Data<sofa::helper::OptionsGroup>)
     SP_ADD_CLASS_IN_FACTORY(DataFileNameVector,sofa::core::objectmodel::DataFileNameVector)
->>>>>>> e4251967
+    SP_ADD_CLASS_IN_SOFAMODULE(PointAncestorElem)
 
     SP_ADD_CLASS_IN_SOFAMODULE(Link)
 
