/******************************************************************************
*       SOFA, Simulation Open-Framework Architecture, development version     *
*                (c) 2006-2017 INRIA, USTL, UJF, CNRS, MGH                    *
*                                                                             *
* This program is free software; you can redistribute it and/or modify it     *
* under the terms of the GNU Lesser General Public License as published by    *
* the Free Software Foundation; either version 2.1 of the License, or (at     *
* your option) any later version.                                             *
*                                                                             *
* This program is distributed in the hope that it will be useful, but WITHOUT *
* ANY WARRANTY; without even the implied warranty of MERCHANTABILITY or       *
* FITNESS FOR A PARTICULAR PURPOSE. See the GNU Lesser General Public License *
* for more details.                                                           *
*                                                                             *
* You should have received a copy of the GNU Lesser General Public License    *
* along with this program. If not, see <http://www.gnu.org/licenses/>.        *
*******************************************************************************
* Authors: The SOFA Team and external contributors (see Authors.txt)          *
*                                                                             *
* Contact information: contact@sofa-framework.org                             *
******************************************************************************/
#include "PythonMacros.h"
#include "Binding.h"
#include "Binding_SofaModule.h"

#include "Binding_Data.h"
#include "Binding_DisplayFlagsData.h"
#include "Binding_OptionsGroupData.h"
#include "Binding_DataFileName.h"
#include "Binding_DataFileNameVector.h"
#include "Binding_VectorLinearSpringData.h"
#include "Binding_Link.h"
#include "Binding_Base.h"
#include "Binding_BaseObject.h"
#include "Binding_BaseState.h"
#include "Binding_BaseContext.h"
#include "Binding_Context.h"
#include "Binding_Node.h"
#include "Binding_Vector.h"
#include "Binding_TopologyChange.h"
#include "Binding_BaseLoader.h"
#include "Binding_MeshLoader.h"
#include "Binding_Topology.h"
#include "Binding_BaseMeshTopology.h"
#include "Binding_MeshTopology.h"
#include "Binding_GridTopology.h"
#include "Binding_RegularGridTopology.h"
#include "Binding_BaseMechanicalState.h"
#include "Binding_MechanicalObject.h"
#include "Binding_PythonScriptController.h"
#include "Binding_LinearSpring.h"
#include "Binding_BaseTopologyObject.h"
#include "Binding_TriangleSetTopologyModifier.h"
#include "Binding_PointSetTopologyModifier.h"
#include "Binding_BaseMapping.h"
#include "Binding_SubsetMultiMapping.h"
#include "Binding_VisualModel.h"
#include "Binding_OBJExporter.h"
#include "Binding_STLExporter.h"
#include "Binding_DataEngine.h"
#include "PythonFactory.h"

using sofa::PythonFactory;


void bindSofaPythonModule()
{
    PythonFactory::s_sofaPythonModule = SP_INIT_MODULE(Sofa)

    /// non Base-Inherited types
    SP_ADD_CLASS_IN_SOFAMODULE(Data)

    /// special Data cases
    SP_ADD_CLASS_IN_FACTORY(DisplayFlagsData,sofa::core::objectmodel::Data<sofa::core::visual::DisplayFlags>)
    SP_ADD_CLASS_IN_FACTORY(OptionsGroupData,sofa::core::objectmodel::Data<sofa::helper::OptionsGroup>)
    SP_ADD_CLASS_IN_FACTORY(DataFileName,sofa::core::objectmodel::DataFileName)
    SP_ADD_CLASS_IN_FACTORY(DataFileNameVector,sofa::core::objectmodel::DataFileNameVector)
    SP_ADD_CLASS_IN_SOFAMODULE(PointAncestorElem)
    SP_ADD_CLASS_IN_FACTORY(VectorLinearSpringData,sofa::core::objectmodel::Data<sofa::helper::vector<sofa::component::interactionforcefield::LinearSpring<SReal>>>)

    SP_ADD_CLASS_IN_SOFAMODULE(Link)
    SP_ADD_CLASS_IN_SOFAMODULE(Vector3)
    SP_ADD_CLASS_IN_SOFAMODULE(LinearSpring)

    /// special component categories gettable by static_cast
    SP_ADD_CLASS_IN_SOFAMODULE(Base)
    SP_ADD_CLASS_IN_SOFAMODULE(BaseContext)
    SP_ADD_CLASS_IN_SOFAMODULE(BaseObject)
    SP_ADD_CLASS_IN_SOFAMODULE(BaseTopologyObject)
    SP_ADD_CLASS_IN_SOFAMODULE(BaseState)
    SP_ADD_CLASS_IN_SOFAMODULE(BaseMechanicalState)
    SP_ADD_CLASS_IN_SOFAMODULE(BaseMapping)
    SP_ADD_CLASS_IN_SOFAMODULE(DataEngine)
    SP_ADD_CLASS_IN_SOFAMODULE(VisualModel)
    SP_ADD_CLASS_IN_SOFAMODULE(BaseLoader)
    SP_ADD_CLASS_IN_SOFAMODULE(Topology)
    SP_ADD_CLASS_IN_SOFAMODULE(BaseMeshTopology)

    /// regular component bindings
    SP_ADD_CLASS_IN_FACTORY(Context,sofa::core::objectmodel::Context)
    SP_ADD_CLASS_IN_FACTORY(Node,sofa::simulation::Node)
    SP_ADD_CLASS_IN_FACTORY(VisualModelImpl,sofa::component::visualmodel::VisualModelImpl)
    SP_ADD_CLASS_IN_FACTORY(MeshLoader,sofa::core::loader::MeshLoader)
    SP_ADD_CLASS_IN_FACTORY(MeshTopology,sofa::component::topology::MeshTopology)
    SP_ADD_CLASS_IN_FACTORY(GridTopology,sofa::component::topology::GridTopology)
    SP_ADD_CLASS_IN_FACTORY(RegularGridTopology,sofa::component::topology::RegularGridTopology)
    SP_ADD_CLASS_IN_FACTORY(OBJExporter,sofa::component::misc::OBJExporter)
    SP_ADD_CLASS_IN_FACTORY(STLExporter,sofa::component::misc::STLExporter)
    SP_ADD_CLASS_IN_FACTORY(PythonScriptController,sofa::component::controller::PythonScriptController)
    SP_ADD_CLASS_IN_FACTORY(PointSetTopologyModifier,sofa::component::topology::PointSetTopologyModifier)
    SP_ADD_CLASS_IN_FACTORY(TriangleSetTopologyModifier,sofa::component::topology::TriangleSetTopologyModifier)

    /// Custom Exception
    const char* name = "Sofa.SofaException";
    const char* doc = "Base exception class for the SofaPython module." ;
    PyObject* PyExc_SofaException = PyErr_NewExceptionWithDoc(
<<<<<<< HEAD
                const_cast<char*>(name), const_cast<char *>(doc), NULL, NULL);
=======
        (char*) "Sofa.SofaException",
        (char*) "Base exception class for the SofaPython module.",
        NULL, NULL);
>>>>>>> 2c9aeef5

    if ( PyExc_SofaException )
        PyModule_AddObject(PythonFactory::s_sofaPythonModule, "SofaException", PyExc_SofaException);
}



<|MERGE_RESOLUTION|>--- conflicted
+++ resolved
@@ -114,13 +114,9 @@
     const char* name = "Sofa.SofaException";
     const char* doc = "Base exception class for the SofaPython module." ;
     PyObject* PyExc_SofaException = PyErr_NewExceptionWithDoc(
-<<<<<<< HEAD
-                const_cast<char*>(name), const_cast<char *>(doc), NULL, NULL);
-=======
         (char*) "Sofa.SofaException",
         (char*) "Base exception class for the SofaPython module.",
         NULL, NULL);
->>>>>>> 2c9aeef5
 
     if ( PyExc_SofaException )
         PyModule_AddObject(PythonFactory::s_sofaPythonModule, "SofaException", PyExc_SofaException);
