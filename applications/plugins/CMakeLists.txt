--- conflicted
+++ resolved
@@ -58,10 +58,6 @@
     sofa_add_plugin(SofaCUDA SofaCUDA)           # SofaCUDA plugin can't work without OPENGL
     sofa_add_plugin(SofaSimpleGUI SofaSimpleGUI) # SofaSimpleGUI plugin can't work without OPENGL
     sofa_add_plugin(VolumetricRendering VolumetricRendering) # VolumetricRendering plugin can't work without OPENGL
-<<<<<<< HEAD
 endif()
 
-sofa_add_plugin(SofaROSConnector ZyROSConnector ON)
-=======
-endif()
->>>>>>> cf2f243c
+sofa_add_plugin(SofaROSConnector ZyROSConnector ON)