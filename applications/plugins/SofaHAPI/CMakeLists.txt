<<<<<<< HEAD
cmake_minimum_required(VERSION 2.8.12)
project(SofaHAPI)

##
## SofaHAPI version
##
set(SOFAHAPI_MAJOR_VERSION 0)
set(SOFAHAPI_MINOR_VERSION 0)
set(SOFAHAPI_BUILD_VERSION 1)

set(SOFAHAPI_VERSION
    ${SOFAHAPI_MAJOR_VERSION}.${SOFAHAPI_MINOR_VERSION}.${SOFAHAPI_BUILD_VERSION}
    CACHE INTERNAL "Set to internal so it can be changed by sub directories.")

set(SOFAHAPI_BUILD_LIB_DIR ${CMAKE_CURRENT_BINARY_DIR}/lib)
set(SOFAHAPI_BUILD_BIN_DIR ${CMAKE_CURRENT_BINARY_DIR}/bin)
set(SOFAHAPI_BUILD_INCLUDE_DIR ${CMAKE_CURRENT_BINARY_DIR})
set(SOFAHAPI_BUILD_CMAKE_DIR ${CMAKE_BINARY_DIR}/SofaHAPI)

# Offer the user the choice of overriding the installation directories
set(SOFAHAPI_INSTALL_LIB_DIR lib CACHE PATH "Installation directory for libraries relative to CMAKE_INSTALL_PREFIX variable")
set(SOFAHAPI_INSTALL_BIN_DIR bin CACHE PATH "Installation directory for executables relative to CMAKE_INSTALL_PREFIX variable")
set(SOFAHAPI_INSTALL_INCLUDE_DIR include CACHE PATH "Installation directory for header files relative to CMAKE_INSTALL_PREFIX variable")
set(SOFAHAPI_INSTALL_CMAKE_DIR ${SOFAHAPI_INSTALL_LIB_DIR}/cmake/SofaHAPI)

set(HEADER_FILES
    initSofaHAPI.h
    SofaHAPIHapticsDevice.h
    SofaHAPIForceFeedbackEffect.h)

set(SOURCE_FILES
    initSofaHAPI.cpp
    SofaHAPIHapticsDevice.cpp
    SofaHAPIForceFeedbackEffect.cpp)

find_package(SofaGeneral REQUIRED)

if(NOT TARGET H3DUtil)
    find_package(H3DUtil REQUIRED)
    if(WIN32)
        file(GLOB sharedObjects "${HAPI_DIR}/bin/H3DUtil_*.dll")
        foreach(sharedObject ${sharedObjects})
            file(COPY ${sharedObject} DESTINATION "${CMAKE_RUNTIME_OUTPUT_DIRECTORY}/${CONFIG}")
        endforeach()
    endif()
else()
    set(H3DUTIL_LIBRARIES H3DUtil)
endif()
=======
project("SofaHAPI")

include(${SOFA_CMAKE_DIR}/preProject.cmake)

set(HEADER_FILES
    SofaHAPIForceFeedbackEffect.h
    SofaHAPIHapticsDevice.h
    initSofaHAPI.h
)

set(SOURCE_FILES
    SofaHAPIForceFeedbackEffect.cpp
    SofaHAPIHapticsDevice.cpp
    initSofaHAPI.cpp
)

>>>>>>> b6791ef2

if(NOT TARGET HAPI)
    find_package(HAPI REQUIRED)
    if(WIN32)
         #copy required HAPI dlls
        file(GLOB sharedObjects "${HAPI_DIR}/bin/HAPI_*.dll")

        foreach(sharedObject ${sharedObjects})
            file(COPY ${sharedObject} DESTINATION "${CMAKE_RUNTIME_OUTPUT_DIRECTORY}/${CONFIG}")
        endforeach()
    endif()
else()
    set(HAPI_LIBRARIES HAPI)
endif()

if(WIN32)
    if(CMAKE_CL_64)
            set(H3D_EXTERNAL_BIN_DIR ${H3D_EXTERNAL_ROOT}/bin64)
        else()
            set(H3D_EXTERNAL_BIN_DIR ${H3D_EXTERNAL_ROOT}/bin32)
    endif()

    file(COPY "${H3D_EXTERNAL_BIN_DIR}/pthreadVC2.dll" DESTINATION
              "${CMAKE_RUNTIME_OUTPUT_DIRECTORY}/${CONFIG}")
    file(COPY "${H3D_EXTERNAL_BIN_DIR}/FreeImage.dll" DESTINATION
              "${CMAKE_RUNTIME_OUTPUT_DIRECTORY}/${CONFIG}")
endif()

set(SOFAHAPI_DEPENDENCY_INCLUDE_DIR ${SofaGeneral_INCLUDE_DIRS}
                                    ${HAPI_INCLUDE_DIR}
                                    ${H3DUTIL_INCLUDE_DIR})

if(H3D_USE_DEPENDENCIES_ONLY)
  # The variables set here must be set by the CMakeLists.txt that sets H3D_USE_DEPENDENCIES_ONLY to true.
  list(APPEND SOFAHAPI_DEPENDENCY_INCLUDE_DIR ${EXTERNAL_INCLUDE_DIR})
endif()

    foreach(sharedObject ${sharedObjects})
        file(COPY ${sharedObject} DESTINATION "${SOFA_BIN_DIR}")
    endforeach()

    file(COPY "${HAPI_DIR}/External/bin/pthreadVC2.dll" DESTINATION "${SOFA_BIN_DIR}")
    file(COPY "${HAPI_DIR}/External/bin/FreeImage.dll" DESTINATION "${SOFA_BIN_DIR}")

    #file(COPY "${HAPI_DIR}/bin/HAPI_*.dll" DESTINATION ${SOFA_BIN_DIR})
    #file(COPY "${HAPI_DIR}/bin/H3DUtil_*.dll" DESTINATION ${SOFA_BIN_DIR})
    #file(COPY "${HAPI_DIR}/External/bin/pthreadVC2.dll" DESTINATION ${SOFA_BIN_DIR})
    #file(COPY "${HAPI_DIR}/External/bin/FreeImage.dll" DESTINATION ${SOFA_BIN_DIR})

endif()

add_library(${PROJECT_NAME} SHARED ${HEADER_FILES} ${SOURCE_FILES})
<<<<<<< HEAD
target_link_libraries(${PROJECT_NAME} PUBLIC SofaUserInteraction SofaHaptics
                       ${HAPI_LIBRARIES} ${H3DUTIL_LIBRARIES})
target_include_directories(${PROJECT_NAME} PUBLIC "$<BUILD_INTERFACE:${CMAKE_CURRENT_BINARY_DIR}>")
target_include_directories(${PROJECT_NAME} PUBLIC "$<BUILD_INTERFACE:${CMAKE_CURRENT_SOURCE_DIR}/../>")
target_include_directories(${PROJECT_NAME} PUBLIC "$<BUILD_INTERFACE:${SOFAHAPI_DEPENDENCY_INCLUDE_DIR}>")

set(SOFAHAPI_COMPILER_FLAGS "-DSOFA_BUILD_SOFAHAPI")

set_target_properties(${PROJECT_NAME} PROPERTIES DEBUG_POSTFIX "_d")
set_target_properties(${PROJECT_NAME} PROPERTIES VERSION ${SOFAHAPI_VERSION})
set_target_properties(${PROJECT_NAME} PROPERTIES COMPILE_FLAGS "${SOFAHAPI_COMPILER_FLAGS}")
set_target_properties(${PROJECT_NAME} PROPERTIES PUBLIC_HEADER "${HEADER_FILES}")

configure_file(${CMAKE_CURRENT_SOURCE_DIR}/SofaHAPI.h.in
                ${CMAKE_CURRENT_BINARY_DIR}/SofaHAPI/SofaHAPI.h)
install(FILES ${CMAKE_CURRENT_BINARY_DIR}/SofaHAPI/SofaHAPI.h
         DESTINATION "${SOFAHAPI_INSTALL_INCLUDE_DIR}/SofaHAPI")

include(CMakePackageConfigHelpers)
# SofaHAPIConfigVersion.cmake file (same for build tree and intall)
write_basic_package_version_file(${SOFAHAPI_BUILD_CMAKE_DIR}/SofaHAPIConfigVersion.cmake
                                 VERSION ${SOFAHAPI_VERSION}
                                 COMPATIBILITY AnyNewerVersion)

install(FILES ${SOFAHAPI_BUILD_CMAKE_DIR}/SofaHAPIConfigVersion.cmake
        DESTINATION ${SOFAHAPI_INSTALL_CMAKE_DIR})


# SofaHAPIConfig.cmake (build tree)
set(SOFAHAPI_INCLUDE_DIR "${SOFAHAPI_BUILD_INCLUDE_DIR}")
configure_package_config_file(SofaHAPIConfig.cmake.in
                              ${SOFAHAPI_BUILD_CMAKE_DIR}/SofaHAPIConfig.cmake
                              INSTALL_DESTINATION ${SOFAHAPI_BUILD_CMAKE_DIR}
                              PATH_VARS SOFAHAPI_INCLUDE_DIR)

# SofaHAPIConfig.cmake (installed)
set(SOFAHAPI_INCLUDE_DIR "${SOFAHAPI_INSTALL_INCLUDE_DIR}")
configure_package_config_file(SofaHAPIConfig.cmake.in
                              ${SOFAHAPI_BUILD_CMAKE_DIR}/SofaHAPIConfigInstall.cmake
                              INSTALL_DESTINATION ${SOFAHAPI_INSTALL_CMAKE_DIR}
                              PATH_VARS SOFAHAPI_INCLUDE_DIR)

install(TARGETS ${PROJECT_NAME}
    COMPONENT SofaHAPI_libraries
    EXPORT SofaHAPITargets
    RUNTIME DESTINATION "${SOFAHAPI_INSTALL_BIN_DIR}"
    LIBRARY DESTINATION "${SOFAHAPI_INSTALL_LIB_DIR}"
    ARCHIVE DESTINATION "${SOFAHAPI_INSTALL_LIB_DIR}"
    PUBLIC_HEADER DESTINATION "${SOFAHAPI_INSTALL_INCLUDE_DIR}/${PROJECT_NAME}")

install(DIRECTORY examples/ DESTINATION share/sofa/plugins/${PROJECT_NAME})

# SofaHAPITargets.cmake (installed)
# install(EXPORT SofaHAPITargets
        # DESTINATION ${SOFAHAPI_INSTALL_CMAKE_DIR})
=======
AddCompilerDefinitions("SOFA_BUILD_SOFAHAPI")
AddLinkerDependencies(SofaComponentGeneral SofaHaptics ${HAPI_LIBRARIES} ${H3DUTIL_LIBRARIES} )


IF( H3D_USE_DEPENDENCIES_ONLY )
    # The variables set here must be set by the CMakeLists.txt that sets H3D_USE_DEPENDENCIES_ONLY to true.
    INCLUDE_DIRECTORIES( ${EXTERNAL_INCLUDE_DIR} )
    INCLUDE_DIRECTORIES( ${H3DUTIL_INCLUDE_DIR} )
    INCLUDE_DIRECTORIES( ${HAPI_INCLUDE_DIR} )
ENDIF( H3D_USE_DEPENDENCIES_ONLY )

include(${SOFA_CMAKE_DIR}/postProject.cmake)
>>>>>>> b6791ef2
<|MERGE_RESOLUTION|>--- conflicted
+++ resolved
@@ -1,4 +1,3 @@
-<<<<<<< HEAD
 cmake_minimum_required(VERSION 2.8.12)
 project(SofaHAPI)
 
@@ -25,14 +24,16 @@
 set(SOFAHAPI_INSTALL_CMAKE_DIR ${SOFAHAPI_INSTALL_LIB_DIR}/cmake/SofaHAPI)
 
 set(HEADER_FILES
+    SofaHAPIForceFeedbackEffect.h
+    SofaHAPIHapticsDevice.h
     initSofaHAPI.h
-    SofaHAPIHapticsDevice.h
-    SofaHAPIForceFeedbackEffect.h)
+)
 
 set(SOURCE_FILES
+    SofaHAPIForceFeedbackEffect.cpp
+    SofaHAPIHapticsDevice.cpp
     initSofaHAPI.cpp
-    SofaHAPIHapticsDevice.cpp
-    SofaHAPIForceFeedbackEffect.cpp)
+)
 
 find_package(SofaGeneral REQUIRED)
 
@@ -47,24 +48,6 @@
 else()
     set(H3DUTIL_LIBRARIES H3DUtil)
 endif()
-=======
-project("SofaHAPI")
-
-include(${SOFA_CMAKE_DIR}/preProject.cmake)
-
-set(HEADER_FILES
-    SofaHAPIForceFeedbackEffect.h
-    SofaHAPIHapticsDevice.h
-    initSofaHAPI.h
-)
-
-set(SOURCE_FILES
-    SofaHAPIForceFeedbackEffect.cpp
-    SofaHAPIHapticsDevice.cpp
-    initSofaHAPI.cpp
-)
-
->>>>>>> b6791ef2
 
 if(NOT TARGET HAPI)
     find_package(HAPI REQUIRED)
@@ -117,7 +100,6 @@
 endif()
 
 add_library(${PROJECT_NAME} SHARED ${HEADER_FILES} ${SOURCE_FILES})
-<<<<<<< HEAD
 target_link_libraries(${PROJECT_NAME} PUBLIC SofaUserInteraction SofaHaptics
                        ${HAPI_LIBRARIES} ${H3DUTIL_LIBRARIES})
 target_include_directories(${PROJECT_NAME} PUBLIC "$<BUILD_INTERFACE:${CMAKE_CURRENT_BINARY_DIR}>")
@@ -172,18 +154,4 @@
 
 # SofaHAPITargets.cmake (installed)
 # install(EXPORT SofaHAPITargets
-        # DESTINATION ${SOFAHAPI_INSTALL_CMAKE_DIR})
-=======
-AddCompilerDefinitions("SOFA_BUILD_SOFAHAPI")
-AddLinkerDependencies(SofaComponentGeneral SofaHaptics ${HAPI_LIBRARIES} ${H3DUTIL_LIBRARIES} )
-
-
-IF( H3D_USE_DEPENDENCIES_ONLY )
-    # The variables set here must be set by the CMakeLists.txt that sets H3D_USE_DEPENDENCIES_ONLY to true.
-    INCLUDE_DIRECTORIES( ${EXTERNAL_INCLUDE_DIR} )
-    INCLUDE_DIRECTORIES( ${H3DUTIL_INCLUDE_DIR} )
-    INCLUDE_DIRECTORIES( ${HAPI_INCLUDE_DIR} )
-ENDIF( H3D_USE_DEPENDENCIES_ONLY )
-
-include(${SOFA_CMAKE_DIR}/postProject.cmake)
->>>>>>> b6791ef2
+        # DESTINATION ${SOFAHAPI_INSTALL_CMAKE_DIR})