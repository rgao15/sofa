/******************************************************************************
*       SOFA, Simulation Open-Framework Architecture, version 1.0 RC 1        *
*                (c) 2006-2011 MGH, INRIA, USTL, UJF, CNRS                    *
*                                                                             *
* This library is free software; you can redistribute it and/or modify it     *
* under the terms of the GNU Lesser General Public License as published by    *
* the Free Software Foundation; either version 2.1 of the License, or (at     *
* your option) any later version.                                             *
*                                                                             *
* This library is distributed in the hope that it will be useful, but WITHOUT *
* ANY WARRANTY; without even the implied warranty of MERCHANTABILITY or       *
* FITNESS FOR A PARTICULAR PURPOSE. See the GNU Lesser General Public License *
* for more details.                                                           *
*                                                                             *
* You should have received a copy of the GNU Lesser General Public License    *
* along with this library; if not, write to the Free Software Foundation,     *
* Inc., 51 Franklin Street, Fifth Floor, Boston, MA  02110-1301 USA.          *
*******************************************************************************
*                               SOFA :: Modules                               *
*                                                                             *
* Authors: The SOFA Team and external contributors (see Authors.txt)          *
*                                                                             *
* Contact information: contact@sofa-framework.org                             *
******************************************************************************/
#ifndef SOFA_COMPONENT_LOADER_SceneColladaLoader_H
#define SOFA_COMPONENT_LOADER_SceneColladaLoader_H

#include "initPlugin.h"
#include <sofa/core/loader/SceneLoader.h>
#include <sofa/component/component.h>
#include <sofa/helper/SVector.h>
#include <sofa/simulation/common/Node.h>
#include <SofaBoundaryCondition/SkeletalMotionConstraint.h>

#include <assimp/Importer.hpp>      // C++ importer interface
#include <assimp/scene.h>           // Output data structure
#include <assimp/postprocess.h>     // Post processing flags

namespace sofa
{

namespace component
{

namespace loader
{

/**
	current limitation : one animation per scene
*/
class SOFA_COLLADASCENELOADER_API SceneColladaLoader : public sofa::core::loader::SceneLoader
{
public:
    SOFA_CLASS(SceneColladaLoader,sofa::core::loader::SceneLoader);

    struct NodeInfo;

    // describing a link between Assimp Node and Sofa Node allowing us to build a node hierarchy
    struct NodeInfo
    {
        std::size_t			mChildIndex;		// index of the current child node to process
        aiNode*				mAiNode;		// aiNode being processed
        simulation::Node::SPtr			mNode;			// corresponding Node created in the sofa scene graph
        NodeInfo*			mParentNode;		// parent node (useful to retrieve mesh skeleton and to compute world transformation matrix)
        aiMatrix4x4			mTransformation;	// matrix that transforms from node space to world space

        NodeInfo(aiNode* pAiNode, simulation::Node::SPtr pNode, NodeInfo* mParentNode = NULL) :
            mChildIndex(0),
            mAiNode(pAiNode),
            mNode(pNode),
            mParentNode(mParentNode),
            mTransformation()
        {
            if(mParentNode)
                mTransformation = mParentNode->mTransformation;

            if(pAiNode)
                mTransformation *= pAiNode->mTransformation;

            /*if(root)
            {
            	std::cout << pAiNode->mTransformation.a1 << " - " << pAiNode->mTransformation.b1 << " - " << pAiNode->mTransformation.c1 << " - " << pAiNode->mTransformation.d1 << std::endl;
            	std::cout << pAiNode->mTransformation.a2 << " - " << pAiNode->mTransformation.b2 << " - " << pAiNode->mTransformation.c2 << " - " << pAiNode->mTransformation.d2 << std::endl;
            	std::cout << pAiNode->mTransformation.a3 << " - " << pAiNode->mTransformation.b3 << " - " << pAiNode->mTransformation.c3 << " - " << pAiNode->mTransformation.d3 << std::endl;
            	std::cout << pAiNode->mTransformation.a4 << " - " << pAiNode->mTransformation.b4 << " - " << pAiNode->mTransformation.c4 << " - " << pAiNode->mTransformation.d4 << std::endl;
            }*/
        }

        NodeInfo(const NodeInfo& nodeInfo) :
            mChildIndex(nodeInfo.mChildIndex),
            mAiNode(nodeInfo.mAiNode),
            mNode(nodeInfo.mNode),
            mParentNode(nodeInfo.mParentNode),
            mTransformation(nodeInfo.mTransformation)
        {

        }
    };

    // describing a link between a Node and an Assimp Mesh
    struct MeshInfo
    {
        aiMesh*		mAiMesh;	// mesh being processed
        NodeInfo	mNodeInfo;		// its owner node

        MeshInfo(aiMesh* pAiMesh, NodeInfo pNodeInfo) :
            mAiMesh(pAiMesh),
            mNodeInfo(pNodeInfo)
        {

        }
    };

protected:
    SceneColladaLoader();
    ~SceneColladaLoader();
public:

    virtual void init();
    virtual bool load();

    template <class T>
    static bool canCreate ( T*& obj, core::objectmodel::BaseContext* context, core::objectmodel::BaseObjectDescription* arg )
    {
        return BaseLoader::canCreate (obj, context, arg);
    }

	float getAnimationSpeed() const			{return animationSpeed.getValue();}
	void setAnimationSpeed(float speed)		{animationSpeed.setValue(speed);}

protected:

    bool readDAE (std::ifstream &file, const char* filename);

private:

    // build the joints and bones array used in the SkeletalMotionConstraint
<<<<<<< HEAD
    bool fillSkeletalInfo(const aiScene* scene, aiNode* meshParentNode, aiNode* meshNode, aiMatrix4x4 meshTransformation, aiMesh* mesh, helper::vector<SkeletonJoint<defaulttype::Rigid3dTypes> >& skeletonJoints, helper::vector<SkeletonBone>& skeletonBones) const;
=======
    bool fillSkeletalInfo(const aiScene* scene, aiNode* meshParentNode, aiNode* meshNode, aiMatrix4x4 meshTransformation, aiMesh* mesh, helper::vector<projectiveconstraintset::SkeletonJoint<defaulttype::Rigid3dTypes> >& skeletonJoints, helper::vector<projectiveconstraintset::SkeletonBone>& skeletonBones) const;
>>>>>>> 34720484

    // clean the scene graph of its empty and useless intermediary nodes
    void removeEmptyNodes();

public:

    virtual std::string type() { return "The format of this scene is Collada (.dae)."; }

private:
    simulation::Node::SPtr subSceneRoot;		// the Node containing the whole Collada loaded scene

    Assimp::Importer importer;		// the Assimp importer used to easily load the Collada scene

	Data<float> animationSpeed;
	Data<bool> generateCollisionModels;

#ifdef SOFA_HAVE_PLUGIN_FLEXIBLE
	Data<bool> useFlexible;
#endif
#ifdef SOFA_HAVE_PLUGIN_IMAGE
    Data<bool> generateShapeFunction;
    Data<SReal> voxelSize;
#endif

};

} // namespace loader

} // namespace component

} // namespace sofa

#endif<|MERGE_RESOLUTION|>--- conflicted
+++ resolved
@@ -135,11 +135,7 @@
 private:
 
     // build the joints and bones array used in the SkeletalMotionConstraint
-<<<<<<< HEAD
-    bool fillSkeletalInfo(const aiScene* scene, aiNode* meshParentNode, aiNode* meshNode, aiMatrix4x4 meshTransformation, aiMesh* mesh, helper::vector<SkeletonJoint<defaulttype::Rigid3dTypes> >& skeletonJoints, helper::vector<SkeletonBone>& skeletonBones) const;
-=======
     bool fillSkeletalInfo(const aiScene* scene, aiNode* meshParentNode, aiNode* meshNode, aiMatrix4x4 meshTransformation, aiMesh* mesh, helper::vector<projectiveconstraintset::SkeletonJoint<defaulttype::Rigid3dTypes> >& skeletonJoints, helper::vector<projectiveconstraintset::SkeletonBone>& skeletonBones) const;
->>>>>>> 34720484
 
     // clean the scene graph of its empty and useless intermediary nodes
     void removeEmptyNodes();
