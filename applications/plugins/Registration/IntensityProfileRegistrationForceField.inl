/******************************************************************************
*       SOFA, Simulation Open-Framework Architecture, version 1.0 RC 1        *
*                (c) 2006-2011 MGH, INRIA, USTL, UJF, CNRS                    *
*                                                                             *
* This library is free software; you can redistribute it and/or modify it     *
* under the terms of the GNU Lesser General Public License as published by    *
* the Free Software Foundation; either version 2.1 of the License, or (at     *
* your option) any later version.                                             *
*                                                                             *
* This library is distributed in the hope that it will be useful, but WITHOUT *
* ANY WARRANTY; without even the implied warranty of MERCHANTABILITY or       *
* FITNESS FOR A PARTICULAR PURPOSE. See the GNU Lesser General Public License *
* for more details.                                                           *
*                                                                             *
* You should have received a copy of the GNU Lesser General Public License    *
* along with this library; if not, write to the Free Software Foundation,     *
* Inc., 51 Franklin Street, Fifth Floor, Boston, MA  02110-1301 USA.          *
*******************************************************************************
*                               SOFA :: Plugins                               *
*                                                                             *
* Authors: The SOFA Team and external contributors (see Authors.txt)          *
*                                                                             *
* Contact information: contact@sofa-framework.org                             *
******************************************************************************/
#ifndef INTENSITYPROFILEREGISTRATIONFORCEFIELD_INL
#define INTENSITYPROFILEREGISTRATIONFORCEFIELD_INL


#include "IntensityProfileRegistrationForceField.h"
#include <sofa/core/behavior/ForceField.inl>
#include <sofa/simulation/common/AnimateEndEvent.h>
#include <sofa/core/objectmodel/BaseContext.h>
#include <sofa/core/Mapping.inl>
#include <sofa/simulation/common/Simulation.h>
#include <sofa/core/visual/VisualParams.h>
#include <iostream>
#include "float.h"
#include <sofa/helper/IndexOpenMP.h>

#ifdef _OPENMP
#include <omp.h>
#endif

using std::cerr;
using std::endl;

namespace sofa
{

namespace component
{

namespace forcefield
{


using namespace helper;
using namespace cimg_library;


template<class DataTypes, class ImageTypes>
IntensityProfileRegistrationForceField<DataTypes, ImageTypes>::IntensityProfileRegistrationForceField(core::behavior::MechanicalState<DataTypes> *mm )
    : Inherit(mm)
    , refImage(initData(&refImage,ImageTypes(),"refImage",""))
    , image(initData(&image,ImageTypes(),"image",""))
    , refTransform(initData(&refTransform,TransformType(),"refTransform",""))
    , transform(initData(&transform,TransformType(),"transform",""))
    , refDirections(initData(&refDirections,VecCoord(),"refDirections","Profile reference directions."))
    , directions(initData(&directions,VecCoord(),"directions","Profile directions."))
    , refProfiles(initData(&refProfiles,ImageTypes(),"refProfiles","reference intensity profiles"))
    , profiles(initData(&profiles,ImageTypes(),"profiles","computed intensity profiles"))
    , similarity(initData(&similarity,similarityTypes(),"similarity","similarity image"))
    , edgeIntensityThreshold(initData(&edgeIntensityThreshold,(Real)0.0,"edgeIntensityThreshold", "The threshold value between two edges."))
    , useAnisotropicStiffness(initData(&useAnisotropicStiffness,false,"useAnisotropicStiffness", "use more accurate but non constant stiffness matrix."))
    , highToLowSignal(initData(&highToLowSignal,true,"highToLowSignal", ""))
    , Sizes(initData(&Sizes,Vec<2,unsigned int>(5,5),"sizes","Inwards/outwards profile size."))
    , Step(initData(&Step,(Real)1E-2,"step","Spacing of the profile discretization."))
    , Interpolation( initData ( &Interpolation,"interpolation","Interpolation method." ) )
    , SimilarityMeasure( initData ( &SimilarityMeasure,"measure","Similarity measure." ) )
    , threshold(initData(&threshold,(Real)1.,"threshold","threshold for the distance minimization."))
    , searchRange(initData(&searchRange,(unsigned int)10,"searchRange","Number of inwards/outwards steps for searching the most similar profiles."))
    , ks(initData(&ks,(Real)100.0,"stiffness","uniform stiffness for the all springs"))
    , kd(initData(&kd,(Real)5.0,"damping","uniform damping for the all springs"))
    , showArrowSize(initData(&showArrowSize,0.01f,"showArrowSize","size of the axis"))
    , drawMode(initData(&drawMode,0,"drawMode","The way springs will be drawn:\n- 0: Line\n- 1:Cylinder\n- 2: Arrow"))
{
    helper::OptionsGroup InterpolationOptions(3,"Nearest", "Linear", "Cubic");
    InterpolationOptions.setSelectedItem(INTERPOLATION_LINEAR);
    Interpolation.setValue(InterpolationOptions);

    helper::OptionsGroup MeasureOptions(2,"Sum of square differences", "Normalized cross correlation");
    MeasureOptions.setSelectedItem(SIMILARITY_NCC);
    SimilarityMeasure.setValue(MeasureOptions);

    refImage.setReadOnly(true);           refImage.setGroup("Inputs");
    image.setReadOnly(true);              image.setGroup("Inputs");
    refTransform.setReadOnly(true);       refTransform.setGroup("Inputs");
    transform.setReadOnly(true);          transform.setGroup("Inputs");
    refDirections.setReadOnly(true);      refDirections.setGroup("Inputs");
    directions.setReadOnly(true);         directions.setGroup("Inputs");

    refProfiles.setReadOnly(true);       refProfiles.setGroup("Outputs");
    profiles.setReadOnly(true);          profiles.setGroup("Outputs");
    similarity.setReadOnly(true);        similarity.setGroup("Outputs");
}


template<class DataTypes,class ImageTypes>
void IntensityProfileRegistrationForceField<DataTypes,ImageTypes>::reinit()
{
    this->udpateProfiles(true);
}

template<class DataTypes,class ImageTypes>
void IntensityProfileRegistrationForceField<DataTypes,ImageTypes>::init()
{
    this->Inherit::init();
    core::objectmodel::BaseContext* context = this->getContext();

    if(!(this->mstate)) this->mstate = dynamic_cast<sofa::core::behavior::MechanicalState<DataTypes> *>(context->getMechanicalState());

    if(this->mstate)
    {
        const VecCoord& x = this->mstate->read(core::ConstVecCoordId::position())->getValue();
        //RDataRefVecCoord x(*this->getMState()->read(core::ConstVecCoordId::position()));

        RDataRefVecCoord dir(this->directions);
        if(dir.size() != x.size()) serr<<"IntensityProfileRegistrationForceField: invalid 'directions' size "<< endl;

        VecCoord& refDir = *this->refDirections.beginEdit();
        if(refDir.size() != x.size())
            if(dir.size() == x.size())
                refDir.assign(dir.begin(),dir.end());
        this->refDirections.endEdit();
    }

    // check inputs
    raImage im(this->image);    if( im->isEmpty() ) serr<<"IntensityProfileRegistrationForceField: Target data not found"<< endl;

    usingThresholdFinding = false;
    if(edgeIntensityThreshold.getValue())
    {
        usingThresholdFinding = true;
    }

    if(!usingThresholdFinding)
    {
        raImage rim(this->refImage),rp(this->refProfiles);    if( rim->isEmpty() && rp->isEmpty() ) serr<<"IntensityProfileRegistrationForceField: Reference data not found"<< endl;
    }
    this->udpateProfiles(true);

    

}



/// compute intensity profile image by sampling the input image along 'direction'.
/// can be done for the current or reference position/image
/// Inward and outward profile sizes are defined by data 'Sizes' (+ searchRange, if done on current position)

template<class DataTypes,class ImageTypes>
void IntensityProfileRegistrationForceField<DataTypes,ImageTypes>::udpateProfiles(bool ref)
{
    raImage in(ref?this->refImage:this->image);
    if( in->isEmpty() || !this->mstate)  return;
    raTransform inT(ref?this->refTransform:this->transform);

    // get current time modulo dimt
    const unsigned int dimt=in->getDimensions()[4];
    Real t=inT->toImage(this->getContext()->getTime()) ;
    t-=(Real)((int)((int)t/dimt)*dimt);
    t=(t-floor(t)>0.5)?ceil(t):floor(t); // nearest
    if(t<0) t=0.0; else if(t>=(Real)dimt) t=(Real)dimt-1.0; // clamp

    // get current data
    const CImg<T>& img = in->getCImg(t);
    const VecCoord& pos = (ref?
                           this->mstate->read(core::ConstVecCoordId::restPosition())->getValue():
                           this->mstate->read(core::ConstVecCoordId::position())->getValue());
    const RDataRefVecCoord dir(ref?this->refDirections:this->directions);
    if(dir.size() != pos.size()) return;

    // allocate
    unsigned int nbpoints=pos.size();
    Vec<2,unsigned int> sizes(this->Sizes.getValue()[0]+ (ref?0:searchRange.getValue()) ,this->Sizes.getValue()[1]+ (ref?0:searchRange.getValue()));
    Vec<4,unsigned int> dims(sizes[0]+sizes[1]+1,nbpoints,1,img.spectrum());

    waImage out(ref?this->refProfiles:this->profiles);
    if( out->isEmpty() )  out->getCImgList().push_back(CImg<T>());
    CImg<T> &prof = out->getCImg(0);

    if(dims[0]!= (unsigned int)prof.width() || dims[1]!=(unsigned int)prof.height() || dims[2]!=(unsigned int)prof.depth()  || dims[3]!=(unsigned int)prof.spectrum())
        prof.assign(dims[0],dims[1],dims[2],dims[3]);

    CImg<bool> &msk= ref?this->refMask:this->mask;
    if(dims[0]!= (unsigned int)msk.width() || dims[1]!=(unsigned int)msk.height() || dims[2]!=(unsigned int)msk.depth()  || dims[3]!=(unsigned int)msk.spectrum())
        msk.assign(dims[0],dims[1],dims[2],dims[3]);
    msk.fill(0);

    // sampling
    static const T OutValue = (T)0; // value assigned to profiles when outside image

    if(Interpolation.getValue().getSelectedId()==INTERPOLATION_NEAREST)
    {
<<<<<<< HEAD
#ifdef USING_OMP_PRAGMAS
# pragma omp parallel for
=======
#ifdef _OPENMP
#pragma omp parallel for
>>>>>>> 86958df0
#endif
		for(sofa::helper::IndexOpenMP<unsigned int>::type i=0;i<dims[1];i++)
        {
            Coord dp=dir[i]*this->Step.getValue();
            Coord p=pos[i]-dp*(Real)sizes[0];
            for(unsigned int j=0;j<dims[0];j++)
            {
                Coord Tp = inT->toImage(p);
                if(!in->isInside(Tp[0],Tp[1],Tp[2])) for(unsigned int k=0;k<dims[3];k++) { prof(j,i,0,k) = OutValue; msk(j,i,0,k) = 1; }
                else for(unsigned int k=0;k<dims[3];k++) prof(j,i,0,k) = img.atXYZ(sofa::helper::round((double)Tp[0]),sofa::helper::round((double)Tp[1]),sofa::helper::round((double)Tp[2]),k);
                p+=dp;
            }
        }
    }
    else if(Interpolation.getValue().getSelectedId()==INTERPOLATION_LINEAR)
    {
<<<<<<< HEAD
#ifdef USING_OMP_PRAGMAS
# pragma omp parallel for
=======
#ifdef _OPENMP
#pragma omp parallel for
>>>>>>> 86958df0
#endif
		for(sofa::helper::IndexOpenMP<unsigned int>::type i=0;i<dims[1];i++)
        {
            Coord dp=dir[i]*this->Step.getValue();
            Coord p=pos[i]-dp*(Real)sizes[0];
            for(unsigned int j=0;j<dims[0];j++)
            {
                Coord Tp = inT->toImage(p);
                if(!in->isInside(Tp[0],Tp[1],Tp[2])) for(unsigned int k=0;k<dims[3];k++) { prof(j,i,0,k) = OutValue; msk(j,i,0,k) = 1; }
                else for(unsigned int k=0;k<dims[3];k++) prof(j,i,0,k) = (T)img.linear_atXYZ(Tp[0],Tp[1],Tp[2],k,OutValue);
                p+=dp;
            }
        }
    }
    else    // INTERPOLATION_CUBIC
    {
<<<<<<< HEAD
#ifdef USING_OMP_PRAGMAS
# pragma omp parallel for
=======
#ifdef _OPENMP
#pragma omp parallel for
>>>>>>> 86958df0
#endif
		for(sofa::helper::IndexOpenMP<unsigned int>::type i=0;i<dims[1];i++)
        {
            Coord dp=dir[i]*this->Step.getValue();
            Coord p=pos[i]-dp*(Real)sizes[0];
            for(unsigned int j=0;j<dims[0];j++)
            {
                Coord Tp = inT->toImage(p);
                if(!in->isInside(Tp[0],Tp[1],Tp[2])) for(unsigned int k=0;k<dims[3];k++) { prof(j,i,0,k) = OutValue; msk(j,i,0,k) = 1; }
                else for(unsigned int k=0;k<dims[3];k++) prof(j,i,0,k) = (T)img.cubic_atXYZ(Tp[0],Tp[1],Tp[2],k,OutValue,cimg::type<T>::min(),cimg::type<T>::max());
                p+=dp;
            }
        }
    }
}

/// compute silarity image by convoluing current and reference profiles
/// the width of the resulting image is 2*searchRange

template<class DataTypes,class ImageTypes>
void IntensityProfileRegistrationForceField<DataTypes,ImageTypes>::udpateSimilarity()
{
    raImage IPref(this->refProfiles);
    raImage IP(this->profiles);

    if( IP->isEmpty() || IPref->isEmpty() || !this->mstate)  return;

    const VecCoord& pos = this->mstate->read(core::ConstVecCoordId::position())->getValue();
    const CImg<T>& prof = IP->getCImg(0);
    const CImg<T>& profref = IPref->getCImg(0);

    // allocate
    unsigned int nbpoints=pos.size();
    Vec<4,unsigned int> dims(2*searchRange.getValue()+1,nbpoints,1,1);

    waSimilarity out(this->similarity);
    if( out->isEmpty() )  out->getCImgList().push_back(CImg<Ts>());
    CImg<Ts> &simi = out->getCImg(0);

    if(dims[0]!= (unsigned int)simi.width() || dims[1]!=(unsigned int)simi.height() || dims[2]!=(unsigned int)simi.depth()  || dims[3]!=(unsigned int)simi.spectrum())
        simi.assign(dims[0],dims[1],dims[2],dims[3]);

    if(dims[0]!= (unsigned int)similarityMask.width() || dims[1]!=(unsigned int)similarityMask.height() || dims[2]!=(unsigned int)similarityMask.depth()  || dims[3]!=(unsigned int)similarityMask.spectrum())
        similarityMask.assign(dims[0],dims[1],dims[2],dims[3]);
    similarityMask.fill(0);

    // check lengths
    unsigned int ipdepth=this->Sizes.getValue()[0]+this->Sizes.getValue()[1]+1;
    unsigned int nbchannels =  prof.spectrum();
    if(prof.height() != (int)nbpoints || prof.width()!=(int)(ipdepth+2*searchRange.getValue())) { serr<<"IntensityProfileRegistrationForceField: invalid profile size"<<sendl; return; }
    if(profref.height() != (int)nbpoints || profref.width()!=(int)ipdepth) { serr<<"IntensityProfileRegistrationForceField: invalid profile ref length"<<sendl; return; }
    if(profref.spectrum() != (int)nbchannels) { serr<<"IntensityProfileRegistrationForceField: invalid profile ref channel number"<<sendl; return; }

    // convolve
    simi.fill((Ts)0);

    if(this->SimilarityMeasure.getValue().getSelectedId()==SIMILARITY_SSD)
    {
<<<<<<< HEAD
#ifdef USING_OMP_PRAGMAS
# pragma omp parallel for
=======
#ifdef _OPENMP
#pragma omp parallel for
>>>>>>> 86958df0
#endif
		for(sofa::helper::IndexOpenMP<unsigned int>::type i=0;i<dims[1];i++)
        {
            for(unsigned int j=0;j<dims[0];j++)
            {
                Ts& s = simi(j,i);

                for(unsigned int k=0;k<nbchannels;k++)
                    for(unsigned int x=0;x<ipdepth;x++)
                        if(!similarityMask(j,i))
                        {
                            if(refMask (x,i,0,k) || mask (x+j,i,0,k)) similarityMask(j,i)=1;
                            else
                            {
                                T vref= profref (x,i,0,k) , v = prof (x+j,i,0,k);
                                s+=((Ts)v-(Ts)vref)*((Ts)v-(Ts)vref);
                            }
                        }
            }
        }
    }
    else // SIMILARITY_NCC
    {
<<<<<<< HEAD
#ifdef USING_OMP_PRAGMAS
# pragma omp parallel for
=======
#ifdef _OPENMP
#pragma omp parallel for
>>>>>>> 86958df0
#endif
		for(sofa::helper::IndexOpenMP<unsigned int>::type i=0;i<dims[1];i++)
        {
            for(unsigned int j=0;j<dims[0];j++)
            {
                Ts& s = simi(j,i);
                Ts refmean=(Ts)0 , mean=(Ts)0 , norm=(Ts)0 , refnorm=(Ts)0;

                for(unsigned int k=0;k<nbchannels;k++)
                    for(unsigned int x=0;x<ipdepth;x++)
                        if(!similarityMask(j,i))
                        {
                            if(refMask (x,i,0,k) || mask (x+j,i,0,k)) similarityMask(j,i)=1;
                            else
                            {
                                T vref= profref (x,i,0,k) , v = prof (x+j,i,0,k);
                                refmean+=(Ts)vref; mean+=(Ts)v;
                            }
                        }
                if(!similarityMask(j,i))
                {
                    refmean/=(Ts)(ipdepth*nbchannels); mean/=(Ts)(ipdepth*nbchannels);

                    for(unsigned int k=0;k<nbchannels;k++)
                        for(unsigned int x=0;x<ipdepth;x++)
                        {
                            Ts vref= (Ts)profref (x,i,0,k) , v = (Ts)prof (x+j,i,0,k);
                            s       -= (vref-refmean)*(v-mean);
                            refnorm += (vref-refmean)*(vref-refmean);
                            norm    += (v-mean)*(v-mean);
                        }
                    if(refnorm && norm) s/=sqrt(refnorm*norm);
                    else similarityMask(j,i)=1;
                }
            }
        }
    }


    // assign outside values to max similarity and normalize btw 0 and 1
    Ts vmax=cimg::type<Ts>::min();
    cimg_foroff(simi,off) if(!similarityMask[off]) if(vmax<simi[off]) vmax=simi[off];
    cimg_foroff(simi,off)  if(similarityMask[off]) simi[off]=vmax;
    simi.normalize(0,1);
}




template<class DataTypes,class ImageTypes>
void IntensityProfileRegistrationForceField<DataTypes,ImageTypes>::addForce(const core::MechanicalParams* /*mparams*/,DataVecDeriv& _f , const DataVecCoord& _x , const DataVecDeriv& _v )
{
    VecDeriv&        f = *_f.beginEdit();           //WDataRefVecDeriv f(_f);
    const VecCoord&  x = _x.getValue();			//RDataRefVecCoord x(_x);
    const VecDeriv&  v = _v.getValue();			//RDataRefVecDeriv v(_v);
    RDataRefVecCoord dirs ( directions );

    unsigned int nb = x.size();

    if(this->useAnisotropicStiffness.getValue())    this->dfdx.resize(nb);
    this->targetPos.resize(nb);
    Real k = this->ks.getValue(),kd=this->kd.getValue();

    udpateProfiles();
    if(usingThresholdFinding)
    {
        updateThresholdInfo();
    }
    else
    {
        udpateSimilarity();
    }



    m_potentialEnergy = 0;
    //serr<<"addForce()"<<sendl;
    for (unsigned int i=0; i<nb; i++)
    {
        if(usingThresholdFinding)
        {
            targetPos[i]=x[i]+dirs[i]*(Real)closestThreshold[i]*Step.getValue();
        }
        else
        {
            raSimilarity out(this->similarity);
            if( out->isEmpty())  return;
            const CImg<Ts> &simi = out->getCImg(0);

            int L=(int)searchRange.getValue();

            const Ts* ptr=simi.data(0,i);
            Ts minimum=(Ts)threshold.getValue();
            int lmin=0;
            for (int l=-L; l<=L; l++)
            {
                if(*ptr<minimum)
                {
                    minimum=*ptr;
                    lmin=l;
                }
                ptr++;
            }
            targetPos[i]=x[i]+dirs[i]*(Real)lmin*Step.getValue();
        }

        // add rest spring force
        //serr<<"addForce() between "<<i<<" and "<<closestPos[i]<<sendl;
        Coord u = this->targetPos[i]-x[i];
        Real nrm2 = u.norm2();
        f[i]+=k*u;
        if(this->useAnisotropicStiffness.getValue())
        {
            if(nrm2) this->dfdx[i] = defaulttype::dyad(u,u)/u.norm2();
            else this->dfdx[i].Identity(); // use to stabilize points with no force
        }
        m_potentialEnergy += nrm2 * k * 0.5;
        if(kd && nrm2) f[i]-=kd*u*dot(u,v[i])/u.norm2();
    }
    _f.endEdit();
}

/*
    Finds the closest change in signal for each point
*/
template<class DataTypes,class ImageTypes>
void IntensityProfileRegistrationForceField<DataTypes,ImageTypes>::updateThresholdInfo()
{
    raImage in(this->image);
    raImage IP(this->profiles);
    raTransform inT(this->transform);

    // get current time modulo dimt
    const unsigned int dimt=in->getDimensions()[4];
    Real t=inT->toImage(this->getContext()->getTime()) ;
    t-=(Real)((int)((int)t/dimt)*dimt);
    t=(t-floor(t)>0.5)?ceil(t):floor(t); // nearest
    if(t<0) t=0.0; else if(t>=(Real)dimt) t=(Real)dimt-1.0; // clamp

    // get current data
    const CImg<T>& prof = IP->getCImg(0);
    CImg<bool> &msk= this->mask;

    Vec<2,unsigned int> sizes(this->Sizes.getValue()[0]+ searchRange.getValue() ,this->Sizes.getValue()[1]+ searchRange.getValue());
    unsigned int pointIndex = sizes[0];


    if(!originalLocation)
    {
        closestThreshold = CImg<int>(prof.height());
        closestThreshold.fill(0);
    }

    originalLocation = CImg<int>(prof.height());

    Real lowerThreshold = 0;
    Real upperThreshold = 0;
    if(highToLowSignal.getValue())
    {
        lowerThreshold = edgeIntensityThreshold.getValue();
        upperThreshold = (Real)cimg::type<T>::max();
    }
    else
    {
        lowerThreshold = (Real)cimg::type<T>::min();
        upperThreshold = edgeIntensityThreshold.getValue();
    }

    //For each point
    //Save the initial location at the point, so we know if we want to move it towards a high signal or a low signal
    for(int i=0; i<prof.height(); i++)
    {
        T value = prof(pointIndex,i);

        if(msk(pointIndex,i))
            originalLocation(i) = IN_MASK;
        else if(value >= lowerThreshold && value <= upperThreshold)
            originalLocation(i) = IN_OBJECT;
        else
            originalLocation(i) = IN_BACKGROUND;
    }


    //  find the first signal change ('edge')
    for(int i=0; i<prof.height(); i++)
    {
        //Starting at the point going opposite the normal (inner direction)
        int closestInnerIndex=sizes[0]+1;
        for(unsigned int j=0; j<sizes[0]+1; j++)
        {
            int valueLocation = getSignalLocation(pointIndex - j, i);
            if(originalLocation(i) == IN_OBJECT && valueLocation == IN_BACKGROUND)
            {
                closestInnerIndex = j;
                break;
            }
        }

        //Starting at the point going with the normal (outer direction)
        int closestOuterIndex=sizes[1]+1;
        for(unsigned int j=0; j<sizes[1]+1; j++)
        {
            int valueLocation = getSignalLocation(pointIndex + j, i);
            if(originalLocation(i) == IN_BACKGROUND && valueLocation == IN_OBJECT)
            {
                closestOuterIndex = j;
                //std::cerr << "Point: " << i << "edge at index: " << j << std::endl;
                break;
            }
        }

        //Find in which direction the signal change is closer
        //If there was no signal change found in the search range,
        // we keep the point where it is.
        if(closestOuterIndex < closestInnerIndex && closestOuterIndex <= (int)sizes[1])
        {
            closestThreshold[i] = closestOuterIndex;
        }
        else if(closestInnerIndex <= (int)sizes[0])
        {
            closestThreshold[i] = -closestInnerIndex;
        }
        else
        {
            closestThreshold[i] = 0;
        }
    }
}

/*
    Determines whether a point's signal at a given location is within the threshold range
    @param signal the index of the location in the signal that we're interested in
    @param point the index of the point we are considering
    @return IN_OBJECT if the signal is within the threshold, IN_BACKGROUND if it is not
*/
template<class DataTypes,class ImageTypes>
bool IntensityProfileRegistrationForceField<DataTypes,ImageTypes>::getSignalLocation(int signal, int point)
{
    raImage IP(this->profiles);
    const CImg<T>& prof = IP->getCImg(0);
    CImg<bool> &msk= this->mask;

    Real lowerThreshold = 0;
    Real upperThreshold = 0;
    if(highToLowSignal.getValue())
    {
        lowerThreshold = edgeIntensityThreshold.getValue();
        upperThreshold = (Real)cimg::type<T>::max();
    }
    else
    {
        lowerThreshold = (Real)cimg::type<T>::min();
        upperThreshold = edgeIntensityThreshold.getValue();
    }

    T value = prof(signal, point);

    if(msk(signal, point))
        return IN_BACKGROUND;

    if(value >= lowerThreshold && value <= upperThreshold)
        return IN_OBJECT;
    else
        return IN_BACKGROUND;
}


template<class DataTypes,class ImageTypes>
void IntensityProfileRegistrationForceField<DataTypes,ImageTypes>::addDForce(const core::MechanicalParams* mparams,DataVecDeriv& _df , const DataVecDeriv&  _dx )
{
    sofa::helper::WriteAccessor< DataVecDeriv > df = _df;
    sofa::helper::ReadAccessor< DataVecDeriv > dx = _dx;
    Real k = (Real)mparams->kFactorIncludingRayleighDamping(this->rayleighStiffness.getValue())  * this->ks.getValue() ;
    if(!k) return;

    if(this->useAnisotropicStiffness.getValue())
        for (unsigned int i=0; i<dx.size(); i++)        df[i] -= this->dfdx[i]*dx[i]  * k;
    else
        for (unsigned int i=0; i<dx.size(); i++)        df[i] -= dx[i] * k;
}


template<class DataTypes,class ImageTypes>
void IntensityProfileRegistrationForceField<DataTypes,ImageTypes>::addKToMatrix(const core::MechanicalParams* mparams,const sofa::core::behavior::MultiMatrixAccessor* matrix)
{
    Real k = (Real)mparams->kFactorIncludingRayleighDamping(this->rayleighStiffness.getValue()) * this->ks.getValue();
    if(!k) return;
    sofa::core::behavior::MultiMatrixAccessor::MatrixRef mref = matrix->getMatrix(this->mstate);
    sofa::defaulttype::BaseMatrix *mat = mref.matrix;
    const int offset = (int)mref.offset;
    const int N = Coord::total_size;
    const int nb = this->targetPos.size();

    if(this->useAnisotropicStiffness.getValue())
    {
        for (int index = 0; index <nb; index++)
            for(int i = 0; i < N; i++)
                for(int j = 0; j < N; j++)
                    mat->add(offset + N * index + i, offset + N * index + j, -k*this->dfdx[index][i][j]);
    }
    else
    {
        for (int index = 0; index <nb; index++)
            for(int i = 0; i < N; i++)
                mat->add(offset + N * index + i, offset + N * index + i, -k);
    }

}

template<class DataTypes,class ImageTypes>
void IntensityProfileRegistrationForceField<DataTypes,ImageTypes>::draw(const core::visual::VisualParams* vparams)
{
    if(ks.getValue()==0) return;

    if (!vparams->displayFlags().getShowForceFields()) return;

    RDataRefVecCoord x(*this->getMState()->read(core::ConstVecCoordId::position()));
    //const VecCoord& x = this->mstate->read(core::ConstVecCoordId::position())->getValue();

    unsigned int nb = this->targetPos.size();
    if (vparams->displayFlags().getShowForceFields())
    {
        std::vector< Vector3 > points;
        for (unsigned int i=0; i<nb; i++)
        {
            Vector3 point1 = DataTypes::getCPos(x[i]);
            Vector3 point2 = DataTypes::getCPos(this->targetPos[i]);
            points.push_back(point1);
            points.push_back(point2);
        }

        const Vec<4,float> c(0,1,0.5,1);
        if (showArrowSize.getValue()==0 || drawMode.getValue() == 0)	vparams->drawTool()->drawLines(points, 1, c);
        else if (drawMode.getValue() == 1)	for (unsigned int i=0;i<points.size()/2;++i) vparams->drawTool()->drawCylinder(points[2*i+1], points[2*i], showArrowSize.getValue(), c);
        else if (drawMode.getValue() == 2)	for (unsigned int i=0;i<points.size()/2;++i) vparams->drawTool()->drawArrow(points[2*i+1], points[2*i], showArrowSize.getValue(), c);
        else serr << "No proper drawing mode found!" << sendl;
    }
}


}
}
} // namespace sofa

#endif<|MERGE_RESOLUTION|>--- conflicted
+++ resolved
@@ -203,13 +203,8 @@
 
     if(Interpolation.getValue().getSelectedId()==INTERPOLATION_NEAREST)
     {
-<<<<<<< HEAD
-#ifdef USING_OMP_PRAGMAS
-# pragma omp parallel for
-=======
 #ifdef _OPENMP
 #pragma omp parallel for
->>>>>>> 86958df0
 #endif
 		for(sofa::helper::IndexOpenMP<unsigned int>::type i=0;i<dims[1];i++)
         {
@@ -226,13 +221,8 @@
     }
     else if(Interpolation.getValue().getSelectedId()==INTERPOLATION_LINEAR)
     {
-<<<<<<< HEAD
-#ifdef USING_OMP_PRAGMAS
-# pragma omp parallel for
-=======
 #ifdef _OPENMP
 #pragma omp parallel for
->>>>>>> 86958df0
 #endif
 		for(sofa::helper::IndexOpenMP<unsigned int>::type i=0;i<dims[1];i++)
         {
@@ -249,13 +239,8 @@
     }
     else    // INTERPOLATION_CUBIC
     {
-<<<<<<< HEAD
-#ifdef USING_OMP_PRAGMAS
-# pragma omp parallel for
-=======
 #ifdef _OPENMP
 #pragma omp parallel for
->>>>>>> 86958df0
 #endif
 		for(sofa::helper::IndexOpenMP<unsigned int>::type i=0;i<dims[1];i++)
         {
@@ -314,13 +299,8 @@
 
     if(this->SimilarityMeasure.getValue().getSelectedId()==SIMILARITY_SSD)
     {
-<<<<<<< HEAD
-#ifdef USING_OMP_PRAGMAS
-# pragma omp parallel for
-=======
 #ifdef _OPENMP
 #pragma omp parallel for
->>>>>>> 86958df0
 #endif
 		for(sofa::helper::IndexOpenMP<unsigned int>::type i=0;i<dims[1];i++)
         {
@@ -344,13 +324,8 @@
     }
     else // SIMILARITY_NCC
     {
-<<<<<<< HEAD
-#ifdef USING_OMP_PRAGMAS
-# pragma omp parallel for
-=======
 #ifdef _OPENMP
 #pragma omp parallel for
->>>>>>> 86958df0
 #endif
 		for(sofa::helper::IndexOpenMP<unsigned int>::type i=0;i<dims[1];i++)
         {
@@ -424,8 +399,6 @@
         udpateSimilarity();
     }
 
-
-
     m_potentialEnergy = 0;
     //serr<<"addForce()"<<sendl;
     for (unsigned int i=0; i<nb; i++)
@@ -578,6 +551,9 @@
             closestThreshold[i] = 0;
         }
     }
+
+
+
 }
 
 /*
@@ -631,6 +607,7 @@
     else
         for (unsigned int i=0; i<dx.size(); i++)        df[i] -= dx[i] * k;
 }
+
 
 
 template<class DataTypes,class ImageTypes>
@@ -675,12 +652,12 @@
     {
         std::vector< Vector3 > points;
         for (unsigned int i=0; i<nb; i++)
-        {
-            Vector3 point1 = DataTypes::getCPos(x[i]);
-            Vector3 point2 = DataTypes::getCPos(this->targetPos[i]);
-            points.push_back(point1);
-            points.push_back(point2);
-        }
+            {
+                Vector3 point1 = DataTypes::getCPos(x[i]);
+                Vector3 point2 = DataTypes::getCPos(this->targetPos[i]);
+                points.push_back(point1);
+                points.push_back(point2);
+            }
 
         const Vec<4,float> c(0,1,0.5,1);
         if (showArrowSize.getValue()==0 || drawMode.getValue() == 0)	vparams->drawTool()->drawLines(points, 1, c);
