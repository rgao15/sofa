--- conflicted
+++ resolved
@@ -119,12 +119,7 @@
 
     if(this->mstate)
     {
-<<<<<<< HEAD
-        // add a spring for every input point
         const VecCoord& x = this->mstate->read(core::ConstVecCoordId::position())->getValue();
-=======
-        const VecCoord& x = *this->mstate->getX();
->>>>>>> c6e10072
         //RDataRefVecCoord x(*this->getMState()->read(core::ConstVecCoordId::position()));
 
         RDataRefVecCoord dir(this->directions);
@@ -207,7 +202,7 @@
     if(Interpolation.getValue().getSelectedId()==INTERPOLATION_NEAREST)
     {
 #ifdef USING_OMP_PRAGMAS
-#pragma omp parallel for
+# pragma omp parallel for
 #endif
         for(unsigned int i=0;i<dims[1];i++)
         {
@@ -225,7 +220,7 @@
     else if(Interpolation.getValue().getSelectedId()==INTERPOLATION_LINEAR)
     {
 #ifdef USING_OMP_PRAGMAS
-#pragma omp parallel for
+# pragma omp parallel for
 #endif
         for(unsigned int i=0;i<dims[1];i++)
         {
@@ -243,7 +238,7 @@
     else    // INTERPOLATION_CUBIC
     {
 #ifdef USING_OMP_PRAGMAS
-#pragma omp parallel for
+# pragma omp parallel for
 #endif
         for(unsigned int i=0;i<dims[1];i++)
         {
@@ -303,7 +298,7 @@
     if(this->SimilarityMeasure.getValue().getSelectedId()==SIMILARITY_SSD)
     {
 #ifdef USING_OMP_PRAGMAS
-#pragma omp parallel for
+# pragma omp parallel for
 #endif
         for(unsigned int i=0;i<dims[1];i++)
         {
@@ -328,7 +323,7 @@
     else // SIMILARITY_NCC
     {
 #ifdef USING_OMP_PRAGMAS
-#pragma omp parallel for
+# pragma omp parallel for
 #endif
         for(unsigned int i=0;i<dims[1];i++)
         {
@@ -402,6 +397,8 @@
         udpateSimilarity();
     }
 
+
+
     m_potentialEnergy = 0;
     //serr<<"addForce()"<<sendl;
     for (unsigned int i=0; i<nb; i++)
@@ -554,9 +551,6 @@
             closestThreshold[i] = 0;
         }
     }
-
-
-
 }
 
 /*
@@ -612,7 +606,6 @@
 }
 
 
-
 template<class DataTypes,class ImageTypes>
 void IntensityProfileRegistrationForceField<DataTypes,ImageTypes>::addKToMatrix(const core::MechanicalParams* mparams,const sofa::core::behavior::MultiMatrixAccessor* matrix)
 {
@@ -654,12 +647,12 @@
     {
         std::vector< Vector3 > points;
         for (unsigned int i=0; i<nb; i++)
-            {
-                Vector3 point1 = DataTypes::getCPos(x[i]);
-                Vector3 point2 = DataTypes::getCPos(this->targetPos[i]);
-                points.push_back(point1);
-                points.push_back(point2);
-            }
+        {
+            Vector3 point1 = DataTypes::getCPos(x[i]);
+            Vector3 point2 = DataTypes::getCPos(this->targetPos[i]);
+            points.push_back(point1);
+            points.push_back(point2);
+        }
 
         const Vec<4,float> c(0,1,0.5,1);
         if (showArrowSize.getValue()==0 || drawMode.getValue() == 0)	vparams->drawTool()->drawLines(points, 1, c);
