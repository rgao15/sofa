/******************************************************************************
*       SOFA, Simulation Open-Framework Architecture, version 1.0 RC 1        *
*                (c) 2006-2011 MGH, INRIA, USTL, UJF, CNRS                    *
*                                                                             *
* This library is free software; you can redistribute it and/or modify it     *
* under the terms of the GNU Lesser General Public License as published by    *
* the Free Software Foundation; either version 2.1 of the License, or (at     *
* your option) any later version.                                             *
*                                                                             *
* This library is distributed in the hope that it will be useful, but WITHOUT *
* ANY WARRANTY; without even the implied warranty of MERCHANTABILITY or       *
* FITNESS FOR A PARTICULAR PURPOSE. See the GNU Lesser General Public License *
* for more details.                                                           *
*                                                                             *
* You should have received a copy of the GNU Lesser General Public License    *
* along with this library; if not, write to the Free Software Foundation,     *
* Inc., 51 Franklin Street, Fifth Floor, Boston, MA  02110-1301 USA.          *
*******************************************************************************
*                               SOFA :: Plugins                               *
*                                                                             *
* Authors: The SOFA Team and external contributors (see Authors.txt)          *
*                                                                             *
* Contact information: contact@sofa-framework.org                             *
******************************************************************************/
#ifndef CLOSESTPOINTREGISTRATIONFORCEFIELD_INL
#define CLOSESTPOINTREGISTRATIONFORCEFIELD_INL

#include "ClosestPointRegistrationForceField.h"
#include <sofa/core/visual/VisualParams.h>
#include <sofa/core/behavior/ForceField.inl>
#include <sofa/core/objectmodel/BaseContext.h>
#include <sofa/core/Mapping.inl>
#include <sofa/simulation/common/Simulation.h>
#include <sofa/core/topology/BaseMeshTopology.h>
#include <iostream>
#include <map>

#ifdef USING_OMP_PRAGMAS
#include <omp.h>
#endif

#include <SofaLoader/MeshObjLoader.h>
#include <SofaEngine/NormalsFromPoints.h>
#include <limits>
#include <set>
#include <iterator>
#include <sofa/helper/gl/Color.h>

using std::cerr;
using std::endl;



namespace sofa
{

namespace component
{

namespace forcefield
{


using namespace helper;

template <class DataTypes>
ClosestPointRegistrationForceField<DataTypes>::ClosestPointRegistrationForceField(core::behavior::MechanicalState<DataTypes> *mm )
    : Inherit(mm)
    , ks(initData(&ks,(Real)100.0,"stiffness","uniform stiffness for the all springs."))
    , kd(initData(&kd,(Real)5.0,"damping","uniform damping for the all springs."))
    , cacheSize(initData(&cacheSize,(unsigned int)5,"cacheSize","number of closest points used in the cache to speed up closest point computation."))
    , blendingFactor(initData(&blendingFactor,(Real)0,"blendingFactor","blending between projection (=0) and attraction (=1) forces."))
    , outlierThreshold(initData(&outlierThreshold,(Real)0,"outlierThreshold","suppress outliers when distance > (meandistance + threshold*stddev)."))
    , normalThreshold(initData(&normalThreshold,(Real)0.5,"normalThreshold","suppress outliers when normal.closestPointNormal < threshold."))
    , projectToPlane(initData(&projectToPlane,true,"projectToPlane","project closest points in the plane defined by the normal."))
    , rejectBorders(initData(&rejectBorders,true,"rejectBorders","ignore border vertices."))
    , rejectOutsideBbox(initData(&rejectOutsideBbox,false,"rejectOutsideBbox","ignore source points outside bounding box of target points."))
    , sourceTriangles(initData(&sourceTriangles,"sourceTriangles","Triangles of the source mesh."))
    , sourceNormals(initData(&sourceNormals,"sourceNormals","Normals of the source mesh."))
    , targetPositions(initData(&targetPositions,"position","Vertices of the target mesh."))
    , targetNormals(initData(&targetNormals,"normals","Normals of the target mesh."))
    , targetTriangles(initData(&targetTriangles,"triangles","Triangles of the target mesh."))
    , showArrowSize(initData(&showArrowSize,0.01f,"showArrowSize","size of the axis."))
    , drawMode(initData(&drawMode,0,"drawMode","The way springs will be drawn:\n- 0: Line\n- 1:Cylinder\n- 2: Arrow."))
    , drawColorMap(initData(&drawColorMap,false,"drawColorMap","Hue mapping of distances to closest point"))
    , theCloserTheStiffer(initData(&theCloserTheStiffer,false,"theCloserTheStiffer","Modify stiffness according to distance"))
{
}

template <class DataTypes>
ClosestPointRegistrationForceField<DataTypes>::~ClosestPointRegistrationForceField()
{
}


template <class DataTypes>
void ClosestPointRegistrationForceField<DataTypes>::reinit()
{

}

template <class DataTypes>
void ClosestPointRegistrationForceField<DataTypes>::init()
{
    this->Inherit::init();
    core::objectmodel::BaseContext* context = this->getContext();

    if(!(this->mstate)) this->mstate = dynamic_cast<sofa::core::behavior::MechanicalState<DataTypes> *>(context->getMechanicalState());

    // Get source triangles
    if(!sourceTriangles.getValue().size()) {
        sofa::component::loader::MeshObjLoader *meshobjLoader;
        this->getContext()->get( meshobjLoader, core::objectmodel::BaseContext::Local);
        if (meshobjLoader) {sourceTriangles.virtualSetLink(meshobjLoader->triangles); sout<<"imported triangles from "<<meshobjLoader->getName()<<sendl;}
    }
    // Get source normals
    if(!sourceNormals.getValue().size()) serr<<"normals of the source model not found"<<sendl;
<<<<<<< HEAD

    // add a spring for every input point
    const VecCoord& x = this->mstate->read(core::ConstVecCoordId::position())->getValue(); 			//RDataRefVecCoord x(*this->getMState()->read(core::ConstVecCoordId::position()));
    this->clearSprings(x.size());
    for(unsigned int i=0;i<x.size();i++) this->addSpring(i, (Real) ks.getValue(),(Real) kd.getValue());
=======
>>>>>>> c6e10072
}

template<class DataTypes>
void ClosestPointRegistrationForceField<DataTypes>::detectBorder(vector<bool> &border,const helper::vector< tri > &triangles)
{
    unsigned int nbp=border.size();
    unsigned int nbt=triangles.size();
    for(unsigned int i=0;i<nbp;i++) border[i]=false;

    if(!nbt) return;
    vector<vector< unsigned int> > ngbTriangles((int)nbp);
    for(unsigned int i=0;i<nbt;i++) for(unsigned int j=0;j<3;j++)	ngbTriangles[triangles[i][j]].push_back(i);
    for(unsigned int i=0;i<nbp;i++) if(ngbTriangles[i].size()==0) border[i]=true;
    for(unsigned int i=0;i<nbt;i++)
        for(unsigned int j=0;j<3;j++)
        {
            unsigned int id1=triangles[i][j],id2=triangles[i][(j==2)?0:j+1];
            if(!border[id1] || !border[id2]) {
                bool bd=true;
                for(unsigned int i1=0;i1<ngbTriangles[id1].size() && bd;i1++)
                    for(unsigned int i2=0;i2<ngbTriangles[id2].size() && bd;i2++)
                        if(ngbTriangles[id1][i1]!=i)
                            if(ngbTriangles[id1][i1]==ngbTriangles[id2][i2])
                                bd=false;
                if(bd) border[id1]=border[id2]=true;
            }
        }
}


template<class DataTypes>
void ClosestPointRegistrationForceField<DataTypes>::initSource()
{
    // build k-d tree
    const VecCoord&  p = this->mstate->read(core::ConstVecCoordId::position())->getValue();
    sourceKdTree.build(p);

    // detect border
    if(sourceBorder.size()!=p.size()) { sourceBorder.resize(p.size()); detectBorder(sourceBorder,sourceTriangles.getValue()); }
}

template<class DataTypes>
void ClosestPointRegistrationForceField<DataTypes>::initTarget()
{
    // build k-d tree
    const VecCoord&  p = targetPositions.getValue();
    targetKdTree.build(p);

    // updatebbox
    for(unsigned int i=0;i<p.size();++i)    targetBbox.include(p[i]);

    // detect border
    if(targetBorder.size()!=p.size()) { targetBorder.resize(p.size()); detectBorder(targetBorder,targetTriangles.getValue()); }
}



template<class DataTypes>
void ClosestPointRegistrationForceField<DataTypes>::updateClosestPoints()
{
    const VecCoord& x = this->mstate->read(core::ConstVecCoordId::position())->getValue();
    const VecCoord&  tp = targetPositions.getValue();

    unsigned int nbs=x.size(),nbt=tp.size();

    distanceSet emptyset;
    if(nbs!=closestSource.size()) {initSource();  closestSource.resize(nbs);	closestSource.fill(emptyset); cacheDist.resize(nbs); cacheDist.fill((Real)0.); cacheDist2.resize(nbs); cacheDist2.fill((Real)0.); previousX.assign(x.begin(),x.end());}
    if(nbt!=closestTarget.size()) {initTarget();  closestTarget.resize(nbt);	closestTarget.fill(emptyset);}

    if(nbs==0 || nbt==0) return;

    this->sourceIgnored.resize(nbs); sourceIgnored.fill(false);
    this->targetIgnored.resize(nbt); targetIgnored.fill(false);

    // closest target points from source points
    if(blendingFactor.getValue()<1) {

        //unsigned int count=0;
#ifdef USING_OMP_PRAGMAS
#pragma omp parallel for
#endif
        for(int i=0;i<(int)nbs;i++)
            if(rejectOutsideBbox.getValue() && !targetBbox.contains(x[i])) sourceIgnored[i]=true;
            else
            {
                Real dx=(previousX[i]-x[i]).norm();
                //  closest point caching [cf. Simon96 thesis]
                if(dx>=cacheDist[i] || closestSource[i].size()==0)
                {
                    targetKdTree.getNClosest(closestSource[i],x[i],this->cacheSize.getValue() );
                    typename distanceSet::iterator it0=closestSource[i].begin(), it1=it0; it1++;
                    typename distanceSet::reverse_iterator itn=closestSource[i].rbegin();
                    cacheDist[i] =((itn->first)-(it0->first))*(Real)0.5;
                    cacheDist2[i]=((it1->first)-(it0->first))*(Real)0.5;
                    previousX[i]=x[i];
                }
                else if(dx>=cacheDist2[i]) // in the cache -> update N-1 distances
                {
                    targetKdTree.updateCachedDistances(closestSource[i],x[i]);
                    //count++;
                }
            }
        //std::cout<<(Real)count*(Real)100./(Real)nbs<<" % cached"<<std::endl;
    }
    // closest source points from target points
    if(blendingFactor.getValue()>0)
    {
        initSource();
#ifdef USING_OMP_PRAGMAS
#pragma omp parallel for
#endif
        for(int i=0;i<(int)nbt;i++)
            sourceKdTree.getNClosest(closestTarget[i],tp[i],1);
    }


    // prune outliers
    //    if(rejectOutsideBbox.getValue()) {
    //        for(unsigned int i=0;i<nbt;i++) if(closestTarget[i].size()) if(!targetBbox.contains(x[closestTarget[i].begin()->second])) targetIgnored[i]=true;
    //    }
    if(outlierThreshold.getValue()!=0) {
        Real mean=0,stdev=0,count=0;
        for(unsigned int i=0;i<nbs;i++) if(closestSource[i].size()) {count++; Real d=closestSource[i].begin()->first; stdev+=d*d; mean+=d; }
        for(unsigned int i=0;i<nbt;i++) if(closestTarget[i].size()) {count++; Real d=closestTarget[i].begin()->first; stdev+=d*d; mean+=d; }
        mean=mean/count; stdev=(Real)sqrt(stdev/count-mean*mean);
        mean+=stdev*outlierThreshold.getValue();
        for(unsigned int i=0;i<nbs;i++) if(closestSource[i].size()) if(closestSource[i].begin()->first>mean) sourceIgnored[i]=true;
        for(unsigned int i=0;i<nbt;i++) if(closestTarget[i].size()) if(closestTarget[i].begin()->first>mean) targetIgnored[i]=true;
    }
    if(rejectBorders.getValue()) {
        for(unsigned int i=0;i<nbs;i++) if(closestSource[i].size()) if(targetBorder[closestSource[i].begin()->second]) sourceIgnored[i]=true;
        for(unsigned int i=0;i<nbt;i++) if(closestTarget[i].size()) if(sourceBorder[closestTarget[i].begin()->second]) targetIgnored[i]=true;
    }
    if(normalThreshold.getValue()>(Real)-1. && sourceNormals.getValue().size()!=0 && targetNormals.getValue().size()!=0) {
        ReadAccessor< Data< VecCoord > > sn(sourceNormals);
        ReadAccessor< Data< VecCoord > > tn(targetNormals);
        for(unsigned int i=0;i<nbs;i++) if(closestSource[i].size()) if(dot(sn[i],tn[closestSource[i].begin()->second])<normalThreshold.getValue()) sourceIgnored[i]=true;
        for(unsigned int i=0;i<nbt;i++) if(closestTarget[i].size()) if(dot(tn[i],sn[closestTarget[i].begin()->second])<normalThreshold.getValue()) targetIgnored[i]=true;
    }
}




template <class DataTypes>
void ClosestPointRegistrationForceField<DataTypes>::addForce(const core::MechanicalParams* /*mparams*/,DataVecDeriv& _f , const DataVecCoord& _x , const DataVecDeriv& _v )
{
    if(ks.getValue()==0) return;

    VecDeriv&        f = *_f.beginEdit();           //WDataRefVecDeriv f(_f);
    const VecCoord&  x = _x.getValue();			//RDataRefVecCoord x(_x);
    const VecDeriv&  v = _v.getValue();			//RDataRefVecDeriv v(_v);
    ReadAccessor< Data< VecCoord > > tn(targetNormals);
    ReadAccessor< Data< VecCoord > > tp(targetPositions);

    unsigned int nb = x.size();

    this->closestPos.resize(nb);

    updateClosestPoints();

    m_potentialEnergy = 0;

    // get attraction/ projection factors
    Real attrF=(Real) blendingFactor.getValue();
    if(attrF<(Real)0.) attrF=(Real)0.;
    if(attrF>(Real)1.) attrF=(Real)1.;
    Real projF=((Real)1.-attrF);

    if(tp.size()==0)
        for (unsigned int i=0; i<nb; i++)
            closestPos[i]=x[i];
    else
    {
        // count number of attractors
        cnt.resize(nb); cnt.fill(0);  if(attrF>0) for (unsigned int i=0; i<tp.size(); i++) if(!targetIgnored[i]) cnt[closestTarget[i].begin()->second]++;

        if(theCloserTheStiffer.getValue())
        {
            // find the min and the max distance value from source point to target point
            min=0;
            max=0;
            for (unsigned int i=0; i<x.size(); i++)
            {
                if(min==0 || min>closestSource[i].begin()->first) min=closestSource[i].begin()->first;
                if(max==0 || max<closestSource[i].begin()->first) max=closestSource[i].begin()->first;
            }
        }

        // compute targetpos = projF*closestto + attrF* sum closestfrom / count

        // projection to point or plane
        if(projF>0)
        {
            for (unsigned int i=0; i<nb; i++)
                if(!sourceIgnored[i])
                {
                    unsigned int id=closestSource[i].begin()->second;
                    if(projectToPlane.getValue() && tn.size()!=0)	closestPos[i]=(x[i]+tn[id]*dot(tp[id]-x[i],tn[id]))*projF;
                    else closestPos[i]=tp[id]*projF;
                    if(!cnt[i]) closestPos[i]+=x[i]*attrF;
                }
                else
                {
                    closestPos[i]=x[i]*projF;
                    if(!cnt[i]) closestPos[i]+=x[i]*attrF;
                }
        }
        else for (unsigned int i=0; i<nb; i++) { if(!cnt[i]) closestPos[i]=x[i]; else closestPos[i].fill(0); }

        // attraction
        if(attrF>0)
            for (unsigned int i=0; i<tp.size(); i++)
                if(!targetIgnored[i])
                {
                    unsigned int id=closestTarget[i].begin()->second;
                    closestPos[id]+=tp[i]*attrF/(Real)cnt[id];
                    sourceIgnored[id]=false;
                }
    }


    // add rest spring force
    for (unsigned int i=0; i<nb; i++)
    {
        //serr<<"addForce() between "<<i<<" and "<<closestPos[i]<<sendl;
        Coord u = this->closestPos[i]-x[i];
        Real nrm2 = u.norm2();
        Real k = this->ks.getValue();
        if(theCloserTheStiffer.getValue())
        {
            Real elongation = helper::rsqrt(nrm2);
            Real ks_max=k;
            Real ks_min=k*0.1;
            k = ks_min*(max-elongation)/(max-min)+ks_max*(elongation-min)/(max-min);
        }
        f[i]+=k*u;
        m_potentialEnergy += nrm2 * k * 0.5;
        if(this->kd.getValue() && nrm2) f[i]-=this->kd.getValue()*u*dot(u,v[i])/u.norm2();
    }
    _f.endEdit();

}





template <class DataTypes>
void ClosestPointRegistrationForceField<DataTypes>::addDForce(const core::MechanicalParams* mparams,DataVecDeriv& _df , const DataVecDeriv&  _dx )
{
    Real k = (Real)mparams->kFactorIncludingRayleighDamping(this->rayleighStiffness.getValue()) * this->ks.getValue();
    if(!k) return;
    sofa::helper::WriteAccessor< DataVecDeriv > df = _df;
    sofa::helper::ReadAccessor< DataVecDeriv > dx = _dx;
    for (unsigned int i=0; i<dx.size(); i++)        df[i] -= dx[i] * k;
}

template<class DataTypes>
void ClosestPointRegistrationForceField<DataTypes>::addKToMatrix(const core::MechanicalParams* mparams,const sofa::core::behavior::MultiMatrixAccessor* matrix)
{
    Real k = (Real)mparams->kFactorIncludingRayleighDamping(this->rayleighStiffness.getValue()) * this->ks.getValue();
    if(!k) return;
    sofa::core::behavior::MultiMatrixAccessor::MatrixRef mref = matrix->getMatrix(this->mstate);
    sofa::defaulttype::BaseMatrix* mat = mref.matrix;
    unsigned int offset = mref.offset;
    const int N = Coord::total_size, nb= this->closestPos.size();
    for (unsigned int index = 0; index <nb; index++)
        for(int i = 0; i < N; i++)
            mat->add(offset + N * index + i, offset + N * index + i, -k);
}

template<class DataTypes>
void ClosestPointRegistrationForceField<DataTypes>::draw(const core::visual::VisualParams* vparams)
{
    if(ks.getValue()==0) return;

    if (!vparams->displayFlags().getShowForceFields() && !drawColorMap.getValue()) return;

    ReadAccessor< Data< VecCoord > > x(*this->getMState()->read(core::ConstVecCoordId::position()));
<<<<<<< HEAD
    //const VecCoord& x = this->mstate->read(core::ConstVecCoordId::position())->getValue();
    const vector<Spring>& springs = this->springs.getValue();
=======
    //const VecCoord& x = *this->mstate->getX();
>>>>>>> c6e10072

    unsigned int nb = this->closestPos.size();
    if (vparams->displayFlags().getShowForceFields())
    {
        std::vector< Vector3 > points;
        for (unsigned int i=0; i<nb; i++)
            if(!sourceIgnored[i])
            {
                Vector3 point1 = DataTypes::getCPos(x[i]);
                Vector3 point2 = DataTypes::getCPos(this->closestPos[i]);
                points.push_back(point1);
                points.push_back(point2);
            }

        const Vec<4,float> c(0,1,0.5,1);
        if (showArrowSize.getValue()==0 || drawMode.getValue() == 0)	vparams->drawTool()->drawLines(points, 1, c);
        else if (drawMode.getValue() == 1)	for (unsigned int i=0;i<points.size()/2;++i) vparams->drawTool()->drawCylinder(points[2*i+1], points[2*i], showArrowSize.getValue(), c);
        else if (drawMode.getValue() == 2)	for (unsigned int i=0;i<points.size()/2;++i) vparams->drawTool()->drawArrow(points[2*i+1], points[2*i], showArrowSize.getValue(), c);
        else serr << "No proper drawing mode found!" << sendl;
    }

    if(drawColorMap.getValue())
    {
        std::vector< Real > dists(x.size());  for (unsigned int i=0; i<dists.size(); i++) dists[i]=0.;
        for (unsigned int i=0; i<nb; i++)
            if(!sourceIgnored[i])
            {
                Vector3 point1 = DataTypes::getCPos(x[i]);
                Vector3 point2 = DataTypes::getCPos(this->closestPos[i]);
                dists[i]=(point2-point1).norm();
            }
        Real max=0; for (unsigned int i=0; i<dists.size(); i++) if(max<dists[i]) max=dists[i];

        glPushAttrib( GL_LIGHTING_BIT | GL_COLOR_BUFFER_BIT | GL_ENABLE_BIT);
        glDisable( GL_LIGHTING);

        ReadAccessor< Data< helper::vector< tri > > > t(sourceTriangles);
        if(t.size()) // mesh visu
        {
            glBegin( GL_TRIANGLES);
            for ( unsigned int i = 0; i < t.size(); i++)
            {
                for ( unsigned int j = 0; j < 3; j++)
                {
                    const unsigned int& indexP = t[i][j];
                    sofa::helper::gl::Color::setHSVA(dists[indexP]*240./max,1.,.8,1.);
                    glVertex3d(x[indexP][0],x[indexP][1],x[indexP][2]);
                }
            }
            glEnd();
        }

        else // point visu
        {
            glPointSize( 10);
            glBegin( GL_POINTS);
            for (unsigned int i=0; i<dists.size(); i++)
            {
                sofa::helper::gl::Color::setHSVA(dists[i]*240./max,1.,.8,1.);
                glVertex3d(x[i][0],x[i][1],x[i][2]);
            }
            glEnd();
            glPointSize( 1);
        }

        glPopAttrib();
    }

}


}
}
} // namespace sofa

#endif  /* SOFA_COMPONENT_INTERACTIONFORCEFIELD_ClosestPointRegistrationForceField_INL */<|MERGE_RESOLUTION|>--- conflicted
+++ resolved
@@ -36,7 +36,7 @@
 #include <map>
 
 #ifdef USING_OMP_PRAGMAS
-#include <omp.h>
+# include <omp.h>
 #endif
 
 #include <SofaLoader/MeshObjLoader.h>
@@ -115,14 +115,6 @@
     }
     // Get source normals
     if(!sourceNormals.getValue().size()) serr<<"normals of the source model not found"<<sendl;
-<<<<<<< HEAD
-
-    // add a spring for every input point
-    const VecCoord& x = this->mstate->read(core::ConstVecCoordId::position())->getValue(); 			//RDataRefVecCoord x(*this->getMState()->read(core::ConstVecCoordId::position()));
-    this->clearSprings(x.size());
-    for(unsigned int i=0;i<x.size();i++) this->addSpring(i, (Real) ks.getValue(),(Real) kd.getValue());
-=======
->>>>>>> c6e10072
 }
 
 template<class DataTypes>
@@ -198,13 +190,14 @@
     this->targetIgnored.resize(nbt); targetIgnored.fill(false);
 
     // closest target points from source points
-    if(blendingFactor.getValue()<1) {
-
+    if(blendingFactor.getValue()<1)
+    {
         //unsigned int count=0;
 #ifdef USING_OMP_PRAGMAS
-#pragma omp parallel for
+# pragma omp parallel for
 #endif
         for(int i=0;i<(int)nbs;i++)
+        {
             if(rejectOutsideBbox.getValue() && !targetBbox.contains(x[i])) sourceIgnored[i]=true;
             else
             {
@@ -225,6 +218,7 @@
                     //count++;
                 }
             }
+        }
         //std::cout<<(Real)count*(Real)100./(Real)nbs<<" % cached"<<std::endl;
     }
     // closest source points from target points
@@ -232,7 +226,7 @@
     {
         initSource();
 #ifdef USING_OMP_PRAGMAS
-#pragma omp parallel for
+# pragma omp parallel for
 #endif
         for(int i=0;i<(int)nbt;i++)
             sourceKdTree.getNClosest(closestTarget[i],tp[i],1);
@@ -240,9 +234,9 @@
 
 
     // prune outliers
-    //    if(rejectOutsideBbox.getValue()) {
-    //        for(unsigned int i=0;i<nbt;i++) if(closestTarget[i].size()) if(!targetBbox.contains(x[closestTarget[i].begin()->second])) targetIgnored[i]=true;
-    //    }
+//    if(rejectOutsideBbox.getValue()) {
+//        for(unsigned int i=0;i<nbt;i++) if(closestTarget[i].size()) if(!targetBbox.contains(x[closestTarget[i].begin()->second])) targetIgnored[i]=true;
+//    }
     if(outlierThreshold.getValue()!=0) {
         Real mean=0,stdev=0,count=0;
         for(unsigned int i=0;i<nbs;i++) if(closestSource[i].size()) {count++; Real d=closestSource[i].begin()->first; stdev+=d*d; mean+=d; }
@@ -366,8 +360,6 @@
     _f.endEdit();
 
 }
-
-
 
 
 
@@ -403,12 +395,7 @@
     if (!vparams->displayFlags().getShowForceFields() && !drawColorMap.getValue()) return;
 
     ReadAccessor< Data< VecCoord > > x(*this->getMState()->read(core::ConstVecCoordId::position()));
-<<<<<<< HEAD
     //const VecCoord& x = this->mstate->read(core::ConstVecCoordId::position())->getValue();
-    const vector<Spring>& springs = this->springs.getValue();
-=======
-    //const VecCoord& x = *this->mstate->getX();
->>>>>>> c6e10072
 
     unsigned int nb = this->closestPos.size();
     if (vparams->displayFlags().getShowForceFields())
