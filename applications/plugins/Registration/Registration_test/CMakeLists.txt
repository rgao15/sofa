cmake_minimum_required(VERSION 2.8)

project(Registration_test)

# FF temporarily deactivated InertiaAlign_test, as well as add_executable since it does not accept 0 parameter
<<<<<<< HEAD
# set(SOURCE_FILES
#     InertiaAlign_test.cpp)

if(WIN32)
    list(APPEND HEADER_FILES "stdafx.h")
    list(APPEND SOURCE_FILES "stdafx.cpp")
=======
set(SOURCE_FILES
    # InertiaAlign_test.cpp
)

if(APPLE)
    # set(RC_FILES "runSOFA.icns")
>>>>>>> b6791ef2
endif()

add_definitions("-DFLEXIBLE_TEST_SCENES_DIR=\"${CMAKE_CURRENT_SOURCE_DIR}/scenes\"")

# add_executable(${PROJECT_NAME} ${SOURCE_FILES})
# target_link_libraries(${PROJECT_NAME} Registration SofaTest SofaGTestMain)

# add_test(NAME ${PROJECT_NAME} COMMAND ${PROJECT_NAME})<|MERGE_RESOLUTION|>--- conflicted
+++ resolved
@@ -3,21 +3,13 @@
 project(Registration_test)
 
 # FF temporarily deactivated InertiaAlign_test, as well as add_executable since it does not accept 0 parameter
-<<<<<<< HEAD
-# set(SOURCE_FILES
-#     InertiaAlign_test.cpp)
+set(SOURCE_FILES
+    # InertiaAlign_test.cpp
+)
 
 if(WIN32)
     list(APPEND HEADER_FILES "stdafx.h")
     list(APPEND SOURCE_FILES "stdafx.cpp")
-=======
-set(SOURCE_FILES
-    # InertiaAlign_test.cpp
-)
-
-if(APPLE)
-    # set(RC_FILES "runSOFA.icns")
->>>>>>> b6791ef2
 endif()
 
 add_definitions("-DFLEXIBLE_TEST_SCENES_DIR=\"${CMAKE_CURRENT_SOURCE_DIR}/scenes\"")
