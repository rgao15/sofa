--- conflicted
+++ resolved
@@ -60,11 +60,7 @@
     Data< ImageTypes > image;
     Data< helper::vector<T> > values; ///< intensity values for each line
 
-<<<<<<< HEAD
-    virtual std::string getTemplateName() const override   { return templateName(this);    }
-=======
     virtual std::string getTemplateName() const override { return templateName(this);    }
->>>>>>> 354c76c2
     static std::string templateName(const IntensityProfileCreator<ImageTypes>* = NULL) { return ImageTypes::Name(); }
 
     IntensityProfileCreator()    :   Inherited()
@@ -86,11 +82,7 @@
 
 protected:
 
-<<<<<<< HEAD
-    virtual void update() override
-=======
     virtual void doUpdate() override
->>>>>>> 354c76c2
     {
         helper::ReadAccessor<Data< helper::vector<T> > > val(this->values);
 
