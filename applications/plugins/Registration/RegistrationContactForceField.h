/******************************************************************************
*       SOFA, Simulation Open-Framework Architecture, development version     *
*                (c) 2006-2018 INRIA, USTL, UJF, CNRS, MGH                    *
*                                                                             *
* This program is free software; you can redistribute it and/or modify it     *
* under the terms of the GNU Lesser General Public License as published by    *
* the Free Software Foundation; either version 2.1 of the License, or (at     *
* your option) any later version.                                             *
*                                                                             *
* This program is distributed in the hope that it will be useful, but WITHOUT *
* ANY WARRANTY; without even the implied warranty of MERCHANTABILITY or       *
* FITNESS FOR A PARTICULAR PURPOSE. See the GNU Lesser General Public License *
* for more details.                                                           *
*                                                                             *
* You should have received a copy of the GNU Lesser General Public License    *
* along with this program. If not, see <http://www.gnu.org/licenses/>.        *
*******************************************************************************
* Authors: The SOFA Team and external contributors (see Authors.txt)          *
*                                                                             *
* Contact information: contact@sofa-framework.org                             *
******************************************************************************/
#ifndef SOFA_COMPONENT_INTERACTIONFORCEFIELD_REGISTRATIONCONTACTFORCEFIELD_H
#define SOFA_COMPONENT_INTERACTIONFORCEFIELD_REGISTRATIONCONTACTFORCEFIELD_H

#include <Registration/config.h>
#include <sofa/core/behavior/ForceField.h>
#include <sofa/core/behavior/PairInteractionForceField.h>
#include <sofa/core/behavior/MechanicalState.h>
#include <sofa/core/CollisionModel.h>
#include <sofa/core/MechanicalParams.h>
#include <sofa/defaulttype/VecTypes.h>
#include <vector>

namespace sofa
{

namespace component
{

namespace interactionforcefield
{


template<class DataTypes>
class RegistrationContactForceField : public core::behavior::PairInteractionForceField<DataTypes>
{
public:
  SOFA_CLASS(SOFA_TEMPLATE(RegistrationContactForceField, DataTypes), SOFA_TEMPLATE(core::behavior::PairInteractionForceField, DataTypes));

  typedef typename core::behavior::PairInteractionForceField<DataTypes> Inherit;
	typedef DataTypes DataTypes1;
	typedef DataTypes DataTypes2;
	typedef typename DataTypes::VecCoord VecCoord;
	typedef typename DataTypes::VecDeriv VecDeriv;
	typedef typename DataTypes::Coord Coord;
	typedef typename DataTypes::Deriv Deriv;
	typedef typename Coord::value_type Real;

	typedef core::objectmodel::Data<VecDeriv>    DataVecDeriv;
	typedef core::objectmodel::Data<VecCoord>    DataVecCoord;

	typedef core::behavior::MechanicalState<DataTypes> MechanicalState;
protected:
	
	class Contact
	{
	public:
	  
	  int m1, m2;   ///< the two extremities of the spring: masses m1 and m2 
	  int index1, index2; ///< the index of the two collision elements	  
	  Deriv norm;   ///< contact normal, from m1 to m2
	  Real dist;    ///< minimum distance between the points
	  Real ks;      ///< spring stiffness
	  Real mu_s;    ///< coulomb friction coefficient (currently unused)
	  Real mu_v;    ///< viscous friction coefficient
	  Real pen;     ///< current penetration
	  int age;      ///< how old is this contact


		Contact(int _m1=0, int _m2=0, int _index1=0, int _index2=0, Deriv _norm=Deriv(), Real _dist=(Real)0, Real _ks=(Real)0, Real _mu_s=(Real)0, Real _mu_v=(Real)0, Real _pen=(Real)0, int _age=0)
	    : m1(_m1),m2(_m2),index1(_index1),index2(_index2),norm(_norm),dist(_dist),ks(_ks),mu_s(_mu_s),mu_v(_mu_v),pen(_pen),age(_age)
	    {
	    }


        inline friend std::istream& operator >> ( std::istream& in, Contact& c ){
			in>>c.m1>>c.m2>>c.index1>>c.index2>>c.norm>>c.dist>>c.ks>>c.mu_s>>c.mu_v>>c.pen>>c.age;
            return in;
        }

        inline friend std::ostream& operator << ( std::ostream& out, const Contact& c ){
			out << c.m1<< " " <<c.m2<< " " << c.index1<< " " <<c.index2<< " " <<c.norm<< " " <<c.dist<<" " <<c.ks<<" " <<c.mu_s<<" " <<c.mu_v<<" " <<c.pen<<" " <<c.age;
			return out;
        }
	};
	
	Data<sofa::helper::vector<Contact> > contacts;
	
	// contacts from previous frame
    sofa::helper::vector<Contact> prevContacts;


public:

	RegistrationContactForceField(MechanicalState* object1, MechanicalState* object2)
	  : Inherit(object1, object2), contacts(initData(&contacts,"contacts", "Contacts"))
	{
	}
	
	RegistrationContactForceField()
	{
	}
	
	void clear(int reserve = 0);

	void addContact(int m1, int m2, int index1, int index2, const Deriv& norm, Real dist, Real ks, Real mu_s = 0.0f, Real mu_v = 0.0f, int oldIndex = 0);
	
    virtual void addForce(const core::MechanicalParams* mparams, DataVecDeriv& data_f1, DataVecDeriv& data_f2, const DataVecCoord& data_x1, const DataVecCoord& data_x2, const DataVecDeriv& data_v1, const DataVecDeriv& data_v2 ) override;

    virtual void addDForce(const core::MechanicalParams* mparams, DataVecDeriv& data_df1, DataVecDeriv& data_df2, const DataVecDeriv& data_dx1, const DataVecDeriv& data_dx2) override;

    virtual SReal getPotentialEnergy(const core::MechanicalParams*, const DataVecCoord&, const DataVecCoord& ) const override;

    const helper::vector< Contact >& getContact() const { return contacts.getValue();}
<<<<<<< HEAD
	 
    // -- tool grabing utility
    void grabPoint( const core::behavior::MechanicalState<defaulttype::Vec3Types> *tool,
                                    const helper::vector< unsigned int > &index,
                helper::vector< std::pair< core::objectmodel::BaseObject*, defaulttype::Vec3f> > &result,
                                    helper::vector< unsigned int > &triangle,
                                    helper::vector< unsigned int > &index_point) ;

    void draw(const core::visual::VisualParams* vparams) override;

=======

    // -- tool grabing utility
    void grabPoint( const core::behavior::MechanicalState<defaulttype::Vec3Types> *tool,
                    const helper::vector< unsigned int > &index,
                    helper::vector< std::pair< core::objectmodel::BaseObject*, defaulttype::Vec3f> > &result,
                    helper::vector< unsigned int > &triangle,
                    helper::vector< unsigned int > &index_point) ;

    void draw(const core::visual::VisualParams* vparams) override;

>>>>>>> 354c76c2
    void updateForceMask() override;
};

#if  !defined(SOFA_COMPONENT_INTERACTIONFORCEFIELD_REGISTRATIONCONTACTFORCEFIELD_CPP)
extern template class SOFA_REGISTRATION_API RegistrationContactForceField<defaulttype::Vec3Types>;

#endif

} // namespace interactionforcefield

} // namespace component

} // namespace sofa

#endif  /* SOFA_COMPONENT_INTERACTIONFORCEFIELD_REGISTRATIONCONTACTFORCEFIELD_H */<|MERGE_RESOLUTION|>--- conflicted
+++ resolved
@@ -122,18 +122,6 @@
     virtual SReal getPotentialEnergy(const core::MechanicalParams*, const DataVecCoord&, const DataVecCoord& ) const override;
 
     const helper::vector< Contact >& getContact() const { return contacts.getValue();}
-<<<<<<< HEAD
-	 
-    // -- tool grabing utility
-    void grabPoint( const core::behavior::MechanicalState<defaulttype::Vec3Types> *tool,
-                                    const helper::vector< unsigned int > &index,
-                helper::vector< std::pair< core::objectmodel::BaseObject*, defaulttype::Vec3f> > &result,
-                                    helper::vector< unsigned int > &triangle,
-                                    helper::vector< unsigned int > &index_point) ;
-
-    void draw(const core::visual::VisualParams* vparams) override;
-
-=======
 
     // -- tool grabing utility
     void grabPoint( const core::behavior::MechanicalState<defaulttype::Vec3Types> *tool,
@@ -144,7 +132,6 @@
 
     void draw(const core::visual::VisualParams* vparams) override;
 
->>>>>>> 354c76c2
     void updateForceMask() override;
 };
 
