--- conflicted
+++ resolved
@@ -6,35 +6,6 @@
 set(MULTITHREADING_INSTALL_INCLUDE_DIR include CACHE PATH "Installation directory for header files relative to CMAKE_INSTALL_PREFIX variable")
 
 set(HEADER_FILES
-<<<<<<< HEAD
-	#src/Observer.h
-    src/initMultiThreading.h
-	src/DataExchange.h
-	src/DataExchange.inl)
-
-set(SOURCE_FILES
-	#src/Observer.cpp
-    src/initMultiThreading.cpp
-	src/DataExchange.cpp)
-
-find_package(SofaMisc REQUIRED)
-find_package(Boost QUIET COMPONENTS thread)
-
-if(Boost_FOUND)
-	list(APPEND HEADER_FILES "src/TaskSchedulerBoost.h")
-	list(APPEND SOURCE_FILES "src/TaskSchedulerBoost.cpp")
-
-	list(APPEND HEADER_FILES "src/Tasks.h")
-	list(APPEND HEADER_FILES "src/Tasks.inl")
-	list(APPEND SOURCE_FILES "src/Tasks.cpp")
-
-
-    list(APPEND HEADER_FILES "src/AnimationLoopParallelScheduler.h")
-	list(APPEND SOURCE_FILES "src/AnimationLoopParallelScheduler.cpp")
-
-    list(APPEND HEADER_FILES "src/AnimationLoopTasks.h")
-	list(APPEND SOURCE_FILES "src/AnimationLoopTasks.cpp")
-=======
     src/DataExchange.h
     src/DataExchange.inl
     # src/Observer.h
@@ -47,7 +18,11 @@
     src/initMultiThreading.cpp
 )
 
-if(SOFA-EXTERNAL_BOOST)
+find_package(SofaMisc REQUIRED)
+find_package(Boost QUIET COMPONENTS thread)
+
+if(Boost_FOUND)
+
     list(APPEND HEADER_FILES "src/TaskSchedulerBoost.h")
     list(APPEND SOURCE_FILES "src/TaskSchedulerBoost.cpp")
 
@@ -61,23 +36,15 @@
 
     list(APPEND HEADER_FILES "src/AnimationLoopTasks.h")
     list(APPEND SOURCE_FILES "src/AnimationLoopTasks.cpp")
->>>>>>> b6791ef2
 
     #list(APPEND HEADER_FILES "src/ParallelForTask.h")
     #list(APPEND SOURCE_FILES "src/ParallelForTask.cpp")
 
-<<<<<<< HEAD
-	list(APPEND HEADER_FILES "src/BeamLinearMapping_mt.h")
-	list(APPEND HEADER_FILES "src/BeamLinearMapping_mt.inl")
-	list(APPEND SOURCE_FILES "src/BeamLinearMapping_mt.cpp")
-	list(APPEND HEADER_FILES "src/BeamLinearMapping_tasks.inl")
-=======
     list(APPEND HEADER_FILES "src/BeamLinearMapping_mt.h")
     list(APPEND HEADER_FILES "src/BeamLinearMapping_mt.inl")
     list(APPEND SOURCE_FILES "src/BeamLinearMapping_mt.cpp")
     list(APPEND HEADER_FILES "src/BeamLinearMapping_tasks.inl")
 
->>>>>>> b6791ef2
 endif()
 
 add_library(${PROJECT_NAME} SHARED ${HEADER_FILES} ${SOURCE_FILES})
@@ -87,7 +54,6 @@
 ## uncomment this to use the intel threading building block library
 #set(SOFA_HAVE_TBB true)
 
-<<<<<<< HEAD
 # # Useful ?
 # find_package(SofaCUDA)
 # if(SofaCUDA_FOUND)
@@ -100,21 +66,5 @@
     RUNTIME DESTINATION "${MULTITHREADING_INSTALL_BIN_DIR}"
     LIBRARY DESTINATION "${MULTITHREADING_INSTALL_LIB_DIR}"
     ARCHIVE DESTINATION "${MULTITHREADING_INSTALL_LIB_DIR}")
-=======
-AddCompilerDefinitions("SOFA_MULTITHREADING_PLUGIN" )
-AddLinkerDependencies(SofaComponentMain SofaMiscMapping)
-
-if(SOFA-PLUGIN_SOFACUDA)
-    AddLinkerDependencies(SofaCUDA)
-endif()
-
-
-
-#
-# Organize projects into sofa-asclepios folders
-#
-#SET_PROPERTY(GLOBAL PROPERTY USE_FOLDERS ON)
-#SET_PROPERTY(TARGET ${PROJECT_NAME} PROPERTY FOLDER "sofa-asclepios")
->>>>>>> b6791ef2
 
 install(DIRECTORY scenes/ DESTINATION share/sofa/plugins/${PROJECT_NAME})