cmake_minimum_required(VERSION 3.12)
project(MultiThreading VERSION 0.1)

set(HEADER_FILES
    src/MultiThreading/config.h
    src/MultiThreading/AnimationLoopParallelScheduler.h
    src/MultiThreading/AnimationLoopTasks.h
    src/MultiThreading/BeamLinearMapping_mt.h
    src/MultiThreading/BeamLinearMapping_mt.inl
    src/MultiThreading/BeamLinearMapping_tasks.inl
    src/MultiThreading/DataExchange.h
    src/MultiThreading/DataExchange.inl
    src/MultiThreading/MeanComputation.h
    src/MultiThreading/MeanComputation.inl
    )

set(SOURCE_FILES
    src/MultiThreading/initMultiThreading.cpp
    src/MultiThreading/AnimationLoopParallelScheduler.cpp
    src/MultiThreading/AnimationLoopTasks.cpp
    src/MultiThreading/BeamLinearMapping_mt.cpp
    src/MultiThreading/DataExchange.cpp
    src/MultiThreading/MeanComputation.cpp
    )

find_package(SofaMisc REQUIRED)

add_library(${PROJECT_NAME} SHARED ${HEADER_FILES} ${SOURCE_FILES})
target_link_libraries(${PROJECT_NAME} SofaBaseMechanics SofaMiscMapping SofaConstraint)
set_target_properties(${PROJECT_NAME} PROPERTIES COMPILE_FLAGS "-DSOFA_MULTITHREADING_PLUGIN")


## Install rules for the library and headers; CMake package configurations files
<<<<<<< HEAD
sofa_create_package_with_targets(
    PACKAGE_NAME ${PROJECT_NAME}
    PACKAGE_VERSION ${PROJECT_VERSION}
    TARGETS ${PROJECT_NAME} AUTO_SET_TARGET_PROPERTIES
=======
sofa_generate_package(
    NAME ${PROJECT_NAME}
    TARGETS ${PROJECT_NAME}
    VERSION ${PROJECT_VERSION}
    INCLUDE_SOURCE_DIR "src"
>>>>>>> a730ae65
    RELOCATABLE "plugins"
    )<|MERGE_RESOLUTION|>--- conflicted
+++ resolved
@@ -31,17 +31,10 @@
 
 
 ## Install rules for the library and headers; CMake package configurations files
-<<<<<<< HEAD
 sofa_create_package_with_targets(
     PACKAGE_NAME ${PROJECT_NAME}
     PACKAGE_VERSION ${PROJECT_VERSION}
     TARGETS ${PROJECT_NAME} AUTO_SET_TARGET_PROPERTIES
-=======
-sofa_generate_package(
-    NAME ${PROJECT_NAME}
-    TARGETS ${PROJECT_NAME}
-    VERSION ${PROJECT_VERSION}
     INCLUDE_SOURCE_DIR "src"
->>>>>>> a730ae65
     RELOCATABLE "plugins"
     )