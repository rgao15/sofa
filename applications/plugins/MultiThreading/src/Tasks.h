--- conflicted
+++ resolved
@@ -1,41 +1,3 @@
-<<<<<<< HEAD
-/*                               nulstein @ Evoke 2009
-*
-*
-* ____________________________________
-* Copyright 2009 Intel Corporation
-* All Rights Reserved
-*
-* Permission is granted to use, copy, distribute and prepare derivative works of this
-* software for any purpose and without fee, provided, that the above copyright notice
-* and this statement appear in all copies.  Intel makes no representations about the
-* suitability of this software for any purpose.  THIS SOFTWARE IS PROVIDED "AS IS."
-* INTEL SPECIFICALLY DISCLAIMS ALL WARRANTIES, EXPRESS OR IMPLIED, AND ALL LIABILITY,
-* INCLUDING CONSEQUENTIAL AND OTHER INDIRECT DAMAGES, FOR THE USE OF THIS SOFTWARE,
-* INCLUDING LIABILITY FOR INFRINGEMENT OF ANY PROPRIETARY RIGHTS, AND INCLUDING THE
-* WARRANTIES OF MERCHANTABILITY AND FITNESS FOR A PARTICULAR PURPOSE.  Intel does not
-* assume any responsibility for any errors which may appear in this software nor any
-* responsibility to update it.
-* ____________________________________
-*
-*
-* A multicore tasking engine in some 500 lines of C
-* This is the code corresponding to the seminar on writing a task-scheduler suitable 
-* for use in multicore optimisation of small prods by Jerome Muffat-Meridol.
-*
-* Credits :
-* -=-=-=-=-
-*  .music taken from M40-Southbound, by Ghaal (c)2009
-*  .liposuction advice from Matt Pietrek
-*     http://www.microsoft.com/msj/archive/S572.aspx
-*  .ordering display list ideas based on Christer Ericson's article 
-*     http://realtimecollisiondetection.net/blog/?p=86
-*  .Approximate Math Library by Alex Klimovitski, Intel GmbH
-*  .kkrunchy packed this exe, kudos to ryg/farbrausch
-*     http://www.farbrausch.de/~fg/kkrunchy/
-*/
-
-=======
 /******************************************************************************
 *       SOFA, Simulation Open-Framework Architecture, development version     *
 *                (c) 2006-2017 INRIA, USTL, UJF, CNRS, MGH                    *
@@ -57,7 +19,6 @@
 *                                                                             *
 * Contact information: contact@sofa-framework.org                             *
 ******************************************************************************/
->>>>>>> faf413f9
 #ifndef MultiThreadingTasks_h__
 #define MultiThreadingTasks_h__
 
