--- conflicted
+++ resolved
@@ -1,6 +1,4 @@
 #include "InitTasks.h"
-
-#include "TaskScheduler.h"
 
 #include <sofa/core/behavior/BaseAnimationLoop.h>
 #include <sofa/core/ExecParams.h>
@@ -13,6 +11,7 @@
 
 namespace sofa
 {
+
     namespace simulation
     {
 
@@ -24,7 +23,7 @@
         {
         }
 
-        bool InitPerThreadDataTask::run()
+        bool InitPerThreadDataTask::run(WorkerThread*)
         {
 
             core::ExecParams::defaultInstance();
@@ -105,7 +104,7 @@
         {
         }
 
-        bool InitOGLcontextTask::run()
+        bool InitOGLcontextTask::run(sofa::simulation::WorkerThread*)
         {
             //glGlobalContext = wglCreateContext(_hdc);
             //wglShareLists(_mainContext, glGlobalContext);
@@ -130,7 +129,7 @@
         {
         }
 
-        bool DeleteOGLcontextTask::run()
+        bool DeleteOGLcontextTask::run(sofa::simulation::WorkerThread*)
         {
             wglDeleteContext(glGlobalContext);
 
@@ -144,32 +143,6 @@
         }
 
         // temp remove this function to use the global one
-<<<<<<< HEAD
-        void initThreadLocalData()
-        {
-            std::atomic<int> atomicCounter;
-            atomicCounter = TaskScheduler::getInstance()->getThreadCount();
-
-            std::mutex  InitThreadSpecificMutex;
-
-            Task::Status status;
-
-            TaskScheduler* scheduler = TaskScheduler::getInstance();
-            const int nbThread = scheduler->getThreadCount();
-
-            for (int i = 0; i<nbThread; ++i)
-            {
-                scheduler->addTask(new InitPerThreadDataTask(&atomicCounter, &InitThreadSpecificMutex, &status));
-            }
-
-            scheduler->workUntilDone(&status);
-
-            return;
-        }
-
-        // temp remove this function to use the global one
-=======
->>>>>>> aa07c05f
         void initOGLcontext()
         {
             HWND hwin = FindWindow(0, L"GLEWTest");
@@ -184,22 +157,22 @@
             wglMakeCurrent(NULL, NULL);
 
             std::atomic<int> atomicCounter;
-            atomicCounter = TaskScheduler::getInstance()->getThreadCount() - 1;
+            atomicCounter = sofa::simulation::TaskScheduler::getInstance().size() - 1;
 
             std::mutex  InitThreadSpecificMutex;
 
-            Task::Status status;
-
-            TaskScheduler* scheduler = TaskScheduler::getInstance();
-            const int nbThread = scheduler->getThreadCount();
-
-            for (int i = 0; i<nbThread; ++i)
+            sofa::simulation::Task::Status status;
+
+            const int nbWorkerThread = sofa::simulation::TaskScheduler::getInstance().size() - 1;
+            sofa::simulation::WorkerThread* thread = sofa::simulation::WorkerThread::getCurrent();
+
+            for (int i = 0; i<nbWorkerThread; ++i)
             {
                 // creqte a new context and share it with the main thread context
                 HGLRC workerThreadContexts = wglCreateContext(glGlobalDevice);
                 wglShareLists(mainContext, workerThreadContexts);
 
-                scheduler->addTask(new InitOGLcontextTask(glGlobalDevice, workerThreadContexts, &atomicCounter, &InitThreadSpecificMutex, &status));
+                thread->addTask(new InitOGLcontextTask(glGlobalDevice, workerThreadContexts, &atomicCounter, &InitThreadSpecificMutex, &status));
             }
 
             // wait for worker thread to complete the per-thread task
@@ -220,18 +193,18 @@
         void deleteOGLcontext()
         {
             std::atomic<int> atomicCounter;
-            atomicCounter = TaskScheduler::getInstance()->getThreadCount() - 1;
+            atomicCounter = sofa::simulation::TaskScheduler::getInstance().size() - 1;
 
             std::mutex  InitThreadSpecificMutex;
 
-            Task::Status status;
-
-            TaskScheduler* scheduler = TaskScheduler::getInstance();
-            const int nbWorkerThread = scheduler->getThreadCount() - 1;            
+            sofa::simulation::Task::Status status;
+
+            const int nbWorkerThread = sofa::simulation::TaskScheduler::getInstance().size() - 1;
+            sofa::simulation::WorkerThread* thread = sofa::simulation::WorkerThread::getCurrent();
 
             for (int i = 0; i<nbWorkerThread; ++i)
             {
-                scheduler->addTask(new DeleteOGLcontextTask(&atomicCounter, &InitThreadSpecificMutex, &status));
+                thread->addTask(new DeleteOGLcontextTask(&atomicCounter, &InitThreadSpecificMutex, &status));
             }
 
             // wait for worker thread to complete the per-thread task
