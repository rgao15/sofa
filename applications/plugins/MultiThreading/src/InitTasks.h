--- conflicted
+++ resolved
@@ -22,7 +22,7 @@
 #ifndef InitTasks_h__
 #define InitTasks_h__
 
-#include "Task.h"
+#include "TaskScheduler.h"
 
 //#include <sofa/helper/system/atomic.h>
 
@@ -35,7 +35,7 @@
 
 
 
-        class SOFA_MULTITHREADING_PLUGIN_API InitPerThreadDataTask : public Task
+        class InitPerThreadDataTask : public Task
         {
 
         public:
@@ -45,7 +45,7 @@
 
             virtual ~InitPerThreadDataTask();
 
-            virtual bool run() override sealed;
+            virtual bool run(WorkerThread*) override;
 
         private:
 
@@ -54,10 +54,6 @@
         };
 
 
-<<<<<<< HEAD
-
-        class SOFA_MULTITHREADING_PLUGIN_API InitOGLcontextTask : public Task
-=======
         //fix and prefer using the global runThreadSpecificTask
         SOFA_MULTITHREADING_PLUGIN_API void initThreadLocalData();
         
@@ -65,14 +61,13 @@
 #ifdef _WIN32
         
         class InitOGLcontextTask : public Task
->>>>>>> aa07c05f
         {
         public:
             InitOGLcontextTask::InitOGLcontextTask(HDC& glDevice, HGLRC& workerThreadContext, std::atomic<int>* atomicCounter, std::mutex* mutex, Task::Status* pStatus);
 
             InitOGLcontextTask::~InitOGLcontextTask();
 
-            virtual bool run() override sealed;
+            virtual bool run(sofa::simulation::WorkerThread*) override;
 
         private:
 
@@ -83,14 +78,14 @@
         };
 
 
-        class SOFA_MULTITHREADING_PLUGIN_API DeleteOGLcontextTask : public Task
+        class DeleteOGLcontextTask : public sofa::simulation::Task
         {
         public:
             DeleteOGLcontextTask::DeleteOGLcontextTask(std::atomic<int>* atomicCounter, std::mutex* mutex, Task::Status* pStatus);
 
             DeleteOGLcontextTask::~DeleteOGLcontextTask();
 
-            virtual bool run() override sealed;
+            virtual bool run(sofa::simulation::WorkerThread*) override;
 
         private:
             std::mutex*	 IdFactorygetIDMutex;
