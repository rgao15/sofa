--- conflicted
+++ resolved
@@ -18,21 +18,12 @@
         <MeshTopology name="lines" lines="0 1 1 2 2 3 3 4 4 5 5 6 6 7 7 8 8 9 9 10 10 11 11 12 12 13 13 14 14 15 15 16 16 17 17 18 18 
               19 19 20 20 21 21 22 22 23 23 24 24 25 25 26 26 27 27 28 28 29 29 30 30 31" />
         <!--
-<<<<<<< HEAD
       <MechanicalObject template="Rigid3d" name="DOFs" position="0 0 0 0 0 0 1  1 0 0 0 0 0 1  2 0 0 0 0 0 1  3 0 0 0 0 0 1" />
-      <Mesh name="lines" lines="0 1 1 2 2 3" />
+      <MeshTopology name="lines" lines="0 1 1 2 2 3" />
       -->
         <!--
       <MechanicalObject template="Rigid3d" name="DOFs" position="0 0 0 0 0 -0.7071067811865475244 0.7071067811865475244  0 -1 0 0 0 -0.7071067811865475244 0.7071067811865475244" />
-      <Mesh name="lines" lines="0 1" />
-=======
-      <MechanicalObject template="Rigid" name="DOFs" position="0 0 0 0 0 0 1  1 0 0 0 0 0 1  2 0 0 0 0 0 1  3 0 0 0 0 0 1" />
-      <MeshTopology name="lines" lines="0 1 1 2 2 3" />
-      -->
-        <!--
-      <MechanicalObject template="Rigid" name="DOFs" position="0 0 0 0 0 -0.7071067811865475244 0.7071067811865475244  0 -1 0 0 0 -0.7071067811865475244 0.7071067811865475244" />
       <MeshTopology name="lines" lines="0 1" />
->>>>>>> dad6bd93
       -->
         <FixedConstraint name="FixedConstraint" indices="0" />
         <UniformMass vertexMass="1 1 0.01 0 0 0 0.1 0 0 0 0.1" printLog="false" />
