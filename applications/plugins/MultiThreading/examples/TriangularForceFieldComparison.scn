<!-- Automatic Triangle removing with Triangle2Edge mapping example: Element removed are define in: ./RemovingTrianglesProcess.txt -->
<Node name="root" gravity="0 -9 1" dt="0.01">
    <RequiredPlugin name="SofaOpenglVisual"/>

  <RequiredPlugin pluginName="MultiThreading" />

  <AnimationLoopParallelScheduler name="mainLoop" threadNumber="0" />


  <Node name="TriangularBendingSpringsScene">
    <DefaultAnimationLoop name="TriangularBendingSpringsScene" />
    <VisualStyle displayFlags="showBehaviorModels showVisual" />
    <DefaultPipeline name="default1" verbose="0" />
    <BruteForceDetection name="N2" />
    <DefaultContactManager name="default1" response="default" />
    <MinProximityIntersection name="Proximity" alarmDistance="0.8" contactDistance="0.5" />
    <TreeCollisionGroupManager name="default2" />

    <Node name="TriangularBendingSprings">
      <EulerImplicitSolver name="cg_odesolver" printLog="false"  rayleighStiffness="0.1" rayleighMass="0.1" />
      <CGLinearSolver iterations="25" name="linear solver" tolerance="1.0e-9" threshold="1.0e-9" />
      <MeshGmshLoader name="loader" filename="mesh/square3.msh" translation="-1 0 0" createSubelements="true"/>
      <MechanicalObject name="TriangularBendingSprings" src="@loader" scale="10" />
      <include href="Objects/TriangleSetTopology.xml" src="@loader" />
      <DiagonalMass massDensity="0.015" />
      <FixedConstraint name="fixedContraints" indices="0 1" />
      <TriangularFEMForceField template="Vec3d" name="FEM" method="large" poissonRatio="0.3" youngModulus="60" />
      <TriangularBendingSprings template="Vec3d" name="FEM-Bend" stiffness="300" damping="1" />
<<<<<<< HEAD
      <TriangleCollisionModel />
      <OglModel name="Visual" color="black" />
      <IdentityMapping template="Vec3d,ExtVec3f" name="default8" input="@." output="@Visual" />
    </Node>
=======
      <TriangleSet />

      <Node >
        <OglModel name="Visual" color="black" />
        <IdentityMapping name="default8" input="@.." output="@Visual" />
      </Node>    </Node>
>>>>>>> 47d34ac6
  </Node>

  
  <Node name="TriangularBiquadraticScene">
    <DefaultAnimationLoop name="TriangularBiquadraticScene" />
    <VisualStyle displayFlags="showBehaviorModels showVisual" />
    <DefaultPipeline name="default2" verbose="0" />
    <BruteForceDetection name="N2" />
    <DefaultContactManager name="default1" response="default" />
    <MinProximityIntersection name="Proximity" alarmDistance="0.8" contactDistance="0.5" />
    <TreeCollisionGroupManager name="default2" />
    
    <Node name="TriangularBiquadratic">
        <EulerImplicitSolver name="cg_odesolver" printLog="false" />
        <CGLinearSolver iterations="25" name="linear solver" tolerance="1.0e-9" threshold="1.0e-9" />
        <MeshGmshLoader name="loader" filename="mesh/square3.msh" createSubelements="true"/>
        <MechanicalObject name="TriangularBiquadratic" src="@loader" scale="10" />
        <include href="Objects/TriangleSetTopology.xml" src="@loader" />
        <DiagonalMass massDensity="0.015" />
      <FixedConstraint name="fixedContraints" /> <!--indices="0 1" />-->
        <TriangularBiquadraticSpringsForceField name="BQS" youngModulus="15" poissonRatio="0.9" useAngularSprings="1" dampingRatio="0.00" />
<<<<<<< HEAD
        <TriangleCollisionModel />
        <OglModel name="Visual" color="white" />
        <IdentityMapping input="@." output="@Visual" />
    </Node>
=======
        <TriangleSet />

        <Node >
          <OglModel name="Visual" color="white" />
          <IdentityMapping input="@.." output="@Visual" />
        </Node>    </Node>
>>>>>>> 47d34ac6
  </Node>


  <Node name="TriangularQuadraticScene">
    <DefaultAnimationLoop name="TriangularQuadraticScene" />
    <VisualStyle displayFlags="showBehaviorModels showVisual" />
    <DefaultPipeline name="default3" verbose="0" />
    <BruteForceDetection name="N2" />
    <DefaultContactManager name="default1" response="default" />
    <MinProximityIntersection name="Proximity" alarmDistance="0.8" contactDistance="0.5" />
    <TreeCollisionGroupManager name="default2" />

    <Node name="TriangularQuadratic">
      <EulerImplicitSolver name="cg_odesolver" printLog="false" />
      <CGLinearSolver iterations="25" name="linear solver" tolerance="1.0e-9" threshold="1.0e-9" />
      <MeshGmshLoader name="loader" filename="mesh/square3.msh" translation="1 0 0" createSubelements="true"/>
      <MechanicalObject name="TriangularQuadratic" src="@loader" scale="10" />
      <include href="Objects/TriangleSetTopology.xml" src="@loader" />
      <DiagonalMass massDensity="0.015" />
      <FixedConstraint name="fixedContraints" /> <!--indices="0 1" />-->
      <TriangularQuadraticSpringsForceField name="QS" youngModulus="15" poissonRatio="0.9" useAngularSprings="1" dampingRatio="0.00" />
<<<<<<< HEAD
      <TriangleCollisionModel />
      <OglModel name="Visual" color="yellow" />
      <IdentityMapping input="@." output="@Visual" />
    </Node>
=======
      <TriangleSet />

        <Node >
          <OglModel name="Visual" color="yellow" />
          <IdentityMapping input="@.." output="@Visual" />
        </Node>    </Node>
>>>>>>> 47d34ac6
  </Node>

  
  <Node name="TriangularFEMScene">
    <DefaultAnimationLoop name="TriangularFEMScene" />
    <VisualStyle displayFlags="showBehaviorModels showVisual" />
    <DefaultPipeline name="default4" verbose="0" />
    <BruteForceDetection name="N2" />
    <DefaultContactManager name="default1" response="default" />
    <MinProximityIntersection name="Proximity" alarmDistance="0.8" contactDistance="0.5" />
    <TreeCollisionGroupManager name="default2" />
    
    <Node name="TriangularFEM">
        <EulerImplicitSolver name="cg_odesolver" printLog="false" />
        <CGLinearSolver iterations="25" name="linear solver" tolerance="1.0e-9" threshold="1.0e-9" />
        <MeshGmshLoader name="loader" filename="mesh/square3.msh" translation="-1 0 -1" createSubelements="true"/>
        <MechanicalObject name="TriangularFEM" src="@loader" scale="10" />
        <include href="Objects/TriangleSetTopology.xml" src="@loader" />
        <DiagonalMass massDensity="0.015" />
        <FixedConstraint name="fixedContraints" /> <!--indices="0 1" />-->
        <TriangularFEMForceField template="Vec3d" name="FEM" method="large" poissonRatio="0.3" youngModulus="60" />
        <TriangularBendingSprings template="Vec3d" name="FEM-Bend" stiffness="300" damping="1" />
<<<<<<< HEAD
        <TriangleCollisionModel />
        <OglModel name="Visual" color="red" />
        <IdentityMapping template="Vec3d,ExtVec3f" name="default8" input="@." output="@Visual" />
    </Node>
=======
        <TriangleSet />

        <Node >
          <OglModel name="Visual" color="red" />
          <IdentityMapping input="@.." output="@Visual" />
        </Node>    </Node>
>>>>>>> 47d34ac6
  </Node>

  <DataExchange name="exchangeData1" template="vector<int>" from="@TriangularBendingSpringsScene/TriangularBendingSprings/fixedContraints.indices" to="@TriangularFEMScene/TriangularFEM/fixedContraints.indices" />
  <DataExchange name="exchangeData2" template="vector<int>" from="@TriangularFEMScene/TriangularFEM/fixedContraints.indices" to="@TriangularBiquadraticScene/TriangularBiquadratic/fixedContraints.indices" />
  <DataExchange name="exchangeData3" template="vector<int>" from="@TriangularBiquadraticScene/TriangularBiquadratic/fixedContraints.indices" to="@TriangularQuadraticScene/TriangularQuadratic/fixedContraints.indices" />



</Node><|MERGE_RESOLUTION|>--- conflicted
+++ resolved
@@ -26,19 +26,14 @@
       <FixedConstraint name="fixedContraints" indices="0 1" />
       <TriangularFEMForceField template="Vec3d" name="FEM" method="large" poissonRatio="0.3" youngModulus="60" />
       <TriangularBendingSprings template="Vec3d" name="FEM-Bend" stiffness="300" damping="1" />
-<<<<<<< HEAD
       <TriangleCollisionModel />
-      <OglModel name="Visual" color="black" />
-      <IdentityMapping template="Vec3d,ExtVec3f" name="default8" input="@." output="@Visual" />
-    </Node>
-=======
-      <TriangleSet />
 
       <Node >
         <OglModel name="Visual" color="black" />
         <IdentityMapping name="default8" input="@.." output="@Visual" />
-      </Node>    </Node>
->>>>>>> 47d34ac6
+      </Node>    
+    
+    </Node>
   </Node>
 
   
@@ -60,19 +55,13 @@
         <DiagonalMass massDensity="0.015" />
       <FixedConstraint name="fixedContraints" /> <!--indices="0 1" />-->
         <TriangularBiquadraticSpringsForceField name="BQS" youngModulus="15" poissonRatio="0.9" useAngularSprings="1" dampingRatio="0.00" />
-<<<<<<< HEAD
         <TriangleCollisionModel />
-        <OglModel name="Visual" color="white" />
-        <IdentityMapping input="@." output="@Visual" />
-    </Node>
-=======
-        <TriangleSet />
 
         <Node >
           <OglModel name="Visual" color="white" />
           <IdentityMapping input="@.." output="@Visual" />
-        </Node>    </Node>
->>>>>>> 47d34ac6
+        </Node>    
+      </Node>
   </Node>
 
 
@@ -94,19 +83,13 @@
       <DiagonalMass massDensity="0.015" />
       <FixedConstraint name="fixedContraints" /> <!--indices="0 1" />-->
       <TriangularQuadraticSpringsForceField name="QS" youngModulus="15" poissonRatio="0.9" useAngularSprings="1" dampingRatio="0.00" />
-<<<<<<< HEAD
       <TriangleCollisionModel />
-      <OglModel name="Visual" color="yellow" />
-      <IdentityMapping input="@." output="@Visual" />
-    </Node>
-=======
-      <TriangleSet />
 
         <Node >
           <OglModel name="Visual" color="yellow" />
           <IdentityMapping input="@.." output="@Visual" />
-        </Node>    </Node>
->>>>>>> 47d34ac6
+        </Node>    
+      </Node>
   </Node>
 
   
@@ -129,19 +112,13 @@
         <FixedConstraint name="fixedContraints" /> <!--indices="0 1" />-->
         <TriangularFEMForceField template="Vec3d" name="FEM" method="large" poissonRatio="0.3" youngModulus="60" />
         <TriangularBendingSprings template="Vec3d" name="FEM-Bend" stiffness="300" damping="1" />
-<<<<<<< HEAD
         <TriangleCollisionModel />
-        <OglModel name="Visual" color="red" />
-        <IdentityMapping template="Vec3d,ExtVec3f" name="default8" input="@." output="@Visual" />
-    </Node>
-=======
-        <TriangleSet />
 
         <Node >
           <OglModel name="Visual" color="red" />
           <IdentityMapping input="@.." output="@Visual" />
-        </Node>    </Node>
->>>>>>> 47d34ac6
+        </Node>    
+      </Node>
   </Node>
 
   <DataExchange name="exchangeData1" template="vector<int>" from="@TriangularBendingSpringsScene/TriangularBendingSprings/fixedContraints.indices" to="@TriangularFEMScene/TriangularFEM/fixedContraints.indices" />
