<?xml version="1.0"?>
<Node 	name="Root" gravity="0 -0.5 0 " dt="0.1"  >
    <RequiredPlugin name="SofaOpenglVisual"/>
    
  <RequiredPlugin pluginName="Flexible"/>
  <RequiredPlugin pluginName="image"/>
    
  <VisualStyle displayFlags="showBehaviorModels showForceFields showCollisionModels" />
  <DefaultAnimationLoop />
  <DefaultVisualManagerLoop />


  <EulerImplicitSolver  rayleighStiffness="0.1" rayleighMass="0.1" />
  <CGLinearSolver iterations="25" tolerance="1.0e-9" threshold="1.0e-9" />


  <Node 	name="FEM tetra NOT lumped"   >

<<<<<<< HEAD
    <!--         <MeshGmshLoader name="loader" filename="mesh/tetra.msh" /> -->
    <!-- 	<MeshTopology name="mesh" src="@loader" /> -->


    <MeshTopology name="mesh" position="-1.5 0 0    -0.5 0 0    -1.5 1 0    -1.5 0 1" edges="0 1  1 2  2 0  0 3  1 3  2 3" triangles="0 1 2   1 3 2   3 0 2  0 3 1" tetrahedra="0 1 2 3" />
=======
    <!--  <MeshGmshLoader name="loader" filename="mesh/tetra.msh" /> -->
    <!-- 	<Mesh name="mesh" src="@loader" /> -->

    <Mesh name="mesh" position="-1.5 0 0    -0.5 0 0    -1.5 1 0    -1.5 0 1" edges="0 1  1 2  2 0  0 3  1 3  2 3" triangles="0 1 2   1 3 2   3 0 2  0 3 1" tetrahedra="0 1 2 3" />
>>>>>>> 1d13de6e


    <MechanicalObject template="Vec3d" name="parent" showObject="false" showObjectScale="0.05" />

    <FixedConstraint indices="0 1" />

    <BarycentricShapeFunction  />



    <MeshToImageEngine  template="ImageUC" name="rasterizer" src="@mesh" voxelSize="0.01" padSize="1" rotateImage="false" />
    <ImageContainer template="ImageUC" name="image" src="@rasterizer" drawBB="false"/>
    <ImageViewer template="ImageUC" name="viewer" image="@rasterizer.image" transform="@image.transform" />
    <TransferFunction name="densityTF" template="ImageUC,ImageD" inputImage="@rasterizer.image" param="0 0 1 1"/>
    <!-- 	<ImageViewer template="ImageD" name="viewer" image="@densityTF.outputImage" transform="@image.transform" /> -->
    <ImageDensityMass template="Vec3d" densityImage="@densityTF.outputImage" transform="@rasterizer.transform" lumping="0"  printMassMatrix="true"/>


    <Node 	name="behavior"   >
      <TopologyGaussPointSampler name="sampler" inPosition="@../mesh.position" showSamplesScale="0" method="0" order="1" />
      <MechanicalObject  template="F331" name="F"  showObject="0" showObjectScale="0.05" />
      <LinearMapping template="Vec3d,F331"  />

      <Node 	name="Strain"   >
        <MechanicalObject  template="E331" name="E"  />
        <CorotationalStrainMapping template="F331,E331"   method="svd"/>
        <HookeForceField  template="E331" name="ff" youngModulus="2000.0" poissonRatio="0.2" viscosity="0"    />
      </Node>

    </Node>

    <Node name="Visual"  >
      <OglModel  />
      <IdentityMapping />
    </Node>


  </Node>


  <Node 	name="FEM tetra lumped"   >

    <MeshTopology name="mesh" position="0 0 0    1 0 0    0 1 0    0 0 1" edges="0 1  1 2  2 0  0 3  1 3  2 3" triangles="0 1 2   1 3 2   3 0 2  0 3 1" tetrahedra="0 1 2 3" />


    <MechanicalObject template="Vec3d" name="parent" showObject="false" showObjectScale="0.05" />

    <FixedConstraint indices="0 1" />

    <BarycentricShapeFunction  />



    <MeshToImageEngine  template="ImageUC" name="rasterizer" src="@mesh" voxelSize="0.01" padSize="1" rotateImage="false" />
    <ImageContainer template="ImageUC" name="image" src="@rasterizer" drawBB="false"/>
    <ImageViewer template="ImageUC" name="viewer" image="@rasterizer.image" transform="@image.transform" />
    <TransferFunction name="densityTF" template="ImageUC,ImageD" inputImage="@rasterizer.image" param="0 0 1 1"/>
    <!--<ImageViewer template="ImageD" name="viewer" image="@densityTF.outputImage" transform="@densityTF.outputTransform" />-->
    <ImageDensityMass template="Vec3d" densityImage="@densityTF.outputImage" transform="@rasterizer.transform" lumping="1"  printMassMatrix="true"/>

    <!--EACH NODE OF THE TETRA SHOULD CARRY A MASS OF 41.6666... -->


    <Node 	name="behavior"   >
      <TopologyGaussPointSampler name="sampler" inPosition="@../mesh.position" showSamplesScale="0" method="0" order="1" />
      <MechanicalObject  template="F331" name="F"  showObject="0" showObjectScale="0.05" />
      <LinearMapping template="Vec3d,F331"  />

      <Node 	name="Strain"   >
        <MechanicalObject  template="E331" name="E"  />
        <CorotationalStrainMapping template="F331,E331"   method="svd"/>
        <HookeForceField  template="E331" name="ff" youngModulus="2000.0" poissonRatio="0.2" viscosity="0"    />
      </Node>

    </Node>

    <Node name="Visual"  >
      <OglModel  />
      <IdentityMapping />
    </Node>


  </Node>






  <Node 	name="FEM triangle NOT lumped" >

    <MeshTopology name="mesh" position="3 0 0    4 0 0     3.5 0 1" edges="0 1 1 2 2 0" triangles="0 1 2" />
    <MechanicalObject name="defoDOF" template="Vec3d"   />
    <BarycentricShapeFunction template="ShapeFunctiond"  />

    <FixedConstraint indices="0 1" />


    <MeshToImageEngine  template="ImageUC" name="rasterizer" src="@mesh" voxelSize="0.01" padSize="1" rotateImage="false" />
    <ImageContainer template="ImageUC" name="image" src="@rasterizer" drawBB="false"/>
    <ImageViewer template="ImageUC" name="viewer" image="@rasterizer.image" transform="@rasterizer.transform" />
    <TransferFunction name="densityTF" template="ImageUC,ImageD" inputImage="@rasterizer.image" param="0 0 1 0.06"/>
    <!--<ImageViewer template="ImageD" name="viewer" image="@densityTF.outputImage" transform="@densityTF.outputTransform" />-->
    <ImageDensityMass  template="Vec3d" densityImage="@densityTF.outputImage" transform="@rasterizer.transform" lumping="1" printMassMatrix="true" />

    <!--EACH NODE OF THE TRIANGLE SHOULD CARRY A MASS OF 10 -->

    <Node name="deformationNode" >
      <TopologyGaussPointSampler name="sampler" inPosition="@../mesh.position" showSamplesScale="0" method="0" order="1" />
      <MechanicalObject template="F321"  name="triangleDeformationsDOF" />
      <LinearMapping template="Vec3d,F321"  />

      <!-- 	<TriangleSetTopologyContainer triangles="@../mesh.triangles" /> -->
      <!--         <TriangleDeformationMapping  scaleView="0.03" /> -->

      <Node name="StrainNode">
        <MechanicalObject template="E321"  name="VoigtStrainDOF" />
        <CorotationalStrainMapping template="F321,E321"   method="qr"/>
        <HookeForceField template="E321" youngModulus="10" poissonRatio="0.4" />
      </Node>
    </Node>

    <Node name="Visual"  >
      <OglModel  />
      <IdentityMapping />
    </Node>

  </Node>


  <Node 	name="FEM triangle lumped" >

    <MeshTopology name="mesh" position="5 0 0    6 0 0     5.5 0 1" edges="0 1 1 2 2 0" triangles="0 1 2" />
    <MechanicalObject name="defoDOF" template="Vec3d"   />
    <BarycentricShapeFunction template="ShapeFunctiond"  />

    <FixedConstraint indices="0 1" />


    <MeshToImageEngine  template="ImageUC" name="rasterizer" src="@mesh" voxelSize="0.01" padSize="1" rotateImage="false" />
    <ImageContainer template="ImageUC" name="image" src="@rasterizer" drawBB="false"/>
    <ImageViewer template="ImageUC" name="viewer" image="@rasterizer.image" transform="@rasterizer.transform" />
    <TransferFunction name="densityTF" template="ImageUC,ImageD" inputImage="@rasterizer.image" param="0 0 1 0.06"/>
    <!--<ImageViewer template="ImageD" name="viewer" image="@densityTF.outputImage" transform="@densityTF.outputTransform" />-->
    <ImageDensityMass  template="Vec3d" densityImage="@densityTF.outputImage" transform="@rasterizer.transform" lumping="1" printMassMatrix="true" />

    <!--EACH NODE OF THE TRIANGLE SHOULD CARRY A MASS OF 10 -->

    <Node name="deformationNode" >
      <TopologyGaussPointSampler name="sampler" inPosition="@../mesh.position" showSamplesScale="0" method="0" order="1" />
      <MechanicalObject template="F321"  name="triangleDeformationsDOF" />
      <LinearMapping template="Vec3d,F321"  />

      <!-- 	<TriangleSetTopologyContainer triangles="@../mesh.triangles" /> -->
      <!--         <TriangleDeformationMapping  scaleView="0.03" /> -->

      <Node name="StrainNode">
        <MechanicalObject template="E321"  name="VoigtStrainDOF" />
        <CorotationalStrainMapping template="F321,E321"   method="qr"/>
        <HookeForceField template="E321" youngModulus="10" poissonRatio="0.4" />
      </Node>
    </Node>

    <Node name="Visual"  >
      <OglModel  />
      <IdentityMapping />
    </Node>

  </Node>




</Node><|MERGE_RESOLUTION|>--- conflicted
+++ resolved
@@ -16,18 +16,11 @@
 
   <Node 	name="FEM tetra NOT lumped"   >
 
-<<<<<<< HEAD
-    <!--         <MeshGmshLoader name="loader" filename="mesh/tetra.msh" /> -->
+    <!--  <MeshGmshLoader name="loader" filename="mesh/tetra.msh" /> -->
     <!-- 	<MeshTopology name="mesh" src="@loader" /> -->
 
 
     <MeshTopology name="mesh" position="-1.5 0 0    -0.5 0 0    -1.5 1 0    -1.5 0 1" edges="0 1  1 2  2 0  0 3  1 3  2 3" triangles="0 1 2   1 3 2   3 0 2  0 3 1" tetrahedra="0 1 2 3" />
-=======
-    <!--  <MeshGmshLoader name="loader" filename="mesh/tetra.msh" /> -->
-    <!-- 	<Mesh name="mesh" src="@loader" /> -->
-
-    <Mesh name="mesh" position="-1.5 0 0    -0.5 0 0    -1.5 1 0    -1.5 0 1" edges="0 1  1 2  2 0  0 3  1 3  2 3" triangles="0 1 2   1 3 2   3 0 2  0 3 1" tetrahedra="0 1 2 3" />
->>>>>>> 1d13de6e
 
 
     <MechanicalObject template="Vec3d" name="parent" showObject="false" showObjectScale="0.05" />
