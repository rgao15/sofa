<?xml version="1.0"?>
<Node 	name="Root" gravity="0 0 0" time="0" animate="0"  dt="0.02" showAxis="true">
  <RequiredPlugin pluginName="Flexible"/>
  <RequiredPlugin pluginName="Compliant"/>
  <VisualStyle displayFlags="showVisualModels showBehaviorModels showForceFields" />

  <Node name="Patch" >
    <AssembledSolver/>
    <LDLTSolver/> 

    <!--Nodes-->
    <MechanicalObject name="defoDOF" showObject="1"  showObjectScale="5"  showIndices="1"  showIndicesScale="0.0001" />
    <RegularGrid name ="loader" nx="4" ny="4" nz="4" xmin="0" xmax="1" ymin="0" ymax="1" zmin="0" zmax="1" position="@defoDOF.position" drawHexahedra="true" />
    
    <!--Constraint and roi-->
    <BoxROI name="Box" box="-0.1 -0.1 -0.1  1.1 1.1 1.1"/>
    <PairBoxROI name="PairBox" inclusiveBox="-0.1 -0.1 -0.1  1.1 1.1 1.1" includedBox="0.1 0.1 0.1 0.9 0.9 0.9"/>
    <PatchTestMovementConstraint name="patchTestConstraint" indices="@PairBox.indices" meshIndices = "@Box.indices" constrainedPoints="@PairBox.pointsInROI" drawConstrainedPoints="1" cornerMovements=" 0 0 -0.2
       0.1 -0.1 -0.6
       0.1 0.1 -0.1
       0 0 0
      -0.5 -0.1 0.1
      -0.1 0 0
      0.2 0.1 0
      -0.3 0.1 0.1"/>
    <!--Mass-->
    <UniformMass  name="mass" totalMass="1"/>
    
    <!--Shape function-->
    <BarycentricShapeFunction template="ShapeFunctiond" />
    
    <!--Elasticity-->
    <Node 	name="Elasticity" >
      <TopologyGaussPointSampler name="sampler" inPosition="@../loader.position" showSamplesScale="0" method="0" order="1" />
      <MechanicalObject template="F332"  name="MoElasticity" showObject="1" showObjectScale="5"/>
      <LinearMapping template="Vec3d,F332" showDeformationGradientScale="0.05"  showDeformationGradientStyle="0 - All axis"  showColorOnTopology="2 - sqrt(det(F^T.F))-1"/>

      <!--Material-->
      <Node 	name="Material" >
        <MechanicalObject template="E332"  name="VoigtStrainDOF" />
<<<<<<< HEAD
        <CorotationalStrainMapping template="F332,E332" method="small"/> 
=======
        <CorotationalStrainMapping template="F332,E332" method="small"/>
>>>>>>> 45f3248a
        <HookeForceField template="E332" youngModulus="1000" poissonRatio="0" />
      </Node>
    
    </Node>
   
    <!--Visualisation-->
    <Node 	name="Visualisation" >
    </Node>
    
  </Node>

</Node><|MERGE_RESOLUTION|>--- conflicted
+++ resolved
@@ -38,11 +38,7 @@
       <!--Material-->
       <Node 	name="Material" >
         <MechanicalObject template="E332"  name="VoigtStrainDOF" />
-<<<<<<< HEAD
-        <CorotationalStrainMapping template="F332,E332" method="small"/> 
-=======
         <CorotationalStrainMapping template="F332,E332" method="small"/>
->>>>>>> 45f3248a
         <HookeForceField template="E332" youngModulus="1000" poissonRatio="0" />
       </Node>
     
