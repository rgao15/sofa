--- conflicted
+++ resolved
@@ -29,20 +29,9 @@
     <ProjectToPlaneConstraint normal="1 0 0" indices="@[-1].indices" />
 
     <BarycentricShapeFunction template="ShapeFunctiond" />
-<<<<<<< HEAD
-    
-    <!--Decomposition of the cubes in tetrahedra -->
-    <Node name="Tetra" >
-      <TetrahedronSetTopologyContainer name="TetraContainer" />
-      <TetrahedronSetTopologyModifier />
-      <TetrahedronSetTopologyAlgorithms template="Vec3d" />
-      <TetrahedronSetGeometryAlgorithms template="Vec3d" />
-      <Hexa2TetraTopologicalMapping name="default28" input="@hexahedra" output="@TetraContainer" />
-=======
 
     <!--Quads for QuadPressureForceField-->
     <Node name="Quads" >
->>>>>>> f09702c3
       
       <QuadSetTopologyContainer name="QuadContainer" />
       <QuadSetTopologyModifier />
@@ -66,4 +55,7 @@
 
       </Node>
       
-</Node>+</Node>
+
+</Node>
+z