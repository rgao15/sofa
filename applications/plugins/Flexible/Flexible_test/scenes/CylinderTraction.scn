--- conflicted
+++ resolved
@@ -47,11 +47,7 @@
     <!--Material-->
 	  <Node name="Strain">
 		  <MechanicalObject  template="E331" name="E"  />
-<<<<<<< HEAD
-	    <CorotationalStrainMapping template="F331,E331"   method="svd" geometricStiffness="false"/>
-=======
         <CorotationalStrainMapping template="F331,E331"   method="svd" geometricStiffness="false"/>
->>>>>>> 45f3248a
 	  </Node>   
   </Node>
 
