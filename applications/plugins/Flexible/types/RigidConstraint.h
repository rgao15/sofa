--- conflicted
+++ resolved
@@ -194,21 +194,12 @@
     {
         if (!vparams->displayFlags().getShowBehaviorModels()) return;
         if (!this->isActive()) return;
-<<<<<<< HEAD
         const VecCoord& x = this->mstate->read(core::ConstVecCoordId::position())->getValue();
-        const vector<unsigned> & indices = f_index.getValue();
-        std::vector< Vector3 > points;
-        for (vector<unsigned>::const_iterator it = indices.begin(); it != indices.end(); ++it) points.push_back(DataTypes::getCPos(x[*it]));
-        if( _drawSize.getValue() == 0)  vparams->drawTool()->drawPoints(points, 10, Vec<4,float>(1,0.0,0.5,1)); // old classical drawing by points
-        else  vparams->drawTool()->drawSpheres(points, (float)_drawSize.getValue(), Vec<4,float>(1.0f,0.0f,0.35f,1.0f)); // new drawing by spheres
-=======
-        const VecCoord& x = *this->mstate->getX();
         const helper::vector<unsigned> & indices = f_index.getValue();
         std::vector< defaulttype::Vector3 > points;
         for (helper::vector<unsigned>::const_iterator it = indices.begin(); it != indices.end(); ++it) points.push_back(DataTypes::getCPos(x[*it]));
         if( _drawSize.getValue() == 0)  vparams->drawTool()->drawPoints(points, 10, defaulttype::Vec<4,float>(1,0.0,0.5,1)); // old classical drawing by points
         else  vparams->drawTool()->drawSpheres(points, (float)_drawSize.getValue(), defaulttype::Vec<4,float>(1.0f,0.0f,0.35f,1.0f)); // new drawing by spheres
->>>>>>> 34720484
     }
 
 
