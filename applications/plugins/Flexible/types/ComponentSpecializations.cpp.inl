--- conflicted
+++ resolved
@@ -63,12 +63,8 @@
 
 
 #ifndef SOFA_FLOAT
-<<<<<<< HEAD
+    template class SOFA_Flexible_API State< defaulttype::TYPEABSTRACTNAME3dTypes >;
     template class SOFA_Flexible_API Mapping< defaulttype::TYPEABSTRACTNAME3dTypes, defaulttype::Vec3dTypes >;
-=======
-    template class SOFA_Flexible_API State< defaulttype::TYPEABSTRACTNAME3dTypes >;
-	template class SOFA_Flexible_API Mapping< defaulttype::TYPEABSTRACTNAME3dTypes, defaulttype::Vec3dTypes >;
->>>>>>> 147402dc
     template class SOFA_Flexible_API MultiMapping< defaulttype::TYPEABSTRACTNAME3dTypes, defaulttype::TYPEABSTRACTNAME3dTypes >;
 #endif
 #ifndef SOFA_DOUBLE
