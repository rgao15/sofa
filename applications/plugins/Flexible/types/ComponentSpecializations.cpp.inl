--- conflicted
+++ resolved
@@ -61,7 +61,7 @@
 
 
 #ifndef SOFA_FLOAT
-	template class SOFA_Flexible_API Mapping< defaulttype::TYPEABSTRACTNAME3dTypes, defaulttype::Vec3dTypes >;
+    template class SOFA_Flexible_API Mapping< defaulttype::TYPEABSTRACTNAME3dTypes, defaulttype::Vec3dTypes >;
     template class SOFA_Flexible_API MultiMapping< defaulttype::TYPEABSTRACTNAME3dTypes, defaulttype::TYPEABSTRACTNAME3dTypes >;
 #endif
 #ifndef SOFA_DOUBLE
@@ -539,7 +539,7 @@
             glGetFloatv ( GL_MODELVIEW_MATRIX , modelviewM.ptr() );
             modelviewM.transpose();
 
-			defaulttype::Vec3d temp ( getPX ( i ), getPY ( i ), getPZ ( i ) );
+            defaulttype::Vec3d temp ( getPX ( i ), getPY ( i ), getPZ ( i ) );
             temp = modelviewM.transform ( temp );
 
             //glLoadMatrixf(modelview);
@@ -628,7 +628,7 @@
             glGetFloatv ( GL_MODELVIEW_MATRIX , modelviewM.ptr() );
             modelviewM.transpose();
 
-			defaulttype::Vec3d temp ( getPX ( i ), getPY ( i ), getPZ ( i ) );
+            defaulttype::Vec3d temp ( getPX ( i ), getPY ( i ), getPZ ( i ) );
             temp = modelviewM.transform ( temp );
 
             //glLoadMatrixf(modelview);
@@ -770,11 +770,7 @@
     SReal e = 0;
     const MassType& m = mass.getValue();
     // gravity
-<<<<<<< HEAD
     defaulttype::Vec3d g ( this->getContext()->getGravity() );
-=======
-	defaulttype::Vec3d g ( this->getContext()->getGravity() );
->>>>>>> 38adfd22
     Deriv theGravity;
     theGravity[0]=g[0], theGravity[1]=g[1], theGravity[2]=g[2];
 
@@ -811,11 +807,7 @@
     SReal e = 0;
     const MassType& m = mass.getValue();
     // gravity
-<<<<<<< HEAD
     defaulttype::Vec3d g ( this->getContext()->getGravity() );
-=======
-	defaulttype::Vec3d g ( this->getContext()->getGravity() );
->>>>>>> 38adfd22
     Deriv theGravity;
     theGravity[0]=g[0], theGravity[1]=g[1], theGravity[2]=g[2];
 
@@ -1035,8 +1027,8 @@
 // Register in the Factory
 int EVALUATOR(TYPEABSTRACTNAME,IdentityMappingClass) = core::RegisterObject("Special case of mapping where the child points are the same as the parent points")
 #ifndef SOFA_FLOAT
-		.add< IdentityMapping< defaulttype::TYPEABSTRACTNAME3dTypes, defaulttype::Vec3dTypes > >()
-		.add< IdentityMapping< defaulttype::TYPEABSTRACTNAME3dTypes, defaulttype::ExtVec3dTypes > >()
+        .add< IdentityMapping< defaulttype::TYPEABSTRACTNAME3dTypes, defaulttype::Vec3dTypes > >()
+        .add< IdentityMapping< defaulttype::TYPEABSTRACTNAME3dTypes, defaulttype::ExtVec3dTypes > >()
 #endif
 #ifndef SOFA_DOUBLE
         .add< IdentityMapping< defaulttype::TYPEABSTRACTNAME3fTypes, defaulttype::Vec3fTypes > >()
@@ -1044,8 +1036,8 @@
 #endif
 #ifndef SOFA_FLOAT
 #ifndef SOFA_DOUBLE
-		.add< IdentityMapping< defaulttype::TYPEABSTRACTNAME3fTypes, defaulttype::Vec3dTypes > >()
-		.add< IdentityMapping< defaulttype::TYPEABSTRACTNAME3fTypes, defaulttype::ExtVec3dTypes > >()
+        .add< IdentityMapping< defaulttype::TYPEABSTRACTNAME3fTypes, defaulttype::Vec3dTypes > >()
+        .add< IdentityMapping< defaulttype::TYPEABSTRACTNAME3fTypes, defaulttype::ExtVec3dTypes > >()
         .add< IdentityMapping< defaulttype::TYPEABSTRACTNAME3dTypes, defaulttype::Vec3fTypes > >()
         .add< IdentityMapping< defaulttype::TYPEABSTRACTNAME3dTypes, defaulttype::ExtVec3fTypes > >()
 #endif
@@ -1056,8 +1048,8 @@
 
 
 #ifndef SOFA_FLOAT
-	template class SOFA_Flexible_API IdentityMapping< defaulttype::TYPEABSTRACTNAME3dTypes, defaulttype::Vec3dTypes >;
-	template class SOFA_Flexible_API IdentityMapping< defaulttype::TYPEABSTRACTNAME3dTypes, defaulttype::ExtVec3dTypes >;
+    template class SOFA_Flexible_API IdentityMapping< defaulttype::TYPEABSTRACTNAME3dTypes, defaulttype::Vec3dTypes >;
+    template class SOFA_Flexible_API IdentityMapping< defaulttype::TYPEABSTRACTNAME3dTypes, defaulttype::ExtVec3dTypes >;
 #endif
 #ifndef SOFA_DOUBLE
     template class SOFA_Flexible_API IdentityMapping< defaulttype::TYPEABSTRACTNAME3fTypes, defaulttype::Vec3fTypes >;
@@ -1065,8 +1057,8 @@
 #endif
 #ifndef SOFA_FLOAT
 #ifndef SOFA_DOUBLE
-	template class SOFA_Flexible_API IdentityMapping< defaulttype::TYPEABSTRACTNAME3fTypes, defaulttype::Vec3dTypes >;
-	template class SOFA_Flexible_API IdentityMapping< defaulttype::TYPEABSTRACTNAME3fTypes, defaulttype::ExtVec3dTypes >;
+    template class SOFA_Flexible_API IdentityMapping< defaulttype::TYPEABSTRACTNAME3fTypes, defaulttype::Vec3dTypes >;
+    template class SOFA_Flexible_API IdentityMapping< defaulttype::TYPEABSTRACTNAME3fTypes, defaulttype::ExtVec3dTypes >;
     template class SOFA_Flexible_API IdentityMapping< defaulttype::TYPEABSTRACTNAME3dTypes, defaulttype::Vec3fTypes >;
     template class SOFA_Flexible_API IdentityMapping< defaulttype::TYPEABSTRACTNAME3dTypes, defaulttype::ExtVec3fTypes >;
 #endif
