--- conflicted
+++ resolved
@@ -215,12 +215,8 @@
     void updateIndex();
     void updateIndex(const size_t parentSize, const size_t childSize);
     void resizeOut(); /// automatic resizing (of output model and jacobian blocks) when input samples have changed. Recomputes weights from shape function component.
-<<<<<<< HEAD
     virtual void resizeOut(const vector<Coord>& position0, vector<vector<unsigned int> > index,vector<vector<Real> > w, vector<vector<defaulttype::Vec<spatial_dimensions,Real> > > dw, vector<vector<defaulttype::Mat<spatial_dimensions,spatial_dimensions,Real> > > ddw, vector<defaulttype::Mat<spatial_dimensions,spatial_dimensions,Real> > F0); /// resizing given custom positions and weights
-=======
-    virtual void resizeOut(const vector<Coord>& position0, vector<vector<unsigned int> > index,vector<vector<Real> > w, vector<vector<Vec<spatial_dimensions,Real> > > dw, vector<vector<Mat<spatial_dimensions,spatial_dimensions,Real> > > ddw, vector<Mat<spatial_dimensions,spatial_dimensions,Real> > F0); /// resizing given custom positions and weights
     virtual void resizeAll(const InVecCoord& p0, const OutVecCoord& c0, const VecCoord& x0, const VecVRef& index, const VecVReal& w, const VecVGradient& dw, const VecVHessian& ddw, const VMaterialToSpatial& F0);
->>>>>>> 55db156f
 
     /** @name Mapping functions */
     //@{
