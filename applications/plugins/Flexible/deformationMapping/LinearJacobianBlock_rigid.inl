--- conflicted
+++ resolved
@@ -147,11 +147,6 @@
         return J;
     }
 
-<<<<<<< HEAD
-    // TO DO : implement this !!
-    KBlock getK(const OutDeriv& /*childForce*/) {return KBlock();}
-    void addDForce( InDeriv& /*df*/, const InDeriv& /*dx*/,  const OutDeriv& /*childForce*/, const SReal& /*kfactor */) {}
-=======
     KBlock getK(const OutDeriv& childForce)
     {
         static const unsigned rotation_dimension = In::deriv_total_size - In::spatial_dimensions;
@@ -165,14 +160,13 @@
         return K;
     }
 
-    void addDForce( InDeriv& df, const InDeriv& dx, const OutDeriv& childForce, const double& kfactor )
+    void addDForce( InDeriv& df, const InDeriv& dx, const OutDeriv& childForce, const SReal& kfactor )
     {
         typename In::AngularVector& parentTorque = getVOrientation(df);
         const typename In::AngularVector& parentRotation = getVOrientation(dx);
         const typename In::AngularVector& torqueDecrement = In::crosscross( childForce, parentRotation, Pa ) * kfactor;
         parentTorque -=  torqueDecrement;
     }
->>>>>>> 80cc78e8
 };
 
 
@@ -258,11 +252,6 @@
         return J;
     }
 
-<<<<<<< HEAD
-    // TO DO : implement this !!
-    KBlock getK(const OutDeriv& /*childForce*/) {return KBlock();}
-    void addDForce( InDeriv& /*df*/, const InDeriv& /*dx*/,  const OutDeriv& /*childForce*/, const SReal& /*kfactor */) {}
-=======
     KBlock getK(const OutDeriv& childForce)
     {
         static const unsigned rotation_dimension = In::deriv_total_size - In::spatial_dimensions;
@@ -276,14 +265,13 @@
         return K;
     }
 
-    void addDForce( InDeriv& df, const InDeriv& dx, const OutDeriv& childForce, const double& kfactor )
+    void addDForce( InDeriv& df, const InDeriv& dx, const OutDeriv& childForce, const SReal& kfactor )
     {
         typename In::AngularVector& parentTorque = getVOrientation(df);
         const typename In::AngularVector& parentRotation = getVOrientation(dx);
         const typename In::AngularVector& torqueDecrement = In::crosscross( childForce, parentRotation, Pa ) * kfactor;
         parentTorque -=  torqueDecrement;
     }
->>>>>>> 80cc78e8
 };
 
 
