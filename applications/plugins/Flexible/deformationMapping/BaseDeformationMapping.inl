--- conflicted
+++ resolved
@@ -617,15 +617,9 @@
     if ( !_shapeFunction ) return;
 
     // interpolate weights at sample positions
-<<<<<<< HEAD
     mCoord mp0;        defaulttype::StdVectorTypes<mCoord,mCoord>::set( mp0, p0[0] , p0[1] , p0[2]);
-    MaterialToSpatial M;  VRef ref; VReal w;
-    _shapeFunction->computeShapeFunction(mp0,M,ref,w);
-=======
-    mCoord mp0;        StdVectorTypes<mCoord,mCoord>::set( mp0, p0[0] , p0[1] , p0[2]);
     VRef ref; VReal w;
     _shapeFunction->computeShapeFunction(mp0,ref,w);
->>>>>>> 83ad3e10
 
     // map using specific instanciation
     this->mapPosition(p,p0,ref,w);
@@ -643,18 +637,13 @@
     MaterialToSpatial F0;  VRef ref; VReal w; VGradient dw;
     Coord pnew;
     MaterialToSpatial F;
-    Mat<material_dimensions,spatial_dimensions,Real> Finv;
+    defaulttype::Mat<material_dimensions,spatial_dimensions,Real> Finv;
 
     identity(F0);
     while(count<NbMaxIt)
     {
-<<<<<<< HEAD
         defaulttype::StdVectorTypes<mCoord,mCoord>::set( mp0, p0[0] , p0[1] , p0[2]);
-        _shapeFunction->computeShapeFunction(mp0,F0,ref,w,&dw);
-=======
-        StdVectorTypes<mCoord,mCoord>::set( mp0, p0[0] , p0[1] , p0[2]);
         _shapeFunction->computeShapeFunction(mp0,ref,w,&dw);
->>>>>>> 83ad3e10
         if(!w[0]) { p0=Coord(); return; } // outside object
 
         this->mapPosition(pnew,p0,ref,w);
