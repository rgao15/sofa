/******************************************************************************
*       SOFA, Simulation Open-Framework Architecture, version 1.0 RC 1        *
*                (c) 2006-2011 MGH, INRIA, USTL, UJF, CNRS                    *
*                                                                             *
* This library is free software; you can redistribute it and/or modify it     *
* under the terms of the GNU Lesser General Public License as published by    *
* the Free Software Foundation; either version 2.1 of the License, or (at     *
* your option) any later version.                                             *
*                                                                             *
* This library is distributed in the hope that it will be useful, but WITHOUT *
* ANY WARRANTY; without even the implied warranty of MERCHANTABILITY or       *
* FITNESS FOR A PARTICULAR PURPOSE. See the GNU Lesser General Public License *
* for more details.                                                           *
*                                                                             *
* You should have received a copy of the GNU Lesser General Public License    *
* along with this library; if not, write to the Free Software Foundation,     *
* Inc., 51 Franklin Street, Fifth Floor, Boston, MA  02110-1301 USA.          *
*******************************************************************************
*                               SOFA :: Plugins                               *
*                                                                             *
* Authors: The SOFA Team and external contributors (see Authors.txt)          *
*                                                                             *
* Contact information: contact@sofa-framework.org                             *
******************************************************************************/
#ifndef SOFA_COMPONENT_MAPPING_PlasticStrainMAPPING_H
#define SOFA_COMPONENT_MAPPING_PlasticStrainMAPPING_H

#include "../initFlexible.h"
#include "BaseStrainMapping.h"
#include "PlasticStrainJacobianBlock.h"
#include "../types/StrainTypes.h"
#include <sofa/helper/OptionsGroup.h>
#include <sofa/helper/IndexOpenMP.h>

namespace sofa
{
namespace component
{
namespace mapping
{


/// Decompose the total strain to an elastic strain + a plastic strain
template <class TStrain>
class PlasticStrainMapping : public BaseStrainMappingT<defaulttype::PlasticStrainJacobianBlock<TStrain> >
{
public:

    typedef defaulttype::PlasticStrainJacobianBlock<TStrain> BlockType;
    typedef BaseStrainMappingT<BlockType> Inherit;
    typedef typename Inherit::Real Real;

	SOFA_CLASS(SOFA_TEMPLATE(PlasticStrainMapping,TStrain), SOFA_TEMPLATE(BaseStrainMappingT,BlockType));

    /// @name  Different ways to decompose the strain
    //@{
    enum PlasticMethod { ADDITION=0, MULTIPLICATION, NB_PlasticMethod }; ///< ADDITION -> Müller method (faster), MULTIPLICATION -> Fedkiw method [Irving04]
    Data<helper::OptionsGroup> f_method;
    //@}


    /// @name  Plasticity parameters such as "Interactive Virtual Materials", Muller & Gross, GI 2004
    //@{
    Data<vector<Real> > _max;
    Data<vector<Real> > _yield;
    vector<Real> _squaredYield;
    Data<vector<Real> > _creep; ///< this parameter is different from the article, here it includes the multiplication by dt
    //@}



    virtual void reinit()
    {
        _squaredYield.resize(_yield.getValue().size());
        for(size_t i=0;i<_yield.getValue().size();i++) _squaredYield[i] = _yield.getValue()[i] * _yield.getValue()[i];

        Inherit::reinit();
    }

    virtual void reset()
    {
        //serr<<"PlasticStrainMapping::reset"<<sendl;
        Inherit::reset();

        for( size_t i=0 ; i<this->jacobian.size() ; i++ )
            this->jacobian[i].reset();
    }


protected:

    PlasticStrainMapping( core::State<TStrain>* from = NULL, core::State<TStrain>* to = NULL )
        : Inherit ( from, to )
        , f_method ( initData ( &f_method,"method","" ) )
        , _max(initData(&_max,vector<Real>((int)1,(Real)0.1f),"max","Plastic Max Threshold (2-norm of the strain)"))
        , _yield(initData(&_yield,vector<Real>((int)1,(Real)0.0001f),"yield","Plastic Yield Threshold (2-norm of the strain)"))
        , _creep(initData(&_creep,vector<Real>((int)1,(Real)1.f),"creep","Plastic Creep Factor * dt [0,1]. 1 <-> pure plastic ; <1 <-> visco-plastic (warning depending on dt)"))
    {
        helper::OptionsGroup Options;
        Options.setNbItems( NB_PlasticMethod );
        Options.setItemName( ADDITION,       "addition" );
        Options.setItemName( MULTIPLICATION, "multiplication" );
        Options.setSelectedItem( ADDITION );
        f_method.setValue( Options );
    }

    virtual ~PlasticStrainMapping() { }

    virtual void apply( const core::MechanicalParams * /*mparams*/ , Data<typename Inherit::OutVecCoord>& dOut, const Data<typename Inherit::InVecCoord>& dIn )
    {
        helper::ReadAccessor<Data<typename Inherit::InVecCoord> > inpos (*this->fromModel->read(core::ConstVecCoordId::position()));
        helper::ReadAccessor<Data<typename Inherit::OutVecCoord> > outpos (*this->toModel->read(core::ConstVecCoordId::position()));
        if(inpos.size()!=outpos.size()) this->resizeOut();

        typename Inherit::OutVecCoord& out = *dOut.beginEdit();
        const typename Inherit::InVecCoord&  in  =  dIn.getValue();

        switch( f_method.getValue().getSelectedId() )
        {
        case MULTIPLICATION:
        {
#ifdef _OPENMP
			#pragma omp parallel for
#endif
<<<<<<< HEAD
            for( int i=0 ; i<this->jacobian.size() ; i++ )
=======
			for(sofa::helper::IndexOpenMP<unsigned int>::type i=0 ; i<this->jacobian.size() ; i++ )
>>>>>>> 46e3a43e
            {
                out[i] = typename Inherit::OutCoord();
                Real Max=(_max.getValue().size()<=i)?_max.getValue()[0]:_max.getValue()[i],SquaredYield=(_squaredYield.size()<=i)?_squaredYield[0]:_squaredYield[i] ,Creep=(_creep.getValue().size()<=i)?_creep.getValue()[0]:_creep.getValue()[i];

                this->jacobian[i].addapply_multiplication( out[i], in[i], Max, SquaredYield, Creep );
            }
            break;
        }
        case ADDITION:
        {
#ifdef _OPENMP
	#pragma omp parallel for
#endif
<<<<<<< HEAD
            for( int i=0 ; i<this->jacobian.size() ; i++ )
=======
			for(sofa::helper::IndexOpenMP<unsigned int>::type i=0 ; i<this->jacobian.size() ; i++ )
>>>>>>> 46e3a43e
            {
                out[i] = typename Inherit::OutCoord();
                Real Max=(_max.getValue().size()<=i)?_max.getValue()[0]:_max.getValue()[i],SquaredYield=(_squaredYield.size()<=i)?_squaredYield[0]:_squaredYield[i] ,Creep=(_creep.getValue().size()<=i)?_creep.getValue()[0]:_creep.getValue()[i];

                this->jacobian[i].addapply_addition( out[i], in[i],  Max, SquaredYield, Creep );
            }
            break;
        }
        }

        dOut.endEdit();

    }

}; // class PlasticStrainMapping


} // namespace mapping
} // namespace component
} // namespace sofa

#endif // SOFA_COMPONENT_MAPPING_PlasticStrainMAPPING_H<|MERGE_RESOLUTION|>--- conflicted
+++ resolved
@@ -122,11 +122,7 @@
 #ifdef _OPENMP
 			#pragma omp parallel for
 #endif
-<<<<<<< HEAD
-            for( int i=0 ; i<this->jacobian.size() ; i++ )
-=======
 			for(sofa::helper::IndexOpenMP<unsigned int>::type i=0 ; i<this->jacobian.size() ; i++ )
->>>>>>> 46e3a43e
             {
                 out[i] = typename Inherit::OutCoord();
                 Real Max=(_max.getValue().size()<=i)?_max.getValue()[0]:_max.getValue()[i],SquaredYield=(_squaredYield.size()<=i)?_squaredYield[0]:_squaredYield[i] ,Creep=(_creep.getValue().size()<=i)?_creep.getValue()[0]:_creep.getValue()[i];
@@ -140,11 +136,7 @@
 #ifdef _OPENMP
 	#pragma omp parallel for
 #endif
-<<<<<<< HEAD
-            for( int i=0 ; i<this->jacobian.size() ; i++ )
-=======
 			for(sofa::helper::IndexOpenMP<unsigned int>::type i=0 ; i<this->jacobian.size() ; i++ )
->>>>>>> 46e3a43e
             {
                 out[i] = typename Inherit::OutCoord();
                 Real Max=(_max.getValue().size()<=i)?_max.getValue()[0]:_max.getValue()[i],SquaredYield=(_squaredYield.size()<=i)?_squaredYield[0]:_squaredYield[i] ,Creep=(_creep.getValue().size()<=i)?_creep.getValue()[0]:_creep.getValue()[i];
