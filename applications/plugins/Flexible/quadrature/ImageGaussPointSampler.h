--- conflicted
+++ resolved
@@ -677,12 +677,6 @@
         vector<vector<defaulttype::Vec<spatial_dimensions,Real> > > dw(nb);
         vector<vector<defaulttype::Mat<spatial_dimensions,spatial_dimensions,Real> > > ddw(nb);
 
-<<<<<<< HEAD
-        defaulttype::Mat<spatial_dimensions,spatial_dimensions,Real> I=defaulttype::Mat<spatial_dimensions,spatial_dimensions,Real>::Identity(); // could be image orientation
-        vector<defaulttype::Mat<spatial_dimensions,spatial_dimensions,Real> > F0((int)nb,I);
-
-=======
->>>>>>> 83ad3e10
         for(unsigned int i=0; i<nb; i++)
         {
             factType* reg=&Reg[i];
