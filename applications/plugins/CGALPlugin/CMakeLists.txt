--- conflicted
+++ resolved
@@ -54,14 +54,6 @@
 endif()
 
 
-<<<<<<< HEAD
-## CGALPlugin/config.h
-configure_file(config.h.in "${CMAKE_BINARY_DIR}/include/CGALPlugin/config.h")
-install(FILES "${CMAKE_BINARY_DIR}/include/CGALPlugin/config.h" DESTINATION "include/CGALPlugin")
-
-
-=======
->>>>>>> 16225f66
 if(WIN32)
     #add library dir as it is not added automatically on Windows (?)
     link_directories(${CGAL_LIBRARIES_DIR})
