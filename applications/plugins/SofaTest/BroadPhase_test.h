--- conflicted
+++ resolved
@@ -151,11 +151,7 @@
 template<class Detection>
 bool genTest(sofa::core::CollisionModel * cm1,sofa::core::CollisionModel * cm2,Detection & col_detection);
 
-<<<<<<< HEAD
-static sofa::defaulttype::Vector3 randVect(const sofa::defaulttype::Vector3 & min,const sofa::defaulttype::Vector3 & max);
-=======
-static Vector3 randVect(const Vector3 & min,const Vector3 & max,int seed=0);
->>>>>>> c1a8db85
+static sofa::defaulttype::Vector3 randVect(const sofa::defaulttype::Vector3 & min,const sofa::defaulttype::Vector3 & max, int seed=0);
 
 void getMyBoxes(sofa::core::CollisionModel * cm,std::vector<MyBox> & my_boxes){
     sofa::component::collision::CubeModel * cbm = dynamic_cast<sofa::component::collision::CubeModel*>(cm->getLast()->getPrevious());
@@ -167,11 +163,7 @@
 
 sofa::component::collision::OBBModel::SPtr makeOBBModel(const std::vector<sofa::defaulttype::Vector3> & p,sofa::simulation::Node::SPtr &father,double default_extent);
 
-<<<<<<< HEAD
-void randMoving(sofa::core::CollisionModel* cm,const sofa::defaulttype::Vector3 & min_vect,const sofa::defaulttype::Vector3 & max_vect){
-=======
-void randMoving(sofa::core::CollisionModel* cm,const Vector3 & min_vect,const Vector3 & max_vect,int seed){
->>>>>>> c1a8db85
+void randMoving(sofa::core::CollisionModel* cm,const sofa::defaulttype::Vector3 & min_vect,const sofa::defaulttype::Vector3 & max_vect, int seed){
     sofa::component::collision::OBBModel * obbm = dynamic_cast<sofa::component::collision::OBBModel*>(cm->getLast());
     MechanicalObjectRigid3* dof = dynamic_cast<MechanicalObjectRigid3*>(obbm->getMechanicalState());
 
@@ -185,15 +177,9 @@
     randomGenerator.initSeed(seed);
 
     for(int i = 0 ; i < dof->getSize() ; ++i){
-<<<<<<< HEAD
         if(rand() < RAND_MAX/2.0){//make it move !
             velocities[i] = sofa::defaulttype::Vector3(1,1,1);//velocity is used only to know if a primitive moves, its direction is not important
-            positions[i] = sofa::defaulttype::Rigid3Types::Coord(randVect(min_vect,max_vect),sofa::defaulttype::Quaternion(0,0,0,1));
-=======
-        if(randomGenerator.random<double>() < RAND_MAX/2.0){//make it move !
-            velocities[i] = Vector3(1,1,1);//velocity is used only to know if a primitive moves, its direction is not important
-            positions[i] = Rigid3Types::Coord(randVect(min_vect,max_vect,seed),Quaternion(0,0,0,1));
->>>>>>> c1a8db85
+            positions[i] = sofa::defaulttype::Rigid3Types::Coord(randVect(min_vect,max_vect, seed),sofa::defaulttype::Quaternion(0,0,0,1));
         }
     }
 
@@ -469,15 +455,9 @@
     return obbCollisionModel;
 }
 
-<<<<<<< HEAD
-sofa::defaulttype::Vector3 randVect(const sofa::defaulttype::Vector3 & min,const sofa::defaulttype::Vector3 & max){
+sofa::defaulttype::Vector3 randVect(const sofa::defaulttype::Vector3 & min,const sofa::defaulttype::Vector3 & max, int seed){
     sofa::defaulttype::Vector3 ret;
     sofa::defaulttype::Vector3 extents = max - min;
-=======
-Vector3 randVect(const Vector3 & min,const Vector3 & max,int seed){
-    Vector3 ret;
-    Vector3 extents = max - min;
->>>>>>> c1a8db85
 
     sofa::helper::RandomGenerator randomGenerator;
     randomGenerator.initSeed((unsigned int)time(NULL));
@@ -491,12 +471,7 @@
 
 
 template <class BroadPhase>
-<<<<<<< HEAD
-bool BroadPhaseTest<BroadPhase>::randTest(int seed,int nb1,int nb2,const sofa::defaulttype::Vector3 & min,const sofa::defaulttype::Vector3 & max){
-    srand(seed);
-=======
 bool BroadPhaseTest<BroadPhase>::randTest(int seed,int nb1,int nb2,const Vector3 & min,const Vector3 & max){
->>>>>>> c1a8db85
 
     std::vector<sofa::defaulttype::Vector3> firstCollision;
     std::vector<sofa::defaulttype::Vector3> secondCollision;
@@ -548,7 +523,8 @@
 bool BroadPhaseTest<BroadPhase>::randSparse(){
     for(int i = 0 ; i < 1000 ; ++i){
         if(/*!randTest(i,1,1,Vector3(-2,-2,-2),Vector3(2,2,2))*/!randTest(i,2,1,sofa::defaulttype::Vector3(-5,-5,-5),sofa::defaulttype::Vector3(5,5,5))){
-            std::cout<<"FAIL seed number "<<i<<std::endl;
+            //std::cout<<"FAIL seed number "<<i<<std::endl;
+            ADD_FAILURE() <<"FAIL seed number "<<i<< std::endl;
             return false;
         }
     }
