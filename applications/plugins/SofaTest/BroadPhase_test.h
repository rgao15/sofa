#ifndef SOFA_STANDARDTEST_BroadPhase_test_H
#define SOFA_STANDARDTEST_BroadPhase_test_H

#include "Sofa_test.h"

#include <SofaMeshCollision/DirectSAP.h>
#include <gtest/gtest.h>
#include <iostream>
#include <sstream>
#include <fstream>
#include <sofa/helper/ArgumentParser.h>
#include <sofa/helper/UnitTest.h>
#include <sofa/helper/vector_algebra.h>
#include <sofa/helper/vector.h>
#include <sofa/helper/BackTrace.h>
#include <sofa/helper/system/PluginManager.h>
#include <sofa/helper/random.h>

//#include <sofa/simulation/tree/TreeSimulation.h>
#ifdef SOFA_HAVE_DAG
#include <sofa/simulation/graph/DAGSimulation.h>
#endif
#include <sofa/simulation/common/Node.h>
#include <sofa/simulation/common/xml/initXml.h>

#include <sofa/gui/GUIManager.h>
#include <sofa/gui/Main.h>
#include <sofa/helper/system/FileRepository.h>

#include <SofaMiscMapping/SubsetMultiMapping.h>
#include <SofaBaseTopology/MeshTopology.h>
#include <SofaBaseTopology/EdgeSetTopologyContainer.h>
#include <SofaBaseCollision/SphereModel.h>
#include <SofaBaseTopology/CubeTopology.h>
#include <SofaBaseVisual/VisualStyle.h>
#include <SofaImplicitOdeSolver/EulerImplicitSolver.h>
#include <SofaExplicitOdeSolver/EulerSolver.h>
#include <SofaBaseLinearSolver/CGLinearSolver.h>
#include <SofaBaseCollision/OBBModel.h>
#include <sofa/simulation/tree/TreeSimulation.h>
#include <SofaBaseCollision/NewProximityIntersection.h>

<<<<<<< HEAD
//#include <SceneCreator/SceneCreator.h>

=======
>>>>>>> c38f11b9
#include <sofa/simulation/common/Simulation.h>
#include <SofaMiscCollision/DefaultCollisionGroupManager.h>
#include <sofa/simulation/tree/GNode.h>

#include <SofaBaseMechanics/MechanicalObject.h>
#include <SofaBaseCollision/NewProximityIntersection.h>
#include <SofaBaseTopology/MeshTopology.h>
#include <SofaMeshCollision/MeshIntTool.h>
#include <sofa/helper/vector.h>
#include <SofaMeshCollision/IncrSAP.h>
#include <sofa/core/CollisionModel.h>
#include <stdlib.h>
//#include <sofa/component/collision/TeschnerSpatialHashing.h>

typedef sofa::component::container::MechanicalObject<sofa::defaulttype::Vec3Types> MechanicalObject3;
typedef sofa::component::container::MechanicalObject<sofa::defaulttype::Rigid3Types> MechanicalObjectRigid3;

using sofa::component::container::MechanicalObject;

struct MyBox{

    MyBox(){}

    MyBox(sofa::component::collision::Cube cube_) : cube(cube_){}

    SReal squaredDistance(const MyBox & other)const{
        const sofa::defaulttype::Vector3 & min_vect0 = cube.minVect();
        const sofa::defaulttype::Vector3 & max_vect0 = cube.maxVect();
        const sofa::defaulttype::Vector3 & min_vect1 = other.cube.minVect();
        const sofa::defaulttype::Vector3 & max_vect1 = other.cube.maxVect();

        SReal temp;
        SReal dist2 = 0;

        for(int i = 0 ; i < 3 ; ++i){
            assert(min_vect0[i] <= max_vect0[i]);
            assert(min_vect0[i] <= max_vect0[i]);
            assert(min_vect1[i] <= max_vect1[i]);
            assert(min_vect1[i] <= max_vect1[i]);
            if(max_vect0[i] <= min_vect1[i]){
                temp = max_vect0[i] - min_vect1[i];
                dist2 += temp * temp;
            }
            else if(max_vect1[i] <= min_vect0[i]){
                temp = max_vect1[i] - min_vect0[i];
                dist2 += temp * temp;
            }
        }

        return dist2;
    }

    void show()const{
        std::cout<<"collision model "<<cube.getCollisionModel()->getLast()<<" index "<<cube.getExternalChildren().first.getIndex()<<std::endl;
        std::cout<<"\tminBBox "<<cube.minVect()<<std::endl;
        std::cout<<"\tmaxBBox "<<cube.maxVect()<<std::endl;
    }

    sofa::component::collision::Cube cube;
};

template <class BroadPhase>
struct BroadPhaseTest: public ::testing::Test{
    static double getExtent(){return 1.2;}

    static bool randSparse();
    static bool randDense();
    static bool randTest3();

    static bool randTest(int seed,int nb1,int nb2,const sofa::defaulttype::Vector3 & min,const sofa::defaulttype::Vector3 & max);
};

struct InitIntersection{
    InitIntersection(sofa::component::collision::NewProximityIntersection::SPtr & prox,SReal alarmDist_){
        prox->setAlarmDistance(alarmDist_);
    }
};

//static bool goodBoundingTree(sofa::core::CollisionModel * cm){
//    sofa::component::collision::CubeModel * cbm = dynamic_cast<sofa::component::collision::CubeModel *>(cm->getFirst());
//    sofa::component::collision::Cube c(cbm);
//    const Vector3 & min = c.minVect();
//    const Vector3 & max = c.maxVect();

//    cbm = dynamic_cast<sofa::component::collision::CubeModel* >(cm->getFirst()->getNext());
//    sofa::component::collision::Cube c2(cbm);
//    while(c2.getIndex() < cbm->getSize()){
//        const Vector3 & min2 = c2.minVect();
//        const Vector3 & max2 = c2.maxVect();

//        for(int i = 0 ; i < 3 ; ++i){
//            if(min2[i] < min[i] || max2[i] > max[i])
//                return false;
//        }

//        ++c2;
//    }

//    return true;
//}

//intersection method used for the narrow phase
sofa::component::collision::NewProximityIntersection::SPtr proxIntersection = sofa::core::objectmodel::New<sofa::component::collision::NewProximityIntersection>();
InitIntersection initIntersection(proxIntersection,0);
double alarmDist = proxIntersection->getAlarmDistance();


//GENERAL FUNCTIONS
template<class Detection>
bool genTest(sofa::core::CollisionModel * cm1,sofa::core::CollisionModel * cm2,Detection & col_detection);

static sofa::defaulttype::Vector3 randVect(const sofa::defaulttype::Vector3 & min,const sofa::defaulttype::Vector3 & max);

void getMyBoxes(sofa::core::CollisionModel * cm,std::vector<MyBox> & my_boxes){
    sofa::component::collision::CubeModel * cbm = dynamic_cast<sofa::component::collision::CubeModel*>(cm->getLast()->getPrevious());
    assert(cbm != 0x0);

    for(int i = 0 ; i < cbm->getSize() ; ++i)
        my_boxes.push_back(MyBox(sofa::component::collision::Cube(cbm,i)));
}

sofa::component::collision::OBBModel::SPtr makeOBBModel(const std::vector<sofa::defaulttype::Vector3> & p,sofa::simulation::Node::SPtr &father,double default_extent);

void randMoving(sofa::core::CollisionModel* cm,const sofa::defaulttype::Vector3 & min_vect,const sofa::defaulttype::Vector3 & max_vect){
    sofa::component::collision::OBBModel * obbm = dynamic_cast<sofa::component::collision::OBBModel*>(cm->getLast());
    MechanicalObject<Rigid3>* dof = dynamic_cast<MechanicalObject<Rigid3>*>(obbm->getMechanicalState());

    sofa::core::objectmodel::Data<MechanicalObject<Rigid3>::VecCoord> & dpositions = *dof->write( sofa::core::VecId::position() );
    MechanicalObject<Rigid3>::VecCoord & positions = *dpositions.beginEdit();

    //Editting the velocity of the OBB
    sofa::core::objectmodel::Data<MechanicalObject<Rigid3>::VecDeriv> & dvelocities = *dof->write( sofa::core::VecId::velocity() );
    MechanicalObject<Rigid3>::VecDeriv & velocities = *dvelocities.beginEdit();

    for(int i = 0 ; i < dof->getSize() ; ++i){
        if( (sofa::helper::irand()) < RAND_MAX/2.0){//make it move !
            velocities[i] = sofa::defaulttype::Vector3(1,1,1);//velocity is used only to know if a primitive moves, its direction is not important
            positions[i] = sofa::defaulttype::Rigid3Types::Coord(randVect(min_vect,max_vect),sofa::defaulttype::Quaternion(0,0,0,1));
        }
    }

    dvelocities.endEdit();
    dpositions.endEdit();

    cm->computeBoundingTree(0);
}

//CLASS FUNCTIONS

struct CItCompare{
    void rearrenge(const std::pair<sofa::core::CollisionElementIterator,sofa::core::CollisionElementIterator> & p1,const std::pair<sofa::core::CollisionElementIterator,sofa::core::CollisionElementIterator> & p2,sofa::core::CollisionElementIterator & e11,
                    sofa::core::CollisionElementIterator & e12,sofa::core::CollisionElementIterator & e21,sofa::core::CollisionElementIterator & e22)const{
        if(p1.first.getCollisionModel()->getLast() == p1.second.getCollisionModel()->getLast()){
            if(p1.first.getIndex() < p1.second.getIndex()){
                e11 = p1.first;
                e12 = p1.second;
            }
            else{
                e12 = p1.first;
                e11 = p1.second;
            }
        }
        else if(p1.first.getCollisionModel()->getLast() < p1.second.getCollisionModel()->getLast()){
            e11 = p1.first;
            e12 = p1.second;
        }
        else{
            e12 = p1.first;
            e11 = p1.second;
        }

        if(p2.first.getCollisionModel()->getLast() == p2.second.getCollisionModel()->getLast()){
            if(p2.first.getIndex() < p2.second.getIndex()){
                e21 = p2.first;
                e22 = p2.second;
            }
            else{
                e22 = p2.first;
                e21 = p2.second;
            }
        }
        else if(p2.first.getCollisionModel()->getLast() < p2.second.getCollisionModel()->getLast()){
            e21 = p2.first;
            e22 = p2.second;
        }
        else{
            e22 = p2.first;
            e21 = p2.second;
        }
    }

    bool operator()(const std::pair<sofa::core::CollisionElementIterator,sofa::core::CollisionElementIterator> & p1,const std::pair<sofa::core::CollisionElementIterator,sofa::core::CollisionElementIterator> & p2)const{
        sofa::core::CollisionElementIterator e11,e12,e21,e22;
        rearrenge(p1,p2,e11,e12,e21,e22);

        if(e11.getCollisionModel()->getLast() != e21.getCollisionModel()->getLast())
            return e11.getCollisionModel()->getLast() < e21.getCollisionModel()->getLast();

        if(e12.getCollisionModel()->getLast() != e22.getCollisionModel()->getLast())
            return e12.getCollisionModel()->getLast() < e22.getCollisionModel()->getLast();

        if(e11.getIndex() != e21.getIndex())
            return e11.getIndex() < e21.getIndex();

        return e12.getIndex() < e22.getIndex();
    }

    bool same(const std::pair<sofa::core::CollisionElementIterator,sofa::core::CollisionElementIterator> & p1,const std::pair<sofa::core::CollisionElementIterator,sofa::core::CollisionElementIterator> & p2)const{
        sofa::core::CollisionElementIterator e11,e12,e21,e22;
        rearrenge(p1,p2,e11,e12,e21,e22);

        return e11.getCollisionModel()->getLast() == e21.getCollisionModel()->getLast() && e12.getCollisionModel()->getLast() == e22.getCollisionModel()->getLast() &&
                e11.getIndex() == e21.getIndex() && e12.getIndex() == e22.getIndex();
    }
};

template<class Detection>
bool GENTest(sofa::core::CollisionModel * cm1,sofa::core::CollisionModel * cm2,Detection & col_detection){
//    assert(goodBoundingTree((cm1)));
//    assert(goodBoundingTree((cm2)));
    cm1->setSelfCollision(true);
    cm2->setSelfCollision(true);

    col_detection.setIntersectionMethod(proxIntersection.get());

//    col_detection.addCollisionModel(cm1);
//    if(cm2 != 0x0)
//        col_detection.addCollisionModel(cm2);

    std::vector<MyBox> boxes;
    std::vector<std::pair<sofa::core::CollisionElementIterator,sofa::core::CollisionElementIterator> > brutInter;

    getMyBoxes(cm1,boxes);
    if(cm2 != 0x0)
        getMyBoxes(cm2,boxes);

    //cm1 self intersections
    for(unsigned int i = 0 ; i < boxes.size() ; ++i){
        for(unsigned int j = i + 1 ; j < boxes.size() ; ++j){
//            std::cout<<"colliding models "<<boxes[i].cube.getCollisionModel()->getLast()<<" "<<boxes[j].cube.getCollisionModel()->getLast()<<std::endl;
//            std::cout<<"colliding indices "<<boxes[i].cube.getIndex()<<" "<<boxes[j].cube.getIndex()<<std::endl;
//            std::cout<<"min/max vect"<<std::endl;
//            boxes[i].show();
//            boxes[j].show();
            if(boxes[i].squaredDistance(boxes[j]) <= alarmDist * alarmDist){
                brutInter.push_back(std::make_pair((sofa::core::CollisionElementIterator)(boxes[i].cube),(sofa::core::CollisionElementIterator)(boxes[j].cube)));
//                std::cout<<"\tCOLLIDING"<<std::endl;
//                std::cout<<"boxi"<<std::endl;
//                boxes[i].show();
//                std::cout<<"boxj"<<std::endl;
//                boxes[j].show();
            }
            else{
                //std::cout<<"\tNOT"<<std::endl;
            }
        }
        //std::cout<<"=========>>"<<std::endl;
    }

//    std::cout<<"SORTED BRUTE"<<std::endl;
    CItCompare c;
    std::sort(brutInter.begin(),brutInter.end(),c);
//    for(unsigned int i = 0 ; i < brutInter.size() ; ++i){
//        std::cout<<"colliding models "<<brutInter[i].first.getCollisionModel()->getLast()<<" "<<brutInter[i].second.getCollisionModel()->getLast()<<std::endl;
//        std::cout<<"colliding indices "<<brutInter[i].first.getIndex()<<" "<<brutInter[i].second.getIndex()<<std::endl;
//    }
//    std::cout<<"========SORTED BRUTE"<<std::endl;

    col_detection.beginBroadPhase();
    col_detection.addCollisionModel(cm1->getFirst());
    if(cm2)
        col_detection.addCollisionModel(cm2->getFirst());

    col_detection.endBroadPhase();
    col_detection.beginNarrowPhase();
    col_detection.addCollisionPairs(col_detection.getCollisionModelPairs());
    col_detection.endNarrowPhase();

    std::vector<std::pair<sofa::core::CollisionElementIterator,sofa::core::CollisionElementIterator> > broadPhaseInter;

    sofa::helper::vector<sofa::core::collision::DetectionOutput> * res = dynamic_cast<sofa::helper::vector<sofa::core::collision::DetectionOutput> *>(col_detection.getDetectionOutputs(cm1,cm1));
    if(res != 0x0)
        for(unsigned int i = 0 ; i < res->size() ; ++i)
            broadPhaseInter.push_back(((*res)[i]).elem);


    res = dynamic_cast<sofa::helper::vector<sofa::core::collision::DetectionOutput> *>(col_detection.getDetectionOutputs(cm1,cm2));

    if(res != 0x0)
        for(unsigned int i = 0 ; i < res->size() ; ++i)
            broadPhaseInter.push_back(((*res)[i]).elem);

    res = dynamic_cast<sofa::helper::vector<sofa::core::collision::DetectionOutput> *>(col_detection.getDetectionOutputs(cm2,cm1));

    if(res != 0x0)
        for(unsigned int i = 0 ; i < res->size() ; ++i)
            broadPhaseInter.push_back(((*res)[i]).elem);

    res = dynamic_cast<sofa::helper::vector<sofa::core::collision::DetectionOutput> *>(col_detection.getDetectionOutputs(cm2,cm2));
    if(res != 0x0)
        for(unsigned int i = 0 ; i < res->size() ; ++i)
            broadPhaseInter.push_back(((*res)[i]).elem);

    std::sort(broadPhaseInter.begin(),broadPhaseInter.end(),c);

    col_detection.endNarrowPhase();

    if(brutInter.size() != broadPhaseInter.size()){
        std::cout<<"BRUT FORCE PAIRS"<<std::endl;
        for(unsigned int j = 0 ; j < brutInter.size() ; ++j){
            std::cout<<brutInter[j].first.getCollisionModel()->getLast()<<" "<<brutInter[j].second.getCollisionModel()->getLast()<<std::endl;
            std::cout<<brutInter[j].first.getIndex()<<" "<<brutInter[j].second.getIndex()<<std::endl;
            std::cout<<"=="<<std::endl;
        }

        std::cout<<"=========BROAD PHASE PAIRS"<<std::endl;
        for(unsigned int j = 0 ; j < broadPhaseInter.size() ; ++j){
            std::cout<<"alarmDist "<<alarmDist<<std::endl;
            std::cout<<broadPhaseInter[j].first.getCollisionModel()->getLast()<<" "<<broadPhaseInter[j].second.getCollisionModel()->getLast()<<std::endl;
            std::cout<<broadPhaseInter[j].first.getIndex()<<" "<<broadPhaseInter[j].second.getIndex()<<std::endl;
        }

        std::cout<<"want to show::::::::::"<<std::endl;
        for(size_t i = 0 ; i < boxes.size() ; ++i){
            boxes[i].show();
        }
        std::cout<<"=="<<std::endl;

        return false;
    }

    unsigned int i;
    for(i = 0 ; i < brutInter.size() ; ++i)
        if(!c.same(brutInter[i],broadPhaseInter[i]))
            break;

    if(i < brutInter.size()){
        std::cout<<"BRUT FORCE PAIRS"<<std::endl;
        for(unsigned int j = 0 ; j < brutInter.size() ; ++j){
            std::cout<<brutInter[j].first.getCollisionModel()->getLast()<<" "<<brutInter[j].second.getCollisionModel()->getLast()<<std::endl;
            std::cout<<brutInter[j].first.getIndex()<<" "<<brutInter[j].second.getIndex()<<std::endl;
            std::cout<<"=="<<std::endl;
        }

        std::cout<<"=========BROAD PHASE PAIRS"<<std::endl;
        for(unsigned int j = 0 ; j < broadPhaseInter.size() ; ++j){
            std::cout<<broadPhaseInter[j].first.getCollisionModel()->getLast()<<" "<<broadPhaseInter[j].second.getCollisionModel()->getLast()<<std::endl;
            std::cout<<broadPhaseInter[j].first.getIndex()<<" "<<broadPhaseInter[j].second.getIndex()<<std::endl;
            std::cout<<"=="<<std::endl;
        }

        std::cout<<"want to show::::::::::"<<std::endl;
        for(size_t i = 0 ; i < boxes.size() ; ++i){
            boxes[i].show();
        }
        std::cout<<"=="<<std::endl;

        return false;
    }

    return true;
}


sofa::component::collision::OBBModel::SPtr makeOBBModel(const std::vector<sofa::defaulttype::Vector3> & p,sofa::simulation::Node::SPtr &father,double default_extent){
    int n = p.size();
    //creating node containing OBBModel
    sofa::simulation::Node::SPtr obb = father->createChild("obb");

    //creating a mechanical object which will be attached to the OBBModel
    MechanicalObject<Rigid3>::SPtr obbDOF = sofa::core::objectmodel::New<MechanicalObject<Rigid3> >();

    //editing DOF related to the OBBModel to be created, size is 1 because it contains just one OBB
    obbDOF->resize(n);
    sofa::core::objectmodel::Data<MechanicalObject<Rigid3>::VecCoord> & dpositions = *obbDOF->write( sofa::core::VecId::position() );
    MechanicalObject<Rigid3>::VecCoord & positions = *dpositions.beginEdit();

    for(int i = 0 ; i < n ; ++i)
        positions[i] = sofa::defaulttype::Rigid3Types::Coord(p[i],sofa::defaulttype::Quaternion(0,0,0,1));

    dpositions.endEdit();

    //Editting the velocity of the OBB
    sofa::core::objectmodel::Data<MechanicalObject<Rigid3>::VecDeriv> & dvelocities = *obbDOF->write( sofa::core::VecId::velocity() );

    MechanicalObject<Rigid3>::VecDeriv & velocities = *dvelocities.beginEdit();
    for(int i = 0 ; i < n ; ++i)
        velocities[i] = sofa::defaulttype::Vector3(0,0,0);
    dvelocities.endEdit();


    obb->addObject(obbDOF);

    //creating an OBBModel and attaching it to the same node than obbDOF
    sofa::component::collision::OBBModel::SPtr obbCollisionModel = sofa::core::objectmodel::New<sofa::component::collision::OBBModel >();
    obb->addObject(obbCollisionModel);

    //editting the OBBModel
    sofa::component::collision::OBBModel::Real & def_ext = *(obbCollisionModel->default_ext.beginEdit());
    def_ext = default_extent;

    obbCollisionModel->default_ext.endEdit();

    obbCollisionModel->init();
//    Data<sofa::component::collision::OBBModel::VecCoord> & dVecCoord = obbCollisionModel->writeExtents();
//    sofa::component::collision::OBBModel::VecCoord & vecCoord = *(dVecCoord.beginEdit());
//dVecCoord.endEdit();
    obbCollisionModel->computeBoundingTree(0);

    //std::cout<<"the proximity "<<obbCollisionModel->getProximity()<<std::endl;
    return obbCollisionModel;
}

sofa::defaulttype::Vector3 randVect(const sofa::defaulttype::Vector3 & min,const sofa::defaulttype::Vector3 & max){
    sofa::defaulttype::Vector3 ret;
    sofa::defaulttype::Vector3 extents = max - min;

    for(int i = 0 ; i < 3 ; ++i){
        ret[i] = (sofa::helper::drand()) * extents[i] + min[i];
    }

    return ret;
}


template <class BroadPhase>
bool BroadPhaseTest<BroadPhase>::randTest(int /*seed*/, int nb1, int nb2, const sofa::defaulttype::Vector3& min, const sofa::defaulttype::Vector3& max){

    std::vector<sofa::defaulttype::Vector3> firstCollision;
    std::vector<sofa::defaulttype::Vector3> secondCollision;

    for(int i = 0 ; i < nb1 ; ++i)
        firstCollision.push_back(randVect(min,max));

    for(int i = 0 ; i < nb2 ; ++i)
        secondCollision.push_back(randVect(min,max));

    sofa::simulation::Node::SPtr scn = sofa::core::objectmodel::New<sofa::simulation::tree::GNode>();
    sofa::component::collision::OBBModel::SPtr obbm1,obbm2;
    obbm1 = makeOBBModel(firstCollision,scn,getExtent());
    obbm2 = makeOBBModel(secondCollision,scn,getExtent());

    obbm1->setSelfCollision(true);
    obbm2->setSelfCollision(true);

    typename BroadPhase::SPtr pbroadphase = sofa::core::objectmodel::New<BroadPhase>();
    BroadPhase & broadphase = *pbroadphase;

    for(int i = 0 ; i < 2 ; ++i){
        if(!GENTest(obbm1.get(),obbm2.get(),broadphase))
            return false;

        randMoving(obbm1.get(),min,max);
        randMoving(obbm2.get(),min,max);
    }

    return true;
}


template <class BroadPhase>
bool BroadPhaseTest<BroadPhase>::randDense(){
    ////*!randTest(i,20,20,Vector3(-5,-5,-5),Vector3(5,5,5))*/
    for(int i = 0 ; i < 100 ; ++i){
        if(/*!randTest(i,2,2,Vector3(-2,-2,-2),Vector3(2,2,2))*/!randTest(i,40,20,sofa::defaulttype::Vector3(-5,-5,-5),sofa::defaulttype::Vector3(5,5,5))){
            //std::cout<<"FAIL seed number "<<i<<std::endl;
            ADD_FAILURE() <<"FAIL seed number "<<i<< std::endl;
            return false;
        }
    }

    return true;
}

template <class BroadPhase>
bool BroadPhaseTest<BroadPhase>::randSparse(){
    for(int i = 0 ; i < 1000 ; ++i){
        if(/*!randTest(i,1,1,Vector3(-2,-2,-2),Vector3(2,2,2))*/!randTest(i,2,1,sofa::defaulttype::Vector3(-5,-5,-5),sofa::defaulttype::Vector3(5,5,5))){
            //std::cout<<"FAIL seed number "<<i<<std::endl;
            ADD_FAILURE() <<"FAIL seed number "<<i<< std::endl;
            return false;
        }
    }

    return true;
}

#endif<|MERGE_RESOLUTION|>--- conflicted
+++ resolved
@@ -1,7 +1,5 @@
 #ifndef SOFA_STANDARDTEST_BroadPhase_test_H
 #define SOFA_STANDARDTEST_BroadPhase_test_H
-
-#include "Sofa_test.h"
 
 #include <SofaMeshCollision/DirectSAP.h>
 #include <gtest/gtest.h>
@@ -27,6 +25,7 @@
 #include <sofa/gui/Main.h>
 #include <sofa/helper/system/FileRepository.h>
 
+#include <SofaComponentMain/init.h>
 #include <SofaMiscMapping/SubsetMultiMapping.h>
 #include <SofaBaseTopology/MeshTopology.h>
 #include <SofaBaseTopology/EdgeSetTopologyContainer.h>
@@ -37,14 +36,9 @@
 #include <SofaExplicitOdeSolver/EulerSolver.h>
 #include <SofaBaseLinearSolver/CGLinearSolver.h>
 #include <SofaBaseCollision/OBBModel.h>
+#include <sofa/simulation/tree/tree.h>
 #include <sofa/simulation/tree/TreeSimulation.h>
-#include <SofaBaseCollision/NewProximityIntersection.h>
-
-<<<<<<< HEAD
-//#include <SceneCreator/SceneCreator.h>
-
-=======
->>>>>>> c38f11b9
+
 #include <sofa/simulation/common/Simulation.h>
 #include <SofaMiscCollision/DefaultCollisionGroupManager.h>
 #include <sofa/simulation/tree/GNode.h>
@@ -62,8 +56,6 @@
 typedef sofa::component::container::MechanicalObject<sofa::defaulttype::Vec3Types> MechanicalObject3;
 typedef sofa::component::container::MechanicalObject<sofa::defaulttype::Rigid3Types> MechanicalObjectRigid3;
 
-using sofa::component::container::MechanicalObject;
-
 struct MyBox{
 
     MyBox(){}
@@ -170,14 +162,14 @@
 
 void randMoving(sofa::core::CollisionModel* cm,const sofa::defaulttype::Vector3 & min_vect,const sofa::defaulttype::Vector3 & max_vect){
     sofa::component::collision::OBBModel * obbm = dynamic_cast<sofa::component::collision::OBBModel*>(cm->getLast());
-    MechanicalObject<Rigid3>* dof = dynamic_cast<MechanicalObject<Rigid3>*>(obbm->getMechanicalState());
-
-    sofa::core::objectmodel::Data<MechanicalObject<Rigid3>::VecCoord> & dpositions = *dof->write( sofa::core::VecId::position() );
-    MechanicalObject<Rigid3>::VecCoord & positions = *dpositions.beginEdit();
+    MechanicalObjectRigid3* dof = dynamic_cast<MechanicalObjectRigid3*>(obbm->getMechanicalState());
+
+    sofa::core::objectmodel::Data<MechanicalObjectRigid3::VecCoord> & dpositions = *dof->write( sofa::core::VecId::position() );
+    MechanicalObjectRigid3::VecCoord & positions = *dpositions.beginEdit();
 
     //Editting the velocity of the OBB
-    sofa::core::objectmodel::Data<MechanicalObject<Rigid3>::VecDeriv> & dvelocities = *dof->write( sofa::core::VecId::velocity() );
-    MechanicalObject<Rigid3>::VecDeriv & velocities = *dvelocities.beginEdit();
+    sofa::core::objectmodel::Data<MechanicalObjectRigid3::VecDeriv> & dvelocities = *dof->write( sofa::core::VecId::velocity() );
+    MechanicalObjectRigid3::VecDeriv & velocities = *dvelocities.beginEdit();
 
     for(int i = 0 ; i < dof->getSize() ; ++i){
         if( (sofa::helper::irand()) < RAND_MAX/2.0){//make it move !
@@ -415,12 +407,12 @@
     sofa::simulation::Node::SPtr obb = father->createChild("obb");
 
     //creating a mechanical object which will be attached to the OBBModel
-    MechanicalObject<Rigid3>::SPtr obbDOF = sofa::core::objectmodel::New<MechanicalObject<Rigid3> >();
+    MechanicalObjectRigid3::SPtr obbDOF = sofa::core::objectmodel::New<MechanicalObjectRigid3>();
 
     //editing DOF related to the OBBModel to be created, size is 1 because it contains just one OBB
     obbDOF->resize(n);
-    sofa::core::objectmodel::Data<MechanicalObject<Rigid3>::VecCoord> & dpositions = *obbDOF->write( sofa::core::VecId::position() );
-    MechanicalObject<Rigid3>::VecCoord & positions = *dpositions.beginEdit();
+    sofa::core::objectmodel::Data<MechanicalObjectRigid3::VecCoord> & dpositions = *obbDOF->write( sofa::core::VecId::position() );
+    MechanicalObjectRigid3::VecCoord & positions = *dpositions.beginEdit();
 
     for(int i = 0 ; i < n ; ++i)
         positions[i] = sofa::defaulttype::Rigid3Types::Coord(p[i],sofa::defaulttype::Quaternion(0,0,0,1));
@@ -428,9 +420,9 @@
     dpositions.endEdit();
 
     //Editting the velocity of the OBB
-    sofa::core::objectmodel::Data<MechanicalObject<Rigid3>::VecDeriv> & dvelocities = *obbDOF->write( sofa::core::VecId::velocity() );
-
-    MechanicalObject<Rigid3>::VecDeriv & velocities = *dvelocities.beginEdit();
+    sofa::core::objectmodel::Data<MechanicalObjectRigid3::VecDeriv> & dvelocities = *obbDOF->write( sofa::core::VecId::velocity() );
+
+    MechanicalObjectRigid3::VecDeriv & velocities = *dvelocities.beginEdit();
     for(int i = 0 ; i < n ; ++i)
         velocities[i] = sofa::defaulttype::Vector3(0,0,0);
     dvelocities.endEdit();
