--- conflicted
+++ resolved
@@ -207,38 +207,6 @@
         d[i] = v[i];
 }
 
-<<<<<<< HEAD
-// Do not use this class directly
-template<class DataTypes, int N, bool isVector>
-struct setRotWrapper
-{ static void setRot(typename DataTypes::Coord& coord, const sofa::helper::Quater<SReal>& rot); };
-
-template<class DataTypes, int N>
-struct setRotWrapper<DataTypes, N, true>
-{ static void setRot(typename DataTypes::Coord& coord, const sofa::helper::Quater<SReal>& rot) {} };
-
-template<class DataTypes>
-struct setRotWrapper<DataTypes, 2, false>
-{ static void setRot(typename DataTypes::Coord& coord, const sofa::helper::Quater<SReal>& rot)	{ coord.getOrientation() = rot.toEulerVector().z(); } };
-
-template<class DataTypes, int N>
-struct setRotWrapper<DataTypes, N, false>
-{ static void setRot(typename DataTypes::Coord& coord, const sofa::helper::Quater<SReal>& rot) 	{ DataTypes::setCRot(coord, rot); } };
-
-template<class DataTypes>
-void setRot(typename DataTypes::Coord& coord, const sofa::helper::Quater<SReal>& rot)
-{ setRotWrapper<DataTypes, DataTypes::Coord::spatial_dimensions, DataTypes::Coord::total_size == DataTypes::Coord::spatial_dimensions>::setRot(coord, rot); }
-
-/// Create a coord of the specified type from a Vector3 and a Quater
-template<class DataTypes>
-typename DataTypes::Coord createCoord(const sofa::defaulttype::Vector3& pos, const sofa::helper::Quater<SReal>& rot)
-{
-	typename DataTypes::Coord temp;
-	DataTypes::set(temp, pos[0], pos[1], pos[2]);
-	setRot<DataTypes>(temp, rot);
-	return temp;
-}
-=======
 /** Helpers for DataTypes. Includes copies to and from vectors of scalars.
  *
  */
@@ -282,8 +250,36 @@
 
 };
 
-
->>>>>>> f09702c3
+// Do not use this class directly
+template<class DataTypes, int N, bool isVector>
+struct setRotWrapper
+{ static void setRot(typename DataTypes::Coord& coord, const sofa::helper::Quater<SReal>& rot); };
+
+template<class DataTypes, int N>
+struct setRotWrapper<DataTypes, N, true>
+{ static void setRot(typename DataTypes::Coord& coord, const sofa::helper::Quater<SReal>& rot) {} };
+
+template<class DataTypes>
+struct setRotWrapper<DataTypes, 2, false>
+{ static void setRot(typename DataTypes::Coord& coord, const sofa::helper::Quater<SReal>& rot)	{ coord.getOrientation() = rot.toEulerVector().z(); } };
+
+template<class DataTypes, int N>
+struct setRotWrapper<DataTypes, N, false>
+{ static void setRot(typename DataTypes::Coord& coord, const sofa::helper::Quater<SReal>& rot) 	{ DataTypes::setCRot(coord, rot); } };
+
+template<class DataTypes>
+void setRot(typename DataTypes::Coord& coord, const sofa::helper::Quater<SReal>& rot)
+{ setRotWrapper<DataTypes, DataTypes::Coord::spatial_dimensions, DataTypes::Coord::total_size == DataTypes::Coord::spatial_dimensions>::setRot(coord, rot); }
+
+/// Create a coord of the specified type from a Vector3 and a Quater
+template<class DataTypes>
+typename DataTypes::Coord createCoord(const sofa::defaulttype::Vector3& pos, const sofa::helper::Quater<SReal>& rot)
+{
+	typename DataTypes::Coord temp;
+	DataTypes::set(temp, pos[0], pos[1], pos[2]);
+	setRot<DataTypes>(temp, rot);
+	return temp;
+}
 
 }
 
