/******************************************************************************
*       SOFA, Simulation Open-Framework Architecture, version 1.0 RC 1        *
*                (c) 2006-2011 INRIA, USTL, UJF, CNRS, MGH                    *
*                                                                             *
* This program is free software; you can redistribute it and/or modify it     *
* under the terms of the GNU General Public License as published by the Free  *
* Software Foundation; either version 2 of the License, or (at your option)   *
* any later version.                                                          *
*                                                                             *
* This program is distributed in the hope that it will be useful, but WITHOUT *
* ANY WARRANTY; without even the implied warranty of MERCHANTABILITY or       *
* FITNESS FOR A PARTICULAR PURPOSE. See the GNU General Public License for    *
* more details.                                                               *
*                                                                             *
* You should have received a copy of the GNU General Public License along     *
* with this program; if not, write to the Free Software Foundation, Inc., 51  *
* Franklin Street, Fifth Floor, Boston, MA 02110-1301, USA.                   *
*******************************************************************************
*                            SOFA :: Applications                             *
*                                                                             *
* Authors: The SOFA Team and external contributors (see Authors.txt)          *
*                                                                             *
* Contact information: contact@sofa-framework.org                             *
******************************************************************************/
// Francois Faure, 2013

#ifndef SOFA_STANDARDTEST_Sofa_test_H
#define SOFA_STANDARDTEST_Sofa_test_H

#if (_MSC_VER == 1700) 
#define _VARIADIC_MAX 10 
#endif

#include "initTestPlugin.h"
#include <gtest/gtest.h>
#include <sofa/defaulttype/Vec.h>
#include <sofa/defaulttype/Mat.h>
#include <sofa/simulation/common/Node.h>
#include <time.h>
#include <iostream>
using std::cout;
using std::cerr;
using std::endl;

namespace sofa {


/** @brief Base class for Sofa test fixtures.
  */
  struct SOFA_TestPlugin_API BaseSofa_test : public ::testing::Test
{
    /// Initialize Sofa and the random number generator
    BaseSofa_test();

    /// Clear the scene graph
    virtual ~BaseSofa_test();

    /// Clear the scene graph
    void clearSceneGraph();
};


/** @brief Helper functions to compare scalars, vectors, matrices, etc.
  */
template <typename _Real=SReal>
struct SOFA_TestPlugin_API  Sofa_test : public BaseSofa_test
{

    /** @name Scalars
     *  Type and functions to manipulate real numbers.
     */
    ///@{
    typedef _Real Real; ///< Scalar type

    /// the smallest real number
    static Real epsilon(){ return std::numeric_limits<Real>::epsilon(); }

    /// Infinity
    static Real infinity(){ return std::numeric_limits<Real>::infinity(); }

    /// true if the magnitude of r is less than ratio*epsilon
    static bool isSmall(Real r, Real ratio=1. ){
        return fabs(r) < ratio * std::numeric_limits<Real>::epsilon();
    }

    ///@}

    /** @name Vectors
     *  Functions to compare vectors
     */
    ///@{


    /// return the maximum difference between corresponding entries, or the infinity if the vectors have different sizes
    template< int N, typename Real, typename Vector2>
    static Real vectorMaxDiff( const sofa::defaulttype::Vec<N,Real>& m1, const Vector2& m2 )
    {
        if( N !=m2.size() ) {
            ADD_FAILURE() << "Comparison between vectors of different sizes";
            return std::numeric_limits<Real>::infinity();
        }
        Real result = 0;
        for( unsigned i=0; i<N; i++ ){
            Real diff = fabs(m1[i]-m2.element(i));
            if( diff>result  ) result=diff;
        }
        return result;
    }


    /// return the maximum difference between corresponding entries
    template< int N, typename Real>
    static Real vectorMaxDiff( const sofa::defaulttype::Vec<N,Real>& m1, const sofa::defaulttype::Vec<N,Real>& m2 )
    {
        Real result = 0;
        for( unsigned i=0; i<N; i++ ){
            Real diff = fabs(m1[i]-m2[i]);
            if( diff>result  ) result=diff;
        }
        return result;
    }

    /// Return the maximum difference between two containers. Issues a failure if sizes are different.
    template<class Container1, class Container2>
    static Real vectorMaxDiff( const Container1& c1, const Container2& c2 )
    {
        if( c1.size()!=c2.size() ){
            ADD_FAILURE() << "containers have different sizes";
            return infinity();
        }

        Real maxdiff = 0.;
        for(unsigned i=0; i<c1.size(); i++ ){
//            cout<< c2[i]-c1[i] << " ";
            Real n = norm(c1[i]-c2[i]);
            if( n>maxdiff )
                maxdiff = n;
        }
        return maxdiff;
    }

    ///@}

    /** @name Matrices
     *  Functions to compare matrices
     */
    ///@{

    /// return the maximum difference between corresponding entries, or the infinity if the matrices have different sizes
    template<typename Matrix1, typename Matrix2>
    static Real matrixMaxDiff( const Matrix1& m1, const Matrix2& m2 )
    {
        Real result = 0;
        if(m1.rowSize()!=m2.rowSize() || m2.colSize()!=m1.colSize()){
            ADD_FAILURE() << "Comparison between matrices of different sizes";
            return infinity();
        }
        for(unsigned i=0; i<m1.rowSize(); i++)
            for(unsigned j=0; j<m1.colSize(); j++){
                Real diff = abs(m1.element(i,j)-m2.element(i,j));
                if(diff>result)
                    result = diff;
            }
        return result;
    }

    /// Return the maximum difference between corresponding entries, or the infinity if the matrices have different sizes
    template<int M, int N, typename Real, typename Matrix2>
    static Real matrixMaxDiff( const sofa::defaulttype::Mat<M,N,Real>& m1, const Matrix2& m2 )
    {
        Real result = 0;
        if(M!=m2.rowSize() || m2.colSize()!=N){
            ADD_FAILURE() << "Comparison between matrices of different sizes";
            return std::numeric_limits<Real>::infinity();
        }
        for(unsigned i=0; i<M; i++)
            for(unsigned j=0; j<N; j++){
                Real diff = abs(m1[i][j]-m2.element(i,j));
                if(diff>result)
                    result = diff;
            }
        return result;
    }

    ///@}

protected:
    // helpers
    static Real norm(Real a){ return fabs(a); }
    template <typename T>
    static Real norm(T a){ return a.norm(); }


};


/// Resize the Vector and copy it from the Data
template<class Vector, class ReadData>
void copyFromData( Vector& v, const ReadData& d){
    v.resize(d.size());
    for( unsigned i=0; i<v.size(); i++)
        v[i] = d[i];
}

/// Copy the Vector to the Data. They must have the same size.
template<class WriteData, class Vector>
void copyToData( WriteData& d, const Vector& v){
    for( unsigned i=0; i<d.size(); i++)
        d[i] = v[i];
}

/** Helpers for DataTypes. Includes copies to and from vectors of scalars.
 *
 */
template<class _DataTypes>
struct data_traits
{
    typedef _DataTypes DataTypes;
    typedef std::size_t Index;

    typedef typename DataTypes::VecCoord VecCoord;
    typedef typename DataTypes::VecDeriv VecDeriv;
    typedef typename DataTypes::Coord Coord;
    typedef typename DataTypes::Deriv Deriv;
    typedef typename Coord::value_type Real;

    enum { spatial_dimensions = Coord::spatial_dimensions };
    enum { coord_total_size = Coord::total_size };
    enum { deriv_total_size = Deriv::total_size };

    /// Resize a vector of scalars, and copies a VecCoord in it
    template <class VectorOfScalars>
    inline static void VecCoord_to_Vector( VectorOfScalars& vec, const VecCoord& vcoord  )
    {
        vec.resize( vcoord.size() * coord_total_size );
        for( Index i=0; i<vcoord.size(); i++ ){
            for( Index j=0; j<coord_total_size; j++ )
                vec[j+coord_total_size*i] = vcoord[i][j];
        }
    }

    /// Resize a vector of scalars, and copies a VecDeriv in it
    template <class VectorOfScalars>
    inline static void VecDeriv_to_Vector( VectorOfScalars& vec, const VecDeriv vderiv  )
    {
        vec.resize( vderiv.size() * deriv_total_size );
        for( Index i=0; i<vderiv.size(); i++ ){
            for( Index j=0; j<deriv_total_size; j++ )
                vec[j+deriv_total_size*i] = vderiv[i][j];
        }
    }

};

<<<<<<< HEAD
// Do not use this class directly
template<class DataTypes, int N, bool isVector>
struct setRotWrapper
{ static void setRot(typename DataTypes::Coord& coord, const sofa::helper::Quater<SReal>& rot); };

template<class DataTypes, int N>
struct setRotWrapper<DataTypes, N, true>
{ static void setRot(typename DataTypes::Coord& coord, const sofa::helper::Quater<SReal>& rot) {} };

template<class DataTypes>
struct setRotWrapper<DataTypes, 2, false>
{ static void setRot(typename DataTypes::Coord& coord, const sofa::helper::Quater<SReal>& rot)	{ coord.getOrientation() = rot.toEulerVector().z(); } };

template<class DataTypes, int N>
struct setRotWrapper<DataTypes, N, false>
{ static void setRot(typename DataTypes::Coord& coord, const sofa::helper::Quater<SReal>& rot) 	{ DataTypes::setCRot(coord, rot); } };

template<class DataTypes>
void setRot(typename DataTypes::Coord& coord, const sofa::helper::Quater<SReal>& rot)
{ setRotWrapper<DataTypes, DataTypes::Coord::spatial_dimensions, DataTypes::Coord::total_size == DataTypes::Coord::spatial_dimensions>::setRot(coord, rot); }

/// Create a coord of the specified type from a Vector3 and a Quater
template<class DataTypes>
typename DataTypes::Coord createCoord(const sofa::defaulttype::Vector3& pos, const sofa::helper::Quater<SReal>& rot)
{
	typename DataTypes::Coord temp;
	DataTypes::set(temp, pos[0], pos[1], pos[2]);
	setRot<DataTypes>(temp, rot);
	return temp;
}

=======

template <int N, class real>
void EXPECT_VEC_DOUBLE_EQ(sofa::defaulttype::Vec<N, real> const& expected, sofa::defaulttype::Vec<N, real> const& actual) {
    typedef typename sofa::defaulttype::Vec<N,real>::size_type size_type;
    for (size_type i=0; i<expected.total_size; ++i)
        EXPECT_DOUBLE_EQ(expected[i], actual[i]);
>>>>>>> 45f3248a
}

template <int L, int C, class real>
void EXPECT_MAT_DOUBLE_EQ(sofa::defaulttype::Mat<L,C,real> const& expected, sofa::defaulttype::Mat<L,C,real> const& actual) {
    typedef typename sofa::defaulttype::Mat<L,C,real>::size_type size_type;
    for (size_type i=0; i<expected.nbLines; ++i)
        for (size_type j=0; j<expected.nbCols; ++j)
            EXPECT_DOUBLE_EQ(expected(i,j), actual(i,j));
}

template <int L, int C, class real>
void EXPECT_MAT_NEAR(sofa::defaulttype::Mat<L,C,real> const& expected, sofa::defaulttype::Mat<L,C,real> const& actual, real abs_error) {
    typedef typename sofa::defaulttype::Mat<L,C,real>::size_type size_type;
    for (size_type i=0; i<expected.nbLines; ++i)
        for (size_type j=0; j<expected.nbCols; ++j)
            EXPECT_NEAR(expected(i,j), actual(i,j), abs_error);
}

} // namespace sofa

#endif // SOFA_STANDARDTEST_Sofa_test_H<|MERGE_RESOLUTION|>--- conflicted
+++ resolved
@@ -122,7 +122,7 @@
 
     /// Return the maximum difference between two containers. Issues a failure if sizes are different.
     template<class Container1, class Container2>
-    static Real vectorMaxDiff( const Container1& c1, const Container2& c2 )
+    Real vectorMaxDiff( const Container1& c1, const Container2& c2 )
     {
         if( c1.size()!=c2.size() ){
             ADD_FAILURE() << "containers have different sizes";
@@ -252,7 +252,6 @@
 
 };
 
-<<<<<<< HEAD
 // Do not use this class directly
 template<class DataTypes, int N, bool isVector>
 struct setRotWrapper
@@ -284,14 +283,11 @@
 	return temp;
 }
 
-=======
-
 template <int N, class real>
 void EXPECT_VEC_DOUBLE_EQ(sofa::defaulttype::Vec<N, real> const& expected, sofa::defaulttype::Vec<N, real> const& actual) {
     typedef typename sofa::defaulttype::Vec<N,real>::size_type size_type;
     for (size_type i=0; i<expected.total_size; ++i)
         EXPECT_DOUBLE_EQ(expected[i], actual[i]);
->>>>>>> 45f3248a
 }
 
 template <int L, int C, class real>
