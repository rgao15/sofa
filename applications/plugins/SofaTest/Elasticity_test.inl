/******************************************************************************
*       SOFA, Simulation Open-Framework Architecture, development version     *
*                (c) 2006-2017 INRIA, USTL, UJF, CNRS, MGH                    *
*                                                                             *
* This program is free software; you can redistribute it and/or modify it     *
* under the terms of the GNU General Public License as published by the Free  *
* Software Foundation; either version 2 of the License, or (at your option)   *
* any later version.                                                          *
*                                                                             *
* This program is distributed in the hope that it will be useful, but WITHOUT *
* ANY WARRANTY; without even the implied warranty of MERCHANTABILITY or       *
* FITNESS FOR A PARTICULAR PURPOSE. See the GNU General Public License for    *
* more details.                                                               *
*                                                                             *
* You should have received a copy of the GNU General Public License along     *
* with this program. If not, see <http://www.gnu.org/licenses/>.              *
*******************************************************************************
* Authors: The SOFA Team and external contributors (see Authors.txt)          *
*                                                                             *
* Contact information: contact@sofa-framework.org                             *
******************************************************************************/
#ifndef SOFA_Elasticity_test_INL
#define SOFA_Elasticity_test_INL

#include "Elasticity_test.h"

// Solvers
#include <SofaImplicitOdeSolver/EulerImplicitSolver.h>
#include <SofaImplicitOdeSolver/StaticSolver.h>
#include <SofaBaseLinearSolver/CGLinearSolver.h>

// Box roi
#include <SofaGeneralEngine/PairBoxRoi.h>
#include <SofaEngine/BoxROI.h>
#include <SofaGeneralEngine/GenerateCylinder.h>

// Constraint
#include <SofaBoundaryCondition/ProjectToLineConstraint.h>
#include <SofaBoundaryCondition/FixedConstraint.h>
#include <SofaBoundaryCondition/AffineMovementConstraint.h>
#include <SofaBoundaryCondition/FixedPlaneConstraint.h>

// ForceField
#include <SofaBoundaryCondition/TrianglePressureForceField.h>
#include <SofaMiscForceField/LennardJonesForceField.h>

#include <SofaBaseMechanics/MechanicalObject.h>
#include <SofaBaseMechanics/UniformMass.h>
#include <SofaBaseTopology/RegularGridTopology.h>
#include <SofaBaseTopology/TetrahedronSetGeometryAlgorithms.h>
#include <SofaBaseVisual/VisualStyle.h>
#include <SofaGeneralDeformable/RegularGridSpringForceField.h>
#include <SofaDeformable/StiffSpringForceField.h>
#include <SofaMiscForceField/MeshMatrixMass.h>
#include <SofaMiscMapping/SubsetMultiMapping.h>
#include <SofaRigid/RigidMapping.h>

namespace sofa
{

typedef component::container::MechanicalObject<defaulttype::Rigid3Types> MechanicalObjectRigid3;
typedef component::container::MechanicalObject<defaulttype::Vec3Types> MechanicalObject3;
typedef component::interactionforcefield::RegularGridSpringForceField<defaulttype::Vec3Types> RegularGridSpringForceField3;
typedef component::interactionforcefield::StiffSpringForceField<defaulttype::Vec3Types > StiffSpringForceField3;
typedef component::linearsolver::CGLinearSolver<component::linearsolver::GraphScatteredMatrix, component::linearsolver::GraphScatteredVector> CGLinearSolver;
typedef component::mapping::RigidMapping<defaulttype::Rigid3Types, defaulttype::Vec3Types> RigidMappingRigid3_to_3;
typedef component::mapping::SubsetMultiMapping<defaulttype::Vec3Types, defaulttype::Vec3Types> SubsetMultiMapping3_to_3;
typedef component::mass::UniformMass<defaulttype::Rigid3Types, defaulttype::Rigid3Mass> UniformMassRigid3;
typedef component::mass::UniformMass<defaulttype::Vec3Types, SReal> UniformMass3;
typedef component::projectiveconstraintset::FixedConstraint<defaulttype::Rigid3Types> FixedConstraintRigid3;
typedef component::projectiveconstraintset::FixedConstraint<defaulttype::Vec3Types> FixedConstraint3;

/// Create a scene with a regular grid and an affine constraint for patch test

template<class DataTypes> PatchTestStruct<DataTypes>
Elasticity_test<DataTypes>::createRegularGridScene(
        simulation::Node::SPtr root,
        Coord startPoint,
        Coord endPoint,
        int numX,
        int numY,
        int numZ,
        sofa::defaulttype::Vec<6,SReal> entireBoxRoi,
        sofa::defaulttype::Vec<6,SReal> inclusiveBox,
        sofa::defaulttype::Vec<6,SReal> includedBox)
{
    // Definitions
    PatchTestStruct<DataTypes> patchStruct;
    typedef typename DataTypes::Real Real;
    typedef typename component::container::MechanicalObject<DataTypes> MechanicalObject;
    typedef typename sofa::component::mass::UniformMass <DataTypes, Real> UniformMass;
    typedef component::topology::RegularGridTopology RegularGridTopology;
    typedef typename component::engine::BoxROI<DataTypes> BoxRoi;
    typedef typename sofa::component::engine::PairBoxROI<DataTypes> PairBoxRoi;
    typedef typename component::projectiveconstraintset::AffineMovementConstraint<DataTypes> AffineMovementConstraint;
    typedef component::linearsolver::CGLinearSolver<component::linearsolver::GraphScatteredMatrix, component::linearsolver::GraphScatteredVector> CGLinearSolver;

    // Root node
    root->setGravity( Coord(0,0,0) );
    root->setAnimate(false);
    root->setDt(0.05);

    // Node square
    simulation::Node::SPtr SquareNode = root->createChild("Square");

    // Euler implicit solver and cglinear solver
    component::odesolver::EulerImplicitSolver::SPtr solver = modeling::addNew<component::odesolver::EulerImplicitSolver>(SquareNode,"EulerImplicitSolver");
    solver->f_rayleighStiffness.setValue(0.5);
    solver->f_rayleighMass.setValue(0.5);
    CGLinearSolver::SPtr cgLinearSolver = modeling::addNew< CGLinearSolver >(SquareNode,"linearSolver");
    cgLinearSolver->f_maxIter.setValue(25);
    cgLinearSolver->f_tolerance.setValue(1e-5);
    cgLinearSolver->f_smallDenominatorThreshold.setValue(1e-5);

    // Mass
    typename UniformMass::SPtr mass = modeling::addNew<UniformMass>(SquareNode,"mass");

    // Regular grid topology
    RegularGridTopology::SPtr gridMesh = modeling::addNew<RegularGridTopology>(SquareNode,"loader");
    gridMesh->setSize(numX,numY,numZ);
    gridMesh->setPos(startPoint[0],endPoint[0],startPoint[1],endPoint[1],startPoint[2],endPoint[2]);

    //Mechanical object
    patchStruct.dofs = modeling::addNew<MechanicalObject>(SquareNode,"mechanicalObject");
    patchStruct.dofs->setName("mechanicalObject");
    patchStruct.dofs->setSrc("@"+gridMesh->getName(), gridMesh.get());

    //BoxRoi to find all mesh points
    helper::vector < defaulttype::Vec<6,Real> > vecBox;
    vecBox.push_back(entireBoxRoi);
    typename BoxRoi::SPtr boxRoi = modeling::addNew<BoxRoi>(SquareNode,"boxRoi");
    boxRoi->d_alignedBoxes.setValue(vecBox);

    //PairBoxRoi to define the constrained points = points of the border
    typename PairBoxRoi::SPtr pairBoxRoi = modeling::addNew<PairBoxRoi>(SquareNode,"pairBoxRoi");
    pairBoxRoi->inclusiveBox.setValue(inclusiveBox);
    pairBoxRoi->includedBox.setValue(includedBox);

    //Affine constraint
    patchStruct.affineConstraint  = modeling::addNew<AffineMovementConstraint>(SquareNode,"affineConstraint");
    modeling::setDataLink(&boxRoi->d_indices,&patchStruct.affineConstraint->m_meshIndices);
    modeling::setDataLink(&pairBoxRoi->f_indices,& patchStruct.affineConstraint->m_indices);

    patchStruct.SquareNode = SquareNode;
    return patchStruct;
}

template<class DataTypes>
CylinderTractionStruct<DataTypes>  Elasticity_test<DataTypes>::createCylinderTractionScene(
        int resolutionCircumferential,
        int resolutionRadial,
        int resolutionHeight,
        int maxIter)
{
    // Definitions
    typedef typename DataTypes::Coord Coord;
    typedef typename DataTypes::Real Real;
    typedef typename component::container::MechanicalObject<DataTypes> MechanicalObject;
    typedef typename component::engine::BoxROI<DataTypes> BoxRoi;
    typedef component::linearsolver::CGLinearSolver<component::linearsolver::GraphScatteredMatrix, component::linearsolver::GraphScatteredVector> CGLinearSolver;
    typename simulation::Node::SPtr root;
    CylinderTractionStruct<DataTypes> tractionStruct;

    // Root node
    root = sofa::simulation::getSimulation()->createNewGraph("root");
    tractionStruct.root=root;

    root->setGravity( Coord(0,0,0) );
    root->setAnimate(false);
    root->setDt(0.05);


    // GenerateCylinder object
    typename sofa::component::engine::GenerateCylinder<DataTypes>::SPtr eng= sofa::modeling::addNew<sofa::component::engine::GenerateCylinder<DataTypes> >(root,"cylinder");
    eng->f_radius=0.2;
    eng->f_height=1.0;
    eng->f_resolutionCircumferential=resolutionCircumferential;
    eng->f_resolutionRadial=resolutionRadial;
    eng->f_resolutionHeight=resolutionHeight;
    // TetrahedronSetTopologyContainer object
    typename sofa::component::topology::TetrahedronSetTopologyContainer::SPtr container1= sofa::modeling::addNew<sofa::component::topology::TetrahedronSetTopologyContainer>(root,"Container1");
    sofa::modeling::setDataLink(&eng->f_tetrahedra,&container1->d_tetrahedron);
    sofa::modeling::setDataLink(&eng->f_outputTetrahedraPositions,&container1->d_initPoints);
    container1->d_createTriangleArray=true;
    // TetrahedronSetGeometryAlgorithms object
    typename sofa::component::topology::TetrahedronSetGeometryAlgorithms<DataTypes>::SPtr geo1= sofa::modeling::addNew<sofa::component::topology::TetrahedronSetGeometryAlgorithms<DataTypes> >(root);

    // CGLinearSolver
    typename CGLinearSolver::SPtr cgLinearSolver = modeling::addNew< CGLinearSolver >(root,"linearSolver");
    cgLinearSolver->f_maxIter=maxIter;
    cgLinearSolver->f_tolerance =1e-9;
    cgLinearSolver->f_smallDenominatorThreshold=1e-9;
    // StaticSolver
    typename component::odesolver::StaticSolver::SPtr solver = modeling::addNew<component::odesolver::StaticSolver>(root,"StaticSolver");
    // mechanicalObject object
    typename MechanicalObject::SPtr meca1= sofa::modeling::addNew<MechanicalObject>(root);
    sofa::modeling::setDataLink(&eng->f_outputTetrahedraPositions,&meca1->x);
    tractionStruct.dofs=meca1;
    // MeshMatrixMass
    typename sofa::component::mass::MeshMatrixMass<DataTypes,Real>::SPtr mass= sofa::modeling::addNew<sofa::component::mass::MeshMatrixMass<DataTypes,Real> >(root,"BezierMass");
    mass->m_massDensity=1.0;
    mass->lumping=false;
    /// box fixed
    helper::vector < defaulttype::Vec<6,Real> > vecBox;
    defaulttype::Vec<6,Real> box;
    box[0]= -0.01;box[1]= -0.01;box[2]= -0.01;box[3]= 0.01;box[4]= 0.01;box[5]= 0.01;
    vecBox.push_back(box);
    typename BoxRoi::SPtr boxRoi1 = modeling::addNew<BoxRoi>(root,"boxRoiFix");
    boxRoi1->d_alignedBoxes.setValue(vecBox);
    // FixedConstraint
    typename component::projectiveconstraintset::FixedConstraint<DataTypes>::SPtr fc=
<<<<<<< HEAD
            modeling::addNew<typename component::projectiveconstraintset::FixedConstraint<DataTypes> >(root);
    sofa::modeling::setDataLink(&boxRoi1->d_indices,&fc->f_indices);
=======
        modeling::addNew<typename component::projectiveconstraintset::FixedConstraint<DataTypes> >(root);
    sofa::modeling::setDataLink(&boxRoi1->d_indices,&fc->d_indices);
>>>>>>> 23ce7aeb
    // FixedPlaneConstraint
    typename component::projectiveconstraintset::FixedPlaneConstraint<DataTypes>::SPtr fpc=
            modeling::addNew<typename component::projectiveconstraintset::FixedPlaneConstraint<DataTypes> >(root);
    fpc->dmin= -0.01;
    fpc->dmax= 0.01;
    fpc->direction=Coord(0,0,1);
    /// box pressure
    box[0]= -0.2;box[1]= -0.2;box[2]= 0.99;box[3]= 0.2;box[4]= 0.2;box[5]= 1.01;
    vecBox[0]=box;
    typename BoxRoi::SPtr boxRoi2 = modeling::addNew<BoxRoi>(root,"boxRoiPressure");
    boxRoi2->d_alignedBoxes.setValue(vecBox);
    boxRoi2->d_computeTriangles=true;
    /// TrianglePressureForceField
    typename component::forcefield::TrianglePressureForceField<DataTypes>::SPtr tpff=
            modeling::addNew<typename component::forcefield::TrianglePressureForceField<DataTypes> >(root);
    tractionStruct.forceField=tpff;
    sofa::modeling::setDataLink(&boxRoi2->d_triangleIndices,&tpff->triangleList);
    // ProjectToLineConstraint
    typename component::projectiveconstraintset::ProjectToLineConstraint<DataTypes>::SPtr ptlc=
            modeling::addNew<typename component::projectiveconstraintset::ProjectToLineConstraint<DataTypes> >(root);
    ptlc->f_direction=Coord(1,0,0);
    ptlc->f_origin=Coord(0,0,0);
    sofa::helper::vector<unsigned> vArray;
    vArray.push_back(resolutionCircumferential*(resolutionRadial-1)+1);
    ptlc->f_indices.setValue(vArray);

    return tractionStruct;
}


/// Create an assembly of a siff hexahedral grid with other objects
template<typename DT>
simulation::Node::SPtr Elasticity_test<DT>::createGridScene(
        Coord  startPoint,
        Coord endPoint,
        int numX,
        int numY,
        int numZ,
        SReal totalMass,
        SReal stiffnessValue,
        SReal dampingRatio )
{
    using helper::vector;
    using core::objectmodel::New;

    // The graph root node
    simulation::Node::SPtr  root = simulation::getSimulation()->createNewGraph("root");
    root->setGravity( Coord(0,-10,0) );
    root->setAnimate(false);
    root->setDt(0.01);
    component::visualmodel::addVisualStyle(root)->setShowVisual(false).setShowCollision(false).setShowMapping(true).setShowBehavior(true);

    simulation::Node::SPtr simulatedScene = root->createChild("simulatedScene");

    component::odesolver::EulerImplicitSolver::SPtr eulerImplicitSolver = New<component::odesolver::EulerImplicitSolver>();
    simulatedScene->addObject( eulerImplicitSolver );
    CGLinearSolver::SPtr cgLinearSolver = New<CGLinearSolver>();
    simulatedScene->addObject(cgLinearSolver);

    // The rigid object
    simulation::Node::SPtr rigidNode = simulatedScene->createChild("rigidNode");
    MechanicalObjectRigid3::SPtr rigid_dof = modeling::addNew<MechanicalObjectRigid3>(rigidNode, "dof");
    UniformMassRigid3::SPtr rigid_mass = modeling::addNew<UniformMassRigid3>(rigidNode,"mass");
    FixedConstraintRigid3::SPtr rigid_fixedConstraint = modeling::addNew<FixedConstraintRigid3>(rigidNode,"fixedConstraint");

    // Particles mapped to the rigid object
    simulation::Node::SPtr mappedParticles = rigidNode->createChild("mappedParticles");
    MechanicalObject3::SPtr mappedParticles_dof = modeling::addNew< MechanicalObject3>(mappedParticles,"dof");
    RigidMappingRigid3_to_3::SPtr mappedParticles_mapping = modeling::addNew<RigidMappingRigid3_to_3>(mappedParticles,"mapping");
    mappedParticles_mapping->setModels( rigid_dof.get(), mappedParticles_dof.get() );

    // The independent particles
    simulation::Node::SPtr independentParticles = simulatedScene->createChild("independentParticles");
    MechanicalObject3::SPtr independentParticles_dof = modeling::addNew< MechanicalObject3>(independentParticles,"dof");

    // The deformable grid, connected to its 2 parents using a MultiMapping
    simulation::Node::SPtr deformableGrid = independentParticles->createChild("deformableGrid"); // first parent
    mappedParticles->addChild(deformableGrid);                                       // second parent

    component::topology::RegularGridTopology::SPtr deformableGrid_grid = modeling::addNew<component::topology::RegularGridTopology>( deformableGrid, "grid" );
    deformableGrid_grid->setSize(numX,numY,numZ);
    deformableGrid_grid->setPos(startPoint[0],endPoint[0],startPoint[1],endPoint[1],startPoint[2],endPoint[2]);

    MechanicalObject3::SPtr deformableGrid_dof = modeling::addNew< MechanicalObject3>(deformableGrid,"dof");

    SubsetMultiMapping3_to_3::SPtr deformableGrid_mapping = modeling::addNew<SubsetMultiMapping3_to_3>(deformableGrid,"mapping");
    deformableGrid_mapping->addInputModel(independentParticles_dof.get()); // first parent
    deformableGrid_mapping->addInputModel(mappedParticles_dof.get());      // second parent
    deformableGrid_mapping->addOutputModel(deformableGrid_dof.get());

    UniformMass3::SPtr mass = modeling::addNew<UniformMass3>(deformableGrid,"mass" );
    mass->d_mass.setValue( totalMass/(numX*numY*numZ) );

    RegularGridSpringForceField3::SPtr spring = modeling::addNew<RegularGridSpringForceField3>(deformableGrid, "spring");
    spring->setLinesStiffness(stiffnessValue);
    spring->setQuadsStiffness(stiffnessValue);
    spring->setCubesStiffness(stiffnessValue);
    spring->setLinesDamping(dampingRatio);


    // ======  Set up the multimapping and its parents, based on its child
    // initialize the grid, so that the particles are located in space
    deformableGrid_grid->init();
    deformableGrid_dof->init();
    //    cerr<<"SimpleSceneCreator::createGridScene size = "<< deformableGrid_dof->getSize() << endl;
    MechanicalObject3::ReadVecCoord  xgrid = deformableGrid_dof->readPositions();
    //    cerr<<"SimpleSceneCreator::createGridScene xgrid = " << xgrid << endl;


    // create the rigid frames and their bounding boxes
    size_t numRigid = 2;
    vector<sofa::defaulttype::BoundingBox> boxes(numRigid);
    vector< vector<size_t> > indices(numRigid); // indices of the particles in each box
    double eps = (endPoint[0]-startPoint[0])/(numX*2);

    // first box, x=xmin
    boxes[0] = sofa::defaulttype::BoundingBox(sofa::defaulttype::Vec3d(startPoint[0]-eps, startPoint[1]-eps, startPoint[2]-eps),
            sofa::defaulttype::Vec3d(startPoint[0]+eps,   endPoint[1]+eps,   endPoint[2]+eps));

    // second box, x=xmax
    boxes[1] = sofa::defaulttype::BoundingBox(sofa::defaulttype::Vec3d(endPoint[0]-eps, startPoint[1]-eps, startPoint[2]-eps),
            sofa::defaulttype::Vec3d(endPoint[0]+eps,   endPoint[1]+eps,   endPoint[2]+eps));
    rigid_dof->resize(numRigid);
    MechanicalObjectRigid3::WriteVecCoord xrigid = rigid_dof->writePositions();
    xrigid[0].getCenter()=Coord(startPoint[0], 0.5*(startPoint[1]+endPoint[1]), 0.5*(startPoint[2]+endPoint[2]));
    xrigid[1].getCenter()=Coord(  endPoint[0], 0.5*(startPoint[1]+endPoint[1]), 0.5*(startPoint[2]+endPoint[2]));

    // find the particles in each box
    vector<bool> isFree(xgrid.size(),true);
    size_t numMapped = 0;
    for(size_t i=0; i<xgrid.size(); i++){
        for(size_t b=0; b<numRigid; b++ )
        {
            if( isFree[i] && boxes[b].contains(xgrid[i]) )
            {
                indices[b].push_back(i); // associate the particle with the box
                isFree[i] = false;
                numMapped++;
            }
        }
    }

    // distribute the particles to the different solids. One solid for each box.
    mappedParticles_dof->resize(numMapped);
    independentParticles_dof->resize( numX*numY*numZ - numMapped );
    MechanicalObject3::WriteVecCoord xmapped = mappedParticles_dof->writePositions();
    mappedParticles_mapping->globalToLocalCoords.setValue(true); // to define the mapped positions in world coordinates
    MechanicalObject3::WriteVecCoord xindependent = independentParticles_dof->writePositions();
    vector< std::pair<MechanicalObject3*,size_t> > parentParticles(xgrid.size());

    // independent particles
    size_t independentIndex=0;
    for( size_t i=0; i<xgrid.size(); i++ ){
        if( isFree[i] ){
            parentParticles[i]=std::make_pair(independentParticles_dof.get(),independentIndex);
            xindependent[independentIndex] = xgrid[i];
            independentIndex++;
        }
    }

    // mapped particles
    size_t mappedIndex=0;
    vector<unsigned>* rigidIndexPerPoint = mappedParticles_mapping->rigidIndexPerPoint.beginEdit();
    for( size_t b=0; b<numRigid; b++ )
    {
        const vector<size_t>& ind = indices[b];
        for(size_t i=0; i<ind.size(); i++)
        {
            rigidIndexPerPoint->push_back( b ); // tell the mapping the number of points associated with this frame
            parentParticles[ind[i]]=std::make_pair(mappedParticles_dof.get(),mappedIndex);
            xmapped[mappedIndex] = xgrid[ ind[i] ];
            mappedIndex++;

        }
    }
    mappedParticles_mapping->rigidIndexPerPoint.endEdit();

    // now add all the particles to the multimapping
    for( size_t i=0; i<xgrid.size(); i++ )
    {
        deformableGrid_mapping->addPoint( parentParticles[i].first, parentParticles[i].second );
    }


    return root;

}

template<class DataTypes>
simulation::Node::SPtr Elasticity_test<DataTypes>::createMassSpringSystem(
        simulation::Node::SPtr root,
        double stiffness,
        double mass,
        double restLength,
        VecCoord xFixedPoint,
        VecDeriv vFixedPoint,
        VecCoord xMass,
        VecDeriv vMass)
{

    // Fixed point
    simulation::Node::SPtr fixedPointNode = root->createChild("FixedPointNode");
    MechanicalObject3::SPtr FixedPoint = modeling::addNew<MechanicalObject3>(fixedPointNode,"fixedPoint");

    // Set position and velocity
    FixedPoint->resize(1);
    MechanicalObject3::WriteVecCoord xdof = FixedPoint->writePositions();
    copyToData( xdof, xFixedPoint );
    MechanicalObject3::WriteVecDeriv vdof = FixedPoint->writeVelocities();
    copyToData( vdof, vFixedPoint );

    FixedConstraint3::SPtr fixed = modeling::addNew<FixedConstraint3>(fixedPointNode,"FixedPointNode");
    fixed->addConstraint(0);      // attach particle


// Mass
simulation::Node::SPtr massNode = root->createChild("MassNode");
MechanicalObject3::SPtr massDof = modeling::addNew<MechanicalObject3>(massNode,"massNode");

// Set position and velocity
FixedPoint->resize(1);
MechanicalObject3::WriteVecCoord xMassDof = massDof->writePositions();
copyToData( xMassDof, xMass );
MechanicalObject3::WriteVecDeriv vMassDof = massDof->writeVelocities();
copyToData( vMassDof, vMass );

UniformMass3::SPtr massPtr = modeling::addNew<UniformMass3>(massNode,"mass");
massPtr->d_totalMass.setValue( mass );

// attach a spring
StiffSpringForceField3::SPtr spring = core::objectmodel::New<StiffSpringForceField3>(FixedPoint.get(), massDof.get());
root->addObject(spring);
spring->addSpring(0,0,stiffness ,0, restLength);

return root;

}

}// sofa

#endif
<|MERGE_RESOLUTION|>--- conflicted
+++ resolved
@@ -209,13 +209,8 @@
     boxRoi1->d_alignedBoxes.setValue(vecBox);
     // FixedConstraint
     typename component::projectiveconstraintset::FixedConstraint<DataTypes>::SPtr fc=
-<<<<<<< HEAD
-            modeling::addNew<typename component::projectiveconstraintset::FixedConstraint<DataTypes> >(root);
-    sofa::modeling::setDataLink(&boxRoi1->d_indices,&fc->f_indices);
-=======
         modeling::addNew<typename component::projectiveconstraintset::FixedConstraint<DataTypes> >(root);
     sofa::modeling::setDataLink(&boxRoi1->d_indices,&fc->d_indices);
->>>>>>> 23ce7aeb
     // FixedPlaneConstraint
     typename component::projectiveconstraintset::FixedPlaneConstraint<DataTypes>::SPtr fpc=
             modeling::addNew<typename component::projectiveconstraintset::FixedPlaneConstraint<DataTypes> >(root);
