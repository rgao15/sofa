/******************************************************************************
*       SOFA, Simulation Open-Framework Architecture, version 1.0 RC 1        *
*                (c) 2006-2011 INRIA, USTL, UJF, CNRS, MGH                    *
*                                                                             *
* This program is free software; you can redistribute it and/or modify it     *
* under the terms of the GNU General Public License as published by the Free  *
* Software Foundation; either version 2 of the License, or (at your option)   *
* any later version.                                                          *
*                                                                             *
* This program is distributed in the hope that it will be useful, but WITHOUT *
* ANY WARRANTY; without even the implied warranty of MERCHANTABILITY or       *
* FITNESS FOR A PARTICULAR PURPOSE. See the GNU General Public License for    *
* more details.                                                               *
*                                                                             *
* You should have received a copy of the GNU General Public License along     *
* with this program; if not, write to the Free Software Foundation, Inc., 51  *
* Franklin Street, Fifth Floor, Boston, MA 02110-1301, USA.                   *
*******************************************************************************
*                            SOFA :: Applications                             *
*                                                                             *
* Authors: The SOFA Team and external contributors (see Authors.txt)          *
*                                                                             *
* Contact information: contact@sofa-framework.org                             *
******************************************************************************/
#include "Elasticity_test.h"
#include <plugins/SceneCreator/SceneCreator.h>
#include <sofa/defaulttype/VecTypes.h>

//Including Simulation
#include <SofaComponentMain/init.h>
#include <sofa/simulation/graph/DAGSimulation.h>

#include <SofaMiscFem/TetrahedralTensorMassForceField.h>
#include <SofaSimpleFem/TetrahedralCorotationalFEMForceField.h>
#include <SofaBaseTopology/TopologySparseData.inl>
#include <SofaBoundaryCondition/TrianglePressureForceField.h>
#include <SofaBoundaryCondition/AffineMovementConstraint.h>
#include <SofaBaseLinearSolver/CGLinearSolver.h>
#include <SofaEngine/PairBoxRoi.h>
#include <SofaImplicitOdeSolver/StaticSolver.h>
#include <SofaBoundaryCondition/ProjectToLineConstraint.h>

namespace sofa {
namespace {

using std::cout;
using std::cerr;
using std::endl;
using namespace component;
using namespace defaulttype;
using namespace modeling;

const double pressureArray[] = {0.6, 0.2, -0.2, -0.6};
const size_t sizePressureArray = sizeof(pressureArray)/sizeof(pressureArray[0]);

const double youngModulusArray[] = {1.0,2.0};
const size_t sizeYoungModulusArray = sizeof(youngModulusArray)/sizeof(youngModulusArray[0]);

const double poissonRatioArray[] = {0.0,0.3,0.49};
const size_t sizePoissonRatioArray = sizeof(poissonRatioArray)/sizeof(poissonRatioArray[0]);


/**  Test force fields implementing linear elasticity on tetrahedral mesh. 
Implement traction applied on the top part of a cylinder and test that the deformation 
is simply related with the Young Modulus and Poisson Ratio of the isotropc linear elastic material */

template <typename _DataTypes>
struct LinearElasticity_test : public Elasticity_test<_DataTypes>
{
    typedef _DataTypes DataTypes;
    typedef typename DataTypes::VecCoord VecCoord;
    typedef typename DataTypes::VecDeriv VecDeriv;
    typedef typename DataTypes::Deriv Deriv;
	typedef typename DataTypes::Coord Coord;
	typedef typename DataTypes::Real Real;
    typedef typename container::MechanicalObject<DataTypes> MechanicalObject;
    typedef typename sofa::component::mass::MeshMatrixMass<DataTypes,Real>  MeshMatrixMass;
	typedef typename sofa::component::forcefield::TetrahedralTensorMassForceField<DataTypes> TetrahedralTensorMassForceField;
    typedef typename sofa::core::behavior::ForceField<DataTypes>::SPtr ForceFieldSPtr;
    typedef ForceFieldSPtr (LinearElasticity_test<_DataTypes>::*LinearElasticityFF)(simulation::Node::SPtr,double,double);
    /// Simulation
    simulation::Simulation* simulation;
	/// struct with the pointer of the main components 
	CylinderTractionStruct<DataTypes> tractionStruct;
	/// index of the vertex used to compute the compute the deformation
	size_t vIndex;


     // Define the path for the scenes directory
    #define ADD_SOFA_TEST_SCENES_PATH( x ) sofa_tostring(SOFA_TEST_SCENES_PATH)sofa_tostring(x) 

    // Create the context for the scene
    void SetUp()
    { 
        // Init simulation
        sofa::component::init();
        sofa::simulation::setSimulation(simulation = new sofa::simulation::graph::DAGSimulation());
		size_t resolutionCircumferential=7;
		size_t  resolutionRadial=3;
		size_t  resolutionHeight=7;
		size_t maxIteration=3000; // maximum iteration for the CG.

        tractionStruct= this->createCylinderTractionScene(resolutionCircumferential,resolutionRadial,
			resolutionHeight,maxIteration);
		/// take the vertex at mid height and on the surface of the cylinder
		vIndex=(resolutionCircumferential*(resolutionRadial-1)+1)*resolutionHeight/2;
    }
	ForceFieldSPtr addTetrahedralLinearElastic(simulation::Node::SPtr root,
        double youngModulus,double poissonRatio)
	{
        typename TetrahedralTensorMassForceField::SPtr ff=addNew<TetrahedralTensorMassForceField>(root);
		ff->setYoungModulus(youngModulus);
		ff->setPoissonRatio(poissonRatio);
		return (ForceFieldSPtr )ff;
	}
	ForceFieldSPtr addTetrahedralCorotationalFEMLinearElastic(simulation::Node::SPtr root,
        double youngModulus,double poissonRatio)
	{
		typename sofa::component::forcefield::TetrahedralCorotationalFEMForceField<DataTypes>::SPtr ff=addNew<sofa::component::forcefield::TetrahedralCorotationalFEMForceField<DataTypes> >(root);
		ff->setYoungModulus(youngModulus);
		ff->setPoissonRatio(poissonRatio);
		ff->setMethod(0); // small method
		return (ForceFieldSPtr )ff;
	}
	bool testLinearElasticityInTraction(LinearElasticityFF createForceField){
		
        sofa::simulation::getSimulation()->init(tractionStruct.root.get());
		
		size_t i,j,k;
		for (k=0;k<sizeYoungModulusArray;++k) {
			Real youngModulus=youngModulusArray[k];
			for (j=0;j<sizePoissonRatioArray;++j) {
				Real poissonRatio=poissonRatioArray[j];
				// create the linear elasticity force field
				ForceFieldSPtr ff=(this->*createForceField)(tractionStruct.root,youngModulus,poissonRatio);
				ff->init();

				for (i=0;i<sizePressureArray;++i) {
					// set the pressure on the top part
					Real pressure= pressureArray[i];
					tractionStruct.forceField.get()->pressure=Coord(0,0,pressure);

					// reset simulation and init the triangle pressure forcefield
					sofa::simulation::getSimulation()->reset(tractionStruct.root.get());
					// sofa::simulation::getSimulation()->init(tractionStruct.root.get());
					tractionStruct.forceField.get()->init();
					// record the initial point of a given vertex
<<<<<<< HEAD
					Coord p0 = tractionStruct.dofs.get()->read(core::ConstVecCoordId::position())->getValue()[i];
=======
                    Coord p0=((tractionStruct.dofs.get()->read(core::ConstVecCoordId::position())->getValue()))[vIndex];
>>>>>>> 402b1697
			
					//  do one step of the static solver
					sofa::simulation::getSimulation()->animate(tractionStruct.root.get(),0.5);

					// Get the simulated final position of that vertex
<<<<<<< HEAD
					Coord p1 = tractionStruct.dofs.get()->read(core::ConstVecCoordId::position())->getValue()[i];
=======
                    Coord p1=((tractionStruct.dofs.get()->read(core::ConstVecCoordId::position())->getValue()))[vIndex];
>>>>>>> 402b1697
					// test the young modulus
					Real longitudinalDeformation=(p1[2]-p0[2])/p0[2];
					if (fabs(longitudinalDeformation-pressure/youngModulus)>1e-4) {
						ADD_FAILURE() << "Wrong longitudinal deformation for Young Modulus = " << youngModulus << " Poisson Ratio = "<<
							poissonRatio << " pressure= "<<pressure<< std::endl <<
							"Got "<<longitudinalDeformation<< " instead of "<< pressure/youngModulus<< std::endl;
						return false;
					}
					// compute radial deformation
					p0[2]=0;
					p1[2]=0;
					Real radius=p0.norm2();
					Real radialDeformation= dot(p0,p1)/radius-1 ;
					// test the Poisson Ratio
					if (fabs(radialDeformation+pressure*poissonRatio/youngModulus)>2e-4) {
						ADD_FAILURE() << "Wrong radial deformation for Young Modulus = " << youngModulus << " Poisson Ratio = "<<
							poissonRatio << " pressure= "<<pressure<< std::endl <<
							"Got "<<radialDeformation<< " instead of "<< -pressure*poissonRatio/youngModulus<< std::endl;
						return false;
					}
				}
				tractionStruct.root->removeObject(ff);
			}
		}
		return true;
	}
    void TearDown()
    {
        if (tractionStruct.root!=NULL)
            sofa::simulation::getSimulation()->unload(tractionStruct.root);
//        cerr<<"tearing down"<<endl;
    }

};

// Define the list of DataTypes to instanciate
using testing::Types;
typedef Types<
    Vec3Types
> DataTypes; // the types to instanciate.

// Test suite for all the instanciations
TYPED_TEST_CASE(LinearElasticity_test, DataTypes);

// first test topology
TYPED_TEST( LinearElasticity_test , testTractionTensorMass )
{
	//	this->loadScene( "tests/SofaTest/LinearElasticity.scn");
    ASSERT_TRUE( this->testLinearElasticityInTraction(&sofa::LinearElasticity_test<TypeParam>::addTetrahedralLinearElastic));
}

TYPED_TEST( LinearElasticity_test , testTractionCorotational )
{
//	this->loadScene( "tests/SofaTest/LinearElasticity.scn");
    ASSERT_TRUE( this->testLinearElasticityInTraction(&sofa::LinearElasticity_test<TypeParam>::addTetrahedralCorotationalFEMLinearElastic));
}


} // namespace
} // namespace sofa<|MERGE_RESOLUTION|>--- conflicted
+++ resolved
@@ -145,21 +145,13 @@
 					// sofa::simulation::getSimulation()->init(tractionStruct.root.get());
 					tractionStruct.forceField.get()->init();
 					// record the initial point of a given vertex
-<<<<<<< HEAD
-					Coord p0 = tractionStruct.dofs.get()->read(core::ConstVecCoordId::position())->getValue()[i];
-=======
-                    Coord p0=((tractionStruct.dofs.get()->read(core::ConstVecCoordId::position())->getValue()))[vIndex];
->>>>>>> 402b1697
+                    Coord p0 = tractionStruct.dofs.get()->read(core::ConstVecCoordId::position())->getValue()[vIndex];
 			
 					//  do one step of the static solver
 					sofa::simulation::getSimulation()->animate(tractionStruct.root.get(),0.5);
 
 					// Get the simulated final position of that vertex
-<<<<<<< HEAD
-					Coord p1 = tractionStruct.dofs.get()->read(core::ConstVecCoordId::position())->getValue()[i];
-=======
-                    Coord p1=((tractionStruct.dofs.get()->read(core::ConstVecCoordId::position())->getValue()))[vIndex];
->>>>>>> 402b1697
+                    Coord p1 = tractionStruct.dofs.get()->read(core::ConstVecCoordId::position())->getValue()[vIndex];
 					// test the young modulus
 					Real longitudinalDeformation=(p1[2]-p0[2])/p0[2];
 					if (fabs(longitudinalDeformation-pressure/youngModulus)>1e-4) {
