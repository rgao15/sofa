#include "stdafx.h"
#include <gtest/gtest.h>
#include <iostream>
#include <sstream>
#include <fstream>
#include <sofa/helper/ArgumentParser.h>
#include <sofa/helper/UnitTest.h>
#include <sofa/helper/vector_algebra.h>
#include <sofa/helper/vector.h>
#include <sofa/helper/BackTrace.h>
#include <sofa/helper/system/PluginManager.h>

//#include <sofa/simulation/tree/TreeSimulation.h>
#ifdef SOFA_HAVE_DAG
#include <sofa/simulation/graph/DAGSimulation.h>
#endif
#include <sofa/simulation/common/Node.h>
#include <sofa/simulation/common/xml/initXml.h>

#include <sofa/gui/GUIManager.h>
#include <sofa/gui/Main.h>
#include <sofa/helper/system/FileRepository.h>

#include <SofaComponentMain/init.h>
#include <SofaMiscMapping/SubsetMultiMapping.h>
#include <SofaMiscMapping/DistanceMapping.h>
#include <SofaMiscMapping/DistanceFromTargetMapping.h>
#include <SofaBaseTopology/MeshTopology.h>
#include <SofaBaseTopology/EdgeSetTopologyContainer.h>
#include <SofaBaseCollision/SphereModel.h>
#include <SofaBaseTopology/CubeTopology.h>
#include <SofaBaseVisual/VisualStyle.h>
#include <SofaImplicitOdeSolver/EulerImplicitSolver.h>
#include <SofaExplicitOdeSolver/EulerSolver.h>
#include <SofaBaseLinearSolver/CGLinearSolver.h>
#include <SofaBaseCollision/OBBModel.h>
#include <sofa/simulation/tree/tree.h>
#include <sofa/simulation/tree/TreeSimulation.h>

//Using double by default, if you have SOFA_FLOAT in use in you sofa-default.cfg, then it will be FLOAT.
#include <sofa/component/typedef/Sofa_typedef.h>
//#include "../../../applications/tutorials/objectCreator/ObjectCreator.h"


#include <sofa/simulation/common/Simulation.h>
#include <SofaMiscCollision/DefaultCollisionGroupManager.h>
#include <sofa/simulation/tree/GNode.h>

#include <SofaBaseTopology/MeshTopology.h>
#include <SofaMeshCollision/MeshIntTool.h>

#include "Sofa_test.h"
#include "../PrimitiveCreation.h"

<<<<<<< HEAD
using namespace sofa::core::objectmodel;
using namespace sofa::defaulttype;

namespace sofa {
namespace PrimitiveCreationTest {
=======
using namespace sofa::PrimitiveCreationTest;
>>>>>>> 68a0424e

namespace sofa{
struct TestOBB : public Sofa_test<double>{
    bool faceVertex();
    bool vertexVertex();
    bool faceFace();
    bool faceEdge();
    bool edgeEdge();
    bool edgeVertex();


//    sofa::component::collision::OBB movingOBB;
//    sofa::component::collision::OBB staticOBB;
};


struct TestCapOBB  : public ::testing::Test{
    bool faceVertex();
    bool faceEdge();
    bool edgeVertex();
    bool edgeEdge();
    bool vertexVertex();
    bool vertexEdge();
};

struct TestSphereOBB : public ::testing::Test{
    sofa::component::collision::RigidSphereModel::SPtr makeMyRSphere(const Vec3 & center,double radius,const Vec3 & v,
                                                                       sofa::simulation::Node::SPtr & father);

    bool vertex();
    bool edge();
    bool face();
};


struct TestTriOBB : public ::testing::Test{
    bool faceVertex();
    bool faceVertex_out();
    bool faceVertex_out2();
    bool vertexVertex();
    bool faceFace();
    bool faceEdge();
    bool edgeFace();
    bool edgeEdge();
    bool edgeEdge2();
    bool edgeVertex();
    bool vertexFace();
    bool vertexEdge();
};


sofa::component::collision::RigidSphereModel::SPtr TestSphereOBB::makeMyRSphere(const Vec3 & center,double radius,const Vec3 & v,
                                                                   sofa::simulation::Node::SPtr & father){
    //creating node containing SphereModel
    sofa::simulation::Node::SPtr sph = father->createChild("cap");

    //creating a mechanical object which will be attached to the SphereModel
    MechanicalObjectRigid3::SPtr sphDOF = New<MechanicalObjectRigid3>();

    //editing DOF related to the SphereModel to be created, size is 1 because it contains just one Sphere
    sphDOF->resize(1);
    Data<MechanicalObjectRigid3::VecCoord> & dpositions = *sphDOF->write( sofa::core::VecId::position() );
    MechanicalObjectRigid3::VecCoord & positions = *dpositions.beginEdit();

    positions[0] = Rigid3Types::Coord(center,Quaternion(0,0,0,1));

    dpositions.endEdit();

    //Editting the velocity of the Sphere
    Data<MechanicalObjectRigid3::VecDeriv> & dvelocities = *sphDOF->write( sofa::core::VecId::velocity() );

    MechanicalObjectRigid3::VecDeriv & velocities = *dvelocities.beginEdit();
    velocities[0] = v;
    dvelocities.endEdit();

    sph->addObject(sphDOF);

    //creating an OBBModel and attaching it to the same node than obbDOF
    sofa::component::collision::RigidSphereModel::SPtr sphCollisionModel = New<sofa::component::collision::RigidSphereModel >();
    sph->addObject(sphCollisionModel);


    //editting the OBBModel
    sphCollisionModel->init();
    Data<sofa::component::collision::RigidSphereModel::VecReal> & dVecReal = sphCollisionModel->radius;
    sofa::component::collision::RigidSphereModel::VecReal & vecReal = *(dVecReal.beginEdit());

    vecReal[0] = radius;

    dVecReal.endEdit();

    return sphCollisionModel;
}

//vertex indexation of an OBB below :
//
//                                         7--------6
//                                        /|       /|
//                                       3--------2 |
//                                       | |      | |
//                                       | 4------|-5
//                                       |/       |/
//                                       0--------1
//
bool TestOBB::faceVertex(){
    //first, we create the transformation to make the first OBB (which is axes aligned)
    double angles[3] = {0,0,0};
    int order[3] = {0,1,2};
    sofa::simulation::Node::SPtr scn = New<sofa::simulation::tree::GNode>();
    sofa::component::collision::OBBModel::SPtr obbmodel0 = sofa::PrimitiveCreationTest::makeOBB(Vec3(0,0,-1),angles,order,Vec3(0,0,0),Vec3(1,1,1),scn);//this OBB is not moving and the contact face will be z = 0 since
                                        //the center of this OBB is (0,0,-1) and its extent is 1

    //the second OBB which is moving, one OBB must move, if not, there is no collision (OBB collision algorithm is like that)
    order[0] = 2;
    order[1] = 1;
    order[2] = 0;
    angles[0] = 0;
    angles[1] = acos(1/sqrt(3.0));
    angles[2] = M_PI_4;
    sofa::component::collision::OBBModel::SPtr obbmodel1 = makeOBB(Vec3(0,0,sqrt(3.0) + 0.01),angles,order,Vec3(0,0,-10),Vec3(1,1,1),scn);

    //we construct OBBs from OBBModels
    sofa::component::collision::OBB obb0(obbmodel0.get(),0);
    sofa::component::collision::OBB obb1(obbmodel1.get(),0);

    //collision configuration is such that the face defined by 3,2,6,7 vertices of obb0 (not moving) is intersected
    //at its center by the vertex 0 of obb1 (moving)

    sofa::helper::vector<sofa::core::collision::DetectionOutput> detectionOUTPUT;

    //loooking for an intersection
    if(!sofa::component::collision::OBBIntTool::computeIntersection(obb0,obb1,1.0,1.0,&detectionOUTPUT))
        return false;

    //the intersection point of obb0 (detectionOUTPUT[0].point[0]) should be (0,0,0)
    if((detectionOUTPUT[0].point[0] - Vec3(0,0,0)).norm() > 1e-6)
        return false;

    //the intersection point of obb1 (detectionOUTPUT[0].point[1]) should be (0,0,0.01)
    if((detectionOUTPUT[0].point[1] - Vec3(0,0,0.01)).norm() > 1e-6)
        return false;

    //the contact response direction (detectionOUTPUT[0].normal) should be (0,0,1)
    if((detectionOUTPUT[0].normal.cross(Vec3(0,0,1))).norm() > 1e-6)
        return false;

    //in the other sens//////////////////////

    detectionOUTPUT.clear();

    if(!sofa::component::collision::OBBIntTool::computeIntersection(obb1,obb0,1.0,1.0,&detectionOUTPUT))
        return false;

    //the intersection point of obb0 (detectionOUTPUT[0].point[0]) should be (0,0,0)
    if((detectionOUTPUT[0].point[1] - Vec3(0,0,0)).norm() > 1e-6)
        return false;

    //the intersection point of obb1 (detectionOUTPUT[0].point[1]) should be (0,0,0.01)
    if((detectionOUTPUT[0].point[0] - Vec3(0,0,0.01)).norm() > 1e-6)
        return false;

    //the contact response direction (detectionOUTPUT[0].normal) should be (0,0,1)
    if((detectionOUTPUT[0].normal.cross(Vec3(0,0,1))).norm() > 1e-6)
        return false;

    return true;
}

//obb0's vertex 6 in intersection with obb1's vertex 0 (see indexation above)
bool TestOBB::vertexVertex(){
    double angles[3];
    int order[3];
    order[0] = 2;
    order[1] = 1;
    order[2] = 0;
    angles[0] = 0;
    angles[1] = acos(1/sqrt(3.0));
    angles[2] = M_PI_4;

    sofa::simulation::Node::SPtr scn = New<sofa::simulation::tree::GNode>();
    sofa::component::collision::OBBModel::SPtr obbmodel0 = makeOBB(Vec3(0,0,-sqrt(3.0)),angles,order,Vec3(0,0,0),Vec3(1,1,1),scn);
    sofa::component::collision::OBBModel::SPtr obbmodel1 = makeOBB(Vec3(0,0,sqrt(3.0) + 0.01),angles,order,Vec3(0,0,-10),Vec3(1,1,1),scn);

    sofa::component::collision::OBB obb0(obbmodel0.get(),0);
    sofa::component::collision::OBB obb1(obbmodel1.get(),0);

    sofa::helper::vector<sofa::core::collision::DetectionOutput> detectionOUTPUT;

    if(!sofa::component::collision::OBBIntTool::computeIntersection(obb0,obb1,1.0,1.0,&detectionOUTPUT)){
        return false;
    }

    if((detectionOUTPUT[0].point[0] - Vec3(0,0,0)).norm() > 1e-6)
        return false;

    if((detectionOUTPUT[0].point[1] - Vec3(0,0,0.01)).norm() > 1e-6)
        return false;

    //in the other sens//////////////////////

    detectionOUTPUT.clear();

    if(!sofa::component::collision::OBBIntTool::computeIntersection(obb1,obb0,1.0,1.0,&detectionOUTPUT))
        return false;

    if((detectionOUTPUT[0].point[1] - Vec3(0,0,0)).norm() > 1e-6)
        return false;

    if((detectionOUTPUT[0].point[0] - Vec3(0,0,0.01)).norm() > 1e-6)
        return false;

    return true;
}

//obb0's face 3,2,6,7 in intersection with obb1's face 0,4,5,1 (see indexation above)
bool TestOBB::faceFace(){
    double angles[3] = {0,0,0};
    int order[3] = {0,1,2};
    sofa::simulation::Node::SPtr scn = New<sofa::simulation::tree::GNode>();
    sofa::component::collision::OBBModel::SPtr obbmodel0 = makeOBB(Vec3(0,0,-1),angles,order,Vec3(0,0,0),Vec3(1,1,1),scn);
    sofa::component::collision::OBBModel::SPtr obbmodel1 = makeOBB(Vec3(0,1,1.01),angles,order,Vec3(0,0,-10),Vec3(1,1,1),scn);

    sofa::component::collision::OBB obb0(obbmodel0.get(),0);
    sofa::component::collision::OBB obb1(obbmodel1.get(),0);

    sofa::helper::vector<sofa::core::collision::DetectionOutput> detectionOUTPUT;

    if(!sofa::component::collision::OBBIntTool::computeIntersection(obb0,obb1,1.0,1.0,&detectionOUTPUT))
        return false;

    if((detectionOUTPUT[0].point[0] - Vec3(0,0.5,0)).norm() > 1e-6)
        return false;

    if((detectionOUTPUT[0].point[1] - Vec3(0,0.5,0.01)).norm() > 1e-6)
        return false;

    if((detectionOUTPUT[0].normal.cross(Vec3(0,0,1))).norm() > 1e-6)
        return false;

    //in the other sens//////////////////////

    detectionOUTPUT.clear();

    if(!sofa::component::collision::OBBIntTool::computeIntersection(obb1,obb0,1.0,1.0,&detectionOUTPUT))
        return false;

    //the intersection point of obb0 (detectionOUTPUT[0].point[0]) should be (0,0,0)
    if((detectionOUTPUT[0].point[1] - Vec3(0,0.5,0)).norm() > 1e-6)
        return false;

    //the intersection point of obb1 (detectionOUTPUT[0].point[1]) should be (0,0,0.01)
    if((detectionOUTPUT[0].point[0] - Vec3(0,0.5,0.01)).norm() > 1e-6)
        return false;

    //the contact response direction (detectionOUTPUT[0].normal) should be (0,0,1)
    if((detectionOUTPUT[0].normal.cross(Vec3(0,0,1))).norm() > 1e-6)
        return false;

    return true;
}

//obb0's face 3,2,6,7 in intersection with obb1's edge 3-0
bool TestOBB::faceEdge(){
    double angles[3] = {0,0,0};
    int order[3] = {0,1,2};
    sofa::simulation::Node::SPtr scn = New<sofa::simulation::tree::GNode>();
    sofa::component::collision::OBBModel::SPtr obbmodel0 = makeOBB(Vec3(0,0,-1),angles,order,Vec3(0,0,0),Vec3(1,1,1),scn);

    order[0] = 2;
    order[1] = 1;
    order[2] = 0;
    angles[0] = 0;
    angles[1] = M_PI_2;
    angles[2] = M_PI_4;
    sofa::component::collision::OBBModel::SPtr obbmodel1 = makeOBB(Vec3(0,0,sqrt(2.0) + 0.01),angles,order,Vec3(0,0,-10),Vec3(1,1,1),scn);

    sofa::component::collision::OBB obb0(obbmodel0.get(),0);
    sofa::component::collision::OBB obb1(obbmodel1.get(),0);

    sofa::helper::vector<sofa::core::collision::DetectionOutput> detectionOUTPUT;

    if(!sofa::component::collision::OBBIntTool::computeIntersection(obb0,obb1,1.0,1.0,&detectionOUTPUT))
        return false;

    if((detectionOUTPUT[0].point[0] - Vec3(0,0,0)).norm() > 1e-6)
        return false;

    if((detectionOUTPUT[0].point[1] - Vec3(0,0,0.01)).norm() > 1e-6)
        return false;

    if((detectionOUTPUT[0].normal.cross(Vec3(0,0,1))).norm() > 1e-6)
        return false;

    //in the other sens//////////////////////

    detectionOUTPUT.clear();

    if(!sofa::component::collision::OBBIntTool::computeIntersection(obb1,obb0,1.0,1.0,&detectionOUTPUT))
        return false;

    //the intersection point of obb0 (detectionOUTPUT[0].point[0]) should be (0,0,0)
    if((detectionOUTPUT[0].point[1] - Vec3(0,0,0)).norm() > 1e-6)
        return false;

    //the intersection point of obb1 (detectionOUTPUT[0].point[1]) should be (0,0,0.01)
    if((detectionOUTPUT[0].point[0] - Vec3(0,0,0.01)).norm() > 1e-6)
        return false;

    //the contact response direction (detectionOUTPUT[0].normal) should be (0,0,1)
    if((detectionOUTPUT[0].normal.cross(Vec3(0,0,1))).norm() > 1e-6)
        return false;

    return true;
}

//obb0's edge 6-5 in intersection with obb1's edge 3-0 (see indexation above)
bool TestOBB::edgeEdge(){
    double angles[3];
    int order[3];
    order[0] = 2;
    order[1] = 1;
    order[2] = 0;
    angles[0] = 0;
    angles[1] = M_PI_2;
    angles[2] = M_PI_4;

    sofa::simulation::Node::SPtr scn = New<sofa::simulation::tree::GNode>();
    sofa::component::collision::OBBModel::SPtr obbmodel0 = makeOBB(Vec3(0,0,-sqrt(2.0)),angles,order,Vec3(0,0,0),Vec3(1,1,1),scn);
    sofa::component::collision::OBBModel::SPtr obbmodel1 = makeOBB(Vec3(0,0,sqrt(2.0) + 0.01),angles,order,Vec3(0,0,-10),Vec3(1,1,1),scn);

    sofa::component::collision::OBB obb0(obbmodel0.get(),0);
    sofa::component::collision::OBB obb1(obbmodel1.get(),0);

    sofa::helper::vector<sofa::core::collision::DetectionOutput> detectionOUTPUT;

    if(!sofa::component::collision::OBBIntTool::computeIntersection(obb0,obb1,1.0,1.0,&detectionOUTPUT))
        return false;

    if((detectionOUTPUT[0].point[0] - Vec3(0,0,0)).norm() > 1e-6 && (detectionOUTPUT[0].point[0] - Vec3(1,0,0)).norm() > 1e-6 && (detectionOUTPUT[0].point[0] - Vec3(-1,0,0)).norm() > 1e-6)
        return false;

    if((detectionOUTPUT[0].point[1] - Vec3(0,0,0.01)).norm() > 1e-6 && (detectionOUTPUT[0].point[1] - Vec3(1,0,0.01)).norm() > 1e-6 && (detectionOUTPUT[0].point[1] - Vec3(-1,0,0.01)).norm() > 1e-6)
        return false;

    return true;
}

//obb0's edge 6-5 in intersection with obb1's vertex 0 (see indexation above)
bool TestOBB::edgeVertex(){
    double angles[3];
    int order[3];
    order[0] = 2;
    order[1] = 1;
    order[2] = 0;
    angles[0] = 0;
    angles[1] = M_PI_2;
    angles[2] = M_PI_4;

    sofa::simulation::Node::SPtr scn = New<sofa::simulation::tree::GNode>();
    sofa::component::collision::OBBModel::SPtr obbmodel0 = makeOBB(Vec3(0,0,-sqrt(2.0)),angles,order,Vec3(0,0,0),Vec3(1,1,1),scn);

    order[0] = 2;
    order[1] = 1;
    order[2] = 0;
    angles[0] = 0;
    angles[1] = acos(1/sqrt(3.0));
    angles[2] = M_PI_4;
    sofa::component::collision::OBBModel::SPtr obbmodel1 = makeOBB(Vec3(0,0,sqrt(3.0) + 0.01),angles,order,Vec3(0,0,-10),Vec3(1,1,1),scn);

    sofa::component::collision::OBB obb0(obbmodel0.get(),0);
    sofa::component::collision::OBB obb1(obbmodel1.get(),0);

    sofa::helper::vector<sofa::core::collision::DetectionOutput> detectionOUTPUT;

    if(!sofa::component::collision::OBBIntTool::computeIntersection(obb0,obb1,1.0,1.0,&detectionOUTPUT))
        return false;

    if((detectionOUTPUT[0].point[0] - Vec3(0,0,0)).norm() > 1e-6)
        return false;

    if((detectionOUTPUT[0].point[1] - Vec3(0,0,0.01)).norm() > 1e-6)
        return false;

    return true;
}

bool TestCapOBB::faceVertex(){
    //first, we create the transformation to make the first OBB (which is axes aligned)
    double angles[3] = {0,0,0};
    int order[3] = {0,1,2};
    sofa::simulation::Node::SPtr scn = New<sofa::simulation::tree::GNode>();
    sofa::component::collision::OBBModel::SPtr obbmodel =
            makeOBB(Vec3(0,0,-1),angles,order,Vec3(0,0,0),Vec3(1,1,1),scn);//this OBB is not moving and the contact face will be z = 0 since
                                        //the center of this OBB is (0,0,-1) and its extent is 1

    //we construct the falling capsule
    sofa::component::collision::CapsuleModel::SPtr capmodel = makeCap(Vec3(0,0,1 + 0.01),Vec3(0,0,2),1,Vec3(0,0,-10),scn);

    //we construct the OBB and the capsule from the OBBModel and the CapsuleModel
    sofa::component::collision::OBB obb(obbmodel.get(),0);
    sofa::component::collision::Capsule cap(capmodel.get(),0);

    //collision configuration is such that the face defined by 3,2,6,7 vertices of obb0 (not moving) is intersected
    //at its center by the vertex 0 of obb1 (moving)

    sofa::helper::vector<sofa::core::collision::DetectionOutput> detectionOUTPUT;

    //loooking for an intersection
    if(!sofa::component::collision::CapsuleIntTool::computeIntersection(cap,obb,1.0,1.0,&detectionOUTPUT))
        return false;

    //the intersection point of cap (detectionOUTPUT[0].point[1]) should be (0,0,0.01)
    if((detectionOUTPUT[0].point[0] - Vec3(0,0,0.01)).norm() > 1e-6)
        return false;

    //the intersection point of obb (detectionOUTPUT[0].point[0]) should be (0,0,0)
    if((detectionOUTPUT[0].point[1] - Vec3(0,0,0)).norm() > 1e-6)
        return false;

    //the contact response direction (detectionOUTPUT[0].normal) should be (0,0,1)
    if((detectionOUTPUT[0].normal.cross(Vec3(0,0,1))).norm() > 1e-6)
        return false;

    return true;
}

bool TestCapOBB::faceEdge(){
    //first, we create the transformation to make the first OBB (which is axes aligned)
    double angles[3] = {0,0,0};
    int order[3] = {0,1,2};
    sofa::simulation::Node::SPtr scn = New<sofa::simulation::tree::GNode>();
    sofa::component::collision::OBBModel::SPtr obbmodel =
            makeOBB(Vec3(0,0,-1),angles,order,Vec3(0,0,0),Vec3(1,1,1),scn);//this OBB is not moving and the contact face will be z = 0 since
                                        //the center of this OBB is (0,0,-1) and its extent is 1

    //we construct the falling capsule
    sofa::component::collision::CapsuleModel::SPtr capmodel = makeCap(Vec3(-1,0,1 + 0.01),Vec3(1,0,1 + 0.01),1,Vec3(0,0,-10),scn);

    //we construct the OBB and the capsule from the OBBModel and the CapsuleModel
    sofa::component::collision::OBB obb(obbmodel.get(),0);
    sofa::component::collision::Capsule cap(capmodel.get(),0);

    //collision configuration is such that the face defined by 3,2,6,7 vertices of obb0 (not moving) is intersected
    //at its center by the vertex 0 of obb1 (moving)

    sofa::helper::vector<sofa::core::collision::DetectionOutput> detectionOUTPUT;

    //loooking for an intersection
    if(!sofa::component::collision::CapsuleIntTool::computeIntersection(cap,obb,1.0,1.0,&detectionOUTPUT))
        return false;

    //the intersection point of cap (detectionOUTPUT[0].point[1]) should be (0,0,0.01)
    if((detectionOUTPUT[0].point[0] - Vec3(0,0,0.01)).norm() > 1e-6)
        return false;

    //the intersection point of obb (detectionOUTPUT[0].point[0]) should be (0,0,0)
    if((detectionOUTPUT[0].point[1] - Vec3(0,0,0)).norm() > 1e-6)
        return false;

    //the contact response direction (detectionOUTPUT[0].normal) should be (0,0,1)
    if((detectionOUTPUT[0].normal.cross(Vec3(0,0,1))).norm() > 1e-6)
        return false;

    return true;
}

//obb's edge 6-5 in intersection with a vertex of the capsule
bool TestCapOBB::edgeVertex(){
    //first, we create the transformation to make the first OBB
    double angles[3];
    int order[3];
    order[0] = 2;
    order[1] = 1;
    order[2] = 0;
    angles[0] = 0;
    angles[1] = M_PI_2;
    angles[2] = M_PI_4;

    sofa::simulation::Node::SPtr scn = New<sofa::simulation::tree::GNode>();
    sofa::component::collision::OBBModel::SPtr obbmodel =
            makeOBB(Vec3(0,0,-sqrt(2.0)),angles,order,Vec3(0,0,0),Vec3(1,1,1),scn);//this OBB is not moving and the contact face will be z = 0 since
                                        //the center of this OBB is (0,0,-1) and its extent is 1

    //we construct the falling capsule
    sofa::component::collision::CapsuleModel::SPtr capmodel = makeCap(Vec3(0,0,1 + 0.01),Vec3(0,0,2),1,Vec3(0,0,-10),scn);

    //we construct the OBB and the capsule from the OBBModel and the CapsuleModel
    sofa::component::collision::OBB obb(obbmodel.get(),0);
    sofa::component::collision::Capsule cap(capmodel.get(),0);

    //collision configuration is such that the face defined by 3,2,6,7 vertices of obb0 (not moving) is intersected
    //at its center by the vertex 0 of obb1 (moving)

    sofa::helper::vector<sofa::core::collision::DetectionOutput> detectionOUTPUT;

    //loooking for an intersection
    if(!sofa::component::collision::CapsuleIntTool::computeIntersection(cap,obb,1.0,1.0,&detectionOUTPUT))
        return false;

    //the intersection point of cap (detectionOUTPUT[0].point[1]) should be (0,0,0.01)
    if((detectionOUTPUT[0].point[0] - Vec3(0,0,0.01)).norm() > 1e-6)
        return false;

    //the intersection point of obb (detectionOUTPUT[0].point[0]) should be (0,0,0)
    if((detectionOUTPUT[0].point[1] - Vec3(0,0,0)).norm() > 1e-6)
        return false;

    //the contact response direction (detectionOUTPUT[0].normal) should be (0,0,1)
    if((detectionOUTPUT[0].normal.cross(Vec3(0,0,1))).norm() > 1e-6)
        return false;

    return true;
}

//obb's edge 6-5 in intersection parallely with the capsule
bool TestCapOBB::edgeEdge(){
    //first, we create the transformation to make the first OBB
    double angles[3];
    int order[3];
    order[0] = 2;
    order[1] = 1;
    order[2] = 0;
    angles[0] = 0;
    angles[1] = M_PI_2;
    angles[2] = M_PI_4;

    sofa::simulation::Node::SPtr scn = New<sofa::simulation::tree::GNode>();
    sofa::component::collision::OBBModel::SPtr obbmodel =
            makeOBB(Vec3(0,0,-sqrt(2.0)),angles,order,Vec3(0,0,0),Vec3(1,1,1),scn);//this OBB is not moving and the contact face will be z = 0 since
                                        //the center of this OBB is (0,0,-1) and its extent is 1

    //we construct the falling capsule
    sofa::component::collision::CapsuleModel::SPtr capmodel = makeCap(Vec3(-0.5,0,1 + 0.01),Vec3(0.5,0,1 + 0.01),1,Vec3(0,0,-10),scn);

    //we construct the OBB and the capsule from the OBBModel and the CapsuleModel
    sofa::component::collision::OBB obb(obbmodel.get(),0);
    sofa::component::collision::Capsule cap(capmodel.get(),0);

    //collision configuration is such that the face defined by 3,2,6,7 vertices of obb0 (not moving) is intersected
    //at its center by the vertex 0 of obb1 (moving)

    sofa::helper::vector<sofa::core::collision::DetectionOutput> detectionOUTPUT;

    //loooking for an intersection
    if(!sofa::component::collision::CapsuleIntTool::computeIntersection(cap,obb,1.0,1.0,&detectionOUTPUT))
        return false;

    //the intersection point of cap (detectionOUTPUT[0].point[1]) should be (0,0,0.01)
    if((detectionOUTPUT[0].point[0] - Vec3(0,0,0.01)).norm() > 1e-6)
        return false;

    //the intersection point of obb (detectionOUTPUT[0].point[0]) should be (0,0,0)
    if((detectionOUTPUT[0].point[1] - Vec3(0,0,0)).norm() > 1e-6)
        return false;

    //the contact response direction (detectionOUTPUT[0].normal) should be (0,0,1)
    if((detectionOUTPUT[0].normal.cross(Vec3(0,0,1))).norm() > 1e-6)
        return false;

    return true;
}


//obb's edge 6-5 in intersection parallely with the capsule
bool TestCapOBB::vertexEdge(){
    //first, we create the transformation to make the first OBB
    double angles[3];
    int order[3];
    order[0] = 2;
    order[1] = 1;
    order[2] = 0;
    angles[0] = 0;
    angles[1] = acos(1/sqrt(3.0));
    angles[2] = M_PI_4;

    sofa::simulation::Node::SPtr scn = New<sofa::simulation::tree::GNode>();
    sofa::component::collision::OBBModel::SPtr obbmodel = makeOBB(Vec3(0,0,-sqrt(3.0)),angles,order,Vec3(0,0,0),Vec3(1,1,1),scn);//this OBB is not moving and the contact face will be z = 0 since
                                        //the center of this OBB is (0,0,-1) and its extent is 1

    //we construct the falling capsule
    sofa::component::collision::CapsuleModel::SPtr capmodel = makeCap(Vec3(-0.5,0,1 + 0.01),Vec3(0.5,0,1 + 0.01),1,Vec3(0,0,-10),scn);

    //we construct the OBB and the capsule from the OBBModel and the CapsuleModel
    sofa::component::collision::OBB obb(obbmodel.get(),0);
    sofa::component::collision::Capsule cap(capmodel.get(),0);

    //collision configuration is such that the face defined by 3,2,6,7 vertices of obb0 (not moving) is intersected
    //at its center by the vertex 0 of obb1 (moving)

    sofa::helper::vector<sofa::core::collision::DetectionOutput> detectionOUTPUT;

    //loooking for an intersection
    if(!sofa::component::collision::CapsuleIntTool::computeIntersection(cap,obb,1.0,1.0,&detectionOUTPUT))
        return false;

    //the intersection point of cap (detectionOUTPUT[0].point[1]) should be (0,0,0.01)
    if((detectionOUTPUT[0].point[0] - Vec3(0,0,0.01)).norm() > 1e-6)
        return false;

    //the intersection point of obb (detectionOUTPUT[0].point[0]) should be (0,0,0)
    if((detectionOUTPUT[0].point[1] - Vec3(0,0,0)).norm() > 1e-6)
        return false;

    //the contact response direction (detectionOUTPUT[0].normal) should be (0,0,1)
    if((detectionOUTPUT[0].normal.cross(Vec3(0,0,1))).norm() > 1e-6)
        return false;

    return true;
}


//obb's edge 6-5 in intersection parallely with the capsule
bool TestCapOBB::vertexVertex(){
    //first, we create the transformation to make the first OBB
    double angles[3];
    int order[3];
    order[0] = 2;
    order[1] = 1;
    order[2] = 0;
    angles[0] = 0;
    angles[1] = acos(1/sqrt(3.0));
    angles[2] = M_PI_4;

    sofa::simulation::Node::SPtr scn = New<sofa::simulation::tree::GNode>();
    sofa::component::collision::OBBModel::SPtr obbmodel = makeOBB(Vec3(0,0,-sqrt(3.0)),angles,order,Vec3(0,0,0),Vec3(1,1,1),scn);//this OBB is not moving and the contact face will be z = 0 since
                                        //the center of this OBB is (0,0,-1) and its extent is 1

    //we construct the falling capsule
    sofa::component::collision::CapsuleModel::SPtr capmodel = makeCap(Vec3(0,0,1 + 0.01),Vec3(0,0,2),1,Vec3(0,0,-10),scn);

    //we construct the OBB and the capsule from the OBBModel and the CapsuleModel
    sofa::component::collision::OBB obb(obbmodel.get(),0);
    sofa::component::collision::Capsule cap(capmodel.get(),0);

    //collision configuration is such that the face defined by 3,2,6,7 vertices of obb0 (not moving) is intersected
    //at its center by the vertex 0 of obb1 (moving)

    sofa::helper::vector<sofa::core::collision::DetectionOutput> detectionOUTPUT;

    //loooking for an intersection
    if(!sofa::component::collision::CapsuleIntTool::computeIntersection(cap,obb,1.0,1.0,&detectionOUTPUT))
        return false;

    //the intersection point of cap (detectionOUTPUT[0].point[1]) should be (0,0,0.01)
    if((detectionOUTPUT[0].point[0] - Vec3(0,0,0.01)).norm() > 1e-6)
        return false;

    //the intersection point of obb (detectionOUTPUT[0].point[0]) should be (0,0,0)
    if((detectionOUTPUT[0].point[1] - Vec3(0,0,0)).norm() > 1e-6)
        return false;

    //the contact response direction (detectionOUTPUT[0].normal) should be (0,0,1)
    if((detectionOUTPUT[0].normal.cross(Vec3(0,0,1))).norm() > 1e-6)
        return false;

    return true;
}

bool TestSphereOBB::vertex(){
    //first, we create the transformation to make the first OBB
    double angles[3];
    int order[3];
    order[0] = 2;
    order[1] = 1;
    order[2] = 0;
    angles[0] = 0;
    angles[1] = acos(1/sqrt(3.0));
    angles[2] = M_PI_4;

    sofa::simulation::Node::SPtr scn = New<sofa::simulation::tree::GNode>();
    sofa::component::collision::OBBModel::SPtr obbmodel = makeOBB(Vec3(0,0,-sqrt(3.0)),angles,order,Vec3(0,0,0),Vec3(1,1,1),scn);//this OBB is not moving and the contact face will be z = 0 since
                                        //the center of this OBB is (0,0,-1) and its extent is 1

    //we construct the falling capsule
    sofa::component::collision::RigidSphereModel::SPtr sphmodel = makeMyRSphere(Vec3(0,0,1 + 0.01),1,Vec3(0,0,-10),scn);

    //we construct the OBB and the capsule from the OBBModel and the CapsuleModel
    sofa::component::collision::OBB obb(obbmodel.get(),0);
    sofa::component::collision::RigidSphere sph(sphmodel.get(),0);

    //collision configuration is such that the face defined by 3,2,6,7 vertices of obb0 (not moving) is intersected
    //at its center by the vertex 0 of obb1 (moving)

    sofa::helper::vector<sofa::core::collision::DetectionOutput> detectionOUTPUT;

    //loooking for an intersection
    if(!sofa::component::collision::OBBIntTool::computeIntersection(sph,obb,1.0,1.0,&detectionOUTPUT))
        return false;

    std::cout<<"detectionOUTPUT[0].point[0] "<<detectionOUTPUT[0].point[0]<<std::endl;
    std::cout<<"detectionOUTPUT[0].point[1] "<<detectionOUTPUT[0].point[1]<<std::endl;

    //the intersection point of cap (detectionOUTPUT[0].point[1]) should be (0,0,0.01)
    if((detectionOUTPUT[0].point[0] - Vec3(0,0,0.01)).norm() > 1e-6)
        return false;

    //the intersection point of obb (detectionOUTPUT[0].point[0]) should be (0,0,0)
    if((detectionOUTPUT[0].point[1] - Vec3(0,0,0)).norm() > 1e-6)
        return false;

    //the contact response direction (detectionOUTPUT[0].normal) should be (0,0,1)
    if((detectionOUTPUT[0].normal.cross(Vec3(0,0,1))).norm() > 1e-6)
        return false;

    return true;
}


bool TestSphereOBB::edge(){
    //first, we create the transformation to make the first OBB
    double angles[3];
    int order[3];
    order[0] = 2;
    order[1] = 1;
    order[2] = 0;
    angles[0] = 0;
    angles[1] = M_PI_2;
    angles[2] = M_PI_4;

    sofa::simulation::Node::SPtr scn = New<sofa::simulation::tree::GNode>();
    sofa::component::collision::OBBModel::SPtr obbmodel = makeOBB(Vec3(0,0,-sqrt(2.0)),angles,order,Vec3(0,0,-10),Vec3(1,1,1),scn);//this OBB is not moving and the contact face will be z = 0 since
                                        //the center of this OBB is (0,0,-1) and its extent is 1

    //we construct the falling capsule
    sofa::component::collision::RigidSphereModel::SPtr sphmodel = makeMyRSphere(Vec3(0,0,1 + 0.01),1,Vec3(0,0,-10),scn);

    //we construct the OBB and the capsule from the OBBModel and the CapsuleModel
    sofa::component::collision::OBB obb(obbmodel.get(),0);
    sofa::component::collision::RigidSphere sph(sphmodel.get(),0);

    //collision configuration is such that the face defined by 3,2,6,7 vertices of obb0 (not moving) is intersected
    //at its center by the vertex 0 of obb1 (moving)

    sofa::helper::vector<sofa::core::collision::DetectionOutput> detectionOUTPUT;

    //loooking for an intersection
    if(!sofa::component::collision::OBBIntTool::computeIntersection(sph,obb,1.0,1.0,&detectionOUTPUT))
        return false;

    //the intersection point of cap (detectionOUTPUT[0].point[1]) should be (0,0,0.01)
    if((detectionOUTPUT[0].point[0] - Vec3(0,0,0.01)).norm() > 1e-6)
        return false;

    //the intersection point of obb (detectionOUTPUT[0].point[0]) should be (0,0,0)
    if((detectionOUTPUT[0].point[1] - Vec3(0,0,0)).norm() > 1e-6)
        return false;

    //the contact response direction (detectionOUTPUT[0].normal) should be (0,0,1)
    if((detectionOUTPUT[0].normal.cross(Vec3(0,0,1))).norm() > 1e-6)
        return false;

    return true;
}


bool TestSphereOBB::face(){
    //first, we create the transformation to make the first OBB (which is axes aligned)
    double angles[3] = {0,0,0};
    int order[3] = {0,1,2};

    sofa::simulation::Node::SPtr scn = New<sofa::simulation::tree::GNode>();
    sofa::component::collision::OBBModel::SPtr obbmodel = makeOBB(Vec3(0,0,-1),angles,order,Vec3(0,0,0),Vec3(1,1,1),scn);//this OBB is not moving and the contact face will be z = 0 since
                                        //the center of this OBB is (0,0,-1) and its extent is 1

    //we construct the falling capsule
    sofa::component::collision::RigidSphereModel::SPtr sphmodel = makeMyRSphere(Vec3(0,0,1 + 0.01),1,Vec3(0,0,-10),scn);

    //we construct the OBB and the capsule from the OBBModel and the CapsuleModel
    sofa::component::collision::OBB obb(obbmodel.get(),0);
    sofa::component::collision::RigidSphere sph(sphmodel.get(),0);

    //collision configuration is such that the face defined by 3,2,6,7 vertices of obb0 (not moving) is intersected
    //at its center by the vertex 0 of obb1 (moving)

    sofa::helper::vector<sofa::core::collision::DetectionOutput> detectionOUTPUT;

    //loooking for an intersection
    if(!sofa::component::collision::OBBIntTool::computeIntersection(sph,obb,1.0,1.0,&detectionOUTPUT))
        return false;

    //the intersection point of cap (detectionOUTPUT[0].point[1]) should be (0,0,0.01)
    if((detectionOUTPUT[0].point[0] - Vec3(0,0,0.01)).norm() > 1e-6)
        return false;

    //the intersection point of obb (detectionOUTPUT[0].point[0]) should be (0,0,0)
    if((detectionOUTPUT[0].point[1] - Vec3(0,0,0)).norm() > 1e-6)
        return false;

    //the contact response direction (detectionOUTPUT[0].normal) should be (0,0,1)
    if((detectionOUTPUT[0].normal.cross(Vec3(0,0,1))).norm() > 1e-6)
        return false;

    return true;
}

bool TestTriOBB::faceFace(){
    double angles[3] = {0,0,0};
    int order[3] = {0,1,2};
    sofa::simulation::Node::SPtr scn = New<sofa::simulation::tree::GNode>();
    sofa::component::collision::OBBModel::SPtr obbmodel = makeOBB(Vec3(0,0,-1),angles,order,Vec3(0,0,0),Vec3(1,1,1),scn);

    int tri_flg = sofa::component::collision::TriangleModel::FLAG_POINTS | sofa::component::collision::TriangleModel::FLAG_EDGES;
    sofa::component::collision::TriangleModel::SPtr trimodel = makeTri(Vec3(-2,-2,0.01),Vec3(-2,2,0.01),Vec3(2,0,0.01),Vec3(0,0,-10),scn);

    sofa::component::collision::OBB obb(obbmodel.get(),0);
    sofa::component::collision::Triangle tri(trimodel.get(),0);

    sofa::helper::vector<sofa::core::collision::DetectionOutput> detectionOUTPUT;

    if(!sofa::component::collision::MeshIntTool::computeIntersection(tri,tri_flg,obb,1.0,1.0,&detectionOUTPUT))
        return false;

    if((detectionOUTPUT[0].point[0] - Vec3(0,0,0.01)).norm() > 1e-6)
        return false;

    if((detectionOUTPUT[0].point[1] - Vec3(0,0,0)).norm() > 1e-6)
        return false;

    if((detectionOUTPUT[0].normal.cross(Vec3(0,0,1))).norm() > 1e-6)
        return false;

    return true;
}


bool TestTriOBB::faceVertex_out(){
    double angles[3] = {0,0,0};
    int order[3] = {0,1,2};
    sofa::simulation::Node::SPtr scn = New<sofa::simulation::tree::GNode>();
    sofa::component::collision::OBBModel::SPtr obbmodel = makeOBB(Vec3(-1.01,0,1.01),angles,order,Vec3(0,0,-10),Vec3(1,1,1),scn);

    int tri_flg = sofa::component::collision::TriangleModel::FLAG_POINTS | sofa::component::collision::TriangleModel::FLAG_EDGES;
    sofa::component::collision::TriangleModel::SPtr trimodel = makeTri(Vec3(0,0,0),Vec3(2,2,0),Vec3(2,-2,0),Vec3(0,0,0),scn);

    sofa::component::collision::OBB obb(obbmodel.get(),0);
    sofa::component::collision::Triangle tri(trimodel.get(),0);

    sofa::helper::vector<sofa::core::collision::DetectionOutput> detectionOUTPUT;

    if(!sofa::component::collision::MeshIntTool::computeIntersection(tri,tri_flg,obb,1.0,1.0,&detectionOUTPUT))
        return false;

    std::cout<<"detectionOUTPUT[0].point[0] "<<detectionOUTPUT[0].point[0]<<std::endl;
    std::cout<<"detectionOUTPUT[0].point[1] "<<detectionOUTPUT[0].point[1]<<std::endl;

    //triangle point
    if((detectionOUTPUT[0].point[0] - Vec3(0,0,0)).norm() > 1e-6)
        return false;

    //obb point
    if((detectionOUTPUT[0].point[1] - Vec3(-0.01,0,0.01)).norm() > 1e-6)
        return false;

    if((detectionOUTPUT[0].normal.cross(Vec3(0,0,1))).norm() > 1e-6)
        return false;

    return true;
}


bool TestTriOBB::faceVertex_out2(){
    double angles[3] = {0,0,0};
    int order[3] = {0,1,2};
    sofa::simulation::Node::SPtr scn = New<sofa::simulation::tree::GNode>();
    sofa::component::collision::OBBModel::SPtr obbmodel = makeOBB(Vec3(-1.01,0,-1.01),angles,order,Vec3(0,0,10),Vec3(1,1,1),scn);

    int tri_flg = sofa::component::collision::TriangleModel::FLAG_POINTS | sofa::component::collision::TriangleModel::FLAG_EDGES;
    sofa::component::collision::TriangleModel::SPtr trimodel = makeTri(Vec3(0,0,0),Vec3(2,2,0),Vec3(2,-2,0),Vec3(0,0,0),scn);

    sofa::component::collision::OBB obb(obbmodel.get(),0);
    sofa::component::collision::Triangle tri(trimodel.get(),0);

    sofa::helper::vector<sofa::core::collision::DetectionOutput> detectionOUTPUT;

    if(!sofa::component::collision::MeshIntTool::computeIntersection(tri,tri_flg,obb,1.0,1.0,&detectionOUTPUT))
        return false;

    std::cout<<"detectionOUTPUT[0].point[0] "<<detectionOUTPUT[0].point[0]<<std::endl;
    std::cout<<"detectionOUTPUT[0].point[1] "<<detectionOUTPUT[0].point[1]<<std::endl;

    //triangle point
    if((detectionOUTPUT[0].point[0] - Vec3(0,0,0)).norm() > 1e-6)
        return false;

    //obb point
    if((detectionOUTPUT[0].point[1] - Vec3(-0.01,0,-0.01)).norm() > 1e-6)
        return false;

    if((detectionOUTPUT[0].normal.cross(Vec3(0,0,1))).norm() > 1e-6)
        return false;

    return true;
}


bool TestTriOBB::faceEdge(){
    double angles[3] = {0,0,0};
    int order[3] = {0,1,2};
    sofa::simulation::Node::SPtr scn = New<sofa::simulation::tree::GNode>();
    sofa::component::collision::OBBModel::SPtr obbmodel = makeOBB(Vec3(0,0,-1),angles,order,Vec3(0,0,0),Vec3(1,1,1),scn);

    int tri_flg = sofa::component::collision::TriangleModel::FLAG_POINTS | sofa::component::collision::TriangleModel::FLAG_EDGES;
    sofa::component::collision::TriangleModel::SPtr trimodel = makeTri(Vec3(0,-2,0.01),Vec3(0,2,0.01),Vec3(2,0,2),Vec3(0,0,-10),scn);

    sofa::component::collision::OBB obb(obbmodel.get(),0);
    sofa::component::collision::Triangle tri(trimodel.get(),0);

    sofa::helper::vector<sofa::core::collision::DetectionOutput> detectionOUTPUT;

    if(!sofa::component::collision::MeshIntTool::computeIntersection(tri,tri_flg,obb,1.0,1.0,&detectionOUTPUT))
        return false;

    if((detectionOUTPUT[0].point[0] - Vec3(0,0,0.01)).norm() > 1e-6)
        return false;

    if((detectionOUTPUT[0].point[1] - Vec3(0,0,0)).norm() > 1e-6)
        return false;

    if((detectionOUTPUT[0].normal.cross(Vec3(0,0,1))).norm() > 1e-6)
        return false;

    return true;
}


bool TestTriOBB::faceVertex(){
    double angles[3] = {0,0,0};
    int order[3] = {0,1,2};
    sofa::simulation::Node::SPtr scn = New<sofa::simulation::tree::GNode>();
    sofa::component::collision::OBBModel::SPtr obbmodel = makeOBB(Vec3(0,0,-1),angles,order,Vec3(0,0,0),Vec3(1,1,1),scn);

    int tri_flg = sofa::component::collision::TriangleModel::FLAG_POINTS | sofa::component::collision::TriangleModel::FLAG_EDGES;
    sofa::component::collision::TriangleModel::SPtr trimodel = makeTri(Vec3(0,-2,2),Vec3(0,2,2),Vec3(0,0,0.01),Vec3(0,0,-10),scn);

    sofa::component::collision::OBB obb(obbmodel.get(),0);
    sofa::component::collision::Triangle tri(trimodel.get(),0);

    sofa::helper::vector<sofa::core::collision::DetectionOutput> detectionOUTPUT;

    if(!sofa::component::collision::MeshIntTool::computeIntersection(tri,tri_flg,obb,1.0,1.0,&detectionOUTPUT))
        return false;

    if((detectionOUTPUT[0].point[0] - Vec3(0,0,0.01)).norm() > 1e-6)
        return false;

    if((detectionOUTPUT[0].point[1] - Vec3(0,0,0)).norm() > 1e-6)
        return false;

    if((detectionOUTPUT[0].normal.cross(Vec3(0,0,1))).norm() > 1e-6)
        return false;

    return true;
}


bool TestTriOBB::edgeFace(){
    double angles[3];
    int order[3];
    order[0] = 2;
    order[1] = 1;
    order[2] = 0;
    angles[0] = 0;
    angles[1] = M_PI_2;
    angles[2] = M_PI_4;

    sofa::simulation::Node::SPtr scn = New<sofa::simulation::tree::GNode>();
    sofa::component::collision::OBBModel::SPtr obbmodel = makeOBB(Vec3(0,0,-sqrt(2.0)),angles,order,Vec3(0,0,0),Vec3(1,1,1),scn);

    int tri_flg = sofa::component::collision::TriangleModel::FLAG_POINTS | sofa::component::collision::TriangleModel::FLAG_EDGES;
    sofa::component::collision::TriangleModel::SPtr trimodel = makeTri(Vec3(-2,-2,0.01),Vec3(-2,2,0.01),Vec3(2,0,0.01),Vec3(0,0,-10),scn);

    sofa::component::collision::OBB obb(obbmodel.get(),0);
    sofa::component::collision::Triangle tri(trimodel.get(),0);

    sofa::helper::vector<sofa::core::collision::DetectionOutput> detectionOUTPUT;

    if(!sofa::component::collision::MeshIntTool::computeIntersection(tri,tri_flg,obb,1.0,1.0,&detectionOUTPUT))
        return false;

    if((detectionOUTPUT[0].point[0] - Vec3(0,0,0.01)).norm() > 1e-6)
        return false;

    if((detectionOUTPUT[0].point[1] - Vec3(0,0,0)).norm() > 1e-6)
        return false;

    if((detectionOUTPUT[0].normal.cross(Vec3(0,0,1))).norm() > 1e-6)
        return false;

    return true;
}


bool TestTriOBB::edgeEdge(){
    double angles[3];
    int order[3];
    order[0] = 2;
    order[1] = 1;
    order[2] = 0;
    angles[0] = 0;
    angles[1] = M_PI_2;
    angles[2] = M_PI_4;

    sofa::simulation::Node::SPtr scn = New<sofa::simulation::tree::GNode>();
    sofa::component::collision::OBBModel::SPtr obbmodel = makeOBB(Vec3(0,0,-sqrt(2.0)),angles,order,Vec3(0,0,0),Vec3(1,1,1),scn);

    int tri_flg = sofa::component::collision::TriangleModel::FLAG_POINTS | sofa::component::collision::TriangleModel::FLAG_EDGES;
    sofa::component::collision::TriangleModel::SPtr trimodel = makeTri(Vec3(0,-2,0.01),Vec3(0,2,0.01),Vec3(2,0,2),Vec3(0,0,-10),scn);

    sofa::component::collision::OBB obb(obbmodel.get(),0);
    sofa::component::collision::Triangle tri(trimodel.get(),0);

    sofa::helper::vector<sofa::core::collision::DetectionOutput> detectionOUTPUT;

    if(!sofa::component::collision::MeshIntTool::computeIntersection(tri,tri_flg,obb,1.0,1.0,&detectionOUTPUT))
        return false;

    if((detectionOUTPUT[0].point[0] - Vec3(0,0,0.01)).norm() > 1e-6)
        return false;

    if((detectionOUTPUT[0].point[1] - Vec3(0,0,0)).norm() > 1e-6)
        return false;

    if((detectionOUTPUT[0].normal.cross(Vec3(0,0,1))).norm() > 1e-6)
        return false;

    return true;
}


bool TestTriOBB::edgeEdge2(){
    double angles[3];
    int order[3];
    order[0] = 2;
    order[1] = 1;
    order[2] = 0;
    angles[0] = 0;
    angles[1] = M_PI_2;
    angles[2] = M_PI_4;

    sofa::simulation::Node::SPtr scn = New<sofa::simulation::tree::GNode>();
    sofa::component::collision::OBBModel::SPtr obbmodel = makeOBB(Vec3(0,0,-sqrt(2.0)),angles,order,Vec3(0,0,0),Vec3(1,1,1),scn);

    int tri_flg = sofa::component::collision::TriangleModel::FLAG_POINTS | sofa::component::collision::TriangleModel::FLAG_EDGES;
    sofa::component::collision::TriangleModel::SPtr trimodel = makeTri(Vec3(-1,0,0.01),Vec3(1,0,0.01),Vec3(2,0,2),Vec3(0,0,-10),scn);

    sofa::component::collision::OBB obb(obbmodel.get(),0);
    sofa::component::collision::Triangle tri(trimodel.get(),0);

    sofa::helper::vector<sofa::core::collision::DetectionOutput> detectionOUTPUT;

    if(!sofa::component::collision::MeshIntTool::computeIntersection(tri,tri_flg,obb,1.0,1.0,&detectionOUTPUT))
        return false;

    if((detectionOUTPUT[0].point[0] - Vec3(0,0,0.01)).norm() > 1e-6 && (detectionOUTPUT[0].point[0] - Vec3(1,0,0.01)).norm() > 1e-6 && (detectionOUTPUT[0].point[0] - Vec3(-1,0,0.01)).norm() > 1e-6)
        return false;

    if((detectionOUTPUT[0].point[1] - Vec3(0,0,0)).norm() > 1e-6 && (detectionOUTPUT[0].point[1] - Vec3(1,0,0)).norm() > 1e-6 && (detectionOUTPUT[0].point[1] - Vec3(-1,0,0)).norm() > 1e-6)
        return false;

//    if((detectionOUTPUT[0].normal.cross(Vec3(0,0,1))).norm() > 1e-6)
//        return false;

    return true;
}

bool TestTriOBB::edgeVertex(){
    double angles[3];
    int order[3];
    order[0] = 2;
    order[1] = 1;
    order[2] = 0;
    angles[0] = 0;
    angles[1] = M_PI_2;
    angles[2] = M_PI_4;

    sofa::simulation::Node::SPtr scn = New<sofa::simulation::tree::GNode>();
    sofa::component::collision::OBBModel::SPtr obbmodel = makeOBB(Vec3(0,0,-sqrt(2.0)),angles,order,Vec3(0,0,0),Vec3(1,1,1),scn);

    int tri_flg = sofa::component::collision::TriangleModel::FLAG_POINTS | sofa::component::collision::TriangleModel::FLAG_EDGES;
    sofa::component::collision::TriangleModel::SPtr trimodel = makeTri(Vec3(0,0,0.01),Vec3(1,0,2),Vec3(-1,0,2),Vec3(0,0,-10),scn);

    sofa::component::collision::OBB obb(obbmodel.get(),0);
    sofa::component::collision::Triangle tri(trimodel.get(),0);

    sofa::helper::vector<sofa::core::collision::DetectionOutput> detectionOUTPUT;

    if(!sofa::component::collision::MeshIntTool::computeIntersection(tri,tri_flg,obb,1.0,1.0,&detectionOUTPUT))
        return false;

    if((detectionOUTPUT[0].point[0] - Vec3(0,0,0.01)).norm() > 1e-6 && (detectionOUTPUT[0].point[0] - Vec3(1,0,0.01)).norm() > 1e-6 && (detectionOUTPUT[0].point[0] - Vec3(-1,0,0.01)).norm() > 1e-6)
        return false;

    if((detectionOUTPUT[0].point[1] - Vec3(0,0,0)).norm() > 1e-6 && (detectionOUTPUT[0].point[1] - Vec3(1,0,0)).norm() > 1e-6 && (detectionOUTPUT[0].point[1] - Vec3(-1,0,0)).norm() > 1e-6)
        return false;

//    if((detectionOUTPUT[0].normal.cross(Vec3(0,0,1))).norm() > 1e-6)
//        return false;

    return true;
}


bool TestTriOBB::vertexFace(){
    double angles[3];
    int order[3];
    order[0] = 2;
    order[1] = 1;
    order[2] = 0;
    angles[0] = 0;
    angles[1] = acos(1/sqrt(3.0));
    angles[2] = M_PI_4;

    sofa::simulation::Node::SPtr scn = New<sofa::simulation::tree::GNode>();
    sofa::component::collision::OBBModel::SPtr obbmodel = makeOBB(Vec3(0,0,-sqrt(3.0)),angles,order,Vec3(0,0,0),Vec3(1,1,1),scn);

    int tri_flg = sofa::component::collision::TriangleModel::FLAG_POINTS | sofa::component::collision::TriangleModel::FLAG_EDGES;
    sofa::component::collision::TriangleModel::SPtr trimodel = makeTri(Vec3(-2,-2,0.01),Vec3(-2,2,0.01),Vec3(2,0,0.01),Vec3(0,0,-10),scn);

    sofa::component::collision::OBB obb(obbmodel.get(),0);
    sofa::component::collision::Triangle tri(trimodel.get(),0);

    sofa::helper::vector<sofa::core::collision::DetectionOutput> detectionOUTPUT;

    if(!sofa::component::collision::MeshIntTool::computeIntersection(tri,tri_flg,obb,1.0,1.0,&detectionOUTPUT))
        return false;

    if((detectionOUTPUT[0].point[0] - Vec3(0,0,0.01)).norm() > 1e-6 && (detectionOUTPUT[0].point[0] - Vec3(1,0,0.01)).norm() > 1e-6 && (detectionOUTPUT[0].point[0] - Vec3(-1,0,0.01)).norm() > 1e-6)
        return false;

    if((detectionOUTPUT[0].point[1] - Vec3(0,0,0)).norm() > 1e-6 && (detectionOUTPUT[0].point[1] - Vec3(1,0,0)).norm() > 1e-6 && (detectionOUTPUT[0].point[1] - Vec3(-1,0,0)).norm() > 1e-6)
        return false;

//    if((detectionOUTPUT[0].normal.cross(Vec3(0,0,1))).norm() > 1e-6)
//        return false;

    return true;
}


bool TestTriOBB::vertexEdge(){
    double angles[3];
    int order[3];
    order[0] = 2;
    order[1] = 1;
    order[2] = 0;
    angles[0] = 0;
    angles[1] = acos(1/sqrt(3.0));
    angles[2] = M_PI_4;

    sofa::simulation::Node::SPtr scn = New<sofa::simulation::tree::GNode>();
    sofa::component::collision::OBBModel::SPtr obbmodel = makeOBB(Vec3(0,0,-sqrt(3.0)),angles,order,Vec3(0,0,0),Vec3(1,1,1),scn);

    int tri_flg = sofa::component::collision::TriangleModel::FLAG_POINTS | sofa::component::collision::TriangleModel::FLAG_EDGES;
    sofa::component::collision::TriangleModel::SPtr trimodel = makeTri(Vec3(-1,0,0.01),Vec3(1,0,0.01),Vec3(2,0,2),Vec3(0,0,-10),scn);

    sofa::component::collision::OBB obb(obbmodel.get(),0);
    sofa::component::collision::Triangle tri(trimodel.get(),0);

    sofa::helper::vector<sofa::core::collision::DetectionOutput> detectionOUTPUT;

    if(!sofa::component::collision::MeshIntTool::computeIntersection(tri,tri_flg,obb,1.0,1.0,&detectionOUTPUT))
        return false;

    if((detectionOUTPUT[0].point[0] - Vec3(0,0,0.01)).norm() > 1e-6 && (detectionOUTPUT[0].point[0] - Vec3(1,0,0.01)).norm() > 1e-6 && (detectionOUTPUT[0].point[0] - Vec3(-1,0,0.01)).norm() > 1e-6)
        return false;

    if((detectionOUTPUT[0].point[1] - Vec3(0,0,0)).norm() > 1e-6 && (detectionOUTPUT[0].point[1] - Vec3(1,0,0)).norm() > 1e-6 && (detectionOUTPUT[0].point[1] - Vec3(-1,0,0)).norm() > 1e-6)
        return false;

//    if((detectionOUTPUT[0].normal.cross(Vec3(0,0,1))).norm() > 1e-6)
//        return false;

    return true;
}


bool TestTriOBB::vertexVertex(){
    double angles[3];
    int order[3];
    order[0] = 2;
    order[1] = 1;
    order[2] = 0;
    angles[0] = 0;
    angles[1] = acos(1/sqrt(3.0));
    angles[2] = M_PI_4;

    sofa::simulation::Node::SPtr scn = New<sofa::simulation::tree::GNode>();
    sofa::component::collision::OBBModel::SPtr obbmodel = makeOBB(Vec3(0,0,-sqrt(3.0)),angles,order,Vec3(0,0,0),Vec3(1,1,1),scn);

    int tri_flg = sofa::component::collision::TriangleModel::FLAG_POINTS | sofa::component::collision::TriangleModel::FLAG_EDGES;
    sofa::component::collision::TriangleModel::SPtr trimodel = makeTri(Vec3(0,0,0.01),Vec3(1,0,2),Vec3(-1,0,2),Vec3(0,0,-10),scn);

    sofa::component::collision::OBB obb(obbmodel.get(),0);
    sofa::component::collision::Triangle tri(trimodel.get(),0);

    sofa::helper::vector<sofa::core::collision::DetectionOutput> detectionOUTPUT;

    if(!sofa::component::collision::MeshIntTool::computeIntersection(tri,tri_flg,obb,1.0,1.0,&detectionOUTPUT))
        return false;

    if((detectionOUTPUT[0].point[0] - Vec3(0,0,0.01)).norm() > 1e-6)
        return false;

    if((detectionOUTPUT[0].point[1] - Vec3(0,0,0)).norm() > 1e-6)
        return false;

//    if((detectionOUTPUT[0].normal.cross(Vec3(0,0,1))).norm() > 1e-6)
//        return false;

    return true;
}

TEST_F(TestOBB, face_vertex ) { ASSERT_TRUE( faceVertex()); }
TEST_F(TestOBB, vertex_vertex ) { ASSERT_TRUE( vertexVertex()); }
TEST_F(TestOBB, face_face ) { ASSERT_TRUE( faceFace()); }
TEST_F(TestOBB, face_edge ) { ASSERT_TRUE( faceEdge()); }
TEST_F(TestOBB, edge_edge ) { ASSERT_TRUE( edgeEdge()); }
TEST_F(TestOBB, edge_vertex ) { ASSERT_TRUE( edgeVertex()); }

TEST_F(TestCapOBB, face_vertex ) { ASSERT_TRUE( faceVertex()); }
TEST_F(TestCapOBB, face_edge ) { ASSERT_TRUE( faceEdge()); }
TEST_F(TestCapOBB, edge_vertex ) { ASSERT_TRUE( edgeVertex()); }
TEST_F(TestCapOBB, edge_edge ) { ASSERT_TRUE( edgeEdge()); }
TEST_F(TestCapOBB, vertex_edge) { ASSERT_TRUE( vertexEdge()); }
TEST_F(TestCapOBB, vertex_vertex) { ASSERT_TRUE( vertexVertex()); }

TEST_F(TestSphereOBB, vertex_sphere ) { ASSERT_TRUE( vertex()); }
TEST_F(TestSphereOBB, edge_sphere ) { ASSERT_TRUE( edge()); }
TEST_F(TestSphereOBB, face_sphere ) { ASSERT_TRUE( face()); }

TEST_F(TestTriOBB, face_face ) { ASSERT_TRUE( faceFace()); }
TEST_F(TestTriOBB, face_edge ) { ASSERT_TRUE( faceEdge()); }
TEST_F(TestTriOBB, face_vertex ) { ASSERT_TRUE( faceVertex()); }
TEST_F(TestTriOBB, edge_face ) { ASSERT_TRUE( edgeFace()); }
TEST_F(TestTriOBB, edge_edge ) { ASSERT_TRUE( edgeEdge()); }
TEST_F(TestTriOBB, edge_edge_2 ) { ASSERT_TRUE( edgeEdge2()); }
TEST_F(TestTriOBB, edge_vertex ) { ASSERT_TRUE( edgeVertex()); }
TEST_F(TestTriOBB, vertex_face ) { ASSERT_TRUE( vertexFace()); }
TEST_F(TestTriOBB, vertex_edge ) { ASSERT_TRUE( vertexEdge()); }
TEST_F(TestTriOBB, vertex_vertex ) { ASSERT_TRUE( vertexVertex()); }
TEST_F(TestTriOBB, face_vertex_out ) { ASSERT_TRUE( faceVertex_out()); }
TEST_F(TestTriOBB, face_vertex_out2 ) { ASSERT_TRUE( faceVertex_out2()); }
<<<<<<< HEAD

}// PrimitiveCreationTest
} // namespace sofa
=======
}
>>>>>>> 68a0424e
<|MERGE_RESOLUTION|>--- conflicted
+++ resolved
@@ -52,15 +52,7 @@
 #include "Sofa_test.h"
 #include "../PrimitiveCreation.h"
 
-<<<<<<< HEAD
-using namespace sofa::core::objectmodel;
-using namespace sofa::defaulttype;
-
-namespace sofa {
-namespace PrimitiveCreationTest {
-=======
 using namespace sofa::PrimitiveCreationTest;
->>>>>>> 68a0424e
 
 namespace sofa{
 struct TestOBB : public Sofa_test<double>{
@@ -170,7 +162,7 @@
     double angles[3] = {0,0,0};
     int order[3] = {0,1,2};
     sofa::simulation::Node::SPtr scn = New<sofa::simulation::tree::GNode>();
-    sofa::component::collision::OBBModel::SPtr obbmodel0 = sofa::PrimitiveCreationTest::makeOBB(Vec3(0,0,-1),angles,order,Vec3(0,0,0),Vec3(1,1,1),scn);//this OBB is not moving and the contact face will be z = 0 since
+    sofa::component::collision::OBBModel::SPtr obbmodel0 = makeOBB(Vec3(0,0,-1),angles,order,Vec3(0,0,0),Vec3(1,1,1),scn);//this OBB is not moving and the contact face will be z = 0 since
                                         //the center of this OBB is (0,0,-1) and its extent is 1
 
     //the second OBB which is moving, one OBB must move, if not, there is no collision (OBB collision algorithm is like that)
@@ -1303,10 +1295,5 @@
 TEST_F(TestTriOBB, vertex_vertex ) { ASSERT_TRUE( vertexVertex()); }
 TEST_F(TestTriOBB, face_vertex_out ) { ASSERT_TRUE( faceVertex_out()); }
 TEST_F(TestTriOBB, face_vertex_out2 ) { ASSERT_TRUE( faceVertex_out2()); }
-<<<<<<< HEAD
-
-}// PrimitiveCreationTest
-} // namespace sofa
-=======
-}
->>>>>>> 68a0424e
+
+} // namespace sofa