--- conflicted
+++ resolved
@@ -56,9 +56,7 @@
 using namespace sofa::defaulttype;
 
 namespace sofa {
-namespace {
-
-    namespace PrimitiveCreationTest{
+namespace PrimitiveCreationTest {
 
 struct TestOBB : public Sofa_test<double>{
     bool faceVertex();
@@ -167,7 +165,7 @@
     double angles[3] = {0,0,0};
     int order[3] = {0,1,2};
     sofa::simulation::Node::SPtr scn = New<sofa::simulation::tree::GNode>();
-    sofa::component::collision::OBBModel::SPtr obbmodel0 = sofa::makeOBB(Vec3(0,0,-1),angles,order,Vec3(0,0,0),Vec3(1,1,1),scn);//this OBB is not moving and the contact face will be z = 0 since
+    sofa::component::collision::OBBModel::SPtr obbmodel0 = sofa::PrimitiveCreationTest::makeOBB(Vec3(0,0,-1),angles,order,Vec3(0,0,0),Vec3(1,1,1),scn);//this OBB is not moving and the contact face will be z = 0 since
                                         //the center of this OBB is (0,0,-1) and its extent is 1
 
     //the second OBB which is moving, one OBB must move, if not, there is no collision (OBB collision algorithm is like that)
@@ -1301,11 +1299,5 @@
 TEST_F(TestTriOBB, face_vertex_out ) { ASSERT_TRUE( faceVertex_out()); }
 TEST_F(TestTriOBB, face_vertex_out2 ) { ASSERT_TRUE( faceVertex_out2()); }
 
-<<<<<<< HEAD
-
-} // namespace
-=======
 }// PrimitiveCreationTest
-
->>>>>>> f09702c3
 } // namespace sofa