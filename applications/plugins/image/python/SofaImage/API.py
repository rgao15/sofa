--- conflicted
+++ resolved
@@ -188,8 +188,7 @@
         self.mesh = self.node.createObject('Mesh', name="mesh" ,src=self.sampler.getLinkPath())
         return self.mesh
 
-<<<<<<< HEAD
-    def addMechanicalObject(self, template="Vec3d"):
+    def addMechanicalObject(self, template="Vec3"):
         if self.sampler is None:
             Sofa.msg_error('Image.API',"addMechanicalObject : no sampler")
             return None
@@ -197,10 +196,6 @@
             self.dofs = self.node.createObject("MechanicalObject", template=template, name="dofs", position='@sampler.position')
         else:
             self.dofs = self.node.createObject("MechanicalObject", template=template, name="dofs")
-=======
-    def addMechanicalObject(self):
-        self.dofs = self.node.createObject("MechanicalObject", template="Vec3", name="dofs")
->>>>>>> 914e04c6
         return self.dofs
 
     def addUniformMass(self,totalMass):
