cmake_minimum_required(VERSION 2.8.12)
project(image)

add_subdirectory(extlibs/DiffusionSolver)

set(IMAGE_MAJOR_VERSION 0)
set(IMAGE_MINOR_VERSION 0)
set(IMAGE_BUILD_VERSION 1)

set(IMAGE_VERSION ${IMAGE_MAJOR_VERSION}.${IMAGE_MINOR_VERSION}.${IMAGE_BUILD_VERSION} CACHE INTERNAL "Set to internal so it can be changed by sub directories.")

set(IMAGE_BUILD_LIB_DIR ${CMAKE_CURRENT_BINARY_DIR}/lib)
set(IMAGE_BUILD_BIN_DIR ${CMAKE_CURRENT_BINARY_DIR}/bin)
set(IMAGE_BUILD_INCLUDE_DIR ${CMAKE_CURRENT_BINARY_DIR})
set(IMAGE_BUILD_CMAKE_DIR ${CMAKE_BINARY_DIR}/image)

set(IMAGE_INSTALL_LIB_DIR lib CACHE PATH "Installation directory for libraries relative to CMAKE_INSTALL_PREFIX variable")
set(IMAGE_INSTALL_BIN_DIR bin CACHE PATH "Installation directory for executables relative to CMAKE_INSTALL_PREFIX variable")
set(IMAGE_INSTALL_INCLUDE_DIR include CACHE PATH "Installation directory for header files relative to CMAKE_INSTALL_PREFIX variable")
set(IMAGE_INSTALL_CMAKE_DIR ${IMAGE_INSTALL_LIB_DIR}/cmake/image)

set(SOURCE_FILES
    initImage.cpp
    ImageContainer.cpp
    ImageFilter.cpp
    ImageOperation.cpp
    ImageTransform.cpp
    ImageTransformEngine.cpp
    TransferFunction.cpp
    ImageValuesFromPositions.cpp
    MergeImages.cpp
    ImageAccumulator.cpp
    DepthMapToMeshEngine.cpp
    MeshToImageEngine.cpp
    MarchingCubesEngine.cpp
    ImageSampler.cpp
    ImageExporter.cpp
    ImageDataDisplay.cpp
    VoronoiToMeshEngine.cpp
    ImageToRigidMassEngine.cpp
<<<<<<< HEAD
    TestImageEngine.cpp)
=======
)
>>>>>>> 8e652f19

set(HEADER_FILES
    initImage.h
    ImageTypes.h
    ImageContainer.h
    ImageFilter.h
    ImageOperation.h
    ImageTransform.h
    ImageTransformEngine.h
    TransferFunction.h
    ImageValuesFromPositions.h
    MergeImages.h
    ImageAccumulator.h
    DepthMapToMeshEngine.h
    MeshToImageEngine.h
    MarchingCubesEngine.h
    ImageSampler.h
    ImageExporter.h
    VectorVis.h
    ImageAlgorithms.h
    Containers.h
    ImageDataDisplay.h
    VoronoiToMeshEngine.h
    ImageToRigidMassEngine.h
<<<<<<< HEAD
    TestImageEngine.h)
=======
)
>>>>>>> 8e652f19

set(README_FILES image.txt)

# include python files
include(./python/python.cmake)

find_package(SofaBase REQUIRED)
find_package(Newmat REQUIRED)
find_package(CImg REQUIRED)

set(IMAGE_DEPENDENCY_INCLUDE_DIR ${CImg_INCLUDE_DIRS} ${SofaBase_INCLUDE_DIRS} ${Newmat_INCLUDE_DIRS})

configure_file(${CMAKE_CURRENT_SOURCE_DIR}/image.h.in
                ${CMAKE_CURRENT_BINARY_DIR}/image/image.h)
install(FILES ${CMAKE_CURRENT_BINARY_DIR}/image/image.h
         DESTINATION "${IMAGE_INSTALL_INCLUDE_DIR}/image")

if (NOT SOFA-NO_OPENGL)
    list(APPEND HEADER_FILES "ImageViewer.h")
    list(APPEND SOURCE_FILES "ImageViewer.cpp")
endif()

list(APPEND CMAKE_MODULE_PATH ${CMAKE_CURRENT_SOURCE_DIR})
find_package(Freenect)

if(FREENECT_FOUND)
    list(APPEND IMAGE_DEPENDENCY_INCLUDE_DIR ${FREENECT_INCLUDE_DIR})
    list(APPEND HEADER_FILES "Kinect.h")
    list(APPEND SOURCE_FILES "Kinect.cpp")
endif()

# todo

# if(SOFA-EXTERNAL_OPENCV)
# AddLinkerDependencies("ml")
# AddLinkerDependencies("cvaux")
# AddLinkerDependencies("highgui")
# AddLinkerDependencies("cv")
# AddLinkerDependencies("cxcore")
# endif()

find_package(DiffusionSolver CONFIG REQUIRED)

add_library(${PROJECT_NAME} SHARED ${HEADER_FILES} ${SOURCE_FILES} ${README_FILES} ${PYTHON_FILES})
target_link_libraries(${PROJECT_NAME} SofaCore SofaComponentBase)
target_link_libraries(${PROJECT_NAME} DiffusionSolver)
target_link_libraries(${PROJECT_NAME} newmat)

if(FREENECT_FOUND)
    target_link_libraries(${PROJECT_NAME} freenect)
    target_link_libraries(${PROJECT_NAME} freenect_sync)
endif()

target_include_directories(${PROJECT_NAME} PUBLIC "$<BUILD_INTERFACE:${CMAKE_CURRENT_BINARY_DIR}>")
target_include_directories(${PROJECT_NAME} PUBLIC "$<BUILD_INTERFACE:${CMAKE_CURRENT_SOURCE_DIR}/..>")
target_include_directories(${PROJECT_NAME} PUBLIC "$<BUILD_INTERFACE:${IMAGE_DEPENDENCY_INCLUDE_DIR}>")
set_target_properties(${PROJECT_NAME} PROPERTIES DEBUG_POSTFIX "_d")
set_target_properties(${PROJECT_NAME} PROPERTIES VERSION ${IMAGE_VERSION})
set_target_properties(${PROJECT_NAME} PROPERTIES COMPILE_FLAGS "-DSOFA_BUILD_IMAGE")
set_target_properties(${PROJECT_NAME} PROPERTIES PUBLIC_HEADER "${HEADER_FILES}")

if(SOFA_HAVE_ZLIB)
    target_link_libraries(${PROJECT_NAME} SofaFramework::ZLIB)
endif()

if(APPLE)
    find_package(X11)
    if(NOT X11_FOUND)
        message(FATAL_ERROR "Failed to find X11 which is required to build plugin 'image'")
    endif()
    target_link_libraries(${PROJECT_NAME} ${X11_X11_LIB})
    include_directories(${X11_X11_INCLUDE_PATH})
endif()


install(TARGETS ${PROJECT_NAME}
        COMPONENT image_libraries
        EXPORT imageTargets
        RUNTIME DESTINATION "${IMAGE_INSTALL_BIN_DIR}"
        LIBRARY DESTINATION "${IMAGE_INSTALL_LIB_DIR}"
        ARCHIVE DESTINATION "${IMAGE_INSTALL_LIB_DIR}"
        PUBLIC_HEADER DESTINATION "${IMAGE_INSTALL_INCLUDE_DIR}/${PROJECT_NAME}")

install(DIRECTORY examples/ DESTINATION share/sofa/plugins/${PROJECT_NAME})

find_package(SofaTest QUIET)
if(SofaTest_FOUND)
    add_subdirectory(image_test)
endif()

include(CMakePackageConfigHelpers)
# imageConfigVersion.cmake file (same for build tree and intall)
write_basic_package_version_file(${IMAGE_BUILD_CMAKE_DIR}/imageConfigVersion.cmake
                                 VERSION ${IMAGE_VERSION}
                                 COMPATIBILITY AnyNewerVersion)

install(FILES ${IMAGE_BUILD_CMAKE_DIR}/imageConfigVersion.cmake
        DESTINATION ${IMAGE_INSTALL_CMAKE_DIR})


# imageConfig.cmake (build tree)
set(IMAGE_INCLUDE_DIR "${IMAGE_BUILD_INCLUDE_DIR}")
configure_package_config_file(imageConfig.cmake.in
                              ${IMAGE_BUILD_CMAKE_DIR}/imageConfig.cmake
                              INSTALL_DESTINATION ${IMAGE_BUILD_CMAKE_DIR}
                              PATH_VARS IMAGE_INCLUDE_DIR)

# imageConfig.cmake (installed)
set(IMAGE_INCLUDE_DIR "${IMAGE_INSTALL_INCLUDE_DIR}")
configure_package_config_file(imageConfig.cmake.in
                              ${IMAGE_BUILD_CMAKE_DIR}/imageConfigInstall.cmake
                              INSTALL_DESTINATION ${IMAGE_INSTALL_CMAKE_DIR}
                              PATH_VARS IMAGE_INCLUDE_DIR)

install(FILES ${IMAGE_BUILD_CMAKE_DIR}/imageConfigInstall.cmake
        DESTINATION ${IMAGE_INSTALL_CMAKE_DIR}
        RENAME imageConfig.cmake)

# imageTargets.cmake (installed)
install(EXPORT imageTargets
        DESTINATION ${IMAGE_INSTALL_CMAKE_DIR})<|MERGE_RESOLUTION|>--- conflicted
+++ resolved
@@ -37,12 +37,7 @@
     ImageExporter.cpp
     ImageDataDisplay.cpp
     VoronoiToMeshEngine.cpp
-    ImageToRigidMassEngine.cpp
-<<<<<<< HEAD
-    TestImageEngine.cpp)
-=======
-)
->>>>>>> 8e652f19
+    ImageToRigidMassEngine.cpp)
 
 set(HEADER_FILES
     initImage.h
@@ -66,12 +61,7 @@
     Containers.h
     ImageDataDisplay.h
     VoronoiToMeshEngine.h
-    ImageToRigidMassEngine.h
-<<<<<<< HEAD
-    TestImageEngine.h)
-=======
-)
->>>>>>> 8e652f19
+    ImageToRigidMassEngine.h)
 
 set(README_FILES image.txt)
 
