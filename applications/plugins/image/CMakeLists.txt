--- conflicted
+++ resolved
@@ -37,20 +37,10 @@
     MarchingCubesEngine.cpp
     MergeImages.cpp
     MeshToImageEngine.cpp
-<<<<<<< HEAD
-    MarchingCubesEngine.cpp 
-    CollisionToCarvingEngine.cpp
-    ImageSampler.cpp 
-    ImageExporter.cpp 
-    ImageDataDisplay.cpp
-    VoronoiToMeshEngine.cpp
-    ImageToRigidMassEngine.cpp)
-=======
     TransferFunction.cpp
     VoronoiToMeshEngine.cpp
     initImage.cpp
 )
->>>>>>> b6791ef2
 
 set(HEADER_FILES
     CollisionToCarvingEngine.h
@@ -72,24 +62,11 @@
     MarchingCubesEngine.h
     MergeImages.h
     MeshToImageEngine.h
-<<<<<<< HEAD
-    MarchingCubesEngine.h
-    CollisionToCarvingEngine.h
-    ImageSampler.h
-    ImageExporter.h
-    VectorVis.h
-    ImageAlgorithms.h
-    Containers.h
-    ImageDataDisplay.h
-    VoronoiToMeshEngine.h
-    ImageToRigidMassEngine.h)
-=======
     TransferFunction.h
     VectorVis.h
     VoronoiToMeshEngine.h
     initImage.h
 )
->>>>>>> b6791ef2
 
 set(PYTHON_FILES
 
