cmake_minimum_required(VERSION 2.8)

<<<<<<< HEAD
project(image_test)

set(SOURCE_FILES
    DataImage_test.cpp)
=======
set(HEADER_FILES
    TestImageEngine.h
)

set(SOURCE_FILES
    TestImageEngine.cpp
    DataImage_test.cpp
    ImageEngine_test.cpp
        )
>>>>>>> 8e652f19

add_definitions("-DIMAGE_TEST_SCENES_DIR=\"${CMAKE_CURRENT_SOURCE_DIR}/scenes\"")

add_executable(${PROJECT_NAME} ${SOURCE_FILES})
target_link_libraries(${PROJECT_NAME} image SofaTest gtest_main)

# ???
if(WIN32 AND NOT CMAKE_CL_64)
    add_definitions("-DEIGEN_DONT_ALIGN")
endif()

add_test(NAME ${PROJECT_NAME} COMMAND ${PROJECT_NAME})<|MERGE_RESOLUTION|>--- conflicted
+++ resolved
@@ -1,21 +1,11 @@
 cmake_minimum_required(VERSION 2.8)
 
-<<<<<<< HEAD
 project(image_test)
-
-set(SOURCE_FILES
-    DataImage_test.cpp)
-=======
-set(HEADER_FILES
-    TestImageEngine.h
-)
 
 set(SOURCE_FILES
     TestImageEngine.cpp
     DataImage_test.cpp
-    ImageEngine_test.cpp
-        )
->>>>>>> 8e652f19
+    ImageEngine_test.cpp)
 
 add_definitions("-DIMAGE_TEST_SCENES_DIR=\"${CMAKE_CURRENT_SOURCE_DIR}/scenes\"")
 
