--- conflicted
+++ resolved
@@ -83,17 +83,8 @@
         }
 
         // Change value of data1
-<<<<<<< HEAD
-        // Set new path to image for imageContainer
-        imageContainer2 = sofa::core::objectmodel::New<ImageContainer>();
-        std::string fileName = std::string(IMAGE_TEST_SCENES_DIR) + "/" + "pelvis_f.raw";
-        imageContainer2->m_filename.setValue(fileName);
-        imageContainer2->init();
-        data1.setValue(imageContainer2->image.getValue());
-=======
         helper::WriteAccessor<Data< Image > > w1(data1);
         w1->getCImg(0).fill(0);
->>>>>>> 8e652f19
 
         // Check that data values are the same
         ASSERT_EQ(data1.getValue(),data2.getValue());
