cmake_minimum_required(VERSION 2.8)
project(Haption)

set(HAPTION_INSTALL_LIB_DIR lib CACHE PATH "Installation directory for libraries relative to CMAKE_INSTALL_PREFIX variable")
set(HAPTION_INSTALL_BIN_DIR bin CACHE PATH "Installation directory for executables relative to CMAKE_INSTALL_PREFIX variable")
set(HAPTION_INSTALL_INCLUDE_DIR include CACHE PATH "Installation directory for header files relative to CMAKE_INSTALL_PREFIX variable")

set(HEADER_FILES
<<<<<<< HEAD
    HaptionDriver.h)

set(SOURCE_FILES
    initHaption.cpp
    HaptionDriver.cpp)

set(README_FILES
	PluginHaption.txt)

find_package(SofaGeneral REQUIRED)
=======
    HaptionDriver.h
)

set(SOURCE_FILES
    HaptionDriver.cpp
    initHaption.cpp
)

set(README_FILES
    PluginHaption.txt
)
>>>>>>> b6791ef2

add_library(${PROJECT_NAME} SHARED ${HEADER_FILES} ${SOURCE_FILES})
set_target_properties(${PROJECT_NAME} PROPERTIES COMPILE_FLAGS "-DSOFA_BUILD_HAPTIONPLUGIN")
target_link_libraries(${PROJECT_NAME} SofaComponentGeneral)

install(TARGETS ${PROJECT_NAME}
    COMPONENT Haption_libraries
    EXPORT HaptionTargets
    RUNTIME DESTINATION "${HAPTION_INSTALL_BIN_DIR}"
    LIBRARY DESTINATION "${HAPTION_INSTALL_LIB_DIR}"
    ARCHIVE DESTINATION "${HAPTION_INSTALL_LIB_DIR}")

install(DIRECTORY exemple/ DESTINATION share/sofa/plugins/${PROJECT_NAME})<|MERGE_RESOLUTION|>--- conflicted
+++ resolved
@@ -6,22 +6,11 @@
 set(HAPTION_INSTALL_INCLUDE_DIR include CACHE PATH "Installation directory for header files relative to CMAKE_INSTALL_PREFIX variable")
 
 set(HEADER_FILES
-<<<<<<< HEAD
-    HaptionDriver.h)
-
-set(SOURCE_FILES
-    initHaption.cpp
-    HaptionDriver.cpp)
-
-set(README_FILES
-	PluginHaption.txt)
-
-find_package(SofaGeneral REQUIRED)
-=======
     HaptionDriver.h
 )
 
 set(SOURCE_FILES
+    initHaption.cpp 
     HaptionDriver.cpp
     initHaption.cpp
 )
@@ -29,7 +18,8 @@
 set(README_FILES
     PluginHaption.txt
 )
->>>>>>> b6791ef2
+
+find_package(SofaGeneral REQUIRED)
 
 add_library(${PROJECT_NAME} SHARED ${HEADER_FILES} ${SOURCE_FILES})
 set_target_properties(${PROJECT_NAME} PROPERTIES COMPILE_FLAGS "-DSOFA_BUILD_HAPTIONPLUGIN")
