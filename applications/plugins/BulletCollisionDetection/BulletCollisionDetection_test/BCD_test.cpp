#include <SofaTest/BroadPhase_test.h>
#include <SofaTest/PrimitiveCreation.h>
#include <SofaBaseCollision/BruteForceDetection.h>
#include "../BulletCollisionDetection.h"
#include <SofaTest/PrimitiveCreation.h>
#include <SofaBaseCollision/DefaultPipeline.h>
#include <SofaBaseCollision/BruteForceDetection.h>
#include <sofa/helper/random.h>
#include <sofa/simulation/common/PropagateEventVisitor.h>
#include <sofa/simulation/common/CollisionVisitor.h>
#include <sofa/simulation/common/CollisionEndEvent.h>
#include <sofa/simulation/common/CollisionBeginEvent.h>
#include <sofa/simulation/common/PropagateEventVisitor.h>

<<<<<<< HEAD
using sofa::component::container::MechanicalObject;
=======
typedef sofa::component::container::MechanicalObject<sofa::defaulttype::Rigid3Types> MechanicalObjectRigid3;
>>>>>>> 9709432e

typedef sofa::defaulttype::Vector3 Vec3;

using namespace sofa::PrimitiveCreationTest;
using sofa::core::objectmodel::New;
using sofa::core::objectmodel::Data;

struct BCD_test : public ::testing::Test{

    template <class ColModel,class CopyConstructor>
    static bool randTest(int seed, int nb_move);

    static bool randTestBulletOBB(int seed,int nb_move);

    static bool randTestBulletConvexHull(int seed,int nb_move);


    static bool trueTest(int seed);

};

static Vec3 st_pos_min(-10,-10,-10);
static Vec3 st_pos_max(10,10,10);
static Vec3 min_extent(0.5,0.5,0.5);
static Vec3 max_extent(3,3,3);

sofa::component::collision::BulletOBBModel::SPtr makeBulletOBB(const Vec3 & p,const double *angles,const int *order,const Vec3 &v,const Vec3 &extents, sofa::simulation::Node::SPtr &father){
    //creating node containing OBBModel
    sofa::simulation::Node::SPtr obb = father->createChild("obb");

    //creating a mechanical object which will be attached to the OBBModel
    MechanicalObject<Rigid3>::SPtr obbDOF = New<MechanicalObject<Rigid3> >();

    //editing DOF related to the OBBModel to be created, size is 1 because it contains just one OBB
    obbDOF->resize(1);
    Data<MechanicalObject<Rigid3>::VecCoord> & dpositions = *obbDOF->write( sofa::core::VecId::position() );
    MechanicalObject<Rigid3>::VecCoord & positions = *dpositions.beginEdit();

    //we create a frame that we will rotate like it is specified by the parameters angles and order
    Vec3 x(1,0,0);
    Vec3 y(0,1,0);
    Vec3 z(0,0,1);

    //creating an array of functions which are the rotation so as to perform the rotations in a for loop
    typedef void (*rot)(double,Vec3&,Vec3&,Vec3&);
    rot rotations[3];
    rotations[0] = &rotx;
    rotations[1] = &roty;
    rotations[2] = &rotz;

    //performing the rotations of the frame x,y,z
    for(int i = 0 ; i < 3 ; ++i)
        (*rotations[order[i]])(angles[order[i]],x,y,z);


    //we finnaly edit the positions by filling it with a RigidCoord made up from p and the rotated fram x,y,z
    positions[0] = sofa::defaulttype::Rigid3Types::Coord(p, sofa::defaulttype::Quaternion::createQuaterFromFrame(x,y,z));

    dpositions.endEdit();

    //Editting the velocity of the OBB
    Data<MechanicalObject<Rigid3>::VecDeriv> & dvelocities = *obbDOF->write( sofa::core::VecId::velocity() );

    MechanicalObject<Rigid3>::VecDeriv & velocities = *dvelocities.beginEdit();
    velocities[0] = v;
    dvelocities.endEdit();


    obb->addObject(obbDOF);

    //creating an OBBModel and attaching it to the same node than obbDOF
    sofa::component::collision::BulletOBBModel::SPtr obbCollisionModel = New<sofa::component::collision::BulletOBBModel >();
    obb->addObject(obbCollisionModel);

    //editting the OBBModel
    //obbCollisionModel->init();
    obbCollisionModel->resize(1);

    Data<sofa::component::collision::BulletOBBModel::VecCoord> & dVecCoord = obbCollisionModel->writeExtents();
    sofa::component::collision::BulletOBBModel::VecCoord & vecCoord = *(dVecCoord.beginEdit());

    vecCoord[0] = extents;

    dVecCoord.endEdit();

    return obbCollisionModel;
}

static void randTrans(Vec3 & angles,Vec3 & new_pos){
    new_pos = randVect(st_pos_min,st_pos_max);

    for(int i = 0 ; i < 3 ; ++i){
        angles[i] = (sofa::helper::drand())*  2 * M_PI;
    }
}

static void transMechaRigid(const Vec3 & angles,const Vec3 & new_pos,sofa::simulation::Node::SPtr & node){
    MechanicalObject<Rigid3>* mecha = node->get<MechanicalObject<Rigid3> >(sofa::simulation::Node::SearchDown);

    Data<MechanicalObject<Rigid3>::VecCoord> & dpositions = *mecha->write( sofa::core::VecId::position() );
    MechanicalObject<Rigid3>::VecCoord & positions = *dpositions.beginEdit();

    sofa::defaulttype::Quat & quat = positions[0].getOrientation();
    Vec3 & pos  = positions[0].getCenter();

    quat.rotate(angles);
    pos = new_pos;

    dpositions.endEdit();
}

struct copyBulletOBB{
    sofa::component::collision::BulletOBBModel::SPtr operator()(const sofa::component::collision::OBBModel::SPtr & obb_read,sofa::simulation::Node::SPtr &father){
        sofa::simulation::Node::SPtr obb = father->createChild("obb");

        //creating a mechanical object which will be attached to the OBBModel
        MechanicalObject<Rigid3>::SPtr obbDOF = New<MechanicalObject<Rigid3> >();

        //editing DOF related to the OBBModel to be created, size is 1 because it contains just one OBB
        obbDOF->resize(1);
        Data<MechanicalObject<Rigid3>::VecCoord> & dpositions = *obbDOF->write( sofa::core::VecId::position() );
        MechanicalObject<Rigid3>::VecCoord & positions = *dpositions.beginEdit();

        const MechanicalObject<Rigid3> * read_mec = obb_read->getContext()->get<MechanicalObject<Rigid3> >();
        const Data<MechanicalObject<Rigid3>::VecCoord> & read_positions = *read_mec->read( sofa::core::VecId::position() );

        //we finnaly edit the positions by filling it with a RigidCoord made up from p and the rotated fram x,y,z
        positions[0] = (read_positions.getValue())[0];

        dpositions.endEdit();

        obb->addObject(obbDOF);

        //creating an OBBModel and attaching it to the same node than obbDOF
        sofa::component::collision::BulletOBBModel::SPtr obbCollisionModel = New<sofa::component::collision::BulletOBBModel >();
        obb->addObject(obbCollisionModel);

        //editting the OBBModel
        //obbCollisionModel->init();
        obbCollisionModel->resize(1);


        sofa::component::collision::BulletOBBModel * ptr_obb = obbCollisionModel.get();
        ptr_obb->setName(obb_read->getName());
        sofa::component::collision::BulletOBBModel::VecCoord & extents = *(ptr_obb->ext.beginEdit());

        extents[0] = obb_read->extents(0);

        ptr_obb->ext.endEdit();

        return obbCollisionModel;
    }
};

struct copyBulletConvexHull{
    sofa::component::collision::BulletConvexHullModel::SPtr operator()(const sofa::component::collision::OBBModel::SPtr & obb_read,sofa::simulation::Node::SPtr &father){
        sofa::simulation::Node::SPtr obb = father->createChild("obb");

        //creating a mechanical object which will be attached to the OBBModel
        MechanicalObject<Rigid3>::SPtr cv_hullDOF = New<MechanicalObject<Rigid3> >();

        //editing DOF related to the OBBModel to be created, size is 1 because it contains just one OBB
        cv_hullDOF->resize(1);
        Data<MechanicalObject<Rigid3>::VecCoord> & dpositions = *cv_hullDOF->write( sofa::core::VecId::position() );
        MechanicalObject<Rigid3>::VecCoord & positions = *dpositions.beginEdit();

        const MechanicalObject<Rigid3> * read_mec = obb_read->getContext()->get<MechanicalObject<Rigid3> >();
        const Data<MechanicalObject<Rigid3>::VecCoord> & read_positions = *read_mec->read( sofa::core::VecId::position() );

        //we finnaly edit the positions by filling it with a RigidCoord made up from p and the rotated fram x,y,z
        positions[0] = (read_positions.getValue())[0];

        dpositions.endEdit();

        obb->addObject(cv_hullDOF);

        //creating an OBBModel and attaching it to the same node than obbDOF
        sofa::component::collision::BulletConvexHullModel::SPtr cv_hull_model = New<sofa::component::collision::BulletConvexHullModel >();
        obb->addObject(cv_hull_model);

        //editting the OBBModel
        //obbCollisionModel->init();
        cv_hull_model->resize(1);


        sofa::component::collision::BulletConvexHullModel * ptr_cv_hull = cv_hull_model.get();
        ptr_cv_hull->setName(obb_read->getName());
//        sofa::component::collision::BulletOBBModel::VecCoord & extents = *(ptr_obb->ext.beginEdit());

//        extents[0] = obb_read->extents(0);

        sofa::component::collision::OBBModel::VecCoord vs;
        obb_read->vertices(0,vs);

        sofa::component::collision::BulletConvexHullModel::VecCoord & ch_points = *(cv_hull_model->CHPoints.beginEdit());
        for(unsigned int i = 0 ; i < vs.size() ; ++i)
            ch_points.push_back(obb_read->localCoordinates(vs[i],0));

        cv_hull_model->CHPoints.endEdit();

        cv_hull_model->positionDefined.setValue(true);
        //cv_hull_model->computeConvexHullDecomposition.setValue(true);

        return cv_hull_model;
    }
};


//static sofa::component::collision::OBBModel::SPtr copyOBB(const sofa::component::collision::BulletOBBModel::SPtr & obb_read,sofa::simulation::Node::SPtr &father){
//    sofa::simulation::Node::SPtr obb = father->createChild("obb");

//    //creating a mechanical object which will be attached to the OBBModel
//    MechanicalObject<Rigid3>::SPtr obbDOF = New<MechanicalObject<Rigid3> >();

//    //editing DOF related to the OBBModel to be created, size is 1 because it contains just one OBB
//    obbDOF->resize(1);
//    Data<MechanicalObject<Rigid3>::VecCoord> & dpositions = *obbDOF->write( sofa::core::VecId::position() );
//    MechanicalObject<Rigid3>::VecCoord & positions = *dpositions.beginEdit();

//    const MechanicalObject<Rigid3> * read_mec = obb_read->getContext()->get<MechanicalObject<Rigid3> >();
//    const Data<MechanicalObject<Rigid3>::VecCoord> & read_positions = *read_mec->read( sofa::core::VecId::position() );

//    //we finnaly edit the positions by filling it with a RigidCoord made up from p and the rotated fram x,y,z
//    positions[0] = (read_positions.getValue())[0];

//    dpositions.endEdit();

//    obb->addObject(obbDOF);

//    //creating an OBBModel and attaching it to the same node than obbDOF
//    sofa::component::collision::OBBModel::SPtr obbCollisionModel = New<sofa::component::collision::OBBModel >();
//    obb->addObject(obbCollisionModel);

//    //editting the OBBModel
//    //obbCollisionModel->init();
//    obbCollisionModel->resize(1);


//    sofa::component::collision::OBBModel * ptr_obb = obbCollisionModel.get();
//    ptr_obb->setName(obb_read->getName());
//    sofa::component::collision::OBBModel::VecCoord & extents = *(ptr_obb->ext.beginEdit());

//    extents[0] = obb_read->extents(0);

//    ptr_obb->ext.endEdit();

//    return obbCollisionModel;
//}

static sofa::component::collision::OBBModel::SPtr makeRandOBB(const Vec3 & pos_min,const Vec3 & pos_max,sofa::simulation::Node::SPtr &father){
    Vec3 p = randVect(pos_min,pos_max);
    double angles[3];

    for(int i = 0 ; i < 3 ; ++i){
        angles[i] = (sofa::helper::drand())*  2 * M_PI;

        //ret[i] = ((double)(rand())/RAND_MAX) * extents[i] + min[i];

    }

    int order[3];order[0] = 0;order[1] = 1;order[2] = 2;


    Vec3 v(0,0,0);
    Vec3 extents(randVect(Vec3(0.5,0.5,0.5),Vec3(3,3,3)));

    sofa::component::collision::OBBModel::SPtr obbmodel = makeOBB(p,angles,order,v,extents,father);

    return obbmodel;
}


//static sofa::component::collision::BulletOBBModel::SPtr makeRandBulletOBB(const Vec3 & pos_min,const Vec3 & pos_max,sofa::simulation::Node::SPtr &father){
//    Vec3 p = randVect(pos_min,pos_max);
//    SReal angles[3];

//    for(int i = 0 ; i < 3 ; ++i){
//        angles[i] = ((SReal)rand())/RAND_MAX *  2 * M_PI;

//        //ret[i] = ((double)(rand())/RAND_MAX) * extents[i] + min[i];

//    }

//    int order[3];order[0] = 0;order[1] = 1;order[2] = 2;


//    Vec3 v(0,0,0);
//    Vec3 extents(randVect(min_extent,max_extent));

//    sofa::component::collision::BulletOBBModel::SPtr obbmodel = makeBulletOBB(p,angles,order,v,extents,father);

//    return obbmodel;
//}

template <class CollModel,class CopyConstructor>
bool BCD_test::randTest(int seed,int nb_move){

    sofa::helper::srand(seed);

    sofa::simulation::Node::SPtr bullet_scn = New<sofa::simulation::tree::GNode>();
    sofa::simulation::Node::SPtr sofa_scn = New<sofa::simulation::tree::GNode>();

    sofa::core::ExecParams * default_params = sofa::core::ExecParams::defaultInstance();

    //elements within the sofa scene
    sofa::component::collision::BruteForceDetection::SPtr bfd = New<sofa::component::collision::BruteForceDetection>();
    sofa::component::collision::DefaultPipeline::SPtr sofa_pipeline = New<sofa::component::collision::DefaultPipeline>();
    sofa::component::collision::NewProximityIntersection::SPtr new_prox = New<sofa::component::collision::NewProximityIntersection>();

    //setting scnene parameters
    new_prox->setContactDistance((SReal)0.5);
    new_prox->setAlarmDistance((SReal)0.5);

    //adding elements to the scene
    sofa_scn->addObject(bfd);
    sofa_scn->addObject(sofa_pipeline);
    sofa_scn->addObject(new_prox);

    //copying collision models and adding them to the scene
    sofa::component::collision::OBBModel::SPtr obb1s = makeRandOBB(st_pos_min,st_pos_max,sofa_scn);
    sofa::component::collision::OBBModel::SPtr obb2s = makeRandOBB(st_pos_min,st_pos_max,sofa_scn);

    //setting id to collision models
    std::string name1("1");
    std::string name2("2");
    obb1s->setName(name1);
    obb2s->setName(name2);

    //initializing elements of the scene
    sofa_scn->init(default_params);

    ///////////////////////////////////////////////////////////////////////////////////////////////////////

    //elements within the bullet scene
    sofa::component::collision::BulletCollisionDetection::SPtr bcd = New<sofa::component::collision::BulletCollisionDetection>();
    sofa::component::collision::DefaultPipeline::SPtr bullet_pipeline = New<sofa::component::collision::DefaultPipeline>();
    sofa::component::collision::BulletIntersection::SPtr bullet_inter = New<sofa::component::collision::BulletIntersection>();

    //setting scnene parameters
    bullet_inter->setContactDistance((SReal)0.5);

    //adding elements to the scene
    bullet_scn->addObject(bcd);
    bullet_scn->addObject(bullet_pipeline);
    bullet_scn->addObject(bullet_inter);

    //creating collision models and adding them to the scene
    CopyConstructor cbo;
    typename CollModel::SPtr obb1 = cbo(obb1s,bullet_scn);
    typename CollModel::SPtr obb2 = cbo(obb2s,bullet_scn);

    //initializing elements of the scene
    bullet_scn->init(default_params);


    Vec3 angles;
    Vec3 new_pos;
    for(int i = 0 ; i < nb_move ; ++i){
        //processing collision pipeline
        {
            {
                sofa::simulation::CollisionBeginEvent evBegin;
                sofa::simulation::PropagateEventVisitor eventPropagation( default_params, &evBegin);
                eventPropagation.execute(sofa_scn.get());
                eventPropagation.execute(bullet_scn.get());
            }

            sofa::simulation::CollisionVisitor act(default_params);
            //act.setTags(this->getTags());
            act.execute( sofa_scn.get() );
            act.execute( bullet_scn.get() );

            {
                sofa::simulation::CollisionEndEvent evEnd;
                sofa::simulation::PropagateEventVisitor eventPropagation( default_params, &evEnd);
                eventPropagation.execute(sofa_scn.get());
                eventPropagation.execute(bullet_scn.get());
            }
        }

        //////////////////////////////////////////Checking the results//////////////////////////////////////////////////
        //recovering contacts of sofa and bullet
        const sofa::component::collision::BruteForceDetection::DetectionOutputMap & sofa_contacts = bfd->getDetectionOutputs();
        const sofa::component::collision::BruteForceDetection::DetectionOutputMap & bullet_contacts = bcd->getDetectionOutputs();

        if(!(sofa_contacts.size() == 0 && bullet_contacts.size() == 0)){
            sofa::component::collision::BruteForceDetection::DetectionOutputMap::const_iterator it_sofa_contacts = sofa_contacts.begin();
            sofa::component::collision::BulletCollisionDetection::DetectionOutputMap::const_iterator it_bullet_contacts = bullet_contacts.begin();

            for(;it_sofa_contacts != sofa_contacts.end() ; ++it_sofa_contacts){
                if((*it_sofa_contacts).first.first != (*it_sofa_contacts).first.second){//the only possible collision
                    if((*it_sofa_contacts).second->size() > 0){//there is a real contact
                        for(;it_bullet_contacts != bullet_contacts.end() ; ++it_bullet_contacts){//searching it in the bullet pipeline
                            if((it_bullet_contacts->second->size() > 0) && ((it_bullet_contacts->first.first->getName() == name1 &&  it_bullet_contacts->first.second->getName() == name2) ||
                                                                            (it_bullet_contacts->first.first->getName() == name2 &&  it_bullet_contacts->first.second->getName() == name1))){
        //                        return false;
                            }
                            else if(it_bullet_contacts->second->size() > 0){//found not existing contact
                                return false;
                            }
                        }
                        //return true;
                    }
                }
            }
        }

        //moving collision models
        randTrans(angles,new_pos);
        transMechaRigid(angles,new_pos,sofa_scn);
        transMechaRigid(angles,new_pos,bullet_scn);
    }

    return true;
}

bool BCD_test::randTestBulletOBB(int seed,int nb_move){
    return randTest<sofa::component::collision::BulletOBBModel,copyBulletOBB>(seed,nb_move);
}

bool BCD_test::randTestBulletConvexHull(int seed,int nb_move){
    return randTest<sofa::component::collision::BulletConvexHullModel,copyBulletConvexHull>(seed,nb_move);
}

TEST_F(BCD_test, bcd_test_bullet ) { ASSERT_TRUE( randTestBulletOBB(0,100)); }
TEST_F(BCD_test, bcd_test ) { ASSERT_TRUE( randTestBulletConvexHull(0,100)); }
<|MERGE_RESOLUTION|>--- conflicted
+++ resolved
@@ -12,11 +12,7 @@
 #include <sofa/simulation/common/CollisionBeginEvent.h>
 #include <sofa/simulation/common/PropagateEventVisitor.h>
 
-<<<<<<< HEAD
-using sofa::component::container::MechanicalObject;
-=======
 typedef sofa::component::container::MechanicalObject<sofa::defaulttype::Rigid3Types> MechanicalObjectRigid3;
->>>>>>> 9709432e
 
 typedef sofa::defaulttype::Vector3 Vec3;
 
@@ -48,12 +44,12 @@
     sofa::simulation::Node::SPtr obb = father->createChild("obb");
 
     //creating a mechanical object which will be attached to the OBBModel
-    MechanicalObject<Rigid3>::SPtr obbDOF = New<MechanicalObject<Rigid3> >();
+    MechanicalObjectRigid3::SPtr obbDOF = New<MechanicalObjectRigid3>();
 
     //editing DOF related to the OBBModel to be created, size is 1 because it contains just one OBB
     obbDOF->resize(1);
-    Data<MechanicalObject<Rigid3>::VecCoord> & dpositions = *obbDOF->write( sofa::core::VecId::position() );
-    MechanicalObject<Rigid3>::VecCoord & positions = *dpositions.beginEdit();
+    Data<MechanicalObjectRigid3::VecCoord> & dpositions = *obbDOF->write( sofa::core::VecId::position() );
+    MechanicalObjectRigid3::VecCoord & positions = *dpositions.beginEdit();
 
     //we create a frame that we will rotate like it is specified by the parameters angles and order
     Vec3 x(1,0,0);
@@ -78,9 +74,9 @@
     dpositions.endEdit();
 
     //Editting the velocity of the OBB
-    Data<MechanicalObject<Rigid3>::VecDeriv> & dvelocities = *obbDOF->write( sofa::core::VecId::velocity() );
-
-    MechanicalObject<Rigid3>::VecDeriv & velocities = *dvelocities.beginEdit();
+    Data<MechanicalObjectRigid3::VecDeriv> & dvelocities = *obbDOF->write( sofa::core::VecId::velocity() );
+
+    MechanicalObjectRigid3::VecDeriv & velocities = *dvelocities.beginEdit();
     velocities[0] = v;
     dvelocities.endEdit();
 
@@ -114,10 +110,10 @@
 }
 
 static void transMechaRigid(const Vec3 & angles,const Vec3 & new_pos,sofa::simulation::Node::SPtr & node){
-    MechanicalObject<Rigid3>* mecha = node->get<MechanicalObject<Rigid3> >(sofa::simulation::Node::SearchDown);
-
-    Data<MechanicalObject<Rigid3>::VecCoord> & dpositions = *mecha->write( sofa::core::VecId::position() );
-    MechanicalObject<Rigid3>::VecCoord & positions = *dpositions.beginEdit();
+    MechanicalObjectRigid3* mecha = node->get<MechanicalObjectRigid3>(sofa::simulation::Node::SearchDown);
+
+    Data<MechanicalObjectRigid3::VecCoord> & dpositions = *mecha->write( sofa::core::VecId::position() );
+    MechanicalObjectRigid3::VecCoord & positions = *dpositions.beginEdit();
 
     sofa::defaulttype::Quat & quat = positions[0].getOrientation();
     Vec3 & pos  = positions[0].getCenter();
@@ -133,15 +129,15 @@
         sofa::simulation::Node::SPtr obb = father->createChild("obb");
 
         //creating a mechanical object which will be attached to the OBBModel
-        MechanicalObject<Rigid3>::SPtr obbDOF = New<MechanicalObject<Rigid3> >();
+        MechanicalObjectRigid3::SPtr obbDOF = New<MechanicalObjectRigid3>();
 
         //editing DOF related to the OBBModel to be created, size is 1 because it contains just one OBB
         obbDOF->resize(1);
-        Data<MechanicalObject<Rigid3>::VecCoord> & dpositions = *obbDOF->write( sofa::core::VecId::position() );
-        MechanicalObject<Rigid3>::VecCoord & positions = *dpositions.beginEdit();
-
-        const MechanicalObject<Rigid3> * read_mec = obb_read->getContext()->get<MechanicalObject<Rigid3> >();
-        const Data<MechanicalObject<Rigid3>::VecCoord> & read_positions = *read_mec->read( sofa::core::VecId::position() );
+        Data<MechanicalObjectRigid3::VecCoord> & dpositions = *obbDOF->write( sofa::core::VecId::position() );
+        MechanicalObjectRigid3::VecCoord & positions = *dpositions.beginEdit();
+
+        const MechanicalObjectRigid3 * read_mec = obb_read->getContext()->get<MechanicalObjectRigid3>();
+        const Data<MechanicalObjectRigid3::VecCoord> & read_positions = *read_mec->read( sofa::core::VecId::position() );
 
         //we finnaly edit the positions by filling it with a RigidCoord made up from p and the rotated fram x,y,z
         positions[0] = (read_positions.getValue())[0];
@@ -176,15 +172,15 @@
         sofa::simulation::Node::SPtr obb = father->createChild("obb");
 
         //creating a mechanical object which will be attached to the OBBModel
-        MechanicalObject<Rigid3>::SPtr cv_hullDOF = New<MechanicalObject<Rigid3> >();
+        MechanicalObjectRigid3::SPtr cv_hullDOF = New<MechanicalObjectRigid3>();
 
         //editing DOF related to the OBBModel to be created, size is 1 because it contains just one OBB
         cv_hullDOF->resize(1);
-        Data<MechanicalObject<Rigid3>::VecCoord> & dpositions = *cv_hullDOF->write( sofa::core::VecId::position() );
-        MechanicalObject<Rigid3>::VecCoord & positions = *dpositions.beginEdit();
-
-        const MechanicalObject<Rigid3> * read_mec = obb_read->getContext()->get<MechanicalObject<Rigid3> >();
-        const Data<MechanicalObject<Rigid3>::VecCoord> & read_positions = *read_mec->read( sofa::core::VecId::position() );
+        Data<MechanicalObjectRigid3::VecCoord> & dpositions = *cv_hullDOF->write( sofa::core::VecId::position() );
+        MechanicalObjectRigid3::VecCoord & positions = *dpositions.beginEdit();
+
+        const MechanicalObjectRigid3 * read_mec = obb_read->getContext()->get<MechanicalObjectRigid3>();
+        const Data<MechanicalObjectRigid3::VecCoord> & read_positions = *read_mec->read( sofa::core::VecId::position() );
 
         //we finnaly edit the positions by filling it with a RigidCoord made up from p and the rotated fram x,y,z
         positions[0] = (read_positions.getValue())[0];
@@ -229,15 +225,15 @@
 //    sofa::simulation::Node::SPtr obb = father->createChild("obb");
 
 //    //creating a mechanical object which will be attached to the OBBModel
-//    MechanicalObject<Rigid3>::SPtr obbDOF = New<MechanicalObject<Rigid3> >();
+//    MechanicalObjectRigid3::SPtr obbDOF = New<MechanicalObjectRigid3>();
 
 //    //editing DOF related to the OBBModel to be created, size is 1 because it contains just one OBB
 //    obbDOF->resize(1);
-//    Data<MechanicalObject<Rigid3>::VecCoord> & dpositions = *obbDOF->write( sofa::core::VecId::position() );
-//    MechanicalObject<Rigid3>::VecCoord & positions = *dpositions.beginEdit();
-
-//    const MechanicalObject<Rigid3> * read_mec = obb_read->getContext()->get<MechanicalObject<Rigid3> >();
-//    const Data<MechanicalObject<Rigid3>::VecCoord> & read_positions = *read_mec->read( sofa::core::VecId::position() );
+//    Data<MechanicalObjectRigid3::VecCoord> & dpositions = *obbDOF->write( sofa::core::VecId::position() );
+//    MechanicalObjectRigid3::VecCoord & positions = *dpositions.beginEdit();
+
+//    const MechanicalObjectRigid3 * read_mec = obb_read->getContext()->get<MechanicalObjectRigid3>();
+//    const Data<MechanicalObjectRigid3::VecCoord> & read_positions = *read_mec->read( sofa::core::VecId::position() );
 
 //    //we finnaly edit the positions by filling it with a RigidCoord made up from p and the rotated fram x,y,z
 //    positions[0] = (read_positions.getValue())[0];
