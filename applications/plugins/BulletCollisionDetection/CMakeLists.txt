--- conflicted
+++ resolved
@@ -1,30 +1,17 @@
 cmake_minimum_required(VERSION 2.8)
 project(BulletCollisionDetection)
 
-<<<<<<< HEAD
-# WARNING, this plugin requires Bullet to be compiled with the
-# BULLET_TRIANGLE_COLLISION definition.  You can do that by adding the
-# following line somewhere at the beginning of the main CMakeLists.txt
-# of bullet:
-#
-# add_definitions(-DBULLET_TRIANGLE_COLLISION)
-=======
 #WARNING, when installing bullet write in the bullet CMakeLists.txt the line add_definitions(-DBULLET_TRIANGLE_COLLISION)
 # todo: is it possible to do a platform check for BULLET_TRIANGLE_COLLISION?
 
 set(BULLETCOLLISIONDETECTION_INSTALL_LIB_DIR     lib     CACHE PATH "Installation directory for libraries relative to CMAKE_INSTALL_PREFIX variable")
 set(BULLETCOLLISIONDETECTION_INSTALL_BIN_DIR     bin     CACHE PATH "Installation directory for executables relative to CMAKE_INSTALL_PREFIX variable")
 set(BULLETCOLLISIONDETECTION_INSTALL_INCLUDE_DIR include CACHE PATH "Installation directory for header files relative to CMAKE_INSTALL_PREFIX variable")
->>>>>>> 8c933aeb
 
 set(HEADER_FILES
     BulletCylinderModel.h
     BulletCylinderModel.inl
-<<<<<<< HEAD
-    BulletTriangleModel.h
-=======
 	BulletTriangleModel.h
->>>>>>> 8c933aeb
     BulletTriangleModel.inl
     BulletCollisionModel.h
     BulletCollisionDetection.h
@@ -42,41 +29,6 @@
     initBulletCollisionDetection.h)
 
 set(SOURCE_FILES
-<<<<<<< HEAD
-    BulletCapsuleModel.cpp
-    BulletCollisionDetection.cpp
-    BulletConvexHullContactMapper.cpp
-    BulletConvexHullContacts.cpp
-    BulletConvexHullModel.cpp
-    BulletCylinderModel.cpp
-    BulletOBBModel.cpp
-    BulletSphereModel.cpp
-    BulletTriangleModel.cpp
-    initBulletCollisionDetection.cpp)
-
-if(SOFA-PLUGIN_COMPLIANT)
-    list(APPEND SOURCE_FILES BulletConvexHullCompliantContacts.cpp)
-    AddLinkerDependencies(Compliant)
-endif()
-
-set(README_FILES BulletCollisionDetection.txt)
-
-## No idea what this is for.
-if(WIN32)
-    include_directories("${SOFA_EXTLIBS_DIR}/SuiteSparse/cholmod/Include")
-    link_directories("${SOFA_EXTLIBS_DIR}/SuiteSparse/cholmod/Lib")
-endif()
-
-find_package(Bullet CONFIG REQUIRED)
-include_directories(${BULLET_INCLUDE_DIRS})
-link_directories(${BULLET_LIBRARY_DIRS})
-
-add_library(${PROJECT_NAME} SHARED ${HEADER_FILES} ${SOURCE_FILES} ${README_FILES})
-
-AddCompilerDefinitions("SOFA_BUILD_BULLETCOLLISIONDETECTION")
-AddLinkerDependencies(SofaMeshCollision SofaMiscCollision SofaVolumetricData)
-AddLinkerDependencies(LinearMath BulletCollision BulletDynamics HACD) # Bullet
-=======
     BulletCylinderModel.cpp
     BulletTriangleModel.cpp
     BulletCollisionDetection.cpp
@@ -110,7 +62,6 @@
 
 include_directories(${BULLET_INCLUDE_DIR})
 target_link_libraries(${PROJECT_NAME} ${BULLET_LIBRARIES})
->>>>>>> 8c933aeb
 
 install(TARGETS ${PROJECT_NAME}
     COMPONENT BulletCollisionDetection_libraries
