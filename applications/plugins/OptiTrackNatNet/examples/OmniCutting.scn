--- conflicted
+++ resolved
@@ -7,13 +7,8 @@
     <MinProximityIntersection name="Proximity" alarmDistance="2" contactDistance="1" />
 
   <Node name="Grab">
-<<<<<<< HEAD
-    <Euler />
+    <EulerExplicitSolver />
     <MechanicalObject name="ms1" template="Rigid3d" />
-=======
-    <EulerExplicitSolver />
-    <MechanicalObject name="ms1" template="Rigid" />
->>>>>>> dad6bd93
     <UniformMass name="mass" />
     <OmniDriver scale="600" omniVisu="0" permanent="1"  listening="true" handleEventTriggersUpdate="true"
 		positionBase="0 5 0" orientationBase="0 0.707107 0.707107 0" 
