--- conflicted
+++ resolved
@@ -1,24 +1,10 @@
 cmake_minimum_required(VERSION 2.8)
 project(PreassembledMass)
 
-<<<<<<< HEAD
 set(PREASSEMBLEDMASS_INSTALL_LIB_DIR lib CACHE PATH "Installation directory for libraries relative to CMAKE_INSTALL_PREFIX variable")
 set(PREASSEMBLEDMASS_INSTALL_BIN_DIR bin CACHE PATH "Installation directory for executables relative to CMAKE_INSTALL_PREFIX variable")
 set(PREASSEMBLEDMASS_INSTALL_INCLUDE_DIR include CACHE PATH "Installation directory for header files relative to CMAKE_INSTALL_PREFIX variable")
 
-set(HEADER_FILES
-    initPlugin.h
-    PreassembledMass.h
-    PreassembledMass.inl)
-
-set(SOURCE_FILES
-    initPlugin.cpp
-    PreassembledMass.cpp)
-
-find_package(SofaGeneral REQUIRED)
-find_package(Compliant REQUIRED)
-find_package(Flexible QUIET)
-=======
 set(HEADER_FILES
     PreassembledMass.h
     PreassembledMass.inl
@@ -30,14 +16,9 @@
     initPlugin.cpp
 )
 
-if(SOFA-PLUGIN_FLEXIBLE)
-
-    AddLinkerDependencies(Flexible)
-    AddCompilerDefinitions("SOFA_HAVE_FLEXIBLE" )
-
-endif()
-
->>>>>>> b6791ef2
+find_package(SofaGeneral REQUIRED)
+find_package(Compliant REQUIRED)
+find_package(Flexible QUIET)
 
 add_library(${PROJECT_NAME} SHARED ${HEADER_FILES} ${SOURCE_FILES})
 target_link_libraries(${PROJECT_NAME} SofaEigen2Solver)
