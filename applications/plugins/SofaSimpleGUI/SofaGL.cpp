#include <GL/glew.h>
#include "SofaGL.h"
#include "VisualPickVisitor.h"

namespace sofa {
namespace simplegui {

template <typename T> inline T sqr(const T& t){ return t*t; }


SofaGL::SofaGL(SofaScene *s) :
    _sofaScene(s)
{
    if(!_sofaScene)
    {
        std::cerr << "Error: you are trying to create a SofaGL object with a null SofaScene" << std::endl;
        return;
    }

    glewInit();

    _vparams = sofa::core::visual::VisualParams::defaultInstance();
    _vparams->drawTool() = &_drawToolGL;
    _vparams->setSupported(sofa::core::visual::API_OpenGL);

    _isPicking = false;


    sofa::simulation::getSimulation()->initTextures(_sofaScene->groot().get());
}

void SofaGL::draw()
{
    glGetIntegerv (GL_VIEWPORT, _viewport);
    glGetDoublev (GL_MODELVIEW_MATRIX, _mvmatrix);
    glGetDoublev (GL_PROJECTION_MATRIX, _projmatrix);

    if(_vparams)
    {
        _vparams->viewport() = sofa::helper::fixed_array<int, 4>(_viewport[0], _viewport[1], _viewport[2], _viewport[3]);
        _vparams->sceneBBox() = _sofaScene->groot()->f_bbox.getValue();
        _vparams->setProjectionMatrix(_projmatrix);
        _vparams->setModelViewMatrix(_mvmatrix);
    }

    sofa::simulation::getSimulation()->updateVisual(_sofaScene->groot().get()); // needed to update normals ! (i think it should be better if updateVisual() was called from draw(), why it is not already the case ?)

    if( _isPicking ){

        // start picking
        glSelectBuffer(BUFSIZE,selectBuf);
        glRenderMode(GL_SELECT);

        glInitNames();

        glMatrixMode(GL_PROJECTION);
        glPushMatrix();
        glLoadIdentity();

        gluPickMatrix(pickX,_viewport[3]-pickY,5,5,_viewport);
        glMultMatrixd(_projmatrix);
        glMatrixMode(GL_MODELVIEW);


        // draw
        _vparams->pass() = sofa::core::visual::VisualParams::Std;
        VisualPickVisitor pick ( _vparams );
        pick.setTags(_sofaScene->groot()->getTags());
        _sofaScene->groot()->execute ( &pick );

        // stop picking
        glMatrixMode(GL_PROJECTION);
        glPopMatrix();
        glMatrixMode(GL_MODELVIEW);
        glFlush();
        hits = glRenderMode(GL_RENDER);
        if (hits != 0)
        {
            GLuint* buffer = selectBuf;
            // process the hits
            GLint i, j, numberOfNames;
            GLuint names, *ptr, minZ,*ptrNames;

            ptr = (GLuint *) buffer;
            minZ = 0xffffffff;
            for (i = 0; i < hits; i++) {
                names = *ptr;
                ptr++;
                if (*ptr < minZ) {
                    numberOfNames = names;
                    minZ = *ptr;
                    ptrNames = ptr+2;
                }

                ptr += names+2;
            }
            if (numberOfNames > 0) {
                cerr << "You picked object  ";
                ptr = ptrNames;
                for (j = 0; j < numberOfNames; j++,ptr++) {
                    cerr<< pick.names[*ptr] << " ";
                }
            }
            else
                cerr<<"You didn't click a snowman!";
            cerr<<endl;
        }
        else cerr<<"no hits !" << endl;
        _isPicking = false;

    }
    sofa::simulation::getSimulation()->draw(_vparams, _sofaScene->groot().get());
}

void SofaGL::getPickDirection( GLdouble* dx, GLdouble* dy, GLdouble* dz, int x, int y )
{
    // Intersection of the ray with the near and far planes
    GLint realy = _viewport[3] - (GLint) y - 1; // convert coordinates from image space (y downward) to window space (y upward)
    GLdouble wx, wy, wz;  /*  returned world x, y, z coords  */
    gluUnProject ((GLdouble) x, (GLdouble) realy, 0.0, _mvmatrix, _projmatrix, _viewport, &wx, &wy, &wz); // z=0: near plane
    //cout<<"World coords at z=0.0 are ("<<wx<<","<<wy<<","<<wz<<")"<<endl;
    GLdouble wx1, wy1, wz1;
    gluUnProject ((GLdouble) x, (GLdouble) realy, 1.0, _mvmatrix, _projmatrix, _viewport, &wx1, &wy1, &wz1); // z=1: far plane

    GLdouble nrm = sqrt( sqr(wx1-wx) + sqr(wy1-wy) + sqr(wz1-wz) );
    *dx = (wx1-wx)/nrm;
    *dy = (wy1-wy)/nrm;
    *dz = (wz1-wz)/nrm;

}


void SofaGL::glPick(int x, int y )
{
    pickX = x; pickY = y;
    _isPicking = true;
}

PickedPoint SofaGL::pick(GLdouble ox, GLdouble oy, GLdouble oz, int x, int y )
{
    Vec3 origin(ox,oy,oz), direction;
    getPickDirection(&direction[0],&direction[1],&direction[2],x,y);

    double distance = 10.5, distanceGrowth = 0.1; // cone around the ray ????
    //    cout<< "SofaGL::rayPick from origin " << origin << ", in direction " << direction << endl;
    sofa::simulation::MechanicalPickParticlesVisitor picker(sofa::core::ExecParams::defaultInstance(), origin, direction, distance, distanceGrowth );
    picker.execute( _sofaScene->groot()->getContext() );

    PickedPoint pickedPoint;
    if (!picker.particles.empty())
    {
        sofa::core::behavior::BaseMechanicalState *mstate = picker.particles.begin()->second.first;
        unsigned index = picker.particles.begin()->second.second;

        pickedPoint.state = mstate;
        pickedPoint.index = index;
        pickedPoint.point = Vec3(mstate->getPX(index), mstate->getPY(index), mstate->getPZ(index));
    }

    return pickedPoint;
}


Interactor* SofaGL::getInteractor( const PickedPoint& glpicked )
{
    cout << "SofaGL::getInteractor, looking for " << glpicked << endl;
    for( Picked_to_Interactor::iterator i=_picked_to_interactor.begin(); i!=_picked_to_interactor.end(); i++ )
    {
        cout << "SofaGL::getInteractor, map contains " << (*i).first << endl;
    }
    if( _picked_to_interactor.find(glpicked)!=_picked_to_interactor.end() ) // there is already an interactor on this particle
    {
        return _picked_to_interactor[glpicked];
    }
    else {                                             // new interactor
        return NULL;
    }
}



Interactor* SofaGL::pickInteractor( GLdouble ox, GLdouble oy, GLdouble oz, int x, int y )
{

    Vec3 origin(ox,oy,oz), direction;
    getPickDirection(&direction[0],&direction[1],&direction[2],x,y);
    double distance = 10.5, distanceGrowth = 0.1; // cone around the ray ????
<<<<<<< HEAD
//    cout<< "SofaScene::rayPick from origin " << origin << ", in direction " << direction << endl;
    sofa::simulation::MechanicalPickParticlesVisitor picker(sofa::core::ExecParams::defaultInstance(), origin, direction, distance, distanceGrowth, sofa::core::objectmodel::Tag("!NoPicking") );
=======
    //    cout<< "SofaScene::rayPick from origin " << origin << ", in direction " << direction << endl;
    sofa::simulation::MechanicalPickParticlesVisitor picker(sofa::core::ExecParams::defaultInstance(), origin, direction, distance, distanceGrowth, Tag("!NoPicking") );
>>>>>>> 27124306
    picker.execute(_sofaScene->groot()->getContext());

    if (!picker.particles.empty())
    {
        PickedPoint pickedPoint(picker.particles.begin()->second.first, picker.particles.begin()->second.second);
        if( _picked_to_interactor.find(pickedPoint)!=_picked_to_interactor.end() )
            return _picked_to_interactor[pickedPoint];
    }

    return NULL;
}


void SofaGL::attach( Interactor* interactor )
{
    interactor->attach( _sofaScene );
    _picked_to_interactor[interactor->getPickedPoint()] = interactor;
    //    cout<<"SofaGL::attach "<< endl; _sofaScene->printGraph();
}

void SofaGL::move( Interactor* interactor, int x, int y)
{
    if( !interactor )
        return;

    // get the distance to the current point
    Vec3 current = interactor->getPoint();
    GLdouble wcur[3]; // window coordinates of the current point
    gluProject(current[0],current[1],current[2],_mvmatrix,_projmatrix,_viewport,wcur,wcur+1,wcur+2);
    //        cout << "current point = " << current << endl;
    //        cout<<"move anchor, distance = " << wcur[2] << endl;

    // compute and set the position of the new point
    GLdouble p[3];
    gluUnProject ( x, _viewport[3]-y-1, wcur[2], _mvmatrix, _projmatrix, _viewport, &p[0], &p[1], &p[2]); // new position of the picked point
    //        cout<<"x="<< x <<", y="<< y <<", X="<<p[0]<<", Y="<<p[1]<<", Z="<<p[2]<<endl;
    interactor->setPoint(Vec3(p[0], p[1], p[2]));
}

void SofaGL::detach( Interactor* drag)
{
    if( !drag )
        return;

    // remove it from the map
    Picked_to_Interactor::iterator i=_picked_to_interactor.begin();
    while( i!=_picked_to_interactor.end() && (*i).second != drag )
        i++;
    if( i!=_picked_to_interactor.end() ){
        //                cout << "Deleted interactor at " << (*i).first << endl;
        _picked_to_interactor.erase(i);
        //                cout << "new count of interactors: " << picked_to_interactor.size() << endl;
    }
    else assert( false && "Active interactor not found in the map" );

    drag->detach();
    //    cout<<"SofaGL::detach "<< endl; _sofaScene->printGraph();
}

void SofaGL::getSceneBBox( float* xmin, float* ymin, float* zmin, float* xmax, float* ymax, float* zmax )
{
    SReal xm, xM, ym, yM, zm, zM;
    _sofaScene->getBoundingBox(&xm,&xM,&ym,&yM,&zm,&zM);
    //    cerr << "SofaGL::getSceneBBox, xm=" << xm <<", xM=" << xM << endl;
    *xmin=xm, *xmax=xM, *ymin=ym, *ymax=yM, *zmin=zm, *zmax=zM;
}


void SofaGL::viewAll( SReal* xcam, SReal* ycam, SReal* zcam, SReal* xcen, SReal* ycen, SReal* zcen, SReal a, SReal* nearPlane, SReal* farPlane)
{
    // scene center and radius
    SReal xmin, xmax, ymin, ymax, zmin, zmax;
    _sofaScene->getBoundingBox(&xmin,&xmax,&ymin,&ymax,&zmin,&zmax);
    cout<<"SofaGL::viewAll, bounding box = ("<< xmin <<" "<<ymin<<" "<<zmin<<"),("<<xmax<<" "<<ymax<<" "<<zmax<<")"<<endl;
    *xcen = (xmin+xmax)*0.5;
    *ycen = (ymin+ymax)*0.5;
    *zcen = (zmin+zmax)*0.5;
    SReal radius = sqrt( sqr(xmin-xmax) + sqr(ymin-ymax) + sqr(zmin-zmax) );

    // Desired distance:  distance * tan(a) = radius
    SReal distance = 2 * radius / tan(a);
    //    SReal ratio = ((SReal) _viewport[3] - _viewport[1])/(_viewport[2] - _viewport[0]);
    //    distance *= ratio;
    cout<<"SofaGL::viewAll, angle = " << a << ", tan = " << tan(a) << ", distance = " << distance << endl;
    cout<<"SofaGL::viewAll, xmin xmax ymin ymax zmin zmax = " << xmin << " " << xmax <<" "<<ymin<<" "<<ymax<<" "<<zmin<<" "<<zmax<< endl;

    // move the camera along the current camera-center line, at the right distance
    // cam = cen + distance * (cam-cen)/|cam-cen|
    SReal curdist = sqrt( sqr(*xcam-*xcen)+sqr(*ycam-*ycen)+sqr(*zcam-*zcen) );
    *xcam = *xcen + distance * (*xcam-*xcen) / curdist;
    *ycam = *ycen + distance * (*ycam-*ycen) / curdist;
    *zcam = *zcen + distance * (*zcam-*zcen) / curdist;

    // update the depth bounds
    *nearPlane = distance - radius*1.5;
    *farPlane  = distance + radius*1.5;
}


}//newgui
}//sofa<|MERGE_RESOLUTION|>--- conflicted
+++ resolved
@@ -185,13 +185,8 @@
     Vec3 origin(ox,oy,oz), direction;
     getPickDirection(&direction[0],&direction[1],&direction[2],x,y);
     double distance = 10.5, distanceGrowth = 0.1; // cone around the ray ????
-<<<<<<< HEAD
-//    cout<< "SofaScene::rayPick from origin " << origin << ", in direction " << direction << endl;
+    //    cout<< "SofaScene::rayPick from origin " << origin << ", in direction " << direction << endl;
     sofa::simulation::MechanicalPickParticlesVisitor picker(sofa::core::ExecParams::defaultInstance(), origin, direction, distance, distanceGrowth, sofa::core::objectmodel::Tag("!NoPicking") );
-=======
-    //    cout<< "SofaScene::rayPick from origin " << origin << ", in direction " << direction << endl;
-    sofa::simulation::MechanicalPickParticlesVisitor picker(sofa::core::ExecParams::defaultInstance(), origin, direction, distance, distanceGrowth, Tag("!NoPicking") );
->>>>>>> 27124306
     picker.execute(_sofaScene->groot()->getContext());
 
     if (!picker.particles.empty())
