--- conflicted
+++ resolved
@@ -48,12 +48,8 @@
         _vparams->setModelViewMatrix(_mvmatrix);
     }
 
-<<<<<<< HEAD
-    sofa::simulation::getSimulation()->updateVisual(_sofaScene->groot().get()); // needed to update normals and VBOs !
-=======
     //_sofaScene->getSimulation()->updateVisual(_sofaScene->getSimulation()->GetRoot().get()); // needed to update normals and VBOs ! (i think it should be better if updateVisual() was called from draw(), why it is not already the case ?)
     _sofaScene->updateVisual(); // needed to update normals and VBOs ! (i think it should be better if updateVisual() was called from draw(), why it is not already the case ?)
->>>>>>> 5f23662c
 
     if( _isPicking ){
 
