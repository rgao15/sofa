--- conflicted
+++ resolved
@@ -34,36 +34,12 @@
       </Node>
     </Node>
   </Node>
-
-<<<<<<< HEAD
   
   <Node name="carvingElement">
 		<MechanicalObject name="Particles" template="Vec3d" position="0 0 1.4" velocity="0 0 0"/>
 		<UniformMass name="Mass" totalmass="0.15" />
 		<MeshSpringForceField name="Springs" stiffness="100" damping="1" />
 		<SphereModel radius="0.02" tags="CarvingTool"/>
-=======
-  <Node 	name="Instrument"  >
-    <EulerImplicit name="cg_odesolver" printLog="false" />
-    <CGLinearSolver iterations="25" name="linear solver" tolerance="1.0e-9" threshold="1.0e-9" />
-
-    <MechanicalObject template="Rigid" name="instrumentState" tags="Omni"  />
-    <UniformMass template="Rigid" name="mass"  totalMass="0.05" />
-    <LinearMovementConstraint template="Rigid" keyTimes="0 2" movements="-0.2 -0.2 -0.2   0 0 0
-										      0.2 0.2 0.2   0 0 0" />
-    <Node 	name="VisualModel" >
-      <OglModel template="ExtVec3f"  name="InstrumentVisualModel"  fileMesh="data/mesh/dental_instrument.obj" scale3d="1 1 1" translation="-0.412256 -0.067639 3.35" rotation="180 0 150" material="Default Diffuse 1 1 0.2 0.2 1 Ambient 1 0.2 0.04 0.04 1 Specular 0 1 0.2 0.2 1 Emissive 0 1 0.2 0.2 1 Shininess 0 45" />
-      <RigidMapping template="Rigid,ExtVec3f" name="MM->VM mapping"  input="@instrumentState"  output="@InstrumentVisualModel" />
-    </Node>
-    <Node 	name="CollisionModel"  >
-
-      <MechanicalObject template="Vec3d" name="Particle"  position="-0.2 -0.2 -0.2" />
-      <Point name="ParticleModel" tags="CarvingTool" contactStiffness="2" />
-      <RigidMapping template="Rigid,Vec3d" name="MM->CM mapping"  input="@instrumentState"  output="@Particle" />
-
-    </Node>
-
->>>>>>> 1bcbf4b6
   </Node>
   
      
