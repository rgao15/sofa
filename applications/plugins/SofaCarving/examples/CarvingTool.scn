--- conflicted
+++ resolved
@@ -40,15 +40,9 @@
     <EulerImplicitSolver name="cg_odesolver" printLog="false" />
     <CGLinearSolver iterations="25" name="linear solver" tolerance="1.0e-9" threshold="1.0e-9" />
 
-<<<<<<< HEAD
     <MechanicalObject template="Rigid3d" name="instrumentState" tags="Omni" rotation="90 45 0" translation="0 0 1"/>
-    <UniformMass template="Rigid3d" name="mass"  totalmass="0.05" />
+    <UniformMass template="Rigid3d" name="mass"  totalMass="0.05" />
     <LinearMovementConstraint template="Rigid3d" keyTimes="0 2" movements="0 0 0   0 0 0
-=======
-    <MechanicalObject template="Rigid" name="instrumentState" tags="Omni" rotation="90 45 0" translation="0 0 1"/>
-    <UniformMass template="Rigid" name="mass"  totalMass="0.05" />
-    <LinearMovementConstraint template="Rigid" keyTimes="0 2" movements="0 0 0   0 0 0
->>>>>>> dad6bd93
 										      0 0 0   0 0 0" />
     <Node 	name="VisualModel" >
       <MeshObjLoader name="meshLoader_0" filename="mesh/dental_instrument_light.obj" scale3d="1 1 1" translation="-0.412256 -0.067639 3.35" rotation="180 0 150" handleSeams="1" />
