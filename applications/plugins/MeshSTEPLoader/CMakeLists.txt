cmake_minimum_required(VERSION 2.8)
project(MeshSTEPLoader)

set(MESHSTEPLOADER_INSTALL_LIB_DIR lib CACHE PATH "Installation directory for libraries relative to CMAKE_INSTALL_PREFIX variable")
set(MESHSTEPLOADER_INSTALL_BIN_DIR bin CACHE PATH "Installation directory for executables relative to CMAKE_INSTALL_PREFIX variable")
set(MESHSTEPLOADER_INSTALL_INCLUDE_DIR include CACHE PATH "Installation directory for header files relative to CMAKE_INSTALL_PREFIX variable")

set(HEADER_FILES
    MeshSTEPLoader.h
    ParametricTriangleTopologyContainer.h
<<<<<<< HEAD
    SingleComponent.inl
    SingleComponent.h
    STEPShapeMapping.h
    initMeshSTEPLoader.h)
=======
    STEPShapeMapping.h
    SingleComponent.h
    SingleComponent.inl
    initMeshSTEPLoader.h
)
>>>>>>> b6791ef2

set(SOURCE_FILES
    MeshSTEPLoader.cpp
    ParametricTriangleTopologyContainer.cpp
<<<<<<< HEAD
    SingleComponent.cpp
    STEPShapeMapping.cpp
    initMeshSTEPLoader.cpp)
=======
    STEPShapeMapping.cpp
    SingleComponent.cpp
    initMeshSTEPLoader.cpp
)
>>>>>>> b6791ef2

set(README_FILES PluginMeshSTEPLoader.txt)

find_package(SofaBase REQUIRED)

list(APPEND CMAKE_MODULE_PATH ${CMAKE_CURRENT_SOURCE_DIR})
find_package(OpenCascade REQUIRED)

add_library(${PROJECT_NAME} SHARED ${HEADER_FILES} ${SOURCE_FILES} ${README_FILES})
set(MESHSTEPLOADER_COMPILER_FLAGS "-DSOFA_BUILD_MESHSTEPLOADERPLUGIN")
target_link_libraries(${PROJECT_NAME} SofaBaseTopology)
target_link_libraries(${PROJECT_NAME} ${OPENCASCADE_LIBRARIES})
include_directories(${OPENCASCADE_INCLUDE_DIR})

if(WIN32)
    # required for OpenCASCADE
    set(MESHSTEPLOADER_COMPILER_FLAGS "${MESHSTEPLOADER_COMPILER_FLAGS} -DWNT")
endif()

set_target_properties(${PROJECT_NAME} PROPERTIES COMPILE_FLAGS "-DSOFA_BUILD_MESHSTEPLOADERPLUGIN")

install(TARGETS ${PROJECT_NAME}
    COMPONENT MeshSTEPLoader_libraries
    EXPORT MeshSTEPLoaderTargets
    RUNTIME DESTINATION "${MESHSTEPLOADER_INSTALL_BIN_DIR}"
    LIBRARY DESTINATION "${MESHSTEPLOADER_INSTALL_LIB_DIR}"
    ARCHIVE DESTINATION "${MESHSTEPLOADER_INSTALL_LIB_DIR}")

install(DIRECTORY example/ DESTINATION share/sofa/plugins/${PROJECT_NAME})

if(WIN32)
<<<<<<< HEAD
    # Copy OpenCascade DLLs
    file(COPY ${OPENCASCADE_DLLS} DESTINATION bin)
    install(FILES ${OPENCASCADE_DLLS} DESTINATION ${MESHSTEPLOADER_INSTALL_BIN_DIR})
endif()
=======
    ## OpenCascade third party
    file(GLOB sharedObjects "${SOFA-EXTERNAL_OPENCASCADE_PATH}/3rdparty/tbb30_018oss/bin/ia32/vc9/*.dll")
    foreach(sharedObject ${sharedObjects})
        file(COPY ${sharedObject} DESTINATION "${SOFA_BIN_DIR}")
    endforeach()

    ## OpenCascade core
    file(GLOB sharedObjects "${SOFA-EXTERNAL_OPENCASCADE_PATH}/ros/win32/vc9/bin/*.dll")
    foreach(sharedObject ${sharedObjects})
        file(COPY ${sharedObject} DESTINATION "${SOFA_BIN_DIR}")
    endforeach()
endif()

include(${SOFA_CMAKE_DIR}/postProject.cmake)
>>>>>>> b6791ef2
<|MERGE_RESOLUTION|>--- conflicted
+++ resolved
@@ -8,32 +8,19 @@
 set(HEADER_FILES
     MeshSTEPLoader.h
     ParametricTriangleTopologyContainer.h
-<<<<<<< HEAD
-    SingleComponent.inl
-    SingleComponent.h
-    STEPShapeMapping.h
-    initMeshSTEPLoader.h)
-=======
     STEPShapeMapping.h
     SingleComponent.h
     SingleComponent.inl
     initMeshSTEPLoader.h
 )
->>>>>>> b6791ef2
 
 set(SOURCE_FILES
     MeshSTEPLoader.cpp
     ParametricTriangleTopologyContainer.cpp
-<<<<<<< HEAD
-    SingleComponent.cpp
-    STEPShapeMapping.cpp
-    initMeshSTEPLoader.cpp)
-=======
     STEPShapeMapping.cpp
     SingleComponent.cpp
     initMeshSTEPLoader.cpp
 )
->>>>>>> b6791ef2
 
 set(README_FILES PluginMeshSTEPLoader.txt)
 
@@ -65,24 +52,7 @@
 install(DIRECTORY example/ DESTINATION share/sofa/plugins/${PROJECT_NAME})
 
 if(WIN32)
-<<<<<<< HEAD
     # Copy OpenCascade DLLs
     file(COPY ${OPENCASCADE_DLLS} DESTINATION bin)
     install(FILES ${OPENCASCADE_DLLS} DESTINATION ${MESHSTEPLOADER_INSTALL_BIN_DIR})
-endif()
-=======
-    ## OpenCascade third party
-    file(GLOB sharedObjects "${SOFA-EXTERNAL_OPENCASCADE_PATH}/3rdparty/tbb30_018oss/bin/ia32/vc9/*.dll")
-    foreach(sharedObject ${sharedObjects})
-        file(COPY ${sharedObject} DESTINATION "${SOFA_BIN_DIR}")
-    endforeach()
-
-    ## OpenCascade core
-    file(GLOB sharedObjects "${SOFA-EXTERNAL_OPENCASCADE_PATH}/ros/win32/vc9/bin/*.dll")
-    foreach(sharedObject ${sharedObjects})
-        file(COPY ${sharedObject} DESTINATION "${SOFA_BIN_DIR}")
-    endforeach()
-endif()
-
-include(${SOFA_CMAKE_DIR}/postProject.cmake)
->>>>>>> b6791ef2
+endif()