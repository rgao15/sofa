#include "DataListModel.h"

#include <QStack>
#include <QDebug>

namespace sofa
{

namespace qtquick
{

using namespace sofa::defaulttype;
using namespace sofa::core::objectmodel;
using namespace sofa::simulation;

DataListModel::DataListModel(QObject* parent) : QAbstractListModel(parent),
    myItems(),
    myUpdatedCount(0),
    mySceneComponent(0)
{
    connect(this, &DataListModel::sceneComponentChanged, &DataListModel::update);
}

DataListModel::~DataListModel()
{

}

void DataListModel::update()
{
    myItems.clear();

    if(mySceneComponent)
    {
        const Base* base = mySceneComponent->base();
        if(base)
        {
            sofa::helper::vector<BaseData*> dataFields = base->getDataFields();
            for(unsigned int i = 0; i < dataFields.size(); ++i)
                myItems.append(buildDataItem(dataFields[i]));

            qStableSort(myItems.begin(), myItems.end(), [](const Item& a, const Item& b) {return QString::compare(a.data->getGroup(), b.data->getGroup()) < 0;});
        }
        else
        {
            setSceneComponent(0);
        }
    }

    /*int changeNum = myItems.size() - myUpdatedCount;
    if(changeNum > 0)
    {
        beginInsertRows(QModelIndex(), myUpdatedCount, myItems.size() - 1);
        endInsertRows();
    }
    else if(changeNum < 0)
    {
        beginRemoveRows(QModelIndex(), myItems.size(), myUpdatedCount - 1);
        endRemoveRows();
    }

    dataChanged(createIndex(0, 0), createIndex(myItems.size() - 1, 0));*/

    // TODO: why the old system does not work ?

    beginRemoveRows(QModelIndex(), 0, myUpdatedCount - 1);
    endRemoveRows();

    beginInsertRows(QModelIndex(), 0, myItems.size() - 1);
    endInsertRows();

    myUpdatedCount = myItems.size();
}

<<<<<<< HEAD
void DataListModel::handleSceneComponentChange(SceneComponent* /*newSceneComponent*/)
{
    update();
}

=======
>>>>>>> a174ab88
DataListModel::Item DataListModel::buildDataItem(BaseData* data) const
{
    DataListModel::Item item;

    item.data = data;

    return item;
}

void DataListModel::setSceneComponent(SceneComponent* newSceneComponent)
{
    if(newSceneComponent == mySceneComponent)
        return;

    mySceneComponent = newSceneComponent;

    sceneComponentChanged(newSceneComponent);
}

int	DataListModel::rowCount(const QModelIndex & /*parent*/) const
{
    return myItems.size();
}

QVariant DataListModel::data(const QModelIndex& index, int role) const
{
    if(!index.isValid())
    {
        qWarning("Invalid index");
        return QVariant("");
    }

    if(index.row() >= myItems.size())
        return QVariant("");

    if(!mySceneComponent->base())
    {
        //the base is not valid anymore, neither is its data
        mySceneComponent = 0;
        sceneComponentChanged(0);

        return QVariant("");
    }

    const Item& item = myItems[index.row()];
    BaseData* data = item.data;

    switch(role)
    {
    case NameRole:
        return QVariant::fromValue(QString(data->getName().c_str()));
    case GroupRole:
    {
        QString group = data->getGroup();
        if(group.isEmpty())
            group = "Base";

        return QVariant::fromValue(group);
    }
    case ValueRole:
        return QVariant::fromValue(Scene::dataValue(data));
    default:
        qWarning("Role unknown");
    }

    return QVariant("");
}

QHash<int,QByteArray> DataListModel::roleNames() const
{
    QHash<int,QByteArray> roles;

    roles[NameRole]         = "name";
    roles[GroupRole]        = "group";
    roles[ValueRole]        = "value";

    return roles;
}

SceneData* DataListModel::getDataById(int row) const
{
    if(row < 0 || row >= myItems.size())
        return 0;

    return new SceneData(mySceneComponent, myItems.at(row).data);
}

}

}<|MERGE_RESOLUTION|>--- conflicted
+++ resolved
@@ -72,14 +72,6 @@
     myUpdatedCount = myItems.size();
 }
 
-<<<<<<< HEAD
-void DataListModel::handleSceneComponentChange(SceneComponent* /*newSceneComponent*/)
-{
-    update();
-}
-
-=======
->>>>>>> a174ab88
 DataListModel::Item DataListModel::buildDataItem(BaseData* data) const
 {
     DataListModel::Item item;
