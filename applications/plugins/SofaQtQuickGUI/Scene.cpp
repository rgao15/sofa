#include <GL/glew.h>
#include "Scene.h"

#include <sofa/core/ObjectFactory.h>
#include <sofa/core/objectmodel/KeypressedEvent.h>
#include <sofa/core/objectmodel/KeyreleasedEvent.h>
#include <sofa/core/objectmodel/GUIEvent.h>
#include <sofa/helper/system/FileRepository.h>
#include <sofa/helper/system/FileSystem.h>
#include <sofa/helper/system/PluginManager.h>
#include <sofa/simulation/common/xml/initXml.h>
#include <sofa/simulation/graph/DAGSimulation.h>
#include <sofa/core/visual/VisualParams.h>
#include <sofa/core/visual/DrawToolGL.h>
#include <sofa/helper/system/glut.h>
#include <SofaComponentMain/init.h>

#include <sstream>
#include <qqml.h>
#include <QtCore/QCoreApplication>
#include <QVector3D>
#include <QStack>
#include <QTimer>
#include <QString>
#include <QUrl>
#include <QThread>
#include <QSequentialIterable>
#include <QJSValue>
#include <QDebug>

namespace sofa
{

namespace qtquick
{

using namespace sofa::defaulttype;
using namespace sofa::core::objectmodel;
using namespace sofa::simulation;

SceneComponent::SceneComponent(const Scene* scene, const sofa::core::objectmodel::Base* base) : QObject(),
    myScene(scene),
    myBase(base)
{

}

Base* SceneComponent::base()
{
    return const_cast<Base*>(static_cast<const SceneComponent*>(this)->base());
}

const Base* SceneComponent::base() const
{
    // check object existence
    if(myScene && myBase)
        if(myScene->myBases.contains(myBase))
            return myBase;

    myBase = 0;
    return myBase;
}

const Scene* SceneComponent::scene() const
{
    return myScene;
}

SceneData::SceneData(const SceneComponent* sceneComponent, const sofa::core::objectmodel::BaseData* data) : QObject(),
    myScene(sceneComponent->scene()),
    myBase(sceneComponent->base()),
    myData(data)
{

}

SceneData::SceneData(const Scene* scene, const sofa::core::objectmodel::Base* base, const sofa::core::objectmodel::BaseData* data) : QObject(),
    myScene(scene),
    myBase(base),
    myData(data)
{

}

QVariantMap SceneData::object() const
{
    const BaseData* data = SceneData::data();
    if(data)
        return Scene::dataObject(data);

    return QVariantMap();
}

bool SceneData::setValue(const QVariant& value)
{
    BaseData* data = SceneData::data();
    if(data)
        return Scene::setDataValue(data, value);

    return false;
}

bool SceneData::setLink(const QString& path)
{
    BaseData* data = SceneData::data();
    if(data)
    {
        std::streambuf* backup(std::cerr.rdbuf());

        std::ostringstream stream;
        std::cerr.rdbuf(stream.rdbuf());
        bool status = Scene::setDataLink(data, path);
        std::cerr.rdbuf(backup);

        return status;
    }

    return false;
}

BaseData* SceneData::data()
{
    return const_cast<BaseData*>(static_cast<const SceneData*>(this)->data());
}

const BaseData* SceneData::data() const
{
    // check if the base still exists hence if the data is still valid
    const Base* base = 0;
    if(myScene && myBase)
        if(myScene->myBases.contains(myBase))
            base = myBase;

    myBase = base;
    if(!myBase)
        myData = 0;

    return myData;
}

Scene::Scene(QObject *parent) : QObject(parent),
	myStatus(Status::Null),
	mySource(),
    mySourceQML(),
	myIsInit(false),
    myVisualDirty(false),
	myDt(0.04),
	myPlay(false),
	myAsynchronous(true),
	mySofaSimulation(0),
    myStepTimer(new QTimer(this)),
    myBases()
{
	sofa::core::ExecParams::defaultInstance()->setAspectID(0);
	boost::shared_ptr<sofa::core::ObjectFactory::ClassEntry> classVisualModel;
	sofa::core::ObjectFactory::AddAlias("VisualModel", "OglModel", true, &classVisualModel);

	myStepTimer->setInterval(0);
	mySofaSimulation = sofa::simulation::graph::getSimulation();

	sofa::component::init();
	sofa::simulation::xml::initXml();

	// plugins
	QVector<QString> plugins;
	plugins.append("SofaPython");

    for(const QString& plugin : plugins)
    {
        std::string s = plugin.toStdString();
        sofa::helper::system::PluginManager::getInstance().loadPlugin(s);
    }

	sofa::helper::system::PluginManager::getInstance().init();

	// connections
	connect(this, &Scene::sourceChanged, this, &Scene::open);
	connect(this, &Scene::playChanged, myStepTimer, [&](bool newPlay) {newPlay ? myStepTimer->start() : myStepTimer->stop();});
	connect(this, &Scene::statusChanged, this, [&](Scene::Status newStatus) {if(Scene::Status::Ready == newStatus) loaded();});
    connect(this, &Scene::loaded, this, [&]() {addChild(0, mySofaSimulation->GetRoot().get());});
    connect(this, &Scene::aboutToUnload, this, [&]() {myBases.clear();});

    connect(myStepTimer, &QTimer::timeout, this, &Scene::step);
}

Scene::~Scene()
{
	if(mySofaSimulation == sofa::simulation::getSimulation())
		sofa::simulation::setSimulation(0);
}

static bool LoaderProcess(sofa::simulation::Simulation* sofaSimulation, const QString& scenePath)
{
	if(!sofaSimulation || scenePath.isEmpty())
		return false;

	sofa::core::visual::VisualParams* vparams = sofa::core::visual::VisualParams::defaultInstance();
	if(vparams)
		vparams->displayFlags().setShowVisualModels(true);

	if(sofaSimulation->load(scenePath.toLatin1().constData()))
		if(sofaSimulation->GetRoot())
			return true;

	return false;
}

class LoaderThread : public QThread
{
public:
	LoaderThread(sofa::simulation::Simulation* sofaSimulation, const QString& scenePath) :
		mySofaSimulation(sofaSimulation),
		myScenepath(scenePath),
		myIsLoaded(false)
	{

	}

	void run()
	{
		myIsLoaded = LoaderProcess(mySofaSimulation, myScenepath);
	}

	bool isLoaded() const			{return myIsLoaded;}

private:
	sofa::simulation::Simulation*	mySofaSimulation;
	QString							myScenepath;
	bool							myIsLoaded;

};

void Scene::open()
{
	setSourceQML(QUrl());

	if(Status::Loading == myStatus) // return now if a scene is already loading
		return;

	QString finalFilename = mySource.toLocalFile();
	if(finalFilename.isEmpty())
	{
		setStatus(Status::Error);
		return;
	}

	std::string filepath = finalFilename.toLatin1().constData();
	if(sofa::helper::system::DataRepository.findFile(filepath))
		finalFilename = filepath.c_str();

	if(finalFilename.isEmpty())
	{
		setStatus(Status::Error);
		return;
	}

	finalFilename.replace("\\", "/");

    aboutToUnload();

	setStatus(Status::Loading);

	setPlay(false);
	myIsInit = false;

	std::string qmlFilepath = (finalFilename + ".qml").toLatin1().constData();
	if(!sofa::helper::system::DataRepository.findFile(qmlFilepath))
        qmlFilepath.clear();

    mySofaSimulation->unload(mySofaSimulation->GetRoot());

	if(myAsynchronous)
	{
        LoaderThread* loaderThread = new LoaderThread(mySofaSimulation, finalFilename);

<<<<<<< HEAD
        connect(loaderThread, &QThread::finished, this, [this, loaderThread, qmlFilepath]() {
            if(loaderThread->isLoaded() && !qmlFilepath.empty())
=======
        connect(loaderThread, &QThread::finished, this, [this, loaderThread, qmlFilepath]() {                    
            if(!loaderThread->isLoaded())
                setStatus(Status::Error);
            else if(!qmlFilepath.empty())
>>>>>>> 34c027db
                setSourceQML(QUrl::fromLocalFile(qmlFilepath.c_str()));

            loaderThread->deleteLater();
        });

		loaderThread->start();
	}
    else
	{
<<<<<<< HEAD
        if(LoaderProcess(mySofaSimulation, finalFilename) && !qmlFilepath.empty())
=======
        if(!LoaderProcess(mySofaSimulation, finalFilename))
            setStatus(Status::Error);
        else if(!qmlFilepath.empty())
>>>>>>> 34c027db
            setSourceQML(QUrl::fromLocalFile(qmlFilepath.c_str()));
	}
}

void Scene::setStatus(Status newStatus)
{
	if(newStatus == myStatus)
		return;

	myStatus = newStatus;

	statusChanged(newStatus);
}

void Scene::setSource(const QUrl& newSource)
{
	if(newSource == mySource || Status::Loading == myStatus)
		return;

	setStatus(Status::Null);

	mySource = newSource;

	sourceChanged(newSource);
}

void Scene::setSourceQML(const QUrl& newSourceQML)
{
	if(newSourceQML == mySourceQML)
		return;

	mySourceQML = newSourceQML;

	sourceQMLChanged(newSourceQML);
}

void Scene::setDt(double newDt)
{
	if(newDt == myDt)
		return;

	myDt = newDt;

	dtChanged(newDt);
}

void Scene::setPlay(bool newPlay)
{
	if(newPlay == myPlay)
		return;

	myPlay = newPlay;

	playChanged(newPlay);
}

void Scene::setVisualDirty(bool newVisualDirty)
{
    if(newVisualDirty == myVisualDirty)
        return;

    myVisualDirty = newVisualDirty;

    visualDirtyChanged(newVisualDirty);
}

double Scene::radius() const
{
	QVector3D min, max;
	computeBoundingBox(min, max);
	QVector3D diag = (max - min);

	return diag.length();
}

void Scene::computeBoundingBox(QVector3D& min, QVector3D& max) const
{
	SReal pmin[3], pmax[3];
    if (mySofaSimulation != nullptr)
        mySofaSimulation->computeTotalBBox(mySofaSimulation->GetRoot().get(), pmin, pmax);

	min = QVector3D(pmin[0], pmin[1], pmin[2]);
	max = QVector3D(pmax[0], pmax[1], pmax[2]);
}

QString Scene::dumpGraph() const
{
	QString dump;

	if(mySofaSimulation->GetRoot())
	{
		std::streambuf* backup(std::cout.rdbuf());

		std::ostringstream stream;
		std::cout.rdbuf(stream.rdbuf());
		mySofaSimulation->print(mySofaSimulation->GetRoot().get());
		std::cout.rdbuf(backup);

		dump += QString::fromStdString(stream.str());
	}

	return dump;
}

void Scene::reinitComponent(const QString& path)
{
    QStringList pathComponents = path.split("/");

    Node::SPtr node = mySofaSimulation->GetRoot();
    unsigned int i = 0;
    while(i < pathComponents.size()-1) {
        if (pathComponents[i]=="@") {
            ++i;
            continue;
        }

        node = node->getChild(pathComponents[i].toStdString());
        if (!node) {
            qWarning() << "Object path unknown:" << path;
            return;
        }
        ++i;
    }
    BaseObject* object = node->get<BaseObject>(pathComponents[i].toStdString());
    if(!object) {
        qWarning() << "Object path unknown:" << path;
        return;
    }
    object->reinit();
}

void Scene::sendGUIEvent(const QString& controlID, const QString& valueName, const QString& value)
{
    if(!mySofaSimulation->GetRoot())
        return;

    sofa::core::objectmodel::GUIEvent event(controlID.toUtf8().constData(), valueName.toUtf8().constData(), value.toUtf8().constData());
    mySofaSimulation->GetRoot()->propagateEvent(sofa::core::ExecParams::defaultInstance(), &event);
}

QVariantMap Scene::dataObject(const sofa::core::objectmodel::BaseData* data)
{
    QVariantMap object;

    if(!data)
    {
        object.insert("name", "Invalid");
        object.insert("description", "");
        object.insert("type", "");
        object.insert("group", "");
        object.insert("properties", "");
        object.insert("link", "");
        object.insert("value", "");

        return object;
    }

    // TODO:
    QString type;
    const AbstractTypeInfo* typeinfo = data->getValueTypeInfo();

    QVariantMap properties;

    if(typeinfo->Text())
    {
        type = "string";
    }
    else if(typeinfo->Scalar())
    {
        type = "number";
        properties.insert("step", 0.1);
        properties.insert("decimals", 3);
    }
    else if(typeinfo->Integer())
    {
        if(std::string::npos != typeinfo->name().find("bool"))
        {
            type = "boolean";
            properties.insert("autoUpdate", true);
        }
        else
        {
            type = "number";
            properties.insert("decimals", 0);
            if(std::string::npos != typeinfo->name().find("unsigned"))
                properties.insert("min", 0);
        }
    }
    else
    {
        type = QString::fromStdString(data->getValueTypeString());
    }

    if(typeinfo->Container())
    {
        type = "array";
        int nbCols = typeinfo->size();

        properties.insert("cols", nbCols);
        if(typeinfo->FixedSize())
            properties.insert("static", true);

        const AbstractTypeInfo* baseTypeinfo = typeinfo->BaseType();
        if(baseTypeinfo->FixedSize())
            properties.insert("innerStatic", true);
    }

    QString widget(data->getWidget());
    if(!widget.isEmpty())
        type = widget;

    properties.insert("readOnly", false);

    object.insert("name", data->getName().c_str());
    object.insert("description", data->getHelp());
    object.insert("type", type);
    object.insert("group", data->getGroup());
    object.insert("properties", properties);
    object.insert("link", QString::fromStdString(data->getLinkPath()));
    object.insert("value", dataValue(data));

    return object;
}

QVariant Scene::dataValue(const BaseData* data)
{
    QVariant value;

    if(!data)
        return value;

    const AbstractTypeInfo* typeinfo = data->getValueTypeInfo();
    const void* valueVoidPtr = data->getValueVoidPtr();

    if(!typeinfo->Container())
    {
        if(typeinfo->Text())
            value = QString::fromStdString(typeinfo->getTextValue(valueVoidPtr, 0));
        else if(typeinfo->Scalar())
            value = typeinfo->getScalarValue(valueVoidPtr, 0);
        else if(typeinfo->Integer())
        {
            if(std::string::npos != typeinfo->name().find("bool"))
                value = 0 != typeinfo->getIntegerValue(valueVoidPtr, 0) ? true : false;
            else
                value = typeinfo->getIntegerValue(valueVoidPtr, 0);
        }
        else
        {
            value = QString::fromStdString(data->getValueString());
        }
    }
    else
    {
        int nbCols = typeinfo->size();
        int nbRows = typeinfo->size(data->getValueVoidPtr()) / nbCols;

        if(typeinfo->Text())
        {
            QVariantList values;
            values.reserve(nbRows);

            QVariantList subValues;
            subValues.reserve(nbCols);

            for(int j = 0; j < nbRows; j++)
            {
                subValues.clear();
                for(int i = 0; i < nbCols; i++)
                    subValues.append(QVariant::fromValue(QString::fromStdString((typeinfo->getTextValue(valueVoidPtr, j * nbCols + i)))));

                values.append(QVariant::fromValue(subValues));
            }

            value = values;
        }
        else if(typeinfo->Scalar())
        {
            QVariantList values;
            values.reserve(nbRows);

            QVariantList subValues;
            subValues.reserve(nbCols);

            for(int j = 0; j < nbRows; j++)
            {
                subValues.clear();
                for(int i = 0; i < nbCols; i++)
                    subValues.append(QVariant::fromValue(typeinfo->getScalarValue(valueVoidPtr, j * nbCols + i)));

                values.append(QVariant::fromValue(subValues));
            }

            value = values;
        }
        else if(typeinfo->Integer())
        {
            QVariantList values;
            values.reserve(nbRows);

            QVariantList subValues;
            subValues.reserve(nbCols);

            bool isBool = false;
            if(std::string::npos != typeinfo->name().find("bool"))
                isBool = true;

            for(int j = 0; j < nbRows; j++)
            {
                subValues.clear();

                if(isBool)
                    for(int i = 0; i < nbCols; i++)
                        subValues.append(QVariant::fromValue(0 != typeinfo->getIntegerValue(valueVoidPtr, j * nbCols + i) ? true : false));
                else
                    for(int i = 0; i < nbCols; i++)
                        subValues.append(QVariant::fromValue(typeinfo->getIntegerValue(valueVoidPtr, j * nbCols + i)));

                values.push_back(QVariant::fromValue(subValues));
            }

            value = values;
        }
        else
        {
            value = QString::fromStdString(data->getValueString());
        }
    }

    return value;
}

// TODO: WARNING : do not use data->read anymore but directly the correct set*Type*Value(...)
bool Scene::setDataValue(BaseData* data, const QVariant& value)
{
    if(!data)
        return false;

    const AbstractTypeInfo* typeinfo = data->getValueTypeInfo();

    if(!value.isNull())
    {
        QVariant finalValue = value;
        if(finalValue.userType() == qMetaTypeId<QJSValue>())
            finalValue = finalValue.value<QJSValue>().toVariant();

        if(QVariant::List == finalValue.type())
        {
            QSequentialIterable valueIterable = finalValue.value<QSequentialIterable>();

            int nbCols = typeinfo->size();
            int nbRows = typeinfo->size(data->getValueVoidPtr()) / nbCols;

            if(!typeinfo->Container())
            {
                qWarning("Trying to set a list of values on a non-container data");
                return false;
            }

            if(valueIterable.size() != nbRows)
            {
                if(typeinfo->FixedSize())
                {
                    qWarning() << "The new data should have the same size, should be" << nbRows << ", got" << valueIterable.size();
                    return false;
                }

                typeinfo->setSize(data, valueIterable.size());
            }

            if(typeinfo->Scalar())
            {
                QString dataString;
                for(int i = 0; i < valueIterable.size(); ++i)
                {
                    QVariant subFinalValue = valueIterable.at(i);
                    if(QVariant::List == subFinalValue.type())
                    {
                        QSequentialIterable subValueIterable = subFinalValue.value<QSequentialIterable>();
                        if(subValueIterable.size() != nbCols)
                        {
                            qWarning() << "The new sub data should have the same size, should be" << nbCols << ", got" << subValueIterable.size() << "- data size is:" << valueIterable.size();
                            return false;
                        }

                        for(int j = 0; j < subValueIterable.size(); ++j)
                        {
                            dataString += QString::number(subValueIterable.at(j).toDouble());
                            if(subValueIterable.size() - 1 != j)
                                dataString += ' ';
                        }
                    }
                    else
                    {
                        dataString += QString::number(subFinalValue.toDouble());
                    }

                    if(valueIterable.size() - 1 != i)
                        dataString += ' ';
                }

                data->read(dataString.toStdString());
            }
            else if(typeinfo->Integer())
            {
                QString dataString;
                for(int i = 0; i < valueIterable.size(); ++i)
                {
                    QVariant subFinalValue = valueIterable.at(i);
                    if(QVariant::List == subFinalValue.type())
                    {
                        QSequentialIterable subValueIterable = subFinalValue.value<QSequentialIterable>();
                        if(subValueIterable.size() != nbCols)
                        {
                            qWarning() << "The new sub data should have the same size, should be" << nbCols << ", got" << subValueIterable.size() << "- data size is:" << valueIterable.size();
                            return false;
                        }

                        for(int j = 0; j < subValueIterable.size(); ++j)
                        {
                            dataString += QString::number(subValueIterable.at(j).toLongLong());
                            if(subValueIterable.size() - 1 != j)
                                dataString += ' ';
                        }
                    }
                    else
                    {
                        dataString += QString::number(subFinalValue.toLongLong());
                    }

                    if(valueIterable.size() - 1 != i)
                        dataString += ' ';
                }

                data->read(dataString.toStdString());
            }
            else if(typeinfo->Text())
            {
                QString dataString;
                for(int i = 0; i < valueIterable.size(); ++i)
                {
                    QVariant subFinalValue = valueIterable.at(i);
                    if(QVariant::List == subFinalValue.type())
                    {
                        QSequentialIterable subValueIterable = subFinalValue.value<QSequentialIterable>();
                        if(subValueIterable.size() != nbCols)
                        {
                            qWarning() << "The new sub data should have the same size, should be" << nbCols << ", got" << subValueIterable.size() << "- data size is:" << valueIterable.size();
                            return false;
                        }

                        for(int j = 0; j < subValueIterable.size(); ++j)
                        {
                            dataString += subValueIterable.at(j).toString();
                            if(subValueIterable.size() - 1 != j)
                                dataString += ' ';
                        }
                    }
                    else
                    {
                        dataString += subFinalValue.toString();
                    }

                    if(valueIterable.size() - 1 != i)
                        dataString += ' ';
                }

                data->read(dataString.toStdString());
            }
            else
                data->read(value.toString().toStdString());
        }
        else if(QVariant::Map == finalValue.type())
        {
            qWarning("Map type is not supported");
            return false;
        }
        else
        {
            if(typeinfo->Text())
                data->read(value.toString().toStdString());
            else if(typeinfo->Scalar())
                data->read(QString::number(value.toDouble()).toStdString());
            else if(typeinfo->Integer())
                data->read(QString::number(value.toLongLong()).toStdString());
            else
                data->read(value.toString().toStdString());
        }
    }
    else
        return false;

    return true;
}

bool Scene::setDataLink(BaseData* data, const QString& link)
{
    if(!data)
        return false;

    if(link.isEmpty())
        data->setParent(0);
    else
        data->setParent(link.toStdString());

    return data->getParent();
}

QVariant Scene::dataValue(const QString& path) const
{
    return onDataValue(path);
}

void Scene::setDataValue(const QString& path, const QVariant& value)
{
    onSetDataValue(path, value);
}

static BaseData* FindDataHelper(BaseNode* node, const QString& path)
{
    BaseData* data = 0;
    std::streambuf* backup(std::cerr.rdbuf());

    std::ostringstream stream;
    std::cerr.rdbuf(stream.rdbuf());
    node->findDataLinkDest(data, path.toStdString(), 0);
    std::cerr.rdbuf(backup);

    return data;
}

SceneData* Scene::data(const QString& path) const
{
    BaseData* data = FindDataHelper(mySofaSimulation->GetRoot().get(), path);
    if(!data)
        return 0;

    Base* base = data->getOwner();
    if(!base)
        return 0;

    return new SceneData(this, base, data);
}

SceneComponent* Scene::component(const QString& path) const
{
    BaseData* data = FindDataHelper(mySofaSimulation->GetRoot().get(), path + ".name"); // search for the "name" data of the component (this data is always present if the component exist)

    if(!data)
        return 0;

    Base* base = data->getOwner();
    if(!base)
        return 0;

    return new SceneComponent(this, base);
}

QVariant Scene::onDataValue(const QString& path) const
{
    BaseData* data = FindDataHelper(mySofaSimulation->GetRoot().get(), path);

    if(!data)
    {
        qWarning() << "DataPath unknown:" << path;
        return QVariant();
    }

    return dataValue(data);
}

void Scene::onSetDataValue(const QString& path, const QVariant& value)
{
    BaseData* data = FindDataHelper(mySofaSimulation->GetRoot().get(), path);

    if(!data)
    {
        qWarning() << "DataPath unknown:" << path;
    }
    else
    {
        if(!value.isNull())
        {
            QVariant finalValue = value;
            if(finalValue.userType() == qMetaTypeId<QJSValue>())
                finalValue = finalValue.value<QJSValue>().toVariant();

            // arguments from JS are packed in an array, we have to unpack it
            if(QVariant::List == finalValue.type())
            {
                QSequentialIterable valueIterable = finalValue.value<QSequentialIterable>();
                if(1 == valueIterable.size())
                    finalValue = valueIterable.at(0);
            }

            setDataValue(data, finalValue);
        }
    }
}

void Scene::init()
{
	if(!mySofaSimulation->GetRoot())
		return;

    GLenum err = glewInit();
    if(0 != err)
        qWarning() << "GLEW Initialization failed with error code:" << err;

    // prepare the sofa visual params
    sofa::core::visual::VisualParams* visualParams = sofa::core::visual::VisualParams::defaultInstance();
    if(visualParams)
    {
        if(!visualParams->drawTool())
        {
            visualParams->drawTool() = new sofa::core::visual::DrawToolGL();
            visualParams->setSupported(sofa::core::visual::API_OpenGL);
        }
    }

#ifdef __linux__
    static bool glutInited = false;
    if(!glutInited)
    {
        int argc = 0;
        glutInit(&argc, NULL);
        glutInited = true;
    }
#endif

    // WARNING: some plugins like "image" need a valid OpenGL Context during init because they are initing textures during init instead of initTextures ...
    mySofaSimulation->init(mySofaSimulation->GetRoot().get());
	mySofaSimulation->initTextures(mySofaSimulation->GetRoot().get());
	setDt(mySofaSimulation->GetRoot()->getDt());

    myIsInit = true;

    setStatus(Status::Ready);
}

void Scene::reload()
{
    // TODO: ! NEED CURRENT OPENGL CONTEXT while releasing the old sofa scene
    //qDebug() << "reload - thread" << QThread::currentThread() << QOpenGLContext::currentContext() << (void*) &glLightfv;

    open();
}

void Scene::step()
{
	if(!mySofaSimulation->GetRoot())
		return;

	emit stepBegin();
    mySofaSimulation->animate(mySofaSimulation->GetRoot().get(), myDt);
    setVisualDirty(true);
    emit stepEnd();
}

void Scene::reset()
{
    if(!mySofaSimulation->GetRoot())
        return;

    // TODO: ! NEED CURRENT OPENGL CONTEXT
    mySofaSimulation->reset(mySofaSimulation->GetRoot().get());
    setVisualDirty(true);
    emit reseted();
}

void Scene::draw()
{
	if(!mySofaSimulation->GetRoot())
		return;

    // prepare the sofa visual params
    sofa::core::visual::VisualParams* visualParams = sofa::core::visual::VisualParams::defaultInstance();
    if(visualParams)
    {
        GLint _viewport[4];
        GLdouble _mvmatrix[16], _projmatrix[16];

        glGetIntegerv(GL_VIEWPORT, _viewport);
        glGetDoublev(GL_MODELVIEW_MATRIX, _mvmatrix);
        glGetDoublev(GL_PROJECTION_MATRIX, _projmatrix);

        visualParams->viewport() = sofa::helper::fixed_array<int, 4>(_viewport[0], _viewport[1], _viewport[2], _viewport[3]);
        visualParams->sceneBBox() = mySofaSimulation->GetRoot()->f_bbox.getValue();
        visualParams->setProjectionMatrix(_projmatrix);
        visualParams->setModelViewMatrix(_mvmatrix);
    }

    //qDebug() << "draw - thread" << QThread::currentThread() << QOpenGLContext::currentContext();

    if(visualDirty())
    {
        mySofaSimulation->updateVisual(mySofaSimulation->GetRoot().get());
        setVisualDirty(false);
	}

	mySofaSimulation->draw(sofa::core::visual::VisualParams::defaultInstance(), mySofaSimulation->GetRoot().get());
}

void Scene::onKeyPressed(char key)
{
	if(!mySofaSimulation->GetRoot())
		return;

	sofa::core::objectmodel::KeypressedEvent keyEvent(key);
	sofaSimulation()->GetRoot()->propagateEvent(sofa::core::ExecParams::defaultInstance(), &keyEvent);
}

void Scene::onKeyReleased(char key)
{
	if(!mySofaSimulation->GetRoot())
		return;

	sofa::core::objectmodel::KeyreleasedEvent keyEvent(key);
	sofaSimulation()->GetRoot()->propagateEvent(sofa::core::ExecParams::defaultInstance(), &keyEvent);
}

void Scene::addChild(Node* parent, Node* child)
{
    if(!child)
        return;

    myBases.insert(child);

    MutationListener::addChild(parent, child);
}

void Scene::removeChild(Node* parent, Node* child)
{
    if(!child)
        return;

    MutationListener::removeChild(parent, child);

    myBases.remove(child);
}

void Scene::addObject(Node* parent, BaseObject* object)
{
    if(!object || !parent)
        return;

    myBases.insert(object);

    MutationListener::addObject(parent, object);
}

void Scene::removeObject(Node* parent, BaseObject* object)
{
    if(!object || !parent)
        return;

    MutationListener::removeObject(parent, object);

    myBases.remove(object);
}

}

}<|MERGE_RESOLUTION|>--- conflicted
+++ resolved
@@ -273,15 +273,10 @@
 	{
         LoaderThread* loaderThread = new LoaderThread(mySofaSimulation, finalFilename);
 
-<<<<<<< HEAD
-        connect(loaderThread, &QThread::finished, this, [this, loaderThread, qmlFilepath]() {
-            if(loaderThread->isLoaded() && !qmlFilepath.empty())
-=======
         connect(loaderThread, &QThread::finished, this, [this, loaderThread, qmlFilepath]() {                    
             if(!loaderThread->isLoaded())
                 setStatus(Status::Error);
             else if(!qmlFilepath.empty())
->>>>>>> 34c027db
                 setSourceQML(QUrl::fromLocalFile(qmlFilepath.c_str()));
 
             loaderThread->deleteLater();
@@ -291,13 +286,9 @@
 	}
     else
 	{
-<<<<<<< HEAD
-        if(LoaderProcess(mySofaSimulation, finalFilename) && !qmlFilepath.empty())
-=======
         if(!LoaderProcess(mySofaSimulation, finalFilename))
             setStatus(Status::Error);
         else if(!qmlFilepath.empty())
->>>>>>> 34c027db
             setSourceQML(QUrl::fromLocalFile(qmlFilepath.c_str()));
 	}
 }
@@ -376,8 +367,7 @@
 void Scene::computeBoundingBox(QVector3D& min, QVector3D& max) const
 {
 	SReal pmin[3], pmax[3];
-    if (mySofaSimulation != nullptr)
-        mySofaSimulation->computeTotalBBox(mySofaSimulation->GetRoot().get(), pmin, pmax);
+    mySofaSimulation->computeTotalBBox(mySofaSimulation->GetRoot().get(), pmin, pmax);
 
 	min = QVector3D(pmin[0], pmin[1], pmin[2]);
 	max = QVector3D(pmax[0], pmax[1], pmax[2]);
@@ -400,42 +390,6 @@
 	}
 
 	return dump;
-}
-
-void Scene::reinitComponent(const QString& path)
-{
-    QStringList pathComponents = path.split("/");
-
-    Node::SPtr node = mySofaSimulation->GetRoot();
-    unsigned int i = 0;
-    while(i < pathComponents.size()-1) {
-        if (pathComponents[i]=="@") {
-            ++i;
-            continue;
-        }
-
-        node = node->getChild(pathComponents[i].toStdString());
-        if (!node) {
-            qWarning() << "Object path unknown:" << path;
-            return;
-        }
-        ++i;
-    }
-    BaseObject* object = node->get<BaseObject>(pathComponents[i].toStdString());
-    if(!object) {
-        qWarning() << "Object path unknown:" << path;
-        return;
-    }
-    object->reinit();
-}
-
-void Scene::sendGUIEvent(const QString& controlID, const QString& valueName, const QString& value)
-{
-    if(!mySofaSimulation->GetRoot())
-        return;
-
-    sofa::core::objectmodel::GUIEvent event(controlID.toUtf8().constData(), valueName.toUtf8().constData(), value.toUtf8().constData());
-    mySofaSimulation->GetRoot()->propagateEvent(sofa::core::ExecParams::defaultInstance(), &event);
 }
 
 QVariantMap Scene::dataObject(const sofa::core::objectmodel::BaseData* data)
@@ -928,14 +882,10 @@
     }
 #endif
 
-    // WARNING: some plugins like "image" need a valid OpenGL Context during init because they are initing textures during init instead of initTextures ...
-    mySofaSimulation->init(mySofaSimulation->GetRoot().get());
 	mySofaSimulation->initTextures(mySofaSimulation->GetRoot().get());
 	setDt(mySofaSimulation->GetRoot()->getDt());
 
     myIsInit = true;
-
-    setStatus(Status::Ready);
 }
 
 void Scene::reload()
