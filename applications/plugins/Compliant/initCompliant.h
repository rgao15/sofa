--- conflicted
+++ resolved
@@ -25,11 +25,7 @@
 #ifndef INITCompliant_H
 #define INITCompliant_H
 
-<<<<<<< HEAD
-#include <Compliant/Compliant.h>
-=======
 #include <Compliant/config.h>
->>>>>>> abc6104d
 
 namespace sofa
 {
