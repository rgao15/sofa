--- conflicted
+++ resolved
@@ -1,14 +1,8 @@
 <?xml version="1.0" ?>
 <Node name="root" gravity="0 -50 0" dt="0.02">
-<<<<<<< HEAD
-    
-     <RequiredPlugin name="Compliant"/>
-     
-=======
 
     <RequiredPlugin name="Compliant"/>
 
->>>>>>> 8becb0d9
     <CompliantAttachButton compliance="1e-3" arrowSize=".5"/>
 
     <VisualStyle displayFlags="showVisual  " />
@@ -39,16 +33,9 @@
         <SparseGridRamification n="4 12 3" fileTopology="mesh/snake_body.obj" nbVirtualFinerLevels="3" finestConnectivity="0" />
         <!--                <SparseGridRamification n="8 20 5" fileTopology="mesh/snake_body.obj" nbVirtualFinerLevels="1" finestConnectivity="0" /> -->
 
-<<<<<<< HEAD
-<!--         <EulerImplicitSolver name="cg_odesolver" rayleighMass="1" rayleighStiffness="0.03" /> -->
-<!--         <CGLinearSolver name="linear solver" iterations="20" tolerance="1e-12" threshold="1e-18" /> -->
-		<MechanicalObject name="dofs"  scale="1" dy="2"/>
-        <UniformMass totalMass="2000.0" />
-=======
         
         <MechanicalObject name="dofs"  scale="1" dy="2"/>
         <UniformMass totalMass="1000.0" />
->>>>>>> 8becb0d9
         <HexahedronFEMForceField name="FEM" youngModulus="30000.0" poissonRatio="0.3" method="large" updateStiffnessMatrix="false" printLog="0" isCompliance="0"/>
 
         <Node name="Collis">
