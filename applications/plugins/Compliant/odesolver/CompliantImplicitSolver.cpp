--- conflicted
+++ resolved
@@ -100,26 +100,10 @@
     void CompliantImplicitSolver::integrate( SolverOperations& sop,
                                      const core::MultiVecCoordId& posId,
                                      const core::MultiVecDerivId& velId ) {
-        if(!this->f_onlyVelocity.getValue())
-        {
-            scoped::timer step("position integration");
-            const SReal& dt = sop.mparams().dt();
-
-<<<<<<< HEAD
-            typedef core::behavior::BaseMechanicalState::VMultiOp VMultiOp;
-            VMultiOp multi;
-
-            multi.resize(1);
-
-            multi[0].first = posId;
-            multi[0].second.push_back( std::make_pair(posId, 1.0) );
-            multi[0].second.push_back( std::make_pair(velId, beta.getValue() * dt) );
-
-            sop.vop.v_multiop( multi );
-        }
-=======
+        scoped::timer step("position integration");
+        const SReal& dt = sop.mparams().dt();
+
         sop.vop.v_op( posId, posId, velId, beta.getValue() * dt );
->>>>>>> b55c7b25
     }
 
     void CompliantImplicitSolver::integrate( SolverOperations& sop,
@@ -127,29 +111,6 @@
                                      const core::MultiVecDerivId& velId,
                                      const core::MultiVecDerivId& accId,
                                      const SReal& accFactor ) {
-<<<<<<< HEAD
-        if(!this->f_onlyVelocity.getValue())
-        {
-            scoped::timer step("position integration");
-            const SReal& dt = sop.mparams().dt();
-
-            typedef core::behavior::BaseMechanicalState::VMultiOp VMultiOp;
-            VMultiOp multi;
-
-            multi.resize(2);
-
-            multi[0].first = posId;
-            multi[0].second.push_back( std::make_pair(posId, 1.0) );
-            multi[0].second.push_back( std::make_pair(velId, dt*beta.getValue()) );
-            multi[0].second.push_back( std::make_pair(accId, accFactor*dt*beta.getValue()) );
-
-            multi[1].first = velId;
-            multi[1].second.push_back( std::make_pair(velId, 1.0) );
-            multi[1].second.push_back( std::make_pair(accId, accFactor) );
-
-            sop.vop.v_multiop( multi );
-        }
-=======
         scoped::timer step("position integration");
         const SReal& dt = sop.mparams().dt();
 
@@ -165,7 +126,6 @@
         multi[1].first = posId;
         multi[1].second.push_back( std::make_pair(posId, 1.0) );
         multi[1].second.push_back( std::make_pair(velId, dt*beta) );
->>>>>>> b55c7b25
 
         sop.vop.v_multiop( multi );
     }
@@ -654,23 +614,21 @@
                     dynamics_solution = x;
                 }
 
-                
+
+                switch( formulation.getValue().getSelectedId() )
                 {
-                    switch( formulation.getValue().getSelectedId() )
-                    {
-                    case FORMULATION_VEL: // p+ = p- + h.v
-                        set_state( sys, x, velId ); // set v and lambda
-                        integrate( sop, posId, velId );
-                        break;
-                    case FORMULATION_DV: // v+ = v- + dv     p+ = p- + h.v
-                        set_state( sys, x, _acc.id() ); // set v and lambda
-                        integrate( sop, posId, velId, _acc.id(), 1.0  );
-                        break;
-                    case FORMULATION_ACC: // v+ = v- + h.a   p+ = p- + h.v
-                        set_state( sys, x, _acc.id() ); // set v and lambda
-                        integrate( sop, posId, velId, _acc.id(), dt  );
-                        break;
-                    }
+                case FORMULATION_VEL: // p+ = p- + h.v
+                    set_state( sys, x, velId ); // set v and lambda
+                    integrate( sop, posId, velId );
+                    break;
+                case FORMULATION_DV: // v+ = v- + dv     p+ = p- + h.v
+                    set_state( sys, x, _acc.id() ); // set v and lambda
+                    integrate( sop, posId, velId, _acc.id(), 1.0  );
+                    break;
+                case FORMULATION_ACC: // v+ = v- + h.a   p+ = p- + h.v
+                    set_state( sys, x, _acc.id() ); // set v and lambda
+                    integrate( sop, posId, velId, _acc.id(), dt  );
+                    break;
                 }
 
                 // TODO is this even needed at this point ? NO it is done by the animation loop
@@ -686,7 +644,7 @@
             }
 
             // constraint post-stabilization
-            if( stabilizationType>=POST_STABILIZATION_RHS && !this->f_onlyVelocity.getValue())
+            if( stabilizationType>=POST_STABILIZATION_RHS )
             {
                 post_stabilization( sop, posId, velId, stabilizationType==POST_STABILIZATION_ASSEMBLY);
             }
