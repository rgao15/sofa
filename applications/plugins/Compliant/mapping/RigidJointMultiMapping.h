#ifndef COMPLIANT_MAPPING_RIGIDJOINTMULTIMAPPING_H
#define COMPLIANT_MAPPING_RIGIDJOINTMULTIMAPPING_H

#include "AssembledMultiMapping.h"
#include "initCompliant.h"

#include "utils/se3.h"
#include "utils/map.h"
#include "utils/edit.h"

namespace sofa {

namespace component {

namespace mapping {

/** 

    Maps rigid bodies to the (log) relative coordinates between the
    two: 
    
     \[ f(p, c) = \log(p^{-1} c) \]

     Optionally, mapped dofs can be restricted using @dofs mask.

     TODO .inl

     @author: maxime.tournier@inria.fr

*/

template <class TIn, class TOut >
class RigidJointMultiMapping : public AssembledMultiMapping<TIn, TOut> {
public:
	SOFA_CLASS(SOFA_TEMPLATE2(RigidJointMultiMapping,TIn,TOut), 
			   SOFA_TEMPLATE2(AssembledMultiMapping,TIn,TOut));
	
	typedef defaulttype::Vec<2, unsigned> index_pair;

	typedef vector< index_pair > pairs_type;
	Data< pairs_type > pairs;

	typedef typename TIn::Real in_real;
	typedef typename TOut::Real out_real;
	
	typedef AssembledMultiMapping<TIn, TOut> base;
	typedef RigidJointMultiMapping self;

    Data<int> geometricStiffness;

protected:
	typedef SE3< in_real > se3;
	typedef typename se3::coord_type coord_type;
	

	RigidJointMultiMapping()
		: pairs(initData(&pairs, "pairs", "index pairs (parent, child) for each joint")),
          geometricStiffness(initData(&geometricStiffness,
                                      0,
                                      "geometricStiffness",
                                      "assemble (and use) geometric stiffness (0=no GS, 1=non symmetric, 2=symmetrized)"))
        {}
	
	void apply(typename self::out_pos_type& out,
	           const vector< typename self::in_pos_type >& in ) {
		// assert( this->getFrom().size() == 2 );

		const pairs_type& p = pairs.getValue();
		
		assert(out.size() == p.size());

		for( unsigned i = 0, n = p.size(); i < n; ++i) {

			coord_type parent = in[0][ p[i](0) ];
			coord_type child = in[1][ p[i](1) ];
		
			coord_type delta = se3::prod( se3::inv(parent), child);

			typename se3::deriv_type value = se3::product_log( delta );
            
            utils::map(out[i]).template head<3>() =  utils::map(value.getLinear()).template cast<out_real>();
            utils::map(out[i]).template tail<3>() =  utils::map(value.getAngular()).template cast<out_real>();
			
		}
		
	}



    void assemble_geometric(const vector<typename self::const_in_coord_type>& in_pos,
                            const typename self::const_out_deriv_type& out_force) {
        // we're done lol
        if( true || ! geometricStiffness.getValue() ) return;
        
        // assert( this->getFromModels().size() == 2 );
        // assert( this->getFromModels()[0] != this->getFromModels()[1] );

        // assert( this->getToModels().size() == 1 );
        // assert( this->getToModels()[0]->getSize() == 1 );

        typedef typename self::geometric_type::CompressedMatrix matrix_type;
        matrix_type& dJ = this->geometric.compressedMatrix;

        // out wrench
        const typename TOut::Deriv& mu = out_force[0];

        // TODO put these in se3::angular/linear
        typedef typename se3::vec3 vec3;
        const vec3 f = se3::map(mu).template head<3>();
        const vec3 tau = se3::map(mu).template tail<3>();
        
        // matrix sizes
        const unsigned size_p = this->from(0)->getMatrixSize();
        const unsigned size_c = this->from(1)->getMatrixSize();

        const unsigned size = size_p + size_c;
        
        dJ.resize( size, size );
        dJ.setZero();

        // lets process pairs
        const pairs_type& p = pairs.getValue();

        // TODO we really need sorted pairs here, is this even possible ?
        // assert( p.size() == 1 && "not sure if work");
        
        // alright, let's do this
        for(unsigned i = 0, n = p.size(); i < n; ++i) {

            const unsigned index_p = p[i](0);
            const unsigned index_c = p[i](1);

			const coord_type parent = in_pos[0][ index_p ];
			const coord_type child = in_pos[1][ index_c ];

            typedef typename se3::mat33 mat33;
            typedef typename se3::mat66 mat66;
            typedef typename se3::vec3 vec3;
            
            const mat33 Rp = se3::rotation(parent).toRotationMatrix();

            const vec3 Rp_f = Rp * f;
            const vec3 Rp_tau = Rp * tau;

            const mat33 Rp_f_hat = se3::hat(Rp_f);
            const mat33 Rp_tau_hat = se3::hat(Rp_tau);

            const vec3 s = se3::translation(child) - se3::translation(parent);

            // parent rows
            {
                // (p, p) block
                mat66 block_pp;

                block_pp <<
                    mat33::Zero(), Rp_f_hat,
                    -Rp_f_hat, se3::hat(s) * Rp_f_hat + Rp_tau_hat;
            
                // (p, c) block
                typename se3::mat66 block_pc;

                block_pc <<
                    se3::mat36::Zero(),
                    Rp_f_hat, mat33::Zero();

                // fill parent rows
                for(unsigned i = 0; i < 6; ++i) {
                    const unsigned row = 6 * index_p + i;

                    dJ.startVec(row);
                
                    // pp
                    for(unsigned j = 0; j < 6; ++j) {
                        const unsigned col = 6 * index_p + j;
                        if(block_pp(i, j)) dJ.insertBack(row, col) = block_pp(i, j);
                    }

                    // pc
                    for(unsigned j = 0; j < 6; ++j) {
                        const unsigned col = size_p + 6 * index_c + j;
                        if(block_pc(i, j)) dJ.insertBack(row, col) = block_pc(i, j);
                    }
                }
            }

            // child rows
            {
                // (c, p) block
                mat66 block_cp;
                block_cp <<
                    mat33::Zero(), -Rp_f_hat,
                    mat33::Zero(), -Rp_tau_hat;

                // fill child rows
                for(unsigned i = 0; i < 6; ++i) {
                    const unsigned row = size_p + 6 * index_c + i;
                
                    dJ.startVec(row);
                
                    for(unsigned j = 0; j < 6; ++j) {
                        const unsigned col = 6 * index_p + j;
                        if(block_cp(i, j)) dJ.insertBack(row, col) = block_cp(i, j);
                    }
                }
            }

        }

        dJ.finalize();
        
        if( geometricStiffness.getValue() == 2 ) {
            dJ = (dJ + matrix_type(dJ.transpose())) / 2.0;
        }
        
    }

	void assemble(const vector< typename self::in_pos_type >& in ) {
		assert(this->getFrom()[0] != this->getFrom()[1]);

		const pairs_type& p = pairs.getValue();
		
		typedef typename se3::mat66 mat66;
		typedef typename se3::mat33 mat33;
		
		// resize/clean jacobians
		for(unsigned j = 0, m = in.size(); j < m; ++j) {
			typename self::jacobian_type::CompressedMatrix& J = this->jacobian(j).compressedMatrix;
			J.resize( 6 * p.size(), 
			          6 * in[j].size() );
			J.setZero();
		}
		
		// each pair
		for(unsigned i = 0, n = p.size(); i < n; ++i) {
			
			const coord_type parent = in[0][ p[i](0) ];
			const coord_type child = in[1][ p[i](1) ];
			
			const coord_type delta = se3::prod( se3::inv(parent), child);
			
			// each parent mstate
			for(unsigned j = 0, m = in.size(); j < m; ++j) {

				typename self::jacobian_type::CompressedMatrix& J = this->jacobian(j).compressedMatrix;
				
				const mat33 Rp = se3::rotation(parent).normalized().toRotationMatrix();
				const mat33 Rc = se3::rotation(child).normalized().toRotationMatrix();

//				mat33 Rdelta = se3::rotation(delta).toRotationMatrix();
				const typename se3::vec3 s = se3::translation(child) - se3::translation(parent);

                // dlog in spatial coordinates
                const mat33 dlog = se3::dlog( se3::rotation(delta).normalized() ); // * Rc.transpose() * Rp;
                // const mat33 dlog = mat33::Identity();
                 
				mat66 ddelta; 

				if( j ) {
					// child
					ddelta << 
						Rp.transpose(), mat33::Zero(),
						mat33::Zero(), dlog * Rc.transpose();
				} else {
					// parent
                    ddelta << 
                        -Rp.transpose(), Rp.transpose() * se3::hat(s),
                        mat33::Zero(), -dlog * Rc.transpose();
				}
				

<<<<<<< HEAD
				mat66 block = ddelta;

				J.reserve(6*6);

=======
				const mat66& block = ddelta;
				
>>>>>>> 8fdab733
				// each row
				for( unsigned u = 0; u < 6; ++u) {
					const unsigned row = 6 * i + u;
					J.startVec( row );
					
					for( unsigned v = 0; v < 6; ++v) {
						const unsigned col = 6 * p[i][j] + v; 
						if( block(u, v) ) J.insertBack(row, col) = block(u, v);
					} 
				}		 
				
			}
		}

		// finalize at the end of operations otherwise indices lookup table gets computed.
		for(unsigned j = 0, m = in.size(); j < m; ++j) {
			typename self::jacobian_type::CompressedMatrix& J = this->jacobian(j).compressedMatrix;
			J.finalize();
		}
	}
	


};


}
}
}

#endif<|MERGE_RESOLUTION|>--- conflicted
+++ resolved
@@ -267,16 +267,9 @@
                         mat33::Zero(), -dlog * Rc.transpose();
 				}
 				
-
-<<<<<<< HEAD
-				mat66 block = ddelta;
-
 				J.reserve(6*6);
 
-=======
 				const mat66& block = ddelta;
-				
->>>>>>> 8fdab733
 				// each row
 				for( unsigned u = 0; u < 6; ++u) {
 					const unsigned row = 6 * i + u;
