#ifndef DIFFERENCEMAPPING_H
#define DIFFERENCEMAPPING_H

#include <Compliant/config.h>

#include "AssembledMapping.h"
#include "AssembledMultiMapping.h"

namespace sofa
{
	
namespace component
{

namespace mapping
{


/**
 Maps two dofs to their spatial position difference:

 (p1, p2) -> p2.t - p1.t
 (with .t the translation obtained by DataTypes::getCPos)

 This is used to obtain relative dofs
 on which a stiffness/compliance may be applied
*/
template <class TIn, class TOut >
class SOFA_Compliant_API DifferenceMapping : public AssembledMapping<TIn, TOut>
{
  public:
    SOFA_CLASS(SOFA_TEMPLATE2(DifferenceMapping,TIn,TOut), SOFA_TEMPLATE2(AssembledMapping,TIn,TOut));
	
    typedef DifferenceMapping self;
	
	typedef defaulttype::Vec<2, unsigned> index_pair;
    typedef helper::vector< index_pair > pairs_type;

	Data< pairs_type > pairs;
    Data< SReal > d_showObjectScale; ///< drawing size
    Data< defaulttype::Vec4f > d_color; ///< drawing color



	
	DifferenceMapping() 
        : pairs( initData(&pairs, "pairs", "index pairs for computing deltas") )
        , d_showObjectScale(initData(&d_showObjectScale, SReal(0), "showObjectScale", "Scale for object display"))
        , d_color(initData(&d_color, defaulttype::Vec4f(1,1,0,1), "showColor", "Color for object display"))
    {}

	enum {Nin = TIn::deriv_total_size, Nout = TOut::deriv_total_size };

    virtual void init()
    {
        this->getToModel()->resize( pairs.getValue().size() );
        AssembledMapping<TIn, TOut>::init();
    }

    virtual void reinit()
    {
        this->getToModel()->resize( pairs.getValue().size() );
        AssembledMapping<TIn, TOut>::reinit();
    }

	virtual void apply(typename self::out_pos_type& out, 
	                   const typename self::in_pos_type& in )  {
		assert( this->Nout == this->Nin );

        const pairs_type& p = pairs.getValue();
        assert( !p.empty() );

        for( unsigned j = 0, m = p.size(); j < m; ++j)
        {
            out[j] = TIn::getCPos( in[p[j][1]] ) - TIn::getCPos( in[p[j][0]] );
        }
	}

	virtual void assemble( const typename self::in_pos_type& in ) {
		// jacobian matrix assembly
        const pairs_type& p = pairs.getValue();
		assert( !p.empty() );

		typename self::jacobian_type::CompressedMatrix& J = this->jacobian.compressedMatrix;

		J.resize( Nout * p.size(), Nin * in.size());
		J.setZero();

		for(unsigned k = 0, n = p.size(); k < n; ++k) {
			
            for(unsigned i = 0; i < Nout; ++i) {

                if(p[k][1] == p[k][0]) continue;

                unsigned row = k * Nout + i;
                J.startVec( row );

                // needs to be inserted in the right order in the eigen matrix
                if( p[k][1] < p[k][0] )
                {
                    J.insertBack(row, p[k][1] * Nin + i ) = 1;
                    J.insertBack(row, p[k][0] * Nin + i ) = -1;
                }
                else
                {
                    J.insertBack(row, p[k][0] * Nin + i ) = -1;
                    J.insertBack(row, p[k][1] * Nin + i ) = 1;
                }
			}
		}
        J.finalize();
	}

    void draw(const core::visual::VisualParams* vparams)
    {

#ifndef SOFA_NO_OPENGL
        if( !vparams->displayFlags().getShowMechanicalMappings() ) return;

        glEnable(GL_LIGHTING);

        typename core::behavior::MechanicalState<TIn>::ReadVecCoord pos = this->getFromModel()->readPositions();
        const pairs_type& p = pairs.getValue();

        if( d_showObjectScale.getValue() == 0 )
        {
            helper::vector< defaulttype::Vector3 > points(p.size()*2);
            for(unsigned i=0; i<p.size(); i++ )
            {
                points[i*2  ] = defaulttype::Vector3( TIn::getCPos(pos[p[i][0]]) );
                points[i*2+1] = defaulttype::Vector3( TIn::getCPos(pos[p[i][1]]) );
            }
            vparams->drawTool()->drawLines ( points, 1, d_color.getValue() );
        }
        else
        {
            for(unsigned i=0; i<p.size(); i++ )
            {
                defaulttype::Vector3 p0 = defaulttype::Vector3( TIn::getCPos(pos[p[i][0]]) );
                defaulttype::Vector3 p1 = defaulttype::Vector3( TIn::getCPos(pos[p[i][1]]) );
                vparams->drawTool()->drawCylinder( p0, p1, d_showObjectScale.getValue(), d_color.getValue() );
            }
        }
#endif /* SOFA_NO_OPENGL */
    }

    virtual void updateForceMask()
    {
        const pairs_type& p = pairs.getValue();

        for( size_t i = 0, iend = p.size(); i < iend; ++i )
        {
            if( this->maskTo->getEntry(i) )
            {
                const index_pair& indices = p[i];
                this->maskFrom->insertEntry(indices[0]);
                this->maskFrom->insertEntry(indices[1]);
            }
        }
    }
	
};



//////////////////////




/**
 Multi-maps two vec dofs to their spatial position difference:

 (p1, p2) -> p2.t - p1.t
 (with .t the translation obtained by DataTypes::getCPos)

 This is used to obtain relative dofs
 on which a stiffness/compliance may be applied
*/

    template <class TIn, class TOut >
    class SOFA_Compliant_API DifferenceMultiMapping : public AssembledMultiMapping<TIn, TOut>
    {
        typedef DifferenceMultiMapping self;

    public:
        SOFA_CLASS(SOFA_TEMPLATE2(DifferenceMultiMapping,TIn,TOut), SOFA_TEMPLATE2(core::MultiMapping,TIn,TOut));

        typedef AssembledMultiMapping<TIn, TOut> Inherit;
        typedef TIn In;
        typedef TOut Out;
        typedef typename Out::VecCoord OutVecCoord;
        typedef typename Out::VecDeriv OutVecDeriv;
        typedef typename Out::Coord OutCoord;
        typedef typename Out::Deriv OutDeriv;
        typedef typename Out::MatrixDeriv OutMatrixDeriv;
        typedef typename Out::Real Real;
        typedef typename In::Deriv InDeriv;
        typedef typename In::MatrixDeriv InMatrixDeriv;
        typedef typename In::Coord InCoord;
        typedef typename In::VecCoord InVecCoord;
        typedef typename In::VecDeriv InVecDeriv;
        typedef linearsolver::EigenSparseMatrix<TIn,TOut>    SparseMatrixEigen;

        typedef typename helper::vector <const InVecCoord*> vecConstInVecCoord;
        typedef typename helper::vector<OutVecCoord*> vecOutVecCoord;

        enum {Nin = In::deriv_total_size, Nout = Out::deriv_total_size };

        virtual void init()
        {
            if(!pairs.getValue().size() && this->getFromModels()[0]->getSize()==this->getFromModels()[1]->getSize()) // if no pair is defined-> map all dofs
            {
                helper::WriteOnlyAccessor<Data<pairs_type> > p(pairs);
                p.resize(this->getFromModels()[0]->getSize());
                for( unsigned j = 0; j < p.size(); ++j) p[j]=index_pair(j,j);
            }
            this->getToModels()[0]->resize( pairs.getValue().size() );
            AssembledMultiMapping<TIn, TOut>::init();
        }

        virtual void reinit()
        {
            if(!pairs.getValue().size() && this->getFromModels()[0]->getSize()==this->getFromModels()[1]->getSize()) // if no pair is defined-> map all dofs
            {
                helper::WriteOnlyAccessor<Data<pairs_type> > p(pairs);
                p.resize(this->getFromModels()[0]->getSize());
                for( unsigned j = 0; j < p.size(); ++j) p[j]=index_pair(j,j);
            }
            this->getToModels()[0]->resize( pairs.getValue().size() );
            AssembledMultiMapping<TIn, TOut>::reinit();
        }

        virtual void apply(typename self::out_pos_type& out,
                           const helper::vector<typename self::in_pos_type>& in)  {
            // macro_trace;
            assert( in.size() == 2 );

            assert( this->Nout == this->Nin );

            const pairs_type& p = pairs.getValue();
            assert( !p.empty() );

            for( unsigned j = 0, m = p.size(); j < m; ++j) {
                out[j] = TIn::getCPos( in[1] [p[j][1]] ) - TIn::getCPos( in[0] [p[j][0]] );
            }

        }


        typedef defaulttype::Vec<2, unsigned> index_pair;
        typedef helper::vector< index_pair > pairs_type;

        Data< pairs_type > pairs;

    protected:

        DifferenceMultiMapping()
            : pairs( initData(&pairs, "pairs", "index pairs for computing deltas") ) {

        }

<<<<<<< HEAD
        void assemble(const vector<typename self::in_pos_type>& in ) {
=======
        void assemble(const helper::vector<typename self::in_pos_type>& in ) {

>>>>>>> b55c7b25
            const pairs_type& p = pairs.getValue();
            assert( !p.empty() );

            for(unsigned i = 0, n = in.size(); i < n; ++i) {

                typename Inherit::jacobian_type::CompressedMatrix& J = this->jacobian(i).compressedMatrix;

                J.resize( Nout * p.size(), Nin * in[i].size());
                J.setZero();

                Real sign = (i == 0) ? -1 : 1;

                for(unsigned k = 0, n = p.size(); k < n; ++k) {
                    write_block(J, k, p[k][i], sign);
                }
                J.finalize();
            }
        }

        // write sign * identity in jacobian(obj)
        void write_block(typename Inherit::jacobian_type::CompressedMatrix& J,
                         unsigned row, unsigned col,
                         SReal sign) {
            assert( Nout == Nin );

            // for each coordinate in matrix block
            for( unsigned i = 0, n = Nout; i < n; ++i ) {
                unsigned r = row * Nout + i;
                unsigned c = col * Nin + i;

                J.startVec(r);
                J.insertBack(r, c) = sign;
            }
        }


        virtual void updateForceMask()
        {
            const pairs_type& p = pairs.getValue();

            for( size_t i = 0, iend = p.size(); i < iend; ++i )
            {
                if( this->maskTo[0]->getEntry(i) )
                {
                    const index_pair& indices = p[i];
                    this->maskFrom[0]->insertEntry(indices[0]);
                    this->maskFrom[1]->insertEntry(indices[1]);
                }
            }
        }

    };


}
}
}


#endif<|MERGE_RESOLUTION|>--- conflicted
+++ resolved
@@ -260,12 +260,8 @@
 
         }
 
-<<<<<<< HEAD
-        void assemble(const vector<typename self::in_pos_type>& in ) {
-=======
         void assemble(const helper::vector<typename self::in_pos_type>& in ) {
 
->>>>>>> b55c7b25
             const pairs_type& p = pairs.getValue();
             assert( !p.empty() );
 
@@ -281,9 +277,12 @@
                 for(unsigned k = 0, n = p.size(); k < n; ++k) {
                     write_block(J, k, p[k][i], sign);
                 }
+
                 J.finalize();
             }
         }
+
+
 
         // write sign * identity in jacobian(obj)
         void write_block(typename Inherit::jacobian_type::CompressedMatrix& J,
