--- conflicted
+++ resolved
@@ -1,20 +1,7 @@
 #include "Compliant_test.h"
 
 #include "../assembly/AssemblyVisitor.h"
-<<<<<<< HEAD
-
-#include <SofaRigid/RigidMapping.h>
-#include <SofaMiscMapping/SubsetMultiMapping.h>
-#include <SofaBoundaryCondition/FixedConstraint.h>
 #include <SofaBoundaryCondition/ConstantForceField.h>
-
-using sofa::component::mapping::RigidMapping;
-using sofa::component::mapping::SubsetMultiMapping;
-using sofa::component::forcefield::ConstantForceField;
-using sofa::component::projectiveconstraintset::FixedConstraint;
-=======
-#include <SofaBoundaryCondition/ConstantForceField.h>
->>>>>>> c38f11b9
 
 namespace sofa
 {
@@ -139,7 +126,7 @@
         simulation::Node::SPtr  string1 = createCompliantString( root, Vec3(0,0,0), Vec3(1,0,0), n, 1.0*n, 0. );
 
         // Opposite forces applied to the ends
-        ConstantForceField<Vec3Types>::SPtr ff = New<ConstantForceField<Vec3Types> >();
+        ConstantForceField3::SPtr ff = New<ConstantForceField3>();
         string1->addObject(ff);
         vector<unsigned>* indices = ff->points.beginEdit(); // not managed to create a WriteAccessor with a resize function for a ConstantForceField::SetIndex
         helper::WriteAccessor< Data<vector<Vec3> > > forces( ff->forces );
@@ -232,7 +219,7 @@
         simulation::Node::SPtr  string1 = createCompliantString( root, Vec3(0,0,0), Vec3(1,0,0), n, 1.0*n, 0. );
 
         // attached
-        FixedConstraint<Vec3Types>::SPtr fixed1 = addNew<FixedConstraint<Vec3Types> >(string1);
+        FixedConstraint3::SPtr fixed1 = addNew<FixedConstraint3>(string1);
 
 
 
@@ -315,7 +302,7 @@
         //-------- fix a particle using a constraint: map the distance of the particle to its initial position, and constrain this to 0
         std::string nodeName = "fixDistance_";
         Node::SPtr fixNode = string1->createChild(nodeName + "Node");
-        MechanicalObject<Vec1Types>::SPtr extensions = New<MechanicalObject<Vec1Types> >();
+        MechanicalObject1::SPtr extensions = New<MechanicalObject1>();
         extensions->setName(nodeName+"DOF");
         fixNode->addObject(extensions);
 
@@ -442,7 +429,7 @@
 
         MechanicalObject3::SPtr mappedDOF = addNew<MechanicalObject3>(commonChild); // to contain particles from the two strings
 
-        SubsetMultiMapping<Vec3Types, Vec3Types>::SPtr multimapping = New<SubsetMultiMapping<Vec3Types, Vec3Types> >();
+        SubsetMultiMapping3_to_3::SPtr multimapping = New<SubsetMultiMapping3_to_3>();
         multimapping->setName("ConnectionMultiMapping");
         multimapping->addInputModel( string1->getMechanicalState() );
         multimapping->addInputModel( outOfScope->getMechanicalState() );
@@ -454,7 +441,7 @@
         // ..========  Node to handle the extension of the interaction link
         Node::SPtr extension_node = commonChild->createChild("ConnectionExtensionNode");
 
-        MechanicalObject<Vec1Types>::SPtr extensions = New<MechanicalObject<Vec1Types> >();
+        MechanicalObject1::SPtr extensions = New<MechanicalObject1>();
         extension_node->addObject(extensions);
         extensions->setName("extensionsDOF");
 
@@ -571,7 +558,7 @@
         Node::SPtr  string2 = createCompliantString( root, Vec3(2,0,0), Vec3(3,0,0), n, 1.0*n, 0 );
 
         // string1 is attached
-        FixedConstraint<Vec3Types>::SPtr fixed1 = New<FixedConstraint<Vec3Types> >();
+        FixedConstraint3::SPtr fixed1 = New<FixedConstraint3>();
         string1->addObject( fixed1 );
 
 
@@ -583,7 +570,7 @@
         commonChild->addObject(mappedDOF);
         mappedDOF->setName("multiMappedDOF");
 
-        SubsetMultiMapping<Vec3Types, Vec3Types>::SPtr multimapping = New<SubsetMultiMapping<Vec3Types, Vec3Types> >();
+        SubsetMultiMapping3_to_3::SPtr multimapping = New<SubsetMultiMapping3_to_3>();
         multimapping->setName("ConnectionMultiMapping");
         multimapping->addInputModel( string1->getMechanicalState() );
         multimapping->addInputModel( string2->getMechanicalState() );
@@ -595,7 +582,7 @@
         //  ========  Node to handle the extension of the interaction link
         Node::SPtr extension_node = commonChild->createChild("ConnectionExtensionNode");
 
-        MechanicalObject<Vec1Types>::SPtr extensions = New<MechanicalObject<Vec1Types> >();
+        MechanicalObject1::SPtr extensions = New<MechanicalObject1>();
         extension_node->addObject(extensions);
         extensions->setName("extensionsDOF");
 
@@ -717,32 +704,33 @@
 
         // ========= The rigid object
         simulation::Node::SPtr rigid = root->createChild("rigid");
-        MechanicalObject<Rigid3>::SPtr rigidDOF = addNew<MechanicalObject<Rigid3> >(rigid);
+        MechanicalObjectRigid3::SPtr rigidDOF = addNew<MechanicalObjectRigid3>(rigid);
         rigidDOF->resize(1);
-        MechanicalObject<Rigid3>::WriteVecCoord x = rigidDOF->writePositions();
+        MechanicalObjectRigid3::WriteVecCoord x = rigidDOF->writePositions();
         x[0].getCenter() = Vec3(n,0,0);
-        UniformMass<Rigid3, Rigid3Mass>::SPtr rigidMass = addNew<UniformMass<Rigid3, Rigid3Mass> >(rigid);
+        UniformMassRigid3::SPtr rigidMass = addNew<UniformMassRigid3>(rigid);
 
         // .========= Particle attached to the rigid object
         simulation::Node::SPtr particleOnRigid = rigid->createChild("particleOnRigid");
-        MechanicalObject<Vec3Types>::SPtr particleOnRigidDOF = addNew<MechanicalObject<Vec3Types> >(particleOnRigid);
+        MechanicalObject3::SPtr particleOnRigidDOF = addNew<MechanicalObject3>(particleOnRigid);
         particleOnRigidDOF->resize(1);
-        RigidMapping<Rigid3, Vec3Types>::SPtr particleOnRigidMapping = addNew<RigidMapping<Rigid3, Vec3Types> >(particleOnRigid);
+
+        RigidMappingRigid3_to_3::SPtr particleOnRigidMapping = addNew<RigidMappingRigid3_to_3>(particleOnRigid);
         particleOnRigidMapping->setModels(rigidDOF.get(),particleOnRigidDOF.get());
 
         // ========= The string
         simulation::Node::SPtr  string1 = createCompliantString( root, Vec3(0,0,0), Vec3(1,0,0), n, 1.0*n, 0. );
 
         // Fix the first particle of the string
-        FixedConstraint<Vec3Types>::SPtr fixed1 = New<FixedConstraint<Vec3Types> >();
+        FixedConstraint3::SPtr fixed1 = New<FixedConstraint3>();
         string1->addObject( fixed1 );
 
         // ..======== Mixed subset containing the last particle of the string and the particle attached to the rigid object
         simulation::Node::SPtr pointPair = particleOnRigid->createChild("pointPair");
         string1->addChild(pointPair); // two parents: particleOnRigid and string1
 
-        MechanicalObject<Vec3Types>::SPtr pointPairDOF = addNew<MechanicalObject<Vec3Types> >(pointPair);
-        SubsetMultiMapping<Vec3Types, Vec3Types>::SPtr pointPairMapping = addNew<SubsetMultiMapping<Vec3Types, Vec3Types> >(pointPair);
+        MechanicalObject3::SPtr pointPairDOF = addNew<MechanicalObject3>(pointPair);
+        SubsetMultiMapping3_to_3::SPtr pointPairMapping = addNew<SubsetMultiMapping3_to_3>(pointPair);
         pointPairMapping->addInputModel(string1->mechanicalState);
         pointPairMapping->addInputModel(particleOnRigid->mechanicalState);
         pointPairMapping->addOutputModel(pointPair->mechanicalState);
@@ -752,7 +740,7 @@
         //  ...========  Distance between the particles in pointPair
         Node::SPtr extension = pointPair->createChild("extension");
 
-        MechanicalObject<Vec1Types>::SPtr extensionDOF = addNew<MechanicalObject<Vec1Types> >(extension);
+        MechanicalObject1::SPtr extensionDOF = addNew<MechanicalObject1>(extension);
 
         EdgeSetTopologyContainer::SPtr extensionEdgeSet = addNew<EdgeSetTopologyContainer>(extension);
         extensionEdgeSet->addEdge(0,1);
@@ -845,27 +833,27 @@
 
         // ========= DOF1
         simulation::Node::SPtr node1 = root->createChild("node1");
-        MechanicalObject<Vec3Types>::SPtr dof1 = addNew<MechanicalObject<Vec3Types> >(node1);
+        MechanicalObject3::SPtr dof1 = addNew<MechanicalObject3>(node1);
         dof1->resize(1);
-        MechanicalObject<Vec3Types>::WriteVecCoord x1 = dof1->writePositions();
+        MechanicalObject3::WriteVecCoord x1 = dof1->writePositions();
         x1[0] = p0;
-        UniformMass<Vec3Types, SReal>::SPtr mass1 = addNew<UniformMass<Vec3Types, SReal> >(node1);
+        UniformMass3::SPtr mass1 = addNew<UniformMass3>(node1);
         mass1->setTotalMass( 1 );
 
         // ========= DOF2
         simulation::Node::SPtr node2 = root->createChild("node2");
-        MechanicalObject<Vec3Types>::SPtr dof2 = addNew<MechanicalObject<Vec3Types> >(node2);
+        MechanicalObject3::SPtr dof2 = addNew<MechanicalObject3>(node2);
         dof2->resize(1);
-        MechanicalObject<Vec3Types>::WriteVecCoord x2 = dof2->writePositions();
+        MechanicalObject3::WriteVecCoord x2 = dof2->writePositions();
         x2[0] = p1;
-        UniformMass<Vec3Types, SReal>::SPtr mass2 = addNew<UniformMass<Vec3Types, SReal> >(node2);
+        UniformMass3::SPtr mass2 = addNew<UniformMass3>(node2);
         mass1->setTotalMass( 1 );
 
         // =========== common DOFs
         simulation::Node::SPtr subset_node = node1->createChild( "SubsetNode");
         node2->addChild( subset_node );
-        MechanicalObject<Vec3Types>::SPtr allDofs = addNew<MechanicalObject<Vec3Types> >(subset_node);
-        SubsetMultiMapping<Vec3Types, Vec3Types>::SPtr subsetMapping = addNew<SubsetMultiMapping<Vec3Types, Vec3Types> >(subset_node);
+        MechanicalObject3::SPtr allDofs = addNew<MechanicalObject3>(subset_node);
+        SubsetMultiMapping3_to_3::SPtr subsetMapping = addNew<SubsetMultiMapping3_to_3>(subset_node);
         subsetMapping->addInputModel( dof1.get() );
         subsetMapping->addInputModel( dof2.get() );
         subsetMapping->addOutputModel( allDofs.get() );
@@ -875,7 +863,7 @@
         // ========= extension
         simulation::Node::SPtr extension_node = subset_node->createChild( "ExtensionNode");
 
-        MechanicalObject<Vec1Types>::SPtr extensions = addNew<MechanicalObject<Vec1Types> >(extension_node);
+        MechanicalObject1::SPtr extensions = addNew<MechanicalObject1>(extension_node);
         EdgeSetTopologyContainer::SPtr edgeSet = addNew<EdgeSetTopologyContainer>(extension_node);
         edgeSet->addEdge(0,1);
 
@@ -919,26 +907,26 @@
 
         // ========= DOF1
         node1 = root->createChild("node1");
-        dof1 = addNew<MechanicalObject<Vec3Types> >(node1);
+        dof1 = addNew<MechanicalObject3>(node1);
         dof1->resize(1);
-        MechanicalObject<Vec3Types>::WriteVecCoord x3 = dof1->writePositions();
+        MechanicalObject3::WriteVecCoord x3 = dof1->writePositions();
         x3[0] = p0;
-        mass1 = addNew<UniformMass<Vec3Types, SReal> >(node1);
+        mass1 = addNew<UniformMass3>(node1);
         mass1->setTotalMass( 1 );
 
         // ========= DOF2
         node2 = root->createChild("node2");
-        dof2 = addNew<MechanicalObject<Vec3Types> >(node2);
+        dof2 = addNew<MechanicalObject3>(node2);
         dof2->resize(1);
-        MechanicalObject<Vec3Types>::WriteVecCoord x4 = dof2->writePositions();
+        MechanicalObject3::WriteVecCoord x4 = dof2->writePositions();
         x4[0] = p1;
-        mass2 = addNew<UniformMass<Vec3Types, SReal> >(node2);
+        mass2 = addNew<UniformMass3>(node2);
         mass1->setTotalMass( 1 );
 
         // =========== common DOFs
         extension_node = node1->createChild( "ExtensionNode");
         node2->addChild( extension_node );
-        extensions = addNew<MechanicalObject<Vec1Types> >(extension_node);
+        extensions = addNew<MechanicalObject1>(extension_node);
         edgeSet = addNew<EdgeSetTopologyContainer>(extension_node);
         edgeSet->addEdge(0,1);
         DistanceMultiMapping31::SPtr distanceMultiMapping = addNew<DistanceMultiMapping31>(extension_node);
@@ -974,12 +962,12 @@
         complianceSolver->beta.setValue(1.0);
         response = addNew<linearsolver::LDLTResponse>(root);
 
-        dof1 = addNew<MechanicalObject<Vec3Types> >(root);
+        dof1 = addNew<MechanicalObject3>(root);
         dof1->resize(2);
-        MechanicalObject<Vec3Types>::WriteVecCoord x5 = dof1->writePositions();
+        MechanicalObject3::WriteVecCoord x5 = dof1->writePositions();
         x5[0] = p0;
         x5[1] = p1;
-        mass1 = addNew<UniformMass<Vec3Types, SReal> >(root);
+        mass1 = addNew<UniformMass3>(root);
         mass1->setMass( 1 );
         StiffSpringForceField3::SPtr ff = addNew<StiffSpringForceField3>(root);
         ff->addSpring(0,1,stiffness,0,1);
@@ -1006,22 +994,22 @@
 
         // ========= DOF1
         node1 = root->createChild("node1");
-        dof1 = addNew<MechanicalObject<Vec3Types> >(node1);
+        dof1 = addNew<MechanicalObject3>(node1);
         dof1->setName("dof1");
         dof1->resize(1);
-        MechanicalObject<Vec3Types>::WriteVecCoord x6 = dof1->writePositions();
+        MechanicalObject3::WriteVecCoord x6 = dof1->writePositions();
         x6[0] = p0;
-        mass1 = addNew<UniformMass<Vec3Types, SReal> >(node1);
+        mass1 = addNew<UniformMass3>(node1);
         mass1->setTotalMass( 1 );
 
         // ========= DOF2
         node2 = root->createChild("node2");
-        dof2 = addNew<MechanicalObject<Vec3Types> >(node2);
+        dof2 = addNew<MechanicalObject3>(node2);
         dof2->setName("dof2");
         dof2->resize(1);
-        MechanicalObject<Vec3Types>::WriteVecCoord x7 = dof2->writePositions();
+        MechanicalObject3::WriteVecCoord x7 = dof2->writePositions();
         x7[0] = p1;
-        mass2 = addNew<UniformMass<Vec3Types, SReal> >(node2);
+        mass2 = addNew<UniformMass3>(node2);
         mass1->setTotalMass( 1 );
 
         ff = New<StiffSpringForceField3>(dof1.get(), dof2.get());
