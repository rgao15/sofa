--- conflicted
+++ resolved
@@ -1,24 +1,12 @@
-<<<<<<< HEAD
-#include <Compliant/numericalsolver/MinresSolver.h>
-#include <Compliant/numericalsolver/LDLTSolver.h>
-#include <Compliant/numericalsolver/LDLTResponse.h>
-#include <Compliant/Compliant_test/Compliant_test.h>
-#include <Compliant/odesolver/CompliantImplicitSolver.h>
-=======
 #include "Compliant_test.h"
 #include "../numericalsolver/MinresSolver.h"
 #include "../odesolver/CompliantImplicitSolver.h"
->>>>>>> c38f11b9
 
 #include <SofaBaseMechanics/IdentityMapping.h>
 #include <SofaExplicitOdeSolver/EulerSolver.h>
-#include <SceneCreator/SceneCreator.h>
-
-<<<<<<< HEAD
-using sofa::component::mapping::IdentityMapping;
-=======
+#include <plugins/SceneCreator/SceneCreator.h>
+
 #include <SofaBaseMechanics/IdentityMapping.h>
->>>>>>> c38f11b9
 
 namespace sofa
 {
@@ -37,7 +25,7 @@
     SReal v0;
 
     simulation::Node::SPtr node;
-    MechanicalObject<Vec1Types>::SPtr DOF;
+    MechanicalObject1::SPtr DOF;
     UniformCompliance1::SPtr compliance;
 
     /**
@@ -65,12 +53,12 @@
         // The oscillator
         simulation::Node::SPtr oscillator = node->createChild("oscillator");
 
-        DOF = addNew<MechanicalObject<Vec1Types> >(oscillator,"DOF");
+        DOF = addNew<MechanicalObject1>(oscillator,"DOF");
         DOF->resize(1);
         DOF->writePositions()[0]  = Vec1(x0);
         DOF->writeVelocities()[0] = Vec1(v0);
 
-        UniformMass<Vec1Types, SReal>::SPtr Mass = addNew<UniformMass<Vec1Types, SReal> >(oscillator,"mass");
+        UniformMass1::SPtr Mass = addNew<UniformMass1>(oscillator,"mass");
         Mass->mass.setValue( mass );
 
         compliance = addNew<UniformCompliance1>(oscillator,"compliance");
@@ -158,8 +146,8 @@
         if( !debug )
             return;
 
-        MechanicalObject<Vec1Types>::ReadVecCoord X = DOF->readPositions();
-        MechanicalObject<Vec1Types>::ReadVecDeriv V = DOF->readVelocities();
+        MechanicalObject1::ReadVecCoord X = DOF->readPositions();
+        MechanicalObject1::ReadVecDeriv V = DOF->readVelocities();
 
         cout<<"computed x= "<< X[0][0] << " , v= " << V[0][0] << " , t= "<< t << endl;
         cout<<"   exact x= "<< theoreticalPosition(t) << endl;
@@ -275,20 +263,21 @@
     // The oscillator
     simulation::Node::SPtr oscillator = node->createChild("oscillator");
 
-    DOF = addNew<MechanicalObject<Vec1Types> >(oscillator,"DOF");
+    DOF = addNew<MechanicalObject1>(oscillator,"DOF");
     DOF->resize(1);
     DOF->writePositions()[0]  = Vec1(x0);
     DOF->writeVelocities()[0] = Vec1(v0);
 
-    UniformMass<Vec1Types, SReal>::SPtr Mass = addNew<UniformMass<Vec1Types, SReal> >(oscillator,"mass");
+    UniformMass1::SPtr Mass = addNew<UniformMass1>(oscillator,"mass");
     Mass->mass.setValue( mass );
 
     simulation::Node::SPtr constraint = oscillator->createChild( "constraint" );
 
-    MechanicalObject<Vec1Types>::SPtr constraintDOF = addNew<MechanicalObject<Vec1Types> >(constraint,"DOF");
+    MechanicalObject1::SPtr constraintDOF = addNew<MechanicalObject1>(constraint,"DOF");
     constraintDOF->resize(1);
 
-    IdentityMapping<Vec1Types, Vec1Types>::SPtr mapping = addNew< IdentityMapping<Vec1Types, Vec1Types> >(constraint,"mapping");
+    typedef component::mapping::IdentityMapping<defaulttype::StdVectorTypes<defaulttype::Vec<1, SReal>, defaulttype::Vec<1, SReal>, SReal>,defaulttype::StdVectorTypes<defaulttype::Vec<1, SReal>, defaulttype::Vec<1, SReal>, SReal> > IdentityMapping11;
+    IdentityMapping11::SPtr mapping = addNew< IdentityMapping11 >(constraint,"mapping");
     mapping->setModels(DOF.get(), constraintDOF.get());
     compliance = addNew<UniformCompliance1>(constraint,"compliance");
     compliance->isCompliance.setValue(true);
