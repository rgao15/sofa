cmake_minimum_required(VERSION 2.8)

<<<<<<< HEAD
project(Compliant_test)

set(HEADER_FILES
    Compliant_test.h)
=======
set(HEADER_FILES
    Compliant_test.h
)
>>>>>>> b6791ef2

set(SOURCE_FILES
    AssembledRigidRigidMapping_test.cpp
    Assembly_test.cpp
    CompliantImplicitSolver_test.cpp
    CompliantNLImplicitSolver_test.cpp
    DampedOscillator_test.cpp
<<<<<<< HEAD
	AssembledRigidRigidMapping_test.cpp
    RigidJointMapping_test.cpp)

find_package(SofaPython QUIET)

if(SofaPython_FOUND)
    add_definitions("-DCOMPLIANT_TEST_PYTHON_DIR=\"${CMAKE_CURRENT_SOURCE_DIR}/python\"")
    list(APPEND SOURCE_FILES python_test_list.cpp)
    include(./python/python.cmake) # Defines PYTHON_FILES
endif()

add_executable(${PROJECT_NAME} ${HEADER_FILES} ${SOURCE_FILES} ${PYTHON_FILES})
target_link_libraries(${PROJECT_NAME} Compliant SofaTest SofaGTestMain)

if(SofaPython_FOUND)
    target_link_libraries(${PROJECT_NAME} SofaPython)
=======
    RigidJointMapping_test.cpp
)

if(APPLE)
    # set(RC_FILES "runSOFA.icns")
endif()

if(WIN32)
    link_directories("${SOFA_EXTLIBS_DIR}/SuiteSparse/cholmod/Lib")
endif()

if(SOFA-PLUGIN_SOFAPYTHON)
    AddCompilerDefinitions("COMPLIANT_TEST_PYTHON_DIR=\"${CMAKE_CURRENT_SOURCE_DIR}/python\"")
    list(APPEND SOURCE_FILES "python_test_list.cpp")
    AddLinkerDependencies(SofaPython)

    set(PYTHON_FILES
        python/AffineMultiMapping.py
        python/Example.py
        python/GenerateRigid.py
        python/LambdaPropagation.py
        python/UniformCompliance.py
        python/friction.py
    )

>>>>>>> b6791ef2
endif()

# # needed by python tests
# AddCompilerDefinitions("SOFA_SRC_DIR=${SOFA_SRC_DIR}")

add_test(NAME ${PROJECT_NAME} COMMAND ${PROJECT_NAME})<|MERGE_RESOLUTION|>--- conflicted
+++ resolved
@@ -1,15 +1,10 @@
 cmake_minimum_required(VERSION 2.8)
 
-<<<<<<< HEAD
 project(Compliant_test)
 
 set(HEADER_FILES
-    Compliant_test.h)
-=======
-set(HEADER_FILES
     Compliant_test.h
 )
->>>>>>> b6791ef2
 
 set(SOURCE_FILES
     AssembledRigidRigidMapping_test.cpp
@@ -17,39 +12,14 @@
     CompliantImplicitSolver_test.cpp
     CompliantNLImplicitSolver_test.cpp
     DampedOscillator_test.cpp
-<<<<<<< HEAD
-	AssembledRigidRigidMapping_test.cpp
-    RigidJointMapping_test.cpp)
+    RigidJointMapping_test.cpp
+)
 
 find_package(SofaPython QUIET)
 
 if(SofaPython_FOUND)
     add_definitions("-DCOMPLIANT_TEST_PYTHON_DIR=\"${CMAKE_CURRENT_SOURCE_DIR}/python\"")
     list(APPEND SOURCE_FILES python_test_list.cpp)
-    include(./python/python.cmake) # Defines PYTHON_FILES
-endif()
-
-add_executable(${PROJECT_NAME} ${HEADER_FILES} ${SOURCE_FILES} ${PYTHON_FILES})
-target_link_libraries(${PROJECT_NAME} Compliant SofaTest SofaGTestMain)
-
-if(SofaPython_FOUND)
-    target_link_libraries(${PROJECT_NAME} SofaPython)
-=======
-    RigidJointMapping_test.cpp
-)
-
-if(APPLE)
-    # set(RC_FILES "runSOFA.icns")
-endif()
-
-if(WIN32)
-    link_directories("${SOFA_EXTLIBS_DIR}/SuiteSparse/cholmod/Lib")
-endif()
-
-if(SOFA-PLUGIN_SOFAPYTHON)
-    AddCompilerDefinitions("COMPLIANT_TEST_PYTHON_DIR=\"${CMAKE_CURRENT_SOURCE_DIR}/python\"")
-    list(APPEND SOURCE_FILES "python_test_list.cpp")
-    AddLinkerDependencies(SofaPython)
 
     set(PYTHON_FILES
         python/AffineMultiMapping.py
@@ -60,7 +30,13 @@
         python/friction.py
     )
 
->>>>>>> b6791ef2
+endif()
+
+add_executable(${PROJECT_NAME} ${HEADER_FILES} ${SOURCE_FILES} ${PYTHON_FILES})
+target_link_libraries(${PROJECT_NAME} Compliant SofaTest SofaGTestMain)
+
+if(SofaPython_FOUND)
+    target_link_libraries(${PROJECT_NAME} SofaPython)
 endif()
 
 # # needed by python tests
