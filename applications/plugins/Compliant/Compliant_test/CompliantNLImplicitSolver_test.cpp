--- conflicted
+++ resolved
@@ -1,13 +1,6 @@
-<<<<<<< HEAD
-#include <Compliant/numericalsolver/MinresSolver.h>
-#include <Compliant/numericalsolver/LDLTSolver.h>
-#include <Compliant/Compliant_test/Compliant_test.h>
-#include <Compliant/odesolver/CompliantNLImplicitSolver.h>
-=======
 #include "../numericalsolver/MinresSolver.h"
 #include "../odesolver/CompliantNLImplicitSolver.h"
 #include "Compliant_test.h"
->>>>>>> c38f11b9
 
 #include <SofaBoundaryCondition/FixedConstraint.h>
 #include <SofaExplicitOdeSolver/EulerSolver.h>
@@ -18,7 +11,6 @@
 using namespace sofa::simulation;
 using namespace sofa;
 
-using sofa::component::projectiveconstraintset::FixedConstraint;
 
 struct CompliantNLImplicitSolver_test : public sofa::CompliantSolver_test
 {
@@ -63,12 +55,12 @@
         string1.compliance->isCompliance.setValue(compliant);
         string1.compliance->compliance.setValue(1.0e-3);
 
-        FixedConstraint<Vec3Types>::SPtr fixed = addNew<FixedConstraint<Vec3Types> >(string1.string_node,"fixedConstraint");
+        FixedConstraint3::SPtr fixed = addNew<FixedConstraint3>(string1.string_node,"fixedConstraint");
         fixed->addConstraint(0);      // attach first particle
 
         // velocity parallel to the spring
         {
-            MechanicalObject<Vec3Types>::WriteVecCoord v = string1.DOF->writeVelocities();
+            MechanicalObject3::WriteVecCoord v = string1.DOF->writeVelocities();
             v[1] = Vec3(1,0,0);
         }
 
@@ -142,11 +134,11 @@
         string1.compliance->isCompliance.setValue(compliant);
         string1.compliance->compliance.setValue(1.0e-3);
 
-        FixedConstraint<Vec3Types>::SPtr fixed = modeling::addNew<FixedConstraint<Vec3Types> >(string1.string_node,"fixedConstraint");
+        FixedConstraint3::SPtr fixed = modeling::addNew<FixedConstraint3>(string1.string_node,"fixedConstraint");
         fixed->addConstraint(0);      // attach first particle
 
         {
-            MechanicalObject<Vec3Types>::WriteVecCoord x = string1.DOF->writePositions();
+            MechanicalObject3::WriteVecCoord x = string1.DOF->writePositions();
             x[1] = Vec3(2,0,0);
         }
 
@@ -224,11 +216,11 @@
         string1.compliance->isCompliance.setValue(isCompliance);
         string1.compliance->compliance.setValue(1.0e-3);
 
-        FixedConstraint<Vec3Types>::SPtr fixed = modeling::addNew<FixedConstraint<Vec3Types> >(string1.string_node,"fixedConstraint");
+        FixedConstraint3::SPtr fixed = modeling::addNew<FixedConstraint3>(string1.string_node,"fixedConstraint");
         fixed->addConstraint(0);      // attach first particle
 
         {
-            MechanicalObject<Vec3Types>::WriteVecCoord x = string1.DOF->writePositions();
+            MechanicalObject3::WriteVecCoord x = string1.DOF->writePositions();
             x[1] = Vec3(1,0,0);
         }
 
@@ -318,16 +310,16 @@
         string1.compliance->isCompliance.setValue(compliance); // handle it in the constraints or as stiffness
         string1.compliance->compliance.setValue(1.0e-3);
 
-        FixedConstraint<Vec3Types>::SPtr fixed = modeling::addNew<FixedConstraint<Vec3Types> >(string1.string_node,"fixedConstraint");
+        FixedConstraint3::SPtr fixed = modeling::addNew<FixedConstraint3>(string1.string_node,"fixedConstraint");
         fixed->addConstraint(0);      // attach first particle
         fixed->addConstraint(2);      // attach last particle
 
         // setup positions and velocities
         {
-            MechanicalObject<Vec3Types>::WriteVecCoord x= string1.DOF->writePositions();
+            MechanicalObject3::WriteVecCoord x= string1.DOF->writePositions();
             x[1] = Vec3(1,0,0);
             x[2] = Vec3(0,1,0);
-            MechanicalObject<Vec3Types>::WriteVecCoord v = string1.DOF->writeVelocities();
+            MechanicalObject3::WriteVecCoord v = string1.DOF->writeVelocities();
             v[1] = Vec3(0,0,0);
         }
 
