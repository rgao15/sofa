/******************************************************************************
*       SOFA, Simulation Open-Framework Architecture, version 1.0 RC 1        *
*                (c) 2006-2011 INRIA, USTL, UJF, CNRS, MGH                    *
*                                                                             *
* This program is free software; you can redistribute it and/or modify it     *
* under the terms of the GNU General Public License as published by the Free  *
* Software Foundation; either version 2 of the License, or (at your option)   *
* any later version.                                                          *
*                                                                             *
* This program is distributed in the hope that it will be useful, but WITHOUT *
* ANY WARRANTY; without even the implied warranty of MERCHANTABILITY or       *
* FITNESS FOR A PARTICULAR PURPOSE. See the GNU General Public License for    *
* more details.                                                               *
*                                                                             *
* You should have received a copy of the GNU General Public License along     *
* with this program; if not, write to the Free Software Foundation, Inc., 51  *
* Franklin Street, Fifth Floor, Boston, MA 02110-1301, USA.                   *
*******************************************************************************
*                            SOFA :: Applications                             *
*                                                                             *
* Authors: The SOFA Team and external contributors (see Authors.txt)          *
*                                                                             *
* Contact information: contact@sofa-framework.org                             *
******************************************************************************/
/** \file Compliant test suite main file */
// Francois Faure,



#include <plugins/SofaTest/Sofa_test.h>
#include <plugins/SceneCreator/SceneCreator.h>

#include <sofa/simulation/graph/DAGSimulation.h>
#include <sofa/defaulttype/VecTypes.h>
#include <sofa/defaulttype/RigidTypes.h>
#include <sofa/helper/vector.h>

#include <SofaComponentMain/init.h>
#include <SofaBaseMechanics/UniformMass.h>
#include <SofaBoundaryCondition/ConstantForceField.h>
#include <SofaMiscMapping/SubsetMultiMapping.h>
#include <SofaRigid/RigidMapping.h>
#include <SofaMiscMapping/DistanceMapping.h>
#include <SofaMiscMapping/DistanceFromTargetMapping.h>
#include <SofaBaseMechanics/MechanicalObject.h>
#include <SofaBaseTopology/EdgeSetTopologyContainer.h>
#include <SofaBoundaryCondition/FixedConstraint.h>

#include "../odesolver/CompliantImplicitSolver.h"
#include "../numericalsolver/LDLTSolver.h"
#include "../compliance/UniformCompliance.h"

#include <sofa/helper/ArgumentParser.h>
#include <sofa/simulation/common/xml/initXml.h>
#include <sofa/simulation/common/Node.h>
#include <sofa/helper/system/PluginManager.h>
#include <SofaLoader/ReadState.h>
#include <SofaValidation/CompareState.h>
#include <sofa/helper/Factory.h>
#include <sofa/helper/BackTrace.h>
#include <sofa/helper/system/FileRepository.h>
#include <sofa/helper/system/SetDirectory.h>
#include <sofa/gui/GUIManager.h>
#include <sofa/gui/Main.h>
#include <sofa/helper/system/gl.h>
#include <sofa/helper/system/glut.h>
#include <sofa/helper/system/atomic.h>


#include <Eigen/Dense>

namespace sofa
{
    using core::objectmodel::New;

/** \page Page_CompliantTestSuite Compliant plugin test suite
 *
 * Class CompliantSolver_test provides helpers.
 *
 * Class Assembly_test checks the assembly of system matrices: mass, constraint Jacobian, etc.
 *
 * Class CompliantImplicitSolver_test checks the accuracy of the Implicit Euler integration in simple linear cases.
  */

<<<<<<< HEAD
    typedef linearsolver::AssembledSystem::rmat SMatrix;

    typedef component::topology::EdgeSetTopologyContainer EdgeSetTopologyContainer;
    typedef defaulttype::Vec<3,SReal> Vec3;
    typedef forcefield::UniformCompliance<defaulttype::Vec1Types> UniformCompliance1;

    // Vec3-Vec1
    typedef mapping::DistanceMapping<MechanicalObject3::DataTypes, MechanicalObject1::DataTypes> DistanceMapping31;
    typedef mapping::DistanceFromTargetMapping<MechanicalObject3::DataTypes, MechanicalObject1::DataTypes> DistanceFromTargetMapping31;
=======
>>>>>>> fc50f6ed


/** Base class for tests of the Compliance plugin. Contains typedefs and helpers */
class CompliantSolver_test : public Sofa_test<>
{
public:


    typedef sofa::component::linearsolver::AssembledSystem::rmat SMatrix;

    typedef sofa::component::topology::EdgeSetTopologyContainer EdgeSetTopologyContainer;
    typedef sofa::defaulttype::Vec<3,SReal> Vec3;
    typedef sofa::component::forcefield::UniformCompliance<Vec1Types> UniformCompliance1;

    // Vec3-Vec1
    typedef sofa::component::mapping::DistanceMapping<MechanicalObject3::DataTypes, MechanicalObject1::DataTypes> DistanceMapping31;
    typedef sofa::component::mapping::DistanceFromTargetMapping<MechanicalObject3::DataTypes, MechanicalObject1::DataTypes> DistanceFromTargetMapping31;

protected:
    /** @name Helpers */
    ///@{

    /// Helper method to create strings used in various tests.
    simulation::Node::SPtr createCompliantString(simulation::Node::SPtr parent, Vec3 startPoint, Vec3 endPoint, unsigned numParticles, double totalMass, double complianceValue=0/*, double dampingRatio=0*/, bool isCompliant=true, SReal totalRestLength = -1 )
    {
        static unsigned numObject = 1;
        std::ostringstream oss;
        oss << "string_" << numObject++;
        SReal totalLength = totalRestLength<0 ? (endPoint-startPoint).norm() : totalRestLength;

        //--------
        simulation::Node::SPtr  string_node = parent->createChild(oss.str());

        MechanicalObject3::SPtr DOF = New<MechanicalObject3>();
        string_node->addObject(DOF);
        DOF->setName(oss.str()+"_DOF");

        UniformMass3::SPtr mass = New<UniformMass3>();
        string_node->addObject(mass);
        mass->setName(oss.str()+"_mass");
        mass->mass.setValue( totalMass/numParticles );




        //--------
        simulation::Node::SPtr extension_node = string_node->createChild( oss.str()+"_ExtensionNode");

        MechanicalObject1::SPtr extensions = New<MechanicalObject1>();
        extension_node->addObject(extensions);
        extensions->setName(oss.str()+"_extensionsDOF");

        EdgeSetTopologyContainer::SPtr edgeSet = New<EdgeSetTopologyContainer>();
        extension_node->addObject(edgeSet);

        DistanceMapping31::SPtr extensionMapping = New<DistanceMapping31>();
        extensionMapping->setName(oss.str()+"_extensionsMapping");
        extensionMapping->setModels( DOF.get(), extensions.get() );
        extension_node->addObject( extensionMapping );

        UniformCompliance1::SPtr compliance = New<UniformCompliance1>();
        extension_node->addObject(compliance);
        compliance->setName(oss.str()+"_extensionsCompliance");
        compliance->compliance.setValue(complianceValue);
        compliance->isCompliance.setValue(isCompliant);
        //        compliance->dampingRatio.setValue(dampingRatio);

        //--------
        // create the particles
        DOF->resize(numParticles);
        MechanicalObject3::WriteVecCoord x = DOF->writePositions();
        helper::vector<SReal> restLengths;
        for( unsigned i=0; i<numParticles; i++ )
        {
            double alpha = (double)i/(numParticles-1);
            x[i] = startPoint * (1-alpha)  +  endPoint * alpha;
            if(i>0)
            {
                edgeSet->addEdge(i-1,i);
                restLengths.push_back( totalLength/(numParticles-1) );
            }
        }
        extensionMapping->f_restLengths.setValue( restLengths );

        return string_node;

    }

    /** Helper to create strings used in various tests.
      A struct with a constructor is more convenient than a method, because it allows us to subsequently access the nodes and components.
      */
    struct ParticleString
    {
        simulation::Node::SPtr  string_node; ///< root
        MechanicalObject3::SPtr DOF; ///< particle states
        UniformMass3::SPtr mass;

        simulation::Node::SPtr extension_node;
        MechanicalObject1::SPtr extensions;
        EdgeSetTopologyContainer::SPtr edgeSet;
        DistanceMapping31::SPtr extensionMapping;
        UniformCompliance1::SPtr compliance;

        ParticleString(simulation::Node::SPtr parent, Vec3 startPoint, Vec3 endPoint, unsigned numParticles, double totalMass )
        {
        static unsigned numObject = 1;
        std::ostringstream oss;
        oss << "string_" << numObject++;
        SReal totalLength = (endPoint-startPoint).norm();

        //--------
        string_node = parent->createChild(oss.str());
//        cerr<<"Particle string added as child of " << parent->getName() << endl;

        DOF = New<MechanicalObject3>();
        string_node->addObject(DOF);
        DOF->setName(oss.str()+"_DOF");

        mass = New<UniformMass3>();
        string_node->addObject(mass);
        mass->setName(oss.str()+"_mass");
        mass->mass.setValue( totalMass/numParticles );


        //--------
        extension_node = string_node->createChild( oss.str()+"_ExtensionNode");

        extensions = New<MechanicalObject1>();
        extension_node->addObject(extensions);
        extensions->setName(oss.str()+"_extensionsDOF");

        edgeSet = New<EdgeSetTopologyContainer>();
        extension_node->addObject(edgeSet);

        extensionMapping = New<DistanceMapping31>();
        extensionMapping->setName(oss.str()+"_extensionsMapping");
        extensionMapping->setModels( DOF.get(), extensions.get() );
        extension_node->addObject( extensionMapping );

        compliance = New<UniformCompliance1>();
        extension_node->addObject(compliance);
        compliance->setName(oss.str()+"_extensionsCompliance");


        //--------
        // create the particles
        DOF->resize(numParticles);
        MechanicalObject3::WriteVecCoord x = DOF->writePositions();
        helper::vector<SReal> restLengths;
        for( unsigned i=0; i<numParticles; i++ )
        {
            double alpha = (double)i/(numParticles-1);
            x[i] = startPoint * (1-alpha)  +  endPoint * alpha;
            if(i>0)
            {
                edgeSet->addEdge(i-1,i);
                restLengths.push_back( totalLength/(numParticles-1) );
            }
        }
        extensionMapping->f_restLengths.setValue( restLengths );


        }

    };


    /// Return an identity matrix, or if not square, a matrix with 1 on each entry of the main diagonal
    static SMatrix makeSparseIdentity( unsigned rows, unsigned cols )
    {
        SMatrix m(rows,cols);
        for(unsigned i=0; i<rows; i++ )
        {
            if(i<cols)
            {
                m.startVec(i);
                m.insertBack(i,i) = 1.0;
            }
        }
        m.finalize();
        return m;
    }

    /// Return an identity matrix, or if not square, a matrix with 1 on each entry of the main diagonal
    static modeling::DenseMatrix makeIdentity( unsigned rows, unsigned cols )
    {
        modeling::DenseMatrix m(rows,cols);
        for(unsigned i=0; i<rows; i++ )
        {
            m(i,i) = 1.0;
        }
        return m;
    }

    /// Return true if the matrices have same size and all their entries are equal within the given tolerance. Specialization on Eigen matrices.
    static bool matricesAreEqual( const modeling::DenseMatrix m1, const SMatrix& sm2, SReal tolerance=100*std::numeric_limits<SReal>::epsilon() )
    {
        modeling::DenseMatrix m2 = sm2;
        if( m1.rows()!=m2.rows() || m1.cols()!=m2.cols() ) return false;

        modeling::DenseMatrix diff = m1 - m2;
        bool areEqual = abs(diff.maxCoeff()<tolerance && abs(diff.minCoeff()<tolerance));
        if( !areEqual )
        {
            cerr<<"CompliantSolver_test::matricesAreEqual1, tolerance = "<< tolerance << ", difference = " << endl << diff << endl;
        }
        return areEqual;

    }

    /// Return true if the matrices have same size and all their entries are equal within the given tolerance. Specialization on Eigen matrices.
    static bool matricesAreEqual( const SMatrix m1, const SMatrix& m2, SReal tolerance=100*std::numeric_limits<SReal>::epsilon() )
    {
        if( m1.rows()!=m2.rows() || m1.cols()!=m2.cols() ) return false;

        SMatrix diff = m1 - m2;
        for (int k=0; k<diff.outerSize(); ++k)
            for (SMatrix::InnerIterator it(diff,k); it; ++it)
            {
                if( fabs(it.value()) >tolerance )
                {
                    cerr<<"CompliantSolver_test::matricesAreEqual2, tolerance = "<< tolerance << ", difference = " << endl << it.value() << endl;
                    return false;
                }

            }
        return true;

    }

    /// return true if the matrices have same size and all their entries are equal within the given tolerance
    static bool vectorsAreEqual( const modeling::Vector& m1, const modeling::Vector& m2, SReal tolerance=100*std::numeric_limits<SReal>::epsilon() )
    {
        if( m1.size()!=m2.size() )
        {
            cerr<<"CompliantSolver_test::vectorsAreEqual: sizes " << m1.size() << " != " << m2.size() << endl;
            return false;
        }

        modeling::Vector diff = m1-m2;
        bool areEqual = abs(diff.maxCoeff()<tolerance && abs(diff.minCoeff()<tolerance));
        if( !areEqual )
        {
            cerr<<"CompliantSolver_test::vectorsAreEqual, tolerance = "<< tolerance << ", difference = " << endl << diff << endl;
        }
        return areEqual;
    }


    ///@}




};

}//sofa<|MERGE_RESOLUTION|>--- conflicted
+++ resolved
@@ -68,6 +68,12 @@
 
 
 #include <Eigen/Dense>
+using std::cout;
+
+using namespace sofa;
+using namespace sofa::component;
+using namespace modeling;
+using sofa::helper::vector;
 
 namespace sofa
 {
@@ -82,18 +88,6 @@
  * Class CompliantImplicitSolver_test checks the accuracy of the Implicit Euler integration in simple linear cases.
   */
 
-<<<<<<< HEAD
-    typedef linearsolver::AssembledSystem::rmat SMatrix;
-
-    typedef component::topology::EdgeSetTopologyContainer EdgeSetTopologyContainer;
-    typedef defaulttype::Vec<3,SReal> Vec3;
-    typedef forcefield::UniformCompliance<defaulttype::Vec1Types> UniformCompliance1;
-
-    // Vec3-Vec1
-    typedef mapping::DistanceMapping<MechanicalObject3::DataTypes, MechanicalObject1::DataTypes> DistanceMapping31;
-    typedef mapping::DistanceFromTargetMapping<MechanicalObject3::DataTypes, MechanicalObject1::DataTypes> DistanceFromTargetMapping31;
-=======
->>>>>>> fc50f6ed
 
 
 /** Base class for tests of the Compliance plugin. Contains typedefs and helpers */
@@ -106,7 +100,7 @@
 
     typedef sofa::component::topology::EdgeSetTopologyContainer EdgeSetTopologyContainer;
     typedef sofa::defaulttype::Vec<3,SReal> Vec3;
-    typedef sofa::component::forcefield::UniformCompliance<Vec1Types> UniformCompliance1;
+    typedef sofa::component::forcefield::UniformCompliance<defaulttype::Vec1Types> UniformCompliance1;
 
     // Vec3-Vec1
     typedef sofa::component::mapping::DistanceMapping<MechanicalObject3::DataTypes, MechanicalObject1::DataTypes> DistanceMapping31;
