--- conflicted
+++ resolved
@@ -94,42 +94,6 @@
     odesolver/CompliantImplicitSolver.h
     odesolver/CompliantNLImplicitSolver.h
     odesolver/CompliantPostStabilizationAnimationLoop.h
-<<<<<<< HEAD
-	odesolver/CompliantStaticSolver.h
-
-    forcefield/PotentialEnergy.h
-    forcefield/UniformLinearPotentialEnergy.h
-	
-    compliance/UniformCompliance.h
-    compliance/UniformCompliance.inl
-    compliance/DiagonalCompliance.h
-    compliance/DiagonalCompliance.inl
-    compliance/DampingCompliance.h
-
-    constraint/Constraint.h
-    constraint/CoulombConstraint.h
-	constraint/CoulombConstraint.inl
-    constraint/UnilateralConstraint.h
-    constraint/ResistanceConstraint.h
-    constraint/ClosureConstraint.h
-
-    constraint/BaseConstraintValue.h
-    constraint/Stabilization.h
-    constraint/ConstraintValue.h
-    constraint/Restitution.h
-    constraint/DampingValue.h
-    constraint/OffsettedConstraintValue.h
-    constraint/HolonomicConstraintValue.h
-    constraint/VelocityConstraintValue.h
-
-    contact/CompliantContact.h
-    contact/FrictionCompliantContact.h
-    contact/BaseContact.h
-    contact/PenalityCompliantContact.h
-
-    controller/CompliantSleepController.h
-
-=======
     odesolver/CompliantPseudoStaticSolver.h
     odesolver/CompliantStaticSolver.h
     odesolver/ConstantCompliantImplicitSolver.h
@@ -138,7 +102,6 @@
     preconditioner/CompliantLDLTPreconditioner.h
     preconditioner/IncompleteCholeskyPreconditioner.h
     utils/anderson.h
->>>>>>> b6791ef2
     utils/basis.h
     utils/bicgstab.h
     utils/cast.h
@@ -162,18 +125,7 @@
     utils/sub_kkt.h
     utils/sub_kkt.inl
     utils/thread_variable.h
-<<<<<<< HEAD
-	utils/anderson.h
-	utils/sub_kkt.h
-	utils/sub_kkt.inl
-
-    utils/cg.h
-    utils/preconditionedcg.h
-    utils/minres.h
-    utils/bicgstab.h)
-=======
 )
->>>>>>> b6791ef2
 
 set(SOURCE_FILES
     assembly/AssembledSystem.cpp
@@ -203,15 +155,11 @@
     mapping/AffineMultiMapping.cpp
     mapping/AssembledRigidRigidMapping.cpp
     mapping/ContactMapping.cpp
-<<<<<<< HEAD
-    mapping/MaskMapping.cpp
-=======
     mapping/DifferenceFromTargetMapping.cpp
     mapping/DifferenceMapping.cpp
     mapping/GearMapping.cpp
     mapping/MaskMapping.cpp
     mapping/PairingMultiMapping.cpp
->>>>>>> b6791ef2
     mapping/ProjectionMapping.cpp
     mapping/PythonMultiMapping.cpp
     mapping/QuadraticMapping.cpp
@@ -256,13 +204,6 @@
 
 set(PYTHON_FILES
 
-<<<<<<< HEAD
-    contact/CompliantContact.cpp
-    contact/FrictionCompliantContact.cpp
-    contact/PenalityCompliantContact.cpp
-
-	controller/CompliantSleepController.cpp
-=======
     python/Compliant/Control.py
     python/Compliant/Frame.py
     python/Compliant/Quaternion.py
@@ -274,23 +215,10 @@
     python/Compliant/__init__.py
     python/Compliant/future.py
     python/Compliant/sml.py
->>>>>>> b6791ef2
 
 )
 
 set(README_FILES Compliant.txt)
-
-<<<<<<< HEAD
-# include python files
-include(./python/python.cmake)
-=======
-
-add_library(${PROJECT_NAME} SHARED ${HEADER_FILES} ${SOURCE_FILES} ${README_FILES} ${PYTHON_FILES})
-
-AddCompilerDefinitions("SOFA_BUILD_Compliant")
-AddLinkerDependencies( SofaEigen2Solver SofaUserInteraction SofaComponentMisc SofaSimulationGraph )
-
->>>>>>> b6791ef2
 
 find_package(SofaMisc REQUIRED)
 
@@ -331,7 +259,6 @@
     add_subdirectory(Compliant_test)
 endif()
 
-<<<<<<< HEAD
 include(CMakePackageConfigHelpers)
 # CompliantConfigVersion.cmake file (same for build tree and intall)
 write_basic_package_version_file(${COMPLIANT_BUILD_CMAKE_DIR}/CompliantConfigVersion.cmake
@@ -365,13 +292,4 @@
 
 # CompliantTargets.cmake (installed)
 install(EXPORT CompliantTargets
-        DESTINATION ${COMPLIANT_INSTALL_CMAKE_DIR})
-=======
-
-
-
-
-
-include(${SOFA_CMAKE_DIR}/postProject.cmake)
-include(custom.cmake OPTIONAL)
->>>>>>> b6791ef2
+        DESTINATION ${COMPLIANT_INSTALL_CMAKE_DIR})