--- conflicted
+++ resolved
@@ -96,31 +96,11 @@
 
         if( !ff || !ff->isCompliance.getValue() )
         {
-<<<<<<< HEAD
             core::behavior::BaseMechanicalState* mm = ff->getContext()->getMechanicalState();
             const core::VecDerivId& lambdasid = lambdas.getId(mm);
             if( !lambdasid.isNull() ) // previously allocated
             {
-                const core::VecDerivId& resid = res.getId(mm);
-
-                // hack that improve a lot stability and energy preserving
-                // TO BE STUDIED: only keep negative lambda to generate geometric stiffness
-                // TODO find a way to make it cleaner
-                const size_t dim = mm->getMatrixSize();
-                component::linearsolver::AssembledSystem::vec buffer( dim );
-                mm->copyToBuffer( &buffer(0), lambdasid, dim );
-                for( size_t i=0 ; i<dim ; ++i )
-                    if( buffer[i] > 0 ) buffer[i] = 0;
-                    else buffer[i] *= invdt; // constraint force = lambda / dt
-                mm->copyFromBuffer( resid, &buffer(0), dim );
-
-//                mm->vOp( this->params, resid, resid, lambdasid, invdt );
-=======
-            const VecDerivId& lambdasid = lambdas.getId(mm);
-            if( !lambdasid.isNull() ) // previously allocated
-            {
                 mm->resetForce(this->params, lambdasid);
->>>>>>> 27124306
             }
         }
         return RESULT_CONTINUE;
@@ -140,10 +120,10 @@
     // for all dofs, f += lamda / dt
     virtual void bwdMechanicalState(simulation::Node* /*node*/, core::behavior::BaseMechanicalState* mm)
     {
-        const VecDerivId& lambdasid = lambdas.getId(mm);
+        const core::VecDerivId& lambdasid = lambdas.getId(mm);
         if( !lambdasid.isNull() ) // previously allocated
         {
-            const VecDerivId& resid = res.getId(mm);
+            const core::VecDerivId& resid = res.getId(mm);
 
 //            mm->vOp( this->params, resid, resid, lambdasid, invdt ); // f += lambda / dt
 
