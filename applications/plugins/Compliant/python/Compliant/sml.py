--- conflicted
+++ resolved
@@ -16,25 +16,13 @@
     """ create a StructuralAPI.RigidBody from the rigidModel """
     print "rigid:", rigidModel.name
     rigid = StructuralAPI.RigidBody(parentNode, rigidModel.name)
-<<<<<<< HEAD
-    if not rigidModel.density is None and not rigidModel.mesh is None:
-        # compute physics using mesh and density
-        rigid.setFromMesh(rigidModel.mesh.source, density=rigidModel.density, offset=rigidModel.position)
-    elif not rigidModel.mesh is None and (rigidModel.mesh.format=="obj" or rigidModel.mesh.format=="vtk"):
-        # no density but a mesh, let's compute physics whith this information plus specified mass if any
-        rigid.setFromMesh(rigidModel.mesh.source, density=1, offset=rigidModel.position)
-        mass=1.
-        if not rigidModel.mass is None:
-            mass = rigidModel.mass
-        inertia = []
-        for inert,m in zip(rigid.mass.inertia, rigid.mass.mass):
-            for i in inert:
-                inertia.append( i/m[0]*mass)
-        rigid.mass.inertia = concat(inertia)
-        rigid.mass.mass = mass
-=======
 
-    if len(rigidModel.mesh)!=0:
+    # check mesh formats are supported by generateRigid
+    meshFormatSupported = True
+    for mesh in rigidModel.mesh :
+        meshFormatSupported &= rigidModel.mesh.format=="obj" or rigidModel.mesh.format=="vtk"
+
+    if len(rigidModel.mesh)!=0 and meshFormatSupported:
         massinfo = SofaPython.mass.RigidMassInfo()
 
         density = SofaPython.units.density_from_SI(rigidModel.density) if not rigidModel.density is None else SofaPython.units.density_from_SI(1000.)
@@ -53,7 +41,6 @@
                     inertia.append( i/m[0]*mass)
             rigid.mass.inertia = concat(inertia)
             rigid.mass.mass = mass
->>>>>>> 7414e195
     else:
         # no mesh, get mass/inertia if present, default to a unit sphere
         mass=SofaPython.units.mass_from_SI(1.)
