## @package StructuralAPI
# An alternative high(mid?)-level python API to describe a Compliant scene.
#
# With this API, the SOFA structure is not hidden and must be known by the user.
# But the obscure python-based structures (like Rigid.Frame) are hidden.
#
# An important advantage is that a pointer is accessible for any created node and component
# (simplifying component customization, manual sub-scene creation, etc.)
#
# Note that both python APIs and manual creation can be used together.
#
# see Compliant/examples/StructuralAPI.py for an basic example.


import Rigid
import Tools
from Tools import cat as concat
<<<<<<< HEAD
import numpy
=======
import Vec as vec
import numpy as np
from SofaPython import Quaternion
import math
>>>>>>> 7fc36172

class RigidBody:
        ## Generic Rigid Body

        def __init__(self, node, name):
                self.node = node.createChild( name )  # node
                self.dofs = 0   # dofs
                self.mass = 0   # mass
                self.frame = Rigid.Frame()
                self.framecom = Rigid.Frame()

        def setFromMesh(self, filepath, density = 1000.0, offset = [0,0,0,0,0,0,1], scale3d=[1,1,1], inertia_forces = False ):
                ## create the rigid body from a mesh (inertia and com are automatically computed)
                info = Rigid.generate_rigid(filepath, density, scale3d)

                self.framecom = Rigid.Frame()
                self.framecom.rotation = info.inertia_rotation
                self.framecom.translation = info.com

                self.frame = Rigid.Frame(offset) * self.framecom

                self.dofs = self.frame.insert( self.node, name = 'dofs' )
                self.mass = self.node.createObject('RigidMass',
                                        template = 'Rigid',
                                        name = 'mass',
                                        mass = info.mass,
                                        inertia = concat(info.diagonal_inertia.tolist()),
                                        inertia_forces = inertia_forces )

        def setManually(self, offset = [0,0,0,0,0,0,1], mass = 1, inertia = [1,1,1], inertia_forces = False ):
                ## create the rigid body by manually giving its inertia
                self.frame = Rigid.Frame( offset )
                self.dofs = self.frame.insert( self.node, name='dofs' )
                self.mass = self.node.createObject('RigidMass',
                                        template = 'Rigid',
                                        name = 'mass',
                                        mass = mass,
                                        inertia = concat(inertia),
                                        inertia_forces = inertia_forces )

        def addCollisionMesh(self, filepath, scale3d=[1,1,1], offset=[0,0,0,0,0,0,1]):
            ## adding a collision mesh to the rigid body with a relative offset
            # (only a Triangle collision model is created, more models can be added manually)
            # @warning the translation due to the center of mass offset is automatically removed. If necessary a function without this mecanism could be added
            return RigidBody.CollisionMesh( self.node, filepath, scale3d, ( self.framecom.inv() * Rigid.Frame(offset) ).offset() )

        def addVisualModel(self, filepath, scale3d=[1,1,1], offset=[0,0,0,0,0,0,1]):
            ## adding a visual model to the rigid body with a relative offset
            # @warning the translation due to the center of mass offset is automatically removed. If necessary a function without this mecanism could be added
            return RigidBody.VisualModel( self.node, filepath, scale3d, ( self.framecom.inv() * Rigid.Frame(offset) ).offset() )

        def addOffset(self, name, offset=[0,0,0,0,0,0,1], index=0):
            ## adding a relative offset to the rigid body (e.g. used as a joint location)
            # @warning the translation due to the center of mass offset is automatically removed. If necessary a function without this mecanism could be added
            return RigidBody.Offset( self.node, name, ( self.framecom.inv() * Rigid.Frame(offset) ).offset(), index )

        def addAbsoluteOffset(self, name, offset=[0,0,0,0,0,0,1], index=0):
            ## adding a offset given in absolute coordinates to the rigid body
            return RigidBody.Offset( self.node, name, (self.frame.inv()*Rigid.Frame(offset)).offset(), index )

        def addMotor( self, forces=[0,0,0,0,0,0] ):
            ## adding a constant force/torque to the rigid body (that could be driven by a controller to simulate a motor)
            return self.node.createObject('ConstantForceField', template='Rigid', name='motor', points='0', forces=concat(forces))

        class CollisionMesh:

            def __init__(self, node, filepath, scale3d, offset):
                self.node = node.createChild( "collision" )  # node
                r = Quaternion.to_euler(offset[3:])  * 180.0 / math.pi
                self.loader = self.node.createObject("MeshObjLoader", name='loader', filename=filepath, scale3d=concat(scale3d), translation=concat(offset[:3]), rotation=concat(r), triangulate=1 )
                self.topology = self.node.createObject('MeshTopology', name='topology', src="@loader" )
                self.dofs = self.node.createObject('MechanicalObject', name='dofs')
                self.triangles = self.node.createObject('TriangleModel', template='Vec3d', name='model')
                self.mapping = self.node.createObject('RigidMapping', name="mapping")

            def addVisualModel(self):
                ## add a visual model identical to the collision model
                return RigidBody.CollisionMesh.VisualModel( self.node )

            class VisualModel:
                def __init__(self, node ):
                    self.node = node.createChild( "visual" )  # node
                    self.model = self.node.createObject('VisualModel', name="model")
                    self.mapping = self.node.createObject('IdentityMapping', name="mapping")


        class VisualModel:
            def __init__(self, node, filepath, scale3d, offset):
                self.node = node.createChild( "visual" )  # node
                r = Quaternion.to_euler(offset[3:])  * 180.0 / math.pi
                self.model = self.node.createObject('VisualModel', template='ExtVec3f', name='model', fileMesh=filepath, scale3d=concat(scale3d), translation=concat(offset[:3]) , rotation=concat(r) )
                self.mapping = self.node.createObject('RigidMapping', name="mapping")

        class Offset:
            def __init__(self, node, name, offset, index):
                self.node = node.createChild( name )
                self.frame = Rigid.Frame( offset )
                self.dofs = self.frame.insert( self.node, name='dofs' )
                self.mapping = self.node.createObject('AssembledRigidRigidMapping', name="mapping", source = '0 '+str(self.frame))

            def addOffset(self, name, offset=[0,0,0,0,0,0,1], index=0):
                ## adding a relative offset to the offset
                return RigidBody.Offset( self.node, name, offset, index )

            def addAbsoluteOffset(self, name, offset=[0,0,0,0,0,0,1], index=0):
                ## adding a offset given in absolute coordinates to the offset
                return RigidBody.Offset( self.node, name, (Rigid.Frame(offset) * self.frame.inv()).offset(), index )

            def addMotor( self, forces=[0,0,0,0,0,0] ):
                ## adding a constant force/torque at the offset location (that could be driven by a controller to simulate a motor)
                return self.node.createObject('ConstantForceField', template='Rigid', name='motor', points='0', forces=concat(forces))

class GenericRigidJoint:
    ## Generic kinematic joint between two Rigids

    def __init__(self, node, name, node1, node2, mask, compliance=0, index1=0, index2=0):
            self.node = node.createChild( name )
            self.dofs = self.node.createObject('MechanicalObject', template = 'Vec6d', name = 'dofs', position = '0 0 0 0 0 0' )
            input = [] # @internal
            input.append( '@' + Tools.node_path_rel(self.node,node1) + '/dofs' )
            input.append( '@' + Tools.node_path_rel(self.node,node2) + '/dofs' )
            self.mapping = self.node.createObject('RigidJointMultiMapping', template = 'Rigid,Vec6d', name = 'mapping', input = concat(input), output = '@dofs', pairs = str(index1)+" "+str(index2))
            self.constraint = GenericRigidJoint.Constraint( self.node, mask, compliance )

    class Constraint:
        def __init__(self, node, mask, compliance):
                self.node = node.createChild( "constraint" )
                self.dofs = self.node.createObject('MechanicalObject', template='Vec1d', name='dofs')
                self.mapping = self.node.createObject('MaskMapping',dofs=concat(mask))
                self.compliance = self.node.createObject('UniformCompliance', name='compliance', compliance=compliance)
                self.type = self.node.createObject('Stabilization')

    class Limits:
        def __init__(self, node, masks, limits, compliance):
            self.node = node.createChild( "limits" )

            set = []
            position = [0] * len(masks)
            offset = []

            for i in range(len(masks)):
                set = set + [0] + masks[i]
                offset.append(limits[i])

            self.dofs = self.node.createObject('MechanicalObject', template='Vec1d', name='dofs', position=concat(position))
            self.mapping = self.node.createObject('ProjectionMapping', set=concat(set), offset=concat(offset))
            self.compliance = self.node.createObject('UniformCompliance', name='compliance', compliance=compliance)
            self.type = self.node.createObject('ConstraintValue') # cannot be stabilized for now
            self.constraint = self.node.createObject('UnilateralConstraint')

    def addDamper( self, damping ):
            return self.node.createObject( 'UniformVelocityDampingForceField', dampingCoefficient=damping )



class CompleteRigidJoint:
    ## A complete kinematic joint between two Rigids
    # for advanced users!

    def __init__(self, node, name, node1, node2, compliances=[0,0,0,0,0,0], index1=0, index2=0):
            self.node = node.createChild( name )
            self.dofs = self.node.createObject('MechanicalObject', template='Vec6d', name='dofs', position='0 0 0 0 0 0' )
            input = [] # @internal
            input.append( '@' + Tools.node_path_rel(self.node,node1) + '/dofs' )
            input.append( '@' + Tools.node_path_rel(self.node,node2) + '/dofs' )
            self.mapping = self.node.createObject('RigidJointMultiMapping', template='Rigid,Vec6d', name='mapping', input=concat(input), output='@dofs', pairs=str(index1)+" "+str(index2))
            self.constraint = CompleteRigidJoint.Constraint( self.node, compliances ) # the constraint compliance cannot be in the same branch as eventual limits...

    class Constraint:
        def __init__(self, node, compliances):
                self.node = node.createChild( "constraint" )
                self.dofs = self.node.createObject('MechanicalObject', template='Vec6d', name='dofs')
                self.mapping = self.node.createObject('IdentityMapping', template='Vec6d,Vec6d')
                self.compliance = self.node.createObject('DiagonalCompliance', template="Vec6d", name='compliance', compliance=concat(compliances))
                self.type = self.node.createObject('Stabilization')

    class Limits:
        def __init__(self, node, masks, limits, compliances):
            self.node = node.createChild( "limits" )

            set = []
            position = [0] * len(masks)
            offset = []

            for i in range(len(masks)):
                set = set + [0] + masks[i]
                offset.append(limits[i])

            self.dofs = self.node.createObject('MechanicalObject', template='Vec1d', name='dofs', position=concat(position))
            self.mapping = self.node.createObject('ProjectionMapping', set=concat(set), offset=concat(offset))
            self.compliance = self.node.createObject('DiagonalCompliance', name='compliance', compliance=concat(compliances))
            self.type = self.node.createObject('ConstraintValue') # cannot be stabilized for now
            self.constraint = self.node.createObject('UnilateralConstraint')

    def addLimits( self, masks, limits, compliances ):
            return CompleteRigidJoint.Limits( self.node, masks, limits, compliances )

    def addDamper( self, dampings=[0,0,0,0,0,0] ):
            return self.node.createObject( 'DiagonalVelocityDampingForceField', dampingCoefficients=dampings )

    def addSpring( self, compliances=[0,0,0,0,0,0] ):
        return self.node.createObject('DiagonalCompliance', template = "Rigid", isCompliance="0", compliance=concat(compliances))


class HingeRigidJoint(GenericRigidJoint):
    ## Hinge/Revolute joint around the given axis (0->x, 1->y, 2->z)

    def __init__(self, axis, node, name, node1, node2, compliance=0, index1=0, index2=0 ):
        self.mask = [1] * 6; self.mask[3+axis]=0
        GenericRigidJoint.__init__(self, node, name, node1, node2, self.mask, compliance, index1, index2)

    def addLimits( self, lower, upper, compliance=0 ):
        mask = [ (1 - d) for d in self.mask ]
        return GenericRigidJoint.Limits( self.node, [mask,(numpy.array(mask)*-1.).tolist()], [lower,-upper], compliance )

    def addSpring( self, stiffness ):
        mask = [ (1 - d) for d in self.mask ]
        mask = numpy.array(mask)/stiffness
        return self.node.createObject('DiagonalCompliance', template = "Rigid", isCompliance="0", compliance=concat(mask))

class SliderRigidJoint(GenericRigidJoint):
    ## Slider/Prismatic joint along the given axis (0->x, 1->y, 2->z)

    def __init__(self, axis, node, name, node1, node2, compliance=0, index1=0, index2=0 ):
        self.mask = [1] * 6; self.mask[axis]=0
        GenericRigidJoint.__init__(self, node, name, node1, node2, self.mask, compliance, index1, index2)

    def addLimits( self, lower, upper, compliance=0 ):
        mask = [ (1 - d) for d in self.mask ]
        return GenericRigidJoint.Limits( self.node, [mask,(numpy.array(mask)*-1.).tolist()], [lower,-upper], compliance )

    def addSpring( self, stiffness ):
        mask = [ (1 - d) for d in self.mask ]
        mask = numpy.array(mask)/stiffness
        return self.node.createObject('DiagonalCompliance', template = "Rigid", isCompliance="0", compliance=concat(mask))

class CylindricalRigidJoint(GenericRigidJoint):
    ## Cylindrical joint along and around the given axis (0->x, 1->y, 2->z)

    def __init__(self, axis, node, name, node1, node2, compliance=0, index1=0, index2=0 ):
        mask = [1] * 6
        mask[axis]=0
        mask[3+axis]=0
        self.axis = axis
        GenericRigidJoint.__init__(self,node, name, node1, node2, mask, compliance, index1, index2)

    def addLimits( self, translation_lower, translation_upper, rotation_lower, rotation_upper, compliance=0 ):
        mask_t_l = [0]*6; mask_t_l[self.axis]=1;
        mask_t_u = [0]*6; mask_t_u[self.axis]=-1;
        mask_r_l = [0]*6; mask_r_l[3+self.axis]=1;
        mask_r_u = [0]*6; mask_r_u[3+self.axis]=-1;
        return GenericRigidJoint.Limits( self.node, [mask_t_l,mask_t_u,mask_r_l,mask_r_u], [translation_lower,-translation_upper,rotation_lower,-rotation_upper], compliance )

    def addSpring( self, translation_stiffness, rotation_stiffness ):
        mask = [0]*6; mask[self.axis]=1.0/translation_stiffness; mask[3+self.axis]=1.0/rotation_stiffness;
        return self.node.createObject('DiagonalCompliance', template = "Rigid", isCompliance="0", compliance=concat(mask))

class BallAndSocketRigidJoint(GenericRigidJoint):
    ## Ball and Socket / Spherical joint

    def __init__(self, node, name, node1, node2, compliance=0, index1=0, index2=0 ):
        GenericRigidJoint.__init__(self, node, name, node1, node2, [1,1,1,0,0,0], compliance, index1, index2)

    def addLimits( self, rotationX_lower, rotationX_upper, rotationY_lower, rotationY_upper, rotationZ_lower, rotationZ_upper, compliance=0 ):
        mask_x_l = [0]*6; mask_x_l[3]=1;
        mask_x_u = [0]*6; mask_x_u[3]=-1;
        mask_y_l = [0]*6; mask_y_l[4]=1;
        mask_y_u = [0]*6; mask_y_u[4]=-1;
        mask_z_l = [0]*6; mask_z_l[5]=1;
        mask_z_u = [0]*6; mask_z_u[5]=-1;
        return GenericRigidJoint.Limits( self.node, [mask_x_l,mask_x_u,mask_y_l,mask_y_u,mask_z_l,mask_z_u], [rotationX_lower,-rotationX_upper,rotationY_lower,-rotationY_upper,rotationZ_lower,-rotationZ_upper], compliance )

    def addSpring( self, stiffnessX, stiffnessY, stiffnessZ ):
        mask = [0, 0, 0, 1.0/stiffnessX, 1.0/stiffnessY, 1.0/stiffnessZ ]
        return self.node.createObject('DiagonalCompliance', template = "Rigid", isCompliance="0", compliance=concat(mask))

class PlanarRigidJoint(GenericRigidJoint):
    ## Planar joint for the given axis as plane normal (0->x, 1->y, 2->z)

    def __init__(self, normal, node, name, node1, node2, compliance=0, index1=0, index2=0 ):
        self.normal = normal
        mask = [1]*6; mask[(normal+1)%3]=0; mask[(normal+2)%3]=0
        GenericRigidJoint.__init__(self, node, name, node1, node2, mask, compliance, index1, index2)

    def addLimits( self, translation1_lower, translation1_upper, translation2_lower, translation2_upper, compliance=0 ):
        axis1 = (self.normal+1)%3; axis2 = (self.normal+2)%3
        if axis1 > axis2 :
            axis1, axis2 = axis2, axis1
        mask_t1_l = [0]*6; mask_t1_l[axis1]=1;
        mask_t1_u = [0]*6; mask_t1_u[axis1]=-1;
        mask_t2_l = [0]*6; mask_t2_l[axis2]=1;
        mask_t2_u = [0]*6; mask_t2_u[axis2]=-1;
        return GenericRigidJoint.Limits( self.node, [mask_t1_l,mask_t1_u,mask_t2_l,mask_t2_u], [translation1_lower,-translation1_upper,translation2_lower,-translation2_upper], compliance )

    def addSpring( self, stiffness1, stiffness2 ):
        axis1 = (self.normal+1)%3; axis2 = (self.normal+2)%3
        if axis1 > axis2 :
            axis1, axis2 = axis2, axis1
        mask = [0]*6; mask[axis1]=1.0/stiffness1; mask[axis2]=1.0/stiffness2;
        return self.node.createObject('DiagonalCompliance', template = "Rigid", isCompliance="0", compliance=concat(mask))


class GimbalRigidJoint(GenericRigidJoint):
    ## Gimbal/Universal joint

    def __init__(self, axis, node, name, node1, node2, compliance=0, index1=0, index2=0 ):
        self.axis = axis
        mask = [1]*6; mask[3+(axis+1)%3]=0; mask[3+(axis+2)%3]=0
        GenericRigidJoint.__init__(self, node, name, node1, node2, mask, compliance, index1, index2)

    def addLimits( self, rotation1_lower, rotation1_upper, rotation2_lower, rotation2_upper, compliance=0 ):
        index1 = 3+(self.axis+1)%3; index2 = 3+(self.axis+2)%3
        if index1 > index2 :
            index1, index2 = index2, index1
        mask_1_l = [0]*6; mask_1_l[index1]=1;
        mask_1_u = [0]*6; mask_1_u[index1]=-1;
        mask_2_l = [0]*6; mask_2_l[index2]=1;
        mask_2_u = [0]*6; mask_2_u[index2]=-1;
        return GenericRigidJoint.Limits( self.node, [mask_1_l,mask_1_u,mask_2_l,mask_2_u], [rotation1_lower,-rotation1_upper,rotation2_lower,-rotation2_upper], compliance )

    def addSpring( self, stiffness1, stiffness2 ):
        index1 = 3+(self.axis+1)%3; index2 = 3+(self.axis+2)%3
        if index1 > index2 :
            index1, index2 = index2, index1
        mask = [0]*6; mask[index1]=1.0/stiffness1; mask[index2]=1.0/stiffness2
        return self.node.createObject('DiagonalCompliance', template = "Rigid", isCompliance="0", compliance=concat(mask))



class FixedRigidJoint(GenericRigidJoint):
    ## Fixed joint

    def __init__(self, node, name, node1, node2, compliance=0, index1=0, index2=0 ):
        GenericRigidJoint.__init__(self, node, name, node1, node2, [1]*6, compliance, index1, index2)


class DistanceRigidJoint:
    ## keep Distance between two rigid frames

    def __init__(self, node, name, node1, node2, compliance=0, index1=0, index2=0, rest_lenght=-1 ):
        self.node = node.createChild( name )
        self.dofs = self.node.createObject('MechanicalObject', template='Rigid', name='dofs' )
        input = [] # @internal
        input.append( '@' + Tools.node_path_rel(self.node,node1) + '/dofs' )
        input.append( '@' + Tools.node_path_rel(self.node,node2) + '/dofs' )
        self.mapping = self.node.createObject('SubsetMultiMapping', template='Rigid,Rigid', name='mapping', input = concat(input), output = '@dofs', indexPairs="0 "+str(index1)+" 1 "+str(index2) )
        self.constraint = DistanceRigidJoint.Constraint(self.node, compliance, rest_lenght)


    class Constraint:
        def __init__(self, node, compliance, rest_length ):
            self.node = node.createChild( 'constraint' )
            self.dofs = self.node.createObject('MechanicalObject', template = 'Vec1d', name = 'dofs', position = '0' )
            self.topology = self.node.createObject('EdgeSetTopologyContainer', edges="0 1" )
            self.mapping = self.node.createObject('DistanceMapping', template='Rigid,Vec1d', name='mapping', rest_length=(rest_length if rest_length>0 else "" ) )
            self.compliance = self.node.createObject('UniformCompliance', name='compliance', compliance=compliance)
            self.type = self.node.createObject('Stabilization')

class RigidJointSpring:
    ## A 6D spring between two Rigids

    def __init__(self, node, name, node1, node2, stiffnesses=[0,0,0,0,0,0], index1=0, index2=0):
            self.node = node.createChild( name )
            self.dofs = self.node.createObject('MechanicalObject', template = 'Vec6d', name = 'dofs', position = '0 0 0 0 0 0' )
            input = [] # @internal
            input.append( '@' + Tools.node_path_rel(self.node,node1) + '/dofs' )
            input.append( '@' + Tools.node_path_rel(self.node,node2) + '/dofs' )
            self.mapping = self.node.createObject('RigidJointMultiMapping', template = 'Rigid,Vec6d', name = 'mapping', input = concat(input), output = '@dofs', pairs = str(index1)+" "+str(index2))
            compliances = 1./numpy.array(stiffnesses);
            self.compliance = self.node.createObject('DiagonalCompliance', template="Vec6d", name='compliance', compliance=concat(compliances), isCompliance=0)

## @TODO handle joints with diagonalcompliance / diagonaldamper...
## @TODO add mappings for more complex joints (eg with coupled dofs ie skrew, winch...)
<|MERGE_RESOLUTION|>--- conflicted
+++ resolved
@@ -15,14 +15,9 @@
 import Rigid
 import Tools
 from Tools import cat as concat
-<<<<<<< HEAD
 import numpy
-=======
-import Vec as vec
-import numpy as np
 from SofaPython import Quaternion
 import math
->>>>>>> 7fc36172
 
 class RigidBody:
         ## Generic Rigid Body
