--- conflicted
+++ resolved
@@ -6,6 +6,8 @@
 #include <Compliant/config.h>
 
 #include <Compliant/constraint/CoulombConstraint.h>
+#include <Compliant/mapping/ContactMapping.h>
+
 #include <Compliant/compliance/UniformCompliance.h>
 
 #include <Compliant/utils/map.h>
@@ -36,11 +38,14 @@
 
 protected:
 
+    typename node_type::SPtr contact_node;
+
     typedef defaulttype::Vec3Types contact_type;
     typedef container::MechanicalObject<contact_type> contact_dofs_type;
     typename contact_dofs_type::SPtr contact_dofs;
 
-    core::BaseMapping::SPtr contact_map;
+    typedef mapping::ContactMapping<ResponseDataTypes, contact_type> contact_map_type;
+    typename contact_map_type::SPtr contact_map;
 
     typedef forcefield::UniformCompliance<contact_type> compliance_type;
     compliance_type::SPtr compliance;
@@ -65,23 +70,33 @@
 
     void create_node()
     {
-        const size_t size = this->mappedContacts.size();
+        const unsigned size = this->mappedContacts.size();
+
+        this->make_delta();
 
         // node->addChild( delta.node.get() );
 
-        this->contact_node = node_type::create( this->getName() + "_contact_frame" );
-        down_cast< node_type >(this->mstate1->getContext())->addChild( this->contact_node.get() );
+        // TODO maybe remove this mapping level
+        contact_node = node_type::create( this->getName() + "_contact_frame" );
+
+        this->delta_node->addChild( contact_node.get() );
 
         // ensure all graph context parameters (e.g. dt are well copied)
-        this->contact_node->updateSimulationContext();
+        contact_node->updateSimulationContext();
+
 
         contact_dofs = sofa::core::objectmodel::New<contact_dofs_type>();
+
         contact_dofs->resize( size );
-        this->contact_node->addObject( contact_dofs.get() );
-
-        // mapping
-        contact_map = this->template createContactMapping<defaulttype::Vec3Types>(this->contact_node, contact_dofs);
-
+        contact_node->addObject( contact_dofs.get() );
+
+        contact_map = core::objectmodel::New<contact_map_type>();
+
+        contact_map->setModels( this->delta_dofs.get(), contact_dofs.get() );
+        contact_node->addObject( contact_map.get() );
+
+        this->copyNormals( *editOnly(contact_map->normal) );
+        this->copyPenetrations( *editOnly(*contact_dofs->write(core::VecCoordId::position())) );
 
 //        // every contact points must propagate constraint forces
 //        for(unsigned i = 0; i < size; ++i)
@@ -90,11 +105,12 @@
 //            if( !this->selfCollision ) this->mstate2->forceMask.insertEntry( this->mappedContacts[i].index2 );
 //        }
 
+        contact_map->init();
 
         // TODO diagonal compliance, soft  and compliance_value for normal
         compliance = sofa::core::objectmodel::New<compliance_type>( contact_dofs.get() );
 //        compliance->_restitution.setValue( restitution_coef.getValue() );
-        this->contact_node->addObject( compliance.get() );
+        contact_node->addObject( compliance.get() );
         compliance->compliance.setValue( this->compliance_value.getValue() );
         compliance->damping.setValue( this->damping_ratio.getValue() );
         compliance->init();
@@ -108,36 +124,37 @@
 
 
         // constraint value
-<<<<<<< HEAD
-        vector<bool>* cvmask = this->addConstraintValue( this->contact_node.get(), contact_dofs.get(), restitutionCoefficient );
-=======
         helper::vector<bool>* cvmask = this->addConstraintValue( contact_node.get(), contact_dofs.get(), restitutionCoefficient );
->>>>>>> b55c7b25
 
         // projector
         projector = sofa::core::objectmodel::New<proj_type>( frictionCoefficient );
         projector->horizontalProjection = horizontalConeProjection.getValue();
-        this->contact_node->addObject( projector.get() );
+        contact_node->addObject( projector.get() );
         // for restitution, only activate violated constraints
         if( restitutionCoefficient ) projector->mask = cvmask;
     }
 
 
     void update_node() {
-        const size_t size = this->mappedContacts.size();
+        const unsigned size = this->mappedContacts.size();
 
         if( this->selfCollision )
         {
-            typedef mapping::ContactMapping<ResponseDataTypes, defaulttype::Vec3Types> contact_mapping_type;
-            core::objectmodel::SPtr_dynamic_cast<contact_mapping_type>(contact_map)->setDetectionOutput(this->contacts);
+            this->copyPairs( *this->deltaContactMap->pairs.beginEdit() );
+            this->deltaContactMap->pairs.endEdit();
+            this->deltaContactMap->reinit();
         }
         else
         {
-            typedef mapping::ContactMultiMapping<ResponseDataTypes, defaulttype::Vec3Types> contact_mapping_type;
-            core::objectmodel::SPtr_dynamic_cast<contact_mapping_type>(contact_map)->setDetectionOutput(this->contacts);  
+            this->copyPairs( *this->deltaContactMultiMap->pairs.beginEdit() );
+            this->deltaContactMultiMap->pairs.endEdit();
+            this->deltaContactMultiMap->reinit();
         }
 
         contact_dofs->resize( size );
+
+        this->copyNormals( *editOnly(contact_map->normal) );
+        this->copyPenetrations( *editOnly(*contact_dofs->write(core::VecCoordId::position())) );
         contact_map->reinit();
 
         if( compliance->compliance.getValue() != this->compliance_value.getValue() ||
@@ -154,19 +171,13 @@
         // approximate restitution coefficient between the 2 objects as the product of both coefficients
         const SReal restitutionCoefficient = this->restitution_coef.getValue() ? this->restitution_coef.getValue() : this->model1->getContactRestitution(0) * this->model2->getContactRestitution(0);
         // updating constraint value
-<<<<<<< HEAD
-        this->contact_node->removeObject( this->baseConstraintValue ) ;
-        vector<bool>* cvmask = this->addConstraintValue( this->contact_node.get(), contact_dofs.get(), restitutionCoefficient );
-=======
         contact_node->removeObject( this->baseConstraintValue ) ;
         helper::vector<bool>* cvmask = this->addConstraintValue( contact_node.get(), contact_dofs.get(), restitutionCoefficient );
->>>>>>> b55c7b25
 
         if( restitutionCoefficient ) projector->mask = cvmask; // for restitution, only activate violated constraints
         else projector->mask = NULL;
         projector->horizontalProjection = horizontalConeProjection.getValue();
         projector->mu = frictionCoefficient;
-
 
 //        // every contact points must propagate constraint forces
 //        for(unsigned i = 0; i < size; ++i)
