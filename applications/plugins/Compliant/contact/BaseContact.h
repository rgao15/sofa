--- conflicted
+++ resolved
@@ -8,10 +8,10 @@
 
 #include <Compliant/config.h>
 
+#include "../mapping/DifferenceMapping.h"
+
 #include "../constraint/Restitution.h"
 #include "../constraint/HolonomicConstraintValue.h"
-#include "../mapping/ContactMapping.h"
-#include "../mapping/ContactMultiMapping.h"
 
 //#include <sofa/simulation/common/DeactivatedNodeVisitor.h>
 
@@ -24,7 +24,6 @@
 {
 namespace collision
 {
-
 
 /// This is essentially a helper class to factor out all the painful
 /// logic of contact classes in order to leave only interesting methods
@@ -48,9 +47,8 @@
     typedef core::behavior::MechanicalState<DataTypes2> MechanicalState2;
     typedef typename CollisionModel1::Element CollisionElement1;
     typedef typename CollisionModel2::Element CollisionElement2;
-
     typedef core::collision::TDetectionOutputVector<CollisionModel1,CollisionModel2> DetectionOutputVector;
-    typedef helper::vector< defaulttype::Vec<2, unsigned> > ContactPairVector;
+
 
 
     Data< SReal > damping_ratio;
@@ -70,7 +68,21 @@
 
 
     DetectionOutputVector* contacts;
-    ContactPairVector mappedContacts;
+
+
+
+    /// At each contact, 2 contact points are mapped (stored in mstate1/mstate2)
+    struct MappedContact
+    {
+        int index1; ///< index of the contact points in mstate1
+        int index2; ///< index of the contact points in mstate2
+//        SReal distance; ///< goal distance between the 2 mapped points // TODO: no longer necessary for CompliantContact & FrictionCompliantContact, do we still want to store this?
+    };
+
+    std::vector< MappedContact > mappedContacts;
+
+
+
 
     BaseContact()
         : damping_ratio( this->initData(&damping_ratio, SReal(0.0), "damping", "contact damping (used for stabilization)") )
@@ -96,6 +108,7 @@
     virtual ~BaseContact() {}
 
 
+
 public:
 
 
@@ -104,24 +117,24 @@
     void setDetectionOutputs(core::collision::DetectionOutputVector* o)
     {
         contacts = static_cast<DetectionOutputVector*>(o);
-        
+
         // POSSIBILITY to have a filter on detected contacts, like removing duplicated/too close contacts
     }
+
 
 
     void createResponse(core::objectmodel::BaseContext* /*group*/ )
     {
-
-        if( !contacts || contacts->size()==0)
+        if( !contacts )
         {
             // should only be called when keepAlive
-            setActiveContact(false);
+            delta_node->setActive( false );
 //            simulation::DeactivationVisitor v(sofa::core::ExecParams::defaultInstance(), false);
 //            node->executeVisitor(&v);
             return; // keeping contact alive imposes a call with a null DetectionOutput
         }
 
-        if( !contact_node )
+        if( !delta_node )
         {
             //fancy names
             std::string name1 = this->model1->getClassName() + "_contact_points";
@@ -170,7 +183,7 @@
             typename DataTypes2::Real r2 = 0.0;
 
             // Create mapping for first point
-            mappedContacts[i][0] = mapper1.addPoint(o.point[0], index1, r1);
+            mappedContacts[i].index1 = mapper1.addPoint(o.point[0], index1, r1);
 
             // TODO local contact coords (o.baryCoords) are broken !!
 
@@ -178,7 +191,7 @@
             // mappedContacts[i].index1 = mapper1.addPointB(o.point[0], index1, r1, o.baryCoords[0]);
 
             // Create mapping for second point
-            mappedContacts[i][1] = this->selfCollision ?
+            mappedContacts[i].index2 = this->selfCollision ?
                 mapper1.addPoint(o.point[1], index2, r2):
                 mapper2.addPoint(o.point[1], index2, r2);
 
@@ -194,10 +207,10 @@
         mapper1.update();
         if (!this->selfCollision) mapper2.update();
 
-        if(!contact_node) {
+        if(!delta_node) {
             create_node();
         } else {
-            setActiveContact(true);
+            delta_node->setActive( true );
 //            simulation::DeactivationVisitor v(sofa::core::ExecParams::defaultInstance(), true);
 //            node->executeVisitor(&v);
          	update_node();
@@ -208,27 +221,28 @@
     /// @internal for SOFA collision mechanism
     /// called before setting-up new collisions
     void removeResponse() {
-        if( contact_node ) {
+        if( delta_node ) {
             mapper1.resize(0);
             mapper2.resize(0);
-            mappedContacts.resize(0);
         }
     }
 
     /// @internal for SOFA collision mechanism
     /// called when the collision components must be removed from the scene graph
-    virtual void cleanup() {
-        
+    void cleanup() {
+
         // should be called only when !keep
 
-        if( contact_node ) {
+        if( delta_node ) {
             mapper1.cleanup();
             if (!this->selfCollision) mapper2.cleanup();
-            contact_node->detachFromGraph();
-            contact_node.reset();
-        }
+            delta_node->detachFromGraph();
+            delta_node.reset();
+        }
+
         mappedContacts.clear();
     }
+
 
     /// @internal for SOFA collision mechanism
     /// to check if the collision components must be removed from the scene graph
@@ -243,12 +257,19 @@
 
     // the node that will hold all the stuff
     typedef sofa::simulation::Node node_type;
-    node_type::SPtr contact_node;
+    node_type::SPtr delta_node;
 
     // TODO correct real type
     typedef container::MechanicalObject<ResponseDataTypes> delta_dofs_type;
     typename delta_dofs_type::SPtr delta_dofs;
 
+
+    // the difference mapping used in the delta node (needed by update_node)
+    typedef mapping::DifferenceMapping<ResponseDataTypes, ResponseDataTypes> delta_map_type;
+    typename delta_map_type::SPtr deltaContactMap;
+    typedef mapping::DifferenceMultiMapping<ResponseDataTypes, ResponseDataTypes> delta_multimap_type;
+    typename delta_multimap_type::SPtr deltaContactMultiMap;
+
     typename MechanicalState1::SPtr mstate1;
     typename MechanicalState2::SPtr mstate2;
 
@@ -258,50 +279,74 @@
     virtual void create_node() = 0;
     virtual void update_node() = 0;
 
-    virtual void setActiveContact(bool active)
-    {
-        contact_node->setActive(active);
-    }
-
-    template <class OutType>
-    core::BaseMapping::SPtr createContactMapping(node_type::SPtr node, typename container::MechanicalObject<OutType>::SPtr dofs,   vector<bool>* cvmask = NULL)
-    {
+
+
+    /// @internal
+    /// create main node / dof for Compliant Contact
+    /// as a differencemapping
+    void make_delta() {
+
+        delta_node = node_type::create( this->getName() + "_delta" );
+
+        // TODO vec3types according to the types in interaction !
+
+        // delta dofs
+        const size_t size = mappedContacts.size();
+        assert( size );
+
+        delta_dofs = core::objectmodel::New<delta_dofs_type>();
+        delta_dofs->setName( this->model2->getName() + "_-_" + this->model1->getName()  );
+        delta_dofs->resize( size );
         
+//        delta_dofs->showObject.setValue(true);
+//        delta_dofs->showObjectScale.setValue(10);
+
+        delta_node->addObject( delta_dofs );
+
+
+        // delta mappings
         if( this->selfCollision ) {
-
-            // contact mapping
-            typedef sofa::component::mapping::ContactMapping<ResponseDataTypes, OutType> contact_mapping_type;
-            typename contact_mapping_type::SPtr mapping  = core::objectmodel::New<contact_mapping_type>();
-            mapping->setModels( this->mstate1.get(), dofs.get() );
-            mapping->setDetectionOutput(this->contacts);
-            mapping->setContactPairs(&this->mappedContacts);
-            mapping->setName( this->getName() + "_contact_mapping" );
-
-            node->addObject( mapping.get() );
-            mapping->init();
-            if(cvmask)
-                mapping->mask = *cvmask;
-            return core::objectmodel::SPtr_static_cast<core::BaseMapping>(mapping);
-        }
-        else
-        {
-            typedef sofa::component::mapping::ContactMultiMapping<ResponseDataTypes, OutType> contact_mapping_type;
-            typename contact_mapping_type::SPtr mapping = core::objectmodel::New<contact_mapping_type>();
-            mapping->addInputModel( this->mstate1.get() );
-            mapping->addInputModel( this->mstate2.get() );
-            mapping->addOutputModel( dofs.get() );
-            mapping->setDetectionOutput(this->contacts);
-            mapping->setContactPairs(&this->mappedContacts);
-            mapping->setName( this->getName() + "_contact_multimapping" );
-
-            node->addObject( mapping.get() );
-            down_cast< node_type >(this->mstate2->getContext())->addChild( node.get() );
-            mapping->init();
-            if(cvmask)
-                mapping->mask = *cvmask;
-            return core::objectmodel::SPtr_static_cast<core::BaseMapping>(mapping);
-        }
-    }
+            deltaContactMap = sofa::core::objectmodel::New<delta_map_type>();
+
+            deltaContactMap->setModels( this->mstate1.get(), delta_dofs.get() );
+
+            copyPairs( *deltaContactMap->pairs.beginEdit() );
+            deltaContactMap->pairs.endEdit();
+
+            deltaContactMap->setName( "delta_mapping" );
+
+            delta_node->addObject( deltaContactMap.get() );
+
+            down_cast< node_type >(this->mstate1->getContext())->addChild( delta_node.get() );
+
+            deltaContactMap->init();
+
+        } else {
+            deltaContactMultiMap = core::objectmodel::New<delta_multimap_type>();
+
+            deltaContactMultiMap->addInputModel( this->mstate1.get() );
+            deltaContactMultiMap->addInputModel( this->mstate2.get() );
+
+            deltaContactMultiMap->addOutputModel( delta_dofs.get() );
+
+            copyPairs( *deltaContactMultiMap->pairs.beginEdit() );
+            deltaContactMultiMap->pairs.endEdit();
+
+            deltaContactMultiMap->setName( "delta_mapping" );
+
+            delta_node->addObject( deltaContactMultiMap.get() );
+
+            // the scene graph should reflect mapping dependencies
+            down_cast< node_type >(this->mstate1->getContext())->addChild( delta_node.get() );
+            down_cast< node_type >(this->mstate2->getContext())->addChild( delta_node.get() );
+
+            deltaContactMultiMap->init();
+        }
+
+        // ensure all graph context parameters (e.g. dt are well copied)
+        delta_node->updateSimulationContext();
+    }
+
 
     /// @internal
     /// insert a ConstraintValue component in the given graph depending on restitution/damping values
@@ -380,8 +425,6 @@
         return NULL;
     }
 
-<<<<<<< HEAD
-=======
 
 
 //    typedef vector<real> distances_type;
@@ -436,7 +479,6 @@
         }
     }
 
->>>>>>> b55c7b25
 };
 
 
