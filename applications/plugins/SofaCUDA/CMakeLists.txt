<<<<<<< HEAD
include(${SOFA_CMAKE_DIR}/preProject.cmake)

find_package(CUDA REQUIRED)

# quick and dirty fix for nvcc compatibility with -fno-partial-inlining flag
set(CUDA_PROPAGATE_HOST_FLAGS OFF)

set(HEADER_FILES
    sofa/gpu/cuda/mycuda.h
    sofa/gpu/cuda/gpucuda.h
    sofa/gpu/cuda/CudaCommon.h
    sofa/gpu/cuda/CudaTypes.h
    sofa/gpu/cuda/CudaBaseVector.h
    sofa/gpu/cuda/CudaMatrix.h
    sofa/gpu/cuda/CudaMath.h
    sofa/gpu/cuda/CudaMath.inl
    sofa/gpu/cuda/CudaMathRigid.h
    sofa/gpu/cuda/CudaMathRigid.inl
    sofa/gpu/cuda/CudaScan.h
    sofa/gpu/cuda/CudaSort.h
    sofa/gpu/cuda/CudaMechanicalObject.h
    sofa/gpu/cuda/CudaMechanicalObject.inl
    sofa/gpu/cuda/CudaUniformMass.h
    sofa/gpu/cuda/CudaUniformMass.inl
    sofa/gpu/cuda/CudaDiagonalMass.h
    sofa/gpu/cuda/CudaDiagonalMass.inl
    sofa/gpu/cuda/CudaFixedConstraint.h
    sofa/gpu/cuda/CudaFixedConstraint.inl
    sofa/gpu/cuda/CudaLinearMovementConstraint.h
    sofa/gpu/cuda/CudaLinearMovementConstraint.inl
    sofa/gpu/cuda/CudaLinearForceField.h
    sofa/gpu/cuda/CudaLinearForceField.inl
    sofa/gpu/cuda/CudaSpringForceField.h
    sofa/gpu/cuda/CudaSpringForceField.inl
    sofa/gpu/cuda/CudaTetrahedronFEMForceField.h
    sofa/gpu/cuda/CudaTetrahedronFEMForceField.inl
    sofa/gpu/cuda/CudaTetrahedronTLEDForceField.h
    #sofa/gpu/cuda/CudaTetrahedronTLEDForceField.inl
    sofa/gpu/cuda/CudaHexahedronTLEDForceField.h
    #sofa/gpu/cuda/CudaHexahedronTLEDForceField.inl
    sofa/gpu/cuda/CudaPlaneForceField.h
    sofa/gpu/cuda/CudaPlaneForceField.inl
    sofa/gpu/cuda/CudaSphereForceField.h
    sofa/gpu/cuda/CudaSphereForceField.inl
    sofa/gpu/cuda/CudaEllipsoidForceField.h
    sofa/gpu/cuda/CudaEllipsoidForceField.inl
    sofa/gpu/cuda/CudaTriangularFEMForceFieldOptim.h
    sofa/gpu/cuda/CudaTriangularFEMForceFieldOptim.inl
    sofa/gpu/cuda/CudaIdentityMapping.h
    sofa/gpu/cuda/CudaIdentityMapping.inl
    sofa/gpu/cuda/CudaBarycentricMapping.h
    sofa/gpu/cuda/CudaBarycentricMapping.inl
    sofa/gpu/cuda/CudaBarycentricMappingRigid.h
    sofa/gpu/cuda/CudaRigidMapping.h
    sofa/gpu/cuda/CudaRigidMapping.inl
    sofa/gpu/cuda/CudaSubsetMapping.h
    sofa/gpu/cuda/CudaSubsetMapping.inl
    sofa/gpu/cuda/CudaDistanceGridCollisionModel.h
    sofa/gpu/cuda/CudaContactMapper.h
    sofa/gpu/cuda/CudaCollisionDetection.h
    sofa/gpu/cuda/CudaPointModel.h
    sofa/gpu/cuda/CudaSphereModel.h
    sofa/gpu/cuda/CudaTriangleModel.h
    sofa/gpu/cuda/CudaLineModel.h
    sofa/gpu/cuda/CudaPenalityContactForceField.h
    sofa/gpu/cuda/CudaPenalityContactForceField.inl
    sofa/gpu/cuda/CudaVisualModel.h
    sofa/gpu/cuda/CudaVisualModel.inl
    sofa/gpu/cuda/CudaTetrahedralVisualModel.h
    sofa/gpu/cuda/CudaTetrahedralVisualModel.inl
    sofa/gpu/cuda/CudaParticleSource.h
    sofa/gpu/cuda/CudaParticleSource.inl
    sofa/gpu/cuda/CudaMemoryManager.h
    sofa/gpu/cuda/CudaMeshMatrixMass.h
    sofa/gpu/cuda/CudaMeshMatrixMass.inl
    sofa/gpu/cuda/CudaSpatialGridContainer.h
    sofa/gpu/cuda/CudaSpatialGridContainer.inl
    sofa/gpu/cuda/CudaSPHFluidForceField.h
    sofa/gpu/cuda/CudaSPHFluidForceField.inl
    sofa/gpu/cuda/CudaParticlesRepulsionForceField.h
    sofa/gpu/cuda/CudaParticlesRepulsionForceField.inl
    sofa/gpu/cuda/CudaTetrahedralTensorMassForceField.h
    sofa/gpu/cuda/CudaTetrahedralTensorMassForceField.inl
    sofa/gpu/cuda/CudaStandardTetrahedralFEMForceField.h
    sofa/gpu/cuda/CudaStandardTetrahedralFEMForceField.inl)

set(SOURCE_FILES
    main.cpp
    sofa/gpu/cuda/mycuda.cpp
    sofa/gpu/cuda/CudaBaseVector.cpp
    sofa/gpu/cuda/CudaBoxROI.cpp
    sofa/gpu/cuda/CudaSphereROI.cpp
    sofa/gpu/cuda/CudaBeamLinearMapping.cpp
    sofa/gpu/cuda/CudaRestShapeSpringsForceField.cpp
    sofa/gpu/cuda/CudaIndexValueMapper.cpp
    sofa/gpu/cuda/CudaMechanicalObject.cpp
    sofa/gpu/cuda/CudaUniformMass.cpp
    sofa/gpu/cuda/CudaDiagonalMass.cpp
    sofa/gpu/cuda/CudaExtraMonitor.cpp
    sofa/gpu/cuda/CudaFixedConstraint.cpp
    sofa/gpu/cuda/CudaFixedTranslationConstraint.cpp
    sofa/gpu/cuda/CudaLinearMovementConstraint.cpp
    sofa/gpu/cuda/CudaLinearVelocityConstraint.cpp
    sofa/gpu/cuda/CudaLinearForceField.cpp
    sofa/gpu/cuda/CudaSpringForceField.cpp
    sofa/gpu/cuda/CudaTetrahedronFEMForceField.cpp
    sofa/gpu/cuda/CudaTetrahedronTLEDForceField.cpp
    sofa/gpu/cuda/CudaHexahedronTLEDForceField.cpp
    sofa/gpu/cuda/CudaPlaneForceField.cpp
    sofa/gpu/cuda/CudaSphereForceField.cpp
    sofa/gpu/cuda/CudaEllipsoidForceField.cpp
    sofa/gpu/cuda/CudaTriangularFEMForceFieldOptim.cpp
    sofa/gpu/cuda/CudaIdentityMapping.cpp
    sofa/gpu/cuda/CudaBarycentricMapping.cpp
    sofa/gpu/cuda/CudaBarycentricMapping-f.cpp
    sofa/gpu/cuda/CudaBarycentricMapping-3f.cpp
    sofa/gpu/cuda/CudaBarycentricMapping-3f1.cpp
    sofa/gpu/cuda/CudaBarycentricMapping-3f1-3f.cpp
    sofa/gpu/cuda/CudaBarycentricMapping-3f1-f.cpp
    sofa/gpu/cuda/CudaBarycentricMapping-3f1-d.cpp
    sofa/gpu/cuda/CudaBarycentricMappingRigid.cpp
    sofa/gpu/cuda/CudaRigidMapping.cpp
    sofa/gpu/cuda/CudaSubsetMapping.cpp
    sofa/gpu/cuda/CudaCollision.cpp
    sofa/gpu/cuda/CudaCollisionDistanceGrid.cpp
    sofa/gpu/cuda/CudaDistanceGridCollisionModel.cpp
    sofa/gpu/cuda/CudaCollisionDetection.cpp
    sofa/gpu/cuda/CudaSphereModel.cpp
    sofa/gpu/cuda/CudaPointModel.cpp
    sofa/gpu/cuda/CudaTriangleModel.cpp
    sofa/gpu/cuda/CudaLineModel.cpp
    sofa/gpu/cuda/CudaPenalityContactForceField.cpp
    sofa/gpu/cuda/CudaVisualModel.cpp
    sofa/gpu/cuda/CudaTetrahedralVisualModel.cpp
    sofa/gpu/cuda/CudaSetTopology.cpp
    sofa/gpu/cuda/CudaParticleSource.cpp
    sofa/gpu/cuda/CudaMeshMatrixMass.cpp
    sofa/gpu/cuda/CudaSpatialGridContainer.cpp
    sofa/gpu/cuda/CudaSPHFluidForceField.cpp
    sofa/gpu/cuda/CudaParticlesRepulsionForceField.cpp
    sofa/gpu/cuda/CudaTetrahedralTensorMassForceField.cpp
    sofa/gpu/cuda/CudaStandardTetrahedralFEMForceField.cpp)

set(CUDA_SOURCES
    sofa/gpu/cuda/mycuda.cu
    sofa/gpu/cuda/CudaBaseVector.cu
    sofa/gpu/cuda/CudaScan.cu
    sofa/gpu/cuda/CudaSort.cu
    sofa/gpu/cuda/CudaMechanicalObject.cu
    sofa/gpu/cuda/CudaUniformMass.cu
    sofa/gpu/cuda/CudaDiagonalMass.cu
    sofa/gpu/cuda/CudaFixedConstraint.cu
    sofa/gpu/cuda/CudaLinearMovementConstraint.cu
    sofa/gpu/cuda/CudaLinearForceField.cu
    sofa/gpu/cuda/CudaSpringForceField.cu
    sofa/gpu/cuda/CudaTetrahedronFEMForceField.cu
    sofa/gpu/cuda/CudaTetrahedronTLEDForceField.cu
    sofa/gpu/cuda/CudaHexahedronTLEDForceField.cu
    sofa/gpu/cuda/CudaPlaneForceField.cu
    sofa/gpu/cuda/CudaSphereForceField.cu
    sofa/gpu/cuda/CudaEllipsoidForceField.cu
    sofa/gpu/cuda/CudaTriangularFEMForceFieldOptim.cu
    sofa/gpu/cuda/CudaBarycentricMapping.cu
    sofa/gpu/cuda/CudaRigidMapping.cu
    sofa/gpu/cuda/CudaSubsetMapping.cu
    sofa/gpu/cuda/CudaCollisionDetection.cu
    sofa/gpu/cuda/CudaContactMapper.cu
    sofa/gpu/cuda/CudaPenalityContactForceField.cu
    sofa/gpu/cuda/CudaVisualModel.cu
    sofa/gpu/cuda/CudaParticleSource.cu
    sofa/gpu/cuda/CudaMeshMatrixMass.cu
    sofa/gpu/cuda/CudaSpatialGridContainer.cu
    sofa/gpu/cuda/CudaSPHFluidForceField.cu
    sofa/gpu/cuda/CudaParticlesRepulsionForceField.cu
    sofa/gpu/cuda/CudaTetrahedralTensorMassForceField.cu
    sofa/gpu/cuda/CudaStandardTetrahedralFEMForceField.cu)

set(README_FILES SofaCUDA.txt)


if(SOFA-EXTERNAL_HAVE_THRUST)
    AddCompilerDefinitions("SOFA_GPU_THRUST")
    AddLinkerDependencies(thrusT)
endif()

#Give current directory to nvcc compiler
cuda_include_directories(${CMAKE_CURRENT_SOURCE_DIR})
cuda_include_directories(${SOFA_FRAMEWORK_DIR})
cuda_include_directories(${SOFA_EXTLIBS_DIR})
cuda_include_directories(${SOFA_INC_DIR})

#Make these compiler definition available to nvcc
add_definitions("-DSOFA_BUILD_GPU_CUDA")
if(SOFA-EXTERNAL_GLEW)
    add_definitions("-DSOFA_HAVE_GLEW")
endif()

#Get nvcc compiler to build the library
cuda_add_library(${PROJECT_NAME} ${SOFA_LIB_TYPE} ${HEADER_FILES} ${SOURCE_FILES} ${CUDA_SOURCES} ${README_FILES} OPTIONS ${VERBOSE_PTXAS})
if(SOFA-CUDA_CUBLAS)
    CUDA_ADD_CUBLAS_TO_TARGET(${PROJECT_NAME})
    find_package(CUDASparse REQUIRED)
    #message(STATUS CUDA_SPARSE_LIBRARY=${CUDA_SPARSE_LIBRARY})
    target_link_libraries(${PROJECT_NAME} ${CUDA_SPARSE_LIBRARY})
endif()

AddCompilerDefinitions("SOFA_BUILD_GPU_CUDA")
AddLinkerDependencies(SofaHelper SofaOpenglVisual SofaEngine SofaSphFluid SofaUserInteraction SofaVolumetricData)

include(${SOFA_CMAKE_DIR}/postProject.cmake)
=======
include(${SOFA_CMAKE_DIR}/preProject.cmake)

find_package(CUDA REQUIRED)

# quick and dirty fix for nvcc compatibility with -fno-partial-inlining flag
set(CUDA_PROPAGATE_HOST_FLAGS OFF)

set(HEADER_FILES
    sofa/gpu/cuda/mycuda.h
    sofa/gpu/cuda/gpucuda.h
    sofa/gpu/cuda/CudaCommon.h
    sofa/gpu/cuda/CudaTypes.h
    sofa/gpu/cuda/CudaBaseVector.h
    sofa/gpu/cuda/CudaMatrix.h
    sofa/gpu/cuda/CudaMath.h
    sofa/gpu/cuda/CudaMath.inl
    sofa/gpu/cuda/CudaMathRigid.h
    sofa/gpu/cuda/CudaMathRigid.inl
    sofa/gpu/cuda/CudaScan.h
    sofa/gpu/cuda/CudaSort.h
    sofa/gpu/cuda/CudaMechanicalObject.h
    sofa/gpu/cuda/CudaMechanicalObject.inl
    sofa/gpu/cuda/CudaUniformMass.h
    sofa/gpu/cuda/CudaUniformMass.inl
    sofa/gpu/cuda/CudaDiagonalMass.h
    sofa/gpu/cuda/CudaDiagonalMass.inl
    sofa/gpu/cuda/CudaFixedConstraint.h
    sofa/gpu/cuda/CudaFixedConstraint.inl
    sofa/gpu/cuda/CudaLinearMovementConstraint.h
    sofa/gpu/cuda/CudaLinearMovementConstraint.inl
    sofa/gpu/cuda/CudaLinearForceField.h
    sofa/gpu/cuda/CudaLinearForceField.inl
    sofa/gpu/cuda/CudaSpringForceField.h
    sofa/gpu/cuda/CudaSpringForceField.inl
    sofa/gpu/cuda/CudaTetrahedronFEMForceField.h
    sofa/gpu/cuda/CudaTetrahedronFEMForceField.inl
    sofa/gpu/cuda/CudaTetrahedronTLEDForceField.h
    #sofa/gpu/cuda/CudaTetrahedronTLEDForceField.inl
    sofa/gpu/cuda/CudaHexahedronTLEDForceField.h
    #sofa/gpu/cuda/CudaHexahedronTLEDForceField.inl
    sofa/gpu/cuda/CudaPlaneForceField.h
    sofa/gpu/cuda/CudaPlaneForceField.inl
    sofa/gpu/cuda/CudaSphereForceField.h
    sofa/gpu/cuda/CudaSphereForceField.inl
    sofa/gpu/cuda/CudaEllipsoidForceField.h
    sofa/gpu/cuda/CudaEllipsoidForceField.inl
    sofa/gpu/cuda/CudaTriangularFEMForceFieldOptim.h
    sofa/gpu/cuda/CudaTriangularFEMForceFieldOptim.inl
    sofa/gpu/cuda/CudaIdentityMapping.h
    sofa/gpu/cuda/CudaIdentityMapping.inl
    sofa/gpu/cuda/CudaBarycentricMapping.h
    sofa/gpu/cuda/CudaBarycentricMapping.inl
    sofa/gpu/cuda/CudaBarycentricMappingRigid.h
    sofa/gpu/cuda/CudaRigidMapping.h
    sofa/gpu/cuda/CudaRigidMapping.inl
    sofa/gpu/cuda/CudaSubsetMapping.h
    sofa/gpu/cuda/CudaSubsetMapping.inl
    sofa/gpu/cuda/CudaDistanceGridCollisionModel.h
    sofa/gpu/cuda/CudaContactMapper.h
    sofa/gpu/cuda/CudaCollisionDetection.h
    sofa/gpu/cuda/CudaPointModel.h
    sofa/gpu/cuda/CudaSphereModel.h
    sofa/gpu/cuda/CudaTriangleModel.h
    sofa/gpu/cuda/CudaLineModel.h
    sofa/gpu/cuda/CudaPenalityContactForceField.h
    sofa/gpu/cuda/CudaPenalityContactForceField.inl
    sofa/gpu/cuda/CudaVisualModel.h
    sofa/gpu/cuda/CudaVisualModel.inl
    sofa/gpu/cuda/CudaTetrahedralVisualModel.h
    sofa/gpu/cuda/CudaTetrahedralVisualModel.inl
    sofa/gpu/cuda/CudaParticleSource.h
    sofa/gpu/cuda/CudaParticleSource.inl
    sofa/gpu/cuda/CudaMemoryManager.h
    sofa/gpu/cuda/CudaMeshMatrixMass.h
    sofa/gpu/cuda/CudaMeshMatrixMass.inl
    sofa/gpu/cuda/CudaSpatialGridContainer.h
    sofa/gpu/cuda/CudaSpatialGridContainer.inl
    sofa/gpu/cuda/CudaSPHFluidForceField.h
    sofa/gpu/cuda/CudaSPHFluidForceField.inl
    sofa/gpu/cuda/CudaParticlesRepulsionForceField.h
    sofa/gpu/cuda/CudaParticlesRepulsionForceField.inl
    sofa/gpu/cuda/CudaTetrahedralTensorMassForceField.h
    sofa/gpu/cuda/CudaTetrahedralTensorMassForceField.inl
    sofa/gpu/cuda/CudaStandardTetrahedralFEMForceField.h
    sofa/gpu/cuda/CudaStandardTetrahedralFEMForceField.inl)

set(SOURCE_FILES
    main.cpp
    sofa/gpu/cuda/mycuda.cpp
	sofa/gpu/cuda/CudaTypes.cpp
    sofa/gpu/cuda/CudaBaseVector.cpp
    sofa/gpu/cuda/CudaBoxROI.cpp
    sofa/gpu/cuda/CudaSphereROI.cpp
    sofa/gpu/cuda/CudaBeamLinearMapping.cpp
    sofa/gpu/cuda/CudaRestShapeSpringsForceField.cpp
    sofa/gpu/cuda/CudaIndexValueMapper.cpp
    sofa/gpu/cuda/CudaMechanicalObject.cpp
    sofa/gpu/cuda/CudaUniformMass.cpp
    sofa/gpu/cuda/CudaDiagonalMass.cpp
    sofa/gpu/cuda/CudaExtraMonitor.cpp
    sofa/gpu/cuda/CudaFixedConstraint.cpp
    sofa/gpu/cuda/CudaFixedTranslationConstraint.cpp
    sofa/gpu/cuda/CudaLinearMovementConstraint.cpp
    sofa/gpu/cuda/CudaLinearVelocityConstraint.cpp
    sofa/gpu/cuda/CudaLinearForceField.cpp
    sofa/gpu/cuda/CudaSpringForceField.cpp
    sofa/gpu/cuda/CudaTetrahedronFEMForceField.cpp
    sofa/gpu/cuda/CudaTetrahedronTLEDForceField.cpp
    sofa/gpu/cuda/CudaHexahedronTLEDForceField.cpp
    sofa/gpu/cuda/CudaPlaneForceField.cpp
    sofa/gpu/cuda/CudaSphereForceField.cpp
    sofa/gpu/cuda/CudaEllipsoidForceField.cpp
    sofa/gpu/cuda/CudaTriangularFEMForceFieldOptim.cpp
    sofa/gpu/cuda/CudaIdentityMapping.cpp
    sofa/gpu/cuda/CudaBarycentricMapping.cpp
    sofa/gpu/cuda/CudaBarycentricMapping-f.cpp
    sofa/gpu/cuda/CudaBarycentricMapping-3f.cpp
    sofa/gpu/cuda/CudaBarycentricMapping-3f1.cpp
    sofa/gpu/cuda/CudaBarycentricMapping-3f1-3f.cpp
    sofa/gpu/cuda/CudaBarycentricMapping-3f1-f.cpp
    sofa/gpu/cuda/CudaBarycentricMapping-3f1-d.cpp
    sofa/gpu/cuda/CudaBarycentricMappingRigid.cpp
    sofa/gpu/cuda/CudaRigidMapping.cpp
    sofa/gpu/cuda/CudaSubsetMapping.cpp
    sofa/gpu/cuda/CudaCollision.cpp
    sofa/gpu/cuda/CudaCollisionDistanceGrid.cpp
    sofa/gpu/cuda/CudaDistanceGridCollisionModel.cpp
    sofa/gpu/cuda/CudaCollisionDetection.cpp
    sofa/gpu/cuda/CudaSphereModel.cpp
    sofa/gpu/cuda/CudaPointModel.cpp
    sofa/gpu/cuda/CudaTriangleModel.cpp
    sofa/gpu/cuda/CudaLineModel.cpp
    sofa/gpu/cuda/CudaPenalityContactForceField.cpp
    sofa/gpu/cuda/CudaVisualModel.cpp
    sofa/gpu/cuda/CudaTetrahedralVisualModel.cpp
    sofa/gpu/cuda/CudaSetTopology.cpp
    sofa/gpu/cuda/CudaParticleSource.cpp
    sofa/gpu/cuda/CudaMeshMatrixMass.cpp
    sofa/gpu/cuda/CudaSpatialGridContainer.cpp
    sofa/gpu/cuda/CudaSPHFluidForceField.cpp
    sofa/gpu/cuda/CudaParticlesRepulsionForceField.cpp
    sofa/gpu/cuda/CudaTetrahedralTensorMassForceField.cpp
    sofa/gpu/cuda/CudaStandardTetrahedralFEMForceField.cpp)

set(CUDA_SOURCES
    sofa/gpu/cuda/mycuda.cu
    sofa/gpu/cuda/CudaBaseVector.cu
    sofa/gpu/cuda/CudaScan.cu
    sofa/gpu/cuda/CudaSort.cu
    sofa/gpu/cuda/CudaMechanicalObject.cu
    sofa/gpu/cuda/CudaUniformMass.cu
    sofa/gpu/cuda/CudaDiagonalMass.cu
    sofa/gpu/cuda/CudaFixedConstraint.cu
    sofa/gpu/cuda/CudaLinearMovementConstraint.cu
    sofa/gpu/cuda/CudaLinearForceField.cu
    sofa/gpu/cuda/CudaSpringForceField.cu
    sofa/gpu/cuda/CudaTetrahedronFEMForceField.cu
    sofa/gpu/cuda/CudaTetrahedronTLEDForceField.cu
    sofa/gpu/cuda/CudaHexahedronTLEDForceField.cu
    sofa/gpu/cuda/CudaPlaneForceField.cu
    sofa/gpu/cuda/CudaSphereForceField.cu
    sofa/gpu/cuda/CudaEllipsoidForceField.cu
    sofa/gpu/cuda/CudaTriangularFEMForceFieldOptim.cu
    sofa/gpu/cuda/CudaBarycentricMapping.cu
    sofa/gpu/cuda/CudaRigidMapping.cu
    sofa/gpu/cuda/CudaSubsetMapping.cu
    sofa/gpu/cuda/CudaCollisionDetection.cu
    sofa/gpu/cuda/CudaContactMapper.cu
    sofa/gpu/cuda/CudaPenalityContactForceField.cu
    sofa/gpu/cuda/CudaVisualModel.cu
    sofa/gpu/cuda/CudaParticleSource.cu
    sofa/gpu/cuda/CudaMeshMatrixMass.cu
    sofa/gpu/cuda/CudaSpatialGridContainer.cu
    sofa/gpu/cuda/CudaSPHFluidForceField.cu
    sofa/gpu/cuda/CudaParticlesRepulsionForceField.cu
    sofa/gpu/cuda/CudaTetrahedralTensorMassForceField.cu
    sofa/gpu/cuda/CudaStandardTetrahedralFEMForceField.cu)

set(README_FILES SofaCUDA.txt)


if(SOFA-EXTERNAL_HAVE_THRUST)
    AddCompilerDefinitions("SOFA_GPU_THRUST")
    AddLinkerDependencies(thrusT)
endif()

#Give current directory to nvcc compiler
cuda_include_directories(${CMAKE_CURRENT_SOURCE_DIR})
cuda_include_directories(${SOFA_FRAMEWORK_DIR})
cuda_include_directories(${SOFA_EXTLIBS_DIR})
cuda_include_directories(${SOFA_INC_DIR})

#Make these compiler definition available to nvcc
if(WIN32)
	add_definitions("-DWIN32")
    set(WINDOWSOPTIONS "-MD")
endif()

add_definitions("-DSOFA_BUILD_GPU_CUDA")
if(SOFA-EXTERNAL_GLEW)
	add_definitions("-DSOFA_HAVE_GLEW")
endif()

AddCompilerDefinitions("SOFA_BUILD_GPU_CUDA")

#Get nvcc compiler to build the library
cuda_add_library(${PROJECT_NAME} SHARED ${HEADER_FILES} ${SOURCE_FILES} ${CUDA_SOURCES} ${README_FILES} OPTIONS ${VERBOSE_PTXAS} ${WINDOWSOPTIONS})
if(SOFA-CUDA_CUBLAS)
    CUDA_ADD_CUBLAS_TO_TARGET(${PROJECT_NAME})
    find_package(CUDASparse REQUIRED)
    #message(STATUS CUDA_SPARSE_LIBRARY=${CUDA_SPARSE_LIBRARY})
    target_link_libraries(${PROJECT_NAME} ${CUDA_SPARSE_LIBRARY})
endif()

AddLinkerDependencies(SofaHelper SofaOpenglVisual SofaEngine SofaSphFluid SofaUserInteraction SofaVolumetricData)

include(${SOFA_CMAKE_DIR}/postProject.cmake)
>>>>>>> 46e3a43e
<|MERGE_RESOLUTION|>--- conflicted
+++ resolved
@@ -1,430 +1,217 @@
-<<<<<<< HEAD
-include(${SOFA_CMAKE_DIR}/preProject.cmake)
-
-find_package(CUDA REQUIRED)
-
-# quick and dirty fix for nvcc compatibility with -fno-partial-inlining flag
-set(CUDA_PROPAGATE_HOST_FLAGS OFF)
-
-set(HEADER_FILES
-    sofa/gpu/cuda/mycuda.h
-    sofa/gpu/cuda/gpucuda.h
-    sofa/gpu/cuda/CudaCommon.h
-    sofa/gpu/cuda/CudaTypes.h
-    sofa/gpu/cuda/CudaBaseVector.h
-    sofa/gpu/cuda/CudaMatrix.h
-    sofa/gpu/cuda/CudaMath.h
-    sofa/gpu/cuda/CudaMath.inl
-    sofa/gpu/cuda/CudaMathRigid.h
-    sofa/gpu/cuda/CudaMathRigid.inl
-    sofa/gpu/cuda/CudaScan.h
-    sofa/gpu/cuda/CudaSort.h
-    sofa/gpu/cuda/CudaMechanicalObject.h
-    sofa/gpu/cuda/CudaMechanicalObject.inl
-    sofa/gpu/cuda/CudaUniformMass.h
-    sofa/gpu/cuda/CudaUniformMass.inl
-    sofa/gpu/cuda/CudaDiagonalMass.h
-    sofa/gpu/cuda/CudaDiagonalMass.inl
-    sofa/gpu/cuda/CudaFixedConstraint.h
-    sofa/gpu/cuda/CudaFixedConstraint.inl
-    sofa/gpu/cuda/CudaLinearMovementConstraint.h
-    sofa/gpu/cuda/CudaLinearMovementConstraint.inl
-    sofa/gpu/cuda/CudaLinearForceField.h
-    sofa/gpu/cuda/CudaLinearForceField.inl
-    sofa/gpu/cuda/CudaSpringForceField.h
-    sofa/gpu/cuda/CudaSpringForceField.inl
-    sofa/gpu/cuda/CudaTetrahedronFEMForceField.h
-    sofa/gpu/cuda/CudaTetrahedronFEMForceField.inl
-    sofa/gpu/cuda/CudaTetrahedronTLEDForceField.h
-    #sofa/gpu/cuda/CudaTetrahedronTLEDForceField.inl
-    sofa/gpu/cuda/CudaHexahedronTLEDForceField.h
-    #sofa/gpu/cuda/CudaHexahedronTLEDForceField.inl
-    sofa/gpu/cuda/CudaPlaneForceField.h
-    sofa/gpu/cuda/CudaPlaneForceField.inl
-    sofa/gpu/cuda/CudaSphereForceField.h
-    sofa/gpu/cuda/CudaSphereForceField.inl
-    sofa/gpu/cuda/CudaEllipsoidForceField.h
-    sofa/gpu/cuda/CudaEllipsoidForceField.inl
-    sofa/gpu/cuda/CudaTriangularFEMForceFieldOptim.h
-    sofa/gpu/cuda/CudaTriangularFEMForceFieldOptim.inl
-    sofa/gpu/cuda/CudaIdentityMapping.h
-    sofa/gpu/cuda/CudaIdentityMapping.inl
-    sofa/gpu/cuda/CudaBarycentricMapping.h
-    sofa/gpu/cuda/CudaBarycentricMapping.inl
-    sofa/gpu/cuda/CudaBarycentricMappingRigid.h
-    sofa/gpu/cuda/CudaRigidMapping.h
-    sofa/gpu/cuda/CudaRigidMapping.inl
-    sofa/gpu/cuda/CudaSubsetMapping.h
-    sofa/gpu/cuda/CudaSubsetMapping.inl
-    sofa/gpu/cuda/CudaDistanceGridCollisionModel.h
-    sofa/gpu/cuda/CudaContactMapper.h
-    sofa/gpu/cuda/CudaCollisionDetection.h
-    sofa/gpu/cuda/CudaPointModel.h
-    sofa/gpu/cuda/CudaSphereModel.h
-    sofa/gpu/cuda/CudaTriangleModel.h
-    sofa/gpu/cuda/CudaLineModel.h
-    sofa/gpu/cuda/CudaPenalityContactForceField.h
-    sofa/gpu/cuda/CudaPenalityContactForceField.inl
-    sofa/gpu/cuda/CudaVisualModel.h
-    sofa/gpu/cuda/CudaVisualModel.inl
-    sofa/gpu/cuda/CudaTetrahedralVisualModel.h
-    sofa/gpu/cuda/CudaTetrahedralVisualModel.inl
-    sofa/gpu/cuda/CudaParticleSource.h
-    sofa/gpu/cuda/CudaParticleSource.inl
-    sofa/gpu/cuda/CudaMemoryManager.h
-    sofa/gpu/cuda/CudaMeshMatrixMass.h
-    sofa/gpu/cuda/CudaMeshMatrixMass.inl
-    sofa/gpu/cuda/CudaSpatialGridContainer.h
-    sofa/gpu/cuda/CudaSpatialGridContainer.inl
-    sofa/gpu/cuda/CudaSPHFluidForceField.h
-    sofa/gpu/cuda/CudaSPHFluidForceField.inl
-    sofa/gpu/cuda/CudaParticlesRepulsionForceField.h
-    sofa/gpu/cuda/CudaParticlesRepulsionForceField.inl
-    sofa/gpu/cuda/CudaTetrahedralTensorMassForceField.h
-    sofa/gpu/cuda/CudaTetrahedralTensorMassForceField.inl
-    sofa/gpu/cuda/CudaStandardTetrahedralFEMForceField.h
-    sofa/gpu/cuda/CudaStandardTetrahedralFEMForceField.inl)
-
-set(SOURCE_FILES
-    main.cpp
-    sofa/gpu/cuda/mycuda.cpp
-    sofa/gpu/cuda/CudaBaseVector.cpp
-    sofa/gpu/cuda/CudaBoxROI.cpp
-    sofa/gpu/cuda/CudaSphereROI.cpp
-    sofa/gpu/cuda/CudaBeamLinearMapping.cpp
-    sofa/gpu/cuda/CudaRestShapeSpringsForceField.cpp
-    sofa/gpu/cuda/CudaIndexValueMapper.cpp
-    sofa/gpu/cuda/CudaMechanicalObject.cpp
-    sofa/gpu/cuda/CudaUniformMass.cpp
-    sofa/gpu/cuda/CudaDiagonalMass.cpp
-    sofa/gpu/cuda/CudaExtraMonitor.cpp
-    sofa/gpu/cuda/CudaFixedConstraint.cpp
-    sofa/gpu/cuda/CudaFixedTranslationConstraint.cpp
-    sofa/gpu/cuda/CudaLinearMovementConstraint.cpp
-    sofa/gpu/cuda/CudaLinearVelocityConstraint.cpp
-    sofa/gpu/cuda/CudaLinearForceField.cpp
-    sofa/gpu/cuda/CudaSpringForceField.cpp
-    sofa/gpu/cuda/CudaTetrahedronFEMForceField.cpp
-    sofa/gpu/cuda/CudaTetrahedronTLEDForceField.cpp
-    sofa/gpu/cuda/CudaHexahedronTLEDForceField.cpp
-    sofa/gpu/cuda/CudaPlaneForceField.cpp
-    sofa/gpu/cuda/CudaSphereForceField.cpp
-    sofa/gpu/cuda/CudaEllipsoidForceField.cpp
-    sofa/gpu/cuda/CudaTriangularFEMForceFieldOptim.cpp
-    sofa/gpu/cuda/CudaIdentityMapping.cpp
-    sofa/gpu/cuda/CudaBarycentricMapping.cpp
-    sofa/gpu/cuda/CudaBarycentricMapping-f.cpp
-    sofa/gpu/cuda/CudaBarycentricMapping-3f.cpp
-    sofa/gpu/cuda/CudaBarycentricMapping-3f1.cpp
-    sofa/gpu/cuda/CudaBarycentricMapping-3f1-3f.cpp
-    sofa/gpu/cuda/CudaBarycentricMapping-3f1-f.cpp
-    sofa/gpu/cuda/CudaBarycentricMapping-3f1-d.cpp
-    sofa/gpu/cuda/CudaBarycentricMappingRigid.cpp
-    sofa/gpu/cuda/CudaRigidMapping.cpp
-    sofa/gpu/cuda/CudaSubsetMapping.cpp
-    sofa/gpu/cuda/CudaCollision.cpp
-    sofa/gpu/cuda/CudaCollisionDistanceGrid.cpp
-    sofa/gpu/cuda/CudaDistanceGridCollisionModel.cpp
-    sofa/gpu/cuda/CudaCollisionDetection.cpp
-    sofa/gpu/cuda/CudaSphereModel.cpp
-    sofa/gpu/cuda/CudaPointModel.cpp
-    sofa/gpu/cuda/CudaTriangleModel.cpp
-    sofa/gpu/cuda/CudaLineModel.cpp
-    sofa/gpu/cuda/CudaPenalityContactForceField.cpp
-    sofa/gpu/cuda/CudaVisualModel.cpp
-    sofa/gpu/cuda/CudaTetrahedralVisualModel.cpp
-    sofa/gpu/cuda/CudaSetTopology.cpp
-    sofa/gpu/cuda/CudaParticleSource.cpp
-    sofa/gpu/cuda/CudaMeshMatrixMass.cpp
-    sofa/gpu/cuda/CudaSpatialGridContainer.cpp
-    sofa/gpu/cuda/CudaSPHFluidForceField.cpp
-    sofa/gpu/cuda/CudaParticlesRepulsionForceField.cpp
-    sofa/gpu/cuda/CudaTetrahedralTensorMassForceField.cpp
-    sofa/gpu/cuda/CudaStandardTetrahedralFEMForceField.cpp)
-
-set(CUDA_SOURCES
-    sofa/gpu/cuda/mycuda.cu
-    sofa/gpu/cuda/CudaBaseVector.cu
-    sofa/gpu/cuda/CudaScan.cu
-    sofa/gpu/cuda/CudaSort.cu
-    sofa/gpu/cuda/CudaMechanicalObject.cu
-    sofa/gpu/cuda/CudaUniformMass.cu
-    sofa/gpu/cuda/CudaDiagonalMass.cu
-    sofa/gpu/cuda/CudaFixedConstraint.cu
-    sofa/gpu/cuda/CudaLinearMovementConstraint.cu
-    sofa/gpu/cuda/CudaLinearForceField.cu
-    sofa/gpu/cuda/CudaSpringForceField.cu
-    sofa/gpu/cuda/CudaTetrahedronFEMForceField.cu
-    sofa/gpu/cuda/CudaTetrahedronTLEDForceField.cu
-    sofa/gpu/cuda/CudaHexahedronTLEDForceField.cu
-    sofa/gpu/cuda/CudaPlaneForceField.cu
-    sofa/gpu/cuda/CudaSphereForceField.cu
-    sofa/gpu/cuda/CudaEllipsoidForceField.cu
-    sofa/gpu/cuda/CudaTriangularFEMForceFieldOptim.cu
-    sofa/gpu/cuda/CudaBarycentricMapping.cu
-    sofa/gpu/cuda/CudaRigidMapping.cu
-    sofa/gpu/cuda/CudaSubsetMapping.cu
-    sofa/gpu/cuda/CudaCollisionDetection.cu
-    sofa/gpu/cuda/CudaContactMapper.cu
-    sofa/gpu/cuda/CudaPenalityContactForceField.cu
-    sofa/gpu/cuda/CudaVisualModel.cu
-    sofa/gpu/cuda/CudaParticleSource.cu
-    sofa/gpu/cuda/CudaMeshMatrixMass.cu
-    sofa/gpu/cuda/CudaSpatialGridContainer.cu
-    sofa/gpu/cuda/CudaSPHFluidForceField.cu
-    sofa/gpu/cuda/CudaParticlesRepulsionForceField.cu
-    sofa/gpu/cuda/CudaTetrahedralTensorMassForceField.cu
-    sofa/gpu/cuda/CudaStandardTetrahedralFEMForceField.cu)
-
-set(README_FILES SofaCUDA.txt)
-
-
-if(SOFA-EXTERNAL_HAVE_THRUST)
-    AddCompilerDefinitions("SOFA_GPU_THRUST")
-    AddLinkerDependencies(thrusT)
-endif()
-
-#Give current directory to nvcc compiler
-cuda_include_directories(${CMAKE_CURRENT_SOURCE_DIR})
-cuda_include_directories(${SOFA_FRAMEWORK_DIR})
-cuda_include_directories(${SOFA_EXTLIBS_DIR})
-cuda_include_directories(${SOFA_INC_DIR})
-
-#Make these compiler definition available to nvcc
-add_definitions("-DSOFA_BUILD_GPU_CUDA")
-if(SOFA-EXTERNAL_GLEW)
-    add_definitions("-DSOFA_HAVE_GLEW")
-endif()
-
-#Get nvcc compiler to build the library
-cuda_add_library(${PROJECT_NAME} ${SOFA_LIB_TYPE} ${HEADER_FILES} ${SOURCE_FILES} ${CUDA_SOURCES} ${README_FILES} OPTIONS ${VERBOSE_PTXAS})
-if(SOFA-CUDA_CUBLAS)
-    CUDA_ADD_CUBLAS_TO_TARGET(${PROJECT_NAME})
-    find_package(CUDASparse REQUIRED)
-    #message(STATUS CUDA_SPARSE_LIBRARY=${CUDA_SPARSE_LIBRARY})
-    target_link_libraries(${PROJECT_NAME} ${CUDA_SPARSE_LIBRARY})
-endif()
-
-AddCompilerDefinitions("SOFA_BUILD_GPU_CUDA")
-AddLinkerDependencies(SofaHelper SofaOpenglVisual SofaEngine SofaSphFluid SofaUserInteraction SofaVolumetricData)
-
-include(${SOFA_CMAKE_DIR}/postProject.cmake)
-=======
-include(${SOFA_CMAKE_DIR}/preProject.cmake)
-
-find_package(CUDA REQUIRED)
-
-# quick and dirty fix for nvcc compatibility with -fno-partial-inlining flag
-set(CUDA_PROPAGATE_HOST_FLAGS OFF)
-
-set(HEADER_FILES
-    sofa/gpu/cuda/mycuda.h
-    sofa/gpu/cuda/gpucuda.h
-    sofa/gpu/cuda/CudaCommon.h
-    sofa/gpu/cuda/CudaTypes.h
-    sofa/gpu/cuda/CudaBaseVector.h
-    sofa/gpu/cuda/CudaMatrix.h
-    sofa/gpu/cuda/CudaMath.h
-    sofa/gpu/cuda/CudaMath.inl
-    sofa/gpu/cuda/CudaMathRigid.h
-    sofa/gpu/cuda/CudaMathRigid.inl
-    sofa/gpu/cuda/CudaScan.h
-    sofa/gpu/cuda/CudaSort.h
-    sofa/gpu/cuda/CudaMechanicalObject.h
-    sofa/gpu/cuda/CudaMechanicalObject.inl
-    sofa/gpu/cuda/CudaUniformMass.h
-    sofa/gpu/cuda/CudaUniformMass.inl
-    sofa/gpu/cuda/CudaDiagonalMass.h
-    sofa/gpu/cuda/CudaDiagonalMass.inl
-    sofa/gpu/cuda/CudaFixedConstraint.h
-    sofa/gpu/cuda/CudaFixedConstraint.inl
-    sofa/gpu/cuda/CudaLinearMovementConstraint.h
-    sofa/gpu/cuda/CudaLinearMovementConstraint.inl
-    sofa/gpu/cuda/CudaLinearForceField.h
-    sofa/gpu/cuda/CudaLinearForceField.inl
-    sofa/gpu/cuda/CudaSpringForceField.h
-    sofa/gpu/cuda/CudaSpringForceField.inl
-    sofa/gpu/cuda/CudaTetrahedronFEMForceField.h
-    sofa/gpu/cuda/CudaTetrahedronFEMForceField.inl
-    sofa/gpu/cuda/CudaTetrahedronTLEDForceField.h
-    #sofa/gpu/cuda/CudaTetrahedronTLEDForceField.inl
-    sofa/gpu/cuda/CudaHexahedronTLEDForceField.h
-    #sofa/gpu/cuda/CudaHexahedronTLEDForceField.inl
-    sofa/gpu/cuda/CudaPlaneForceField.h
-    sofa/gpu/cuda/CudaPlaneForceField.inl
-    sofa/gpu/cuda/CudaSphereForceField.h
-    sofa/gpu/cuda/CudaSphereForceField.inl
-    sofa/gpu/cuda/CudaEllipsoidForceField.h
-    sofa/gpu/cuda/CudaEllipsoidForceField.inl
-    sofa/gpu/cuda/CudaTriangularFEMForceFieldOptim.h
-    sofa/gpu/cuda/CudaTriangularFEMForceFieldOptim.inl
-    sofa/gpu/cuda/CudaIdentityMapping.h
-    sofa/gpu/cuda/CudaIdentityMapping.inl
-    sofa/gpu/cuda/CudaBarycentricMapping.h
-    sofa/gpu/cuda/CudaBarycentricMapping.inl
-    sofa/gpu/cuda/CudaBarycentricMappingRigid.h
-    sofa/gpu/cuda/CudaRigidMapping.h
-    sofa/gpu/cuda/CudaRigidMapping.inl
-    sofa/gpu/cuda/CudaSubsetMapping.h
-    sofa/gpu/cuda/CudaSubsetMapping.inl
-    sofa/gpu/cuda/CudaDistanceGridCollisionModel.h
-    sofa/gpu/cuda/CudaContactMapper.h
-    sofa/gpu/cuda/CudaCollisionDetection.h
-    sofa/gpu/cuda/CudaPointModel.h
-    sofa/gpu/cuda/CudaSphereModel.h
-    sofa/gpu/cuda/CudaTriangleModel.h
-    sofa/gpu/cuda/CudaLineModel.h
-    sofa/gpu/cuda/CudaPenalityContactForceField.h
-    sofa/gpu/cuda/CudaPenalityContactForceField.inl
-    sofa/gpu/cuda/CudaVisualModel.h
-    sofa/gpu/cuda/CudaVisualModel.inl
-    sofa/gpu/cuda/CudaTetrahedralVisualModel.h
-    sofa/gpu/cuda/CudaTetrahedralVisualModel.inl
-    sofa/gpu/cuda/CudaParticleSource.h
-    sofa/gpu/cuda/CudaParticleSource.inl
-    sofa/gpu/cuda/CudaMemoryManager.h
-    sofa/gpu/cuda/CudaMeshMatrixMass.h
-    sofa/gpu/cuda/CudaMeshMatrixMass.inl
-    sofa/gpu/cuda/CudaSpatialGridContainer.h
-    sofa/gpu/cuda/CudaSpatialGridContainer.inl
-    sofa/gpu/cuda/CudaSPHFluidForceField.h
-    sofa/gpu/cuda/CudaSPHFluidForceField.inl
-    sofa/gpu/cuda/CudaParticlesRepulsionForceField.h
-    sofa/gpu/cuda/CudaParticlesRepulsionForceField.inl
-    sofa/gpu/cuda/CudaTetrahedralTensorMassForceField.h
-    sofa/gpu/cuda/CudaTetrahedralTensorMassForceField.inl
-    sofa/gpu/cuda/CudaStandardTetrahedralFEMForceField.h
-    sofa/gpu/cuda/CudaStandardTetrahedralFEMForceField.inl)
-
-set(SOURCE_FILES
-    main.cpp
-    sofa/gpu/cuda/mycuda.cpp
+include(${SOFA_CMAKE_DIR}/preProject.cmake)
+
+find_package(CUDA REQUIRED)
+
+# quick and dirty fix for nvcc compatibility with -fno-partial-inlining flag
+set(CUDA_PROPAGATE_HOST_FLAGS OFF)
+
+set(HEADER_FILES
+    sofa/gpu/cuda/mycuda.h
+    sofa/gpu/cuda/gpucuda.h
+    sofa/gpu/cuda/CudaCommon.h
+    sofa/gpu/cuda/CudaTypes.h
+    sofa/gpu/cuda/CudaBaseVector.h
+    sofa/gpu/cuda/CudaMatrix.h
+    sofa/gpu/cuda/CudaMath.h
+    sofa/gpu/cuda/CudaMath.inl
+    sofa/gpu/cuda/CudaMathRigid.h
+    sofa/gpu/cuda/CudaMathRigid.inl
+    sofa/gpu/cuda/CudaScan.h
+    sofa/gpu/cuda/CudaSort.h
+    sofa/gpu/cuda/CudaMechanicalObject.h
+    sofa/gpu/cuda/CudaMechanicalObject.inl
+    sofa/gpu/cuda/CudaUniformMass.h
+    sofa/gpu/cuda/CudaUniformMass.inl
+    sofa/gpu/cuda/CudaDiagonalMass.h
+    sofa/gpu/cuda/CudaDiagonalMass.inl
+    sofa/gpu/cuda/CudaFixedConstraint.h
+    sofa/gpu/cuda/CudaFixedConstraint.inl
+    sofa/gpu/cuda/CudaLinearMovementConstraint.h
+    sofa/gpu/cuda/CudaLinearMovementConstraint.inl
+    sofa/gpu/cuda/CudaLinearForceField.h
+    sofa/gpu/cuda/CudaLinearForceField.inl
+    sofa/gpu/cuda/CudaSpringForceField.h
+    sofa/gpu/cuda/CudaSpringForceField.inl
+    sofa/gpu/cuda/CudaTetrahedronFEMForceField.h
+    sofa/gpu/cuda/CudaTetrahedronFEMForceField.inl
+    sofa/gpu/cuda/CudaTetrahedronTLEDForceField.h
+    #sofa/gpu/cuda/CudaTetrahedronTLEDForceField.inl
+    sofa/gpu/cuda/CudaHexahedronTLEDForceField.h
+    #sofa/gpu/cuda/CudaHexahedronTLEDForceField.inl
+    sofa/gpu/cuda/CudaPlaneForceField.h
+    sofa/gpu/cuda/CudaPlaneForceField.inl
+    sofa/gpu/cuda/CudaSphereForceField.h
+    sofa/gpu/cuda/CudaSphereForceField.inl
+    sofa/gpu/cuda/CudaEllipsoidForceField.h
+    sofa/gpu/cuda/CudaEllipsoidForceField.inl
+    sofa/gpu/cuda/CudaTriangularFEMForceFieldOptim.h
+    sofa/gpu/cuda/CudaTriangularFEMForceFieldOptim.inl
+    sofa/gpu/cuda/CudaIdentityMapping.h
+    sofa/gpu/cuda/CudaIdentityMapping.inl
+    sofa/gpu/cuda/CudaBarycentricMapping.h
+    sofa/gpu/cuda/CudaBarycentricMapping.inl
+    sofa/gpu/cuda/CudaBarycentricMappingRigid.h
+    sofa/gpu/cuda/CudaRigidMapping.h
+    sofa/gpu/cuda/CudaRigidMapping.inl
+    sofa/gpu/cuda/CudaSubsetMapping.h
+    sofa/gpu/cuda/CudaSubsetMapping.inl
+    sofa/gpu/cuda/CudaDistanceGridCollisionModel.h
+    sofa/gpu/cuda/CudaContactMapper.h
+    sofa/gpu/cuda/CudaCollisionDetection.h
+    sofa/gpu/cuda/CudaPointModel.h
+    sofa/gpu/cuda/CudaSphereModel.h
+    sofa/gpu/cuda/CudaTriangleModel.h
+    sofa/gpu/cuda/CudaLineModel.h
+    sofa/gpu/cuda/CudaPenalityContactForceField.h
+    sofa/gpu/cuda/CudaPenalityContactForceField.inl
+    sofa/gpu/cuda/CudaVisualModel.h
+    sofa/gpu/cuda/CudaVisualModel.inl
+    sofa/gpu/cuda/CudaTetrahedralVisualModel.h
+    sofa/gpu/cuda/CudaTetrahedralVisualModel.inl
+    sofa/gpu/cuda/CudaParticleSource.h
+    sofa/gpu/cuda/CudaParticleSource.inl
+    sofa/gpu/cuda/CudaMemoryManager.h
+    sofa/gpu/cuda/CudaMeshMatrixMass.h
+    sofa/gpu/cuda/CudaMeshMatrixMass.inl
+    sofa/gpu/cuda/CudaSpatialGridContainer.h
+    sofa/gpu/cuda/CudaSpatialGridContainer.inl
+    sofa/gpu/cuda/CudaSPHFluidForceField.h
+    sofa/gpu/cuda/CudaSPHFluidForceField.inl
+    sofa/gpu/cuda/CudaParticlesRepulsionForceField.h
+    sofa/gpu/cuda/CudaParticlesRepulsionForceField.inl
+    sofa/gpu/cuda/CudaTetrahedralTensorMassForceField.h
+    sofa/gpu/cuda/CudaTetrahedralTensorMassForceField.inl
+    sofa/gpu/cuda/CudaStandardTetrahedralFEMForceField.h
+    sofa/gpu/cuda/CudaStandardTetrahedralFEMForceField.inl)
+
+set(SOURCE_FILES
+    main.cpp
+    sofa/gpu/cuda/mycuda.cpp
 	sofa/gpu/cuda/CudaTypes.cpp
-    sofa/gpu/cuda/CudaBaseVector.cpp
-    sofa/gpu/cuda/CudaBoxROI.cpp
-    sofa/gpu/cuda/CudaSphereROI.cpp
-    sofa/gpu/cuda/CudaBeamLinearMapping.cpp
-    sofa/gpu/cuda/CudaRestShapeSpringsForceField.cpp
-    sofa/gpu/cuda/CudaIndexValueMapper.cpp
-    sofa/gpu/cuda/CudaMechanicalObject.cpp
-    sofa/gpu/cuda/CudaUniformMass.cpp
-    sofa/gpu/cuda/CudaDiagonalMass.cpp
-    sofa/gpu/cuda/CudaExtraMonitor.cpp
-    sofa/gpu/cuda/CudaFixedConstraint.cpp
-    sofa/gpu/cuda/CudaFixedTranslationConstraint.cpp
-    sofa/gpu/cuda/CudaLinearMovementConstraint.cpp
-    sofa/gpu/cuda/CudaLinearVelocityConstraint.cpp
-    sofa/gpu/cuda/CudaLinearForceField.cpp
-    sofa/gpu/cuda/CudaSpringForceField.cpp
-    sofa/gpu/cuda/CudaTetrahedronFEMForceField.cpp
-    sofa/gpu/cuda/CudaTetrahedronTLEDForceField.cpp
-    sofa/gpu/cuda/CudaHexahedronTLEDForceField.cpp
-    sofa/gpu/cuda/CudaPlaneForceField.cpp
-    sofa/gpu/cuda/CudaSphereForceField.cpp
-    sofa/gpu/cuda/CudaEllipsoidForceField.cpp
-    sofa/gpu/cuda/CudaTriangularFEMForceFieldOptim.cpp
-    sofa/gpu/cuda/CudaIdentityMapping.cpp
-    sofa/gpu/cuda/CudaBarycentricMapping.cpp
-    sofa/gpu/cuda/CudaBarycentricMapping-f.cpp
-    sofa/gpu/cuda/CudaBarycentricMapping-3f.cpp
-    sofa/gpu/cuda/CudaBarycentricMapping-3f1.cpp
-    sofa/gpu/cuda/CudaBarycentricMapping-3f1-3f.cpp
-    sofa/gpu/cuda/CudaBarycentricMapping-3f1-f.cpp
-    sofa/gpu/cuda/CudaBarycentricMapping-3f1-d.cpp
-    sofa/gpu/cuda/CudaBarycentricMappingRigid.cpp
-    sofa/gpu/cuda/CudaRigidMapping.cpp
-    sofa/gpu/cuda/CudaSubsetMapping.cpp
-    sofa/gpu/cuda/CudaCollision.cpp
-    sofa/gpu/cuda/CudaCollisionDistanceGrid.cpp
-    sofa/gpu/cuda/CudaDistanceGridCollisionModel.cpp
-    sofa/gpu/cuda/CudaCollisionDetection.cpp
-    sofa/gpu/cuda/CudaSphereModel.cpp
-    sofa/gpu/cuda/CudaPointModel.cpp
-    sofa/gpu/cuda/CudaTriangleModel.cpp
-    sofa/gpu/cuda/CudaLineModel.cpp
-    sofa/gpu/cuda/CudaPenalityContactForceField.cpp
-    sofa/gpu/cuda/CudaVisualModel.cpp
-    sofa/gpu/cuda/CudaTetrahedralVisualModel.cpp
-    sofa/gpu/cuda/CudaSetTopology.cpp
-    sofa/gpu/cuda/CudaParticleSource.cpp
-    sofa/gpu/cuda/CudaMeshMatrixMass.cpp
-    sofa/gpu/cuda/CudaSpatialGridContainer.cpp
-    sofa/gpu/cuda/CudaSPHFluidForceField.cpp
-    sofa/gpu/cuda/CudaParticlesRepulsionForceField.cpp
-    sofa/gpu/cuda/CudaTetrahedralTensorMassForceField.cpp
-    sofa/gpu/cuda/CudaStandardTetrahedralFEMForceField.cpp)
-
-set(CUDA_SOURCES
-    sofa/gpu/cuda/mycuda.cu
-    sofa/gpu/cuda/CudaBaseVector.cu
-    sofa/gpu/cuda/CudaScan.cu
-    sofa/gpu/cuda/CudaSort.cu
-    sofa/gpu/cuda/CudaMechanicalObject.cu
-    sofa/gpu/cuda/CudaUniformMass.cu
-    sofa/gpu/cuda/CudaDiagonalMass.cu
-    sofa/gpu/cuda/CudaFixedConstraint.cu
-    sofa/gpu/cuda/CudaLinearMovementConstraint.cu
-    sofa/gpu/cuda/CudaLinearForceField.cu
-    sofa/gpu/cuda/CudaSpringForceField.cu
-    sofa/gpu/cuda/CudaTetrahedronFEMForceField.cu
-    sofa/gpu/cuda/CudaTetrahedronTLEDForceField.cu
-    sofa/gpu/cuda/CudaHexahedronTLEDForceField.cu
-    sofa/gpu/cuda/CudaPlaneForceField.cu
-    sofa/gpu/cuda/CudaSphereForceField.cu
-    sofa/gpu/cuda/CudaEllipsoidForceField.cu
-    sofa/gpu/cuda/CudaTriangularFEMForceFieldOptim.cu
-    sofa/gpu/cuda/CudaBarycentricMapping.cu
-    sofa/gpu/cuda/CudaRigidMapping.cu
-    sofa/gpu/cuda/CudaSubsetMapping.cu
-    sofa/gpu/cuda/CudaCollisionDetection.cu
-    sofa/gpu/cuda/CudaContactMapper.cu
-    sofa/gpu/cuda/CudaPenalityContactForceField.cu
-    sofa/gpu/cuda/CudaVisualModel.cu
-    sofa/gpu/cuda/CudaParticleSource.cu
-    sofa/gpu/cuda/CudaMeshMatrixMass.cu
-    sofa/gpu/cuda/CudaSpatialGridContainer.cu
-    sofa/gpu/cuda/CudaSPHFluidForceField.cu
-    sofa/gpu/cuda/CudaParticlesRepulsionForceField.cu
-    sofa/gpu/cuda/CudaTetrahedralTensorMassForceField.cu
-    sofa/gpu/cuda/CudaStandardTetrahedralFEMForceField.cu)
-
-set(README_FILES SofaCUDA.txt)
-
-
-if(SOFA-EXTERNAL_HAVE_THRUST)
-    AddCompilerDefinitions("SOFA_GPU_THRUST")
-    AddLinkerDependencies(thrusT)
-endif()
-
-#Give current directory to nvcc compiler
-cuda_include_directories(${CMAKE_CURRENT_SOURCE_DIR})
-cuda_include_directories(${SOFA_FRAMEWORK_DIR})
-cuda_include_directories(${SOFA_EXTLIBS_DIR})
-cuda_include_directories(${SOFA_INC_DIR})
-
-#Make these compiler definition available to nvcc
+    sofa/gpu/cuda/CudaBaseVector.cpp
+    sofa/gpu/cuda/CudaBoxROI.cpp
+    sofa/gpu/cuda/CudaSphereROI.cpp
+    sofa/gpu/cuda/CudaBeamLinearMapping.cpp
+    sofa/gpu/cuda/CudaRestShapeSpringsForceField.cpp
+    sofa/gpu/cuda/CudaIndexValueMapper.cpp
+    sofa/gpu/cuda/CudaMechanicalObject.cpp
+    sofa/gpu/cuda/CudaUniformMass.cpp
+    sofa/gpu/cuda/CudaDiagonalMass.cpp
+    sofa/gpu/cuda/CudaExtraMonitor.cpp
+    sofa/gpu/cuda/CudaFixedConstraint.cpp
+    sofa/gpu/cuda/CudaFixedTranslationConstraint.cpp
+    sofa/gpu/cuda/CudaLinearMovementConstraint.cpp
+    sofa/gpu/cuda/CudaLinearVelocityConstraint.cpp
+    sofa/gpu/cuda/CudaLinearForceField.cpp
+    sofa/gpu/cuda/CudaSpringForceField.cpp
+    sofa/gpu/cuda/CudaTetrahedronFEMForceField.cpp
+    sofa/gpu/cuda/CudaTetrahedronTLEDForceField.cpp
+    sofa/gpu/cuda/CudaHexahedronTLEDForceField.cpp
+    sofa/gpu/cuda/CudaPlaneForceField.cpp
+    sofa/gpu/cuda/CudaSphereForceField.cpp
+    sofa/gpu/cuda/CudaEllipsoidForceField.cpp
+    sofa/gpu/cuda/CudaTriangularFEMForceFieldOptim.cpp
+    sofa/gpu/cuda/CudaIdentityMapping.cpp
+    sofa/gpu/cuda/CudaBarycentricMapping.cpp
+    sofa/gpu/cuda/CudaBarycentricMapping-f.cpp
+    sofa/gpu/cuda/CudaBarycentricMapping-3f.cpp
+    sofa/gpu/cuda/CudaBarycentricMapping-3f1.cpp
+    sofa/gpu/cuda/CudaBarycentricMapping-3f1-3f.cpp
+    sofa/gpu/cuda/CudaBarycentricMapping-3f1-f.cpp
+    sofa/gpu/cuda/CudaBarycentricMapping-3f1-d.cpp
+    sofa/gpu/cuda/CudaBarycentricMappingRigid.cpp
+    sofa/gpu/cuda/CudaRigidMapping.cpp
+    sofa/gpu/cuda/CudaSubsetMapping.cpp
+    sofa/gpu/cuda/CudaCollision.cpp
+    sofa/gpu/cuda/CudaCollisionDistanceGrid.cpp
+    sofa/gpu/cuda/CudaDistanceGridCollisionModel.cpp
+    sofa/gpu/cuda/CudaCollisionDetection.cpp
+    sofa/gpu/cuda/CudaSphereModel.cpp
+    sofa/gpu/cuda/CudaPointModel.cpp
+    sofa/gpu/cuda/CudaTriangleModel.cpp
+    sofa/gpu/cuda/CudaLineModel.cpp
+    sofa/gpu/cuda/CudaPenalityContactForceField.cpp
+    sofa/gpu/cuda/CudaVisualModel.cpp
+    sofa/gpu/cuda/CudaTetrahedralVisualModel.cpp
+    sofa/gpu/cuda/CudaSetTopology.cpp
+    sofa/gpu/cuda/CudaParticleSource.cpp
+    sofa/gpu/cuda/CudaMeshMatrixMass.cpp
+    sofa/gpu/cuda/CudaSpatialGridContainer.cpp
+    sofa/gpu/cuda/CudaSPHFluidForceField.cpp
+    sofa/gpu/cuda/CudaParticlesRepulsionForceField.cpp
+    sofa/gpu/cuda/CudaTetrahedralTensorMassForceField.cpp
+    sofa/gpu/cuda/CudaStandardTetrahedralFEMForceField.cpp)
+
+set(CUDA_SOURCES
+    sofa/gpu/cuda/mycuda.cu
+    sofa/gpu/cuda/CudaBaseVector.cu
+    sofa/gpu/cuda/CudaScan.cu
+    sofa/gpu/cuda/CudaSort.cu
+    sofa/gpu/cuda/CudaMechanicalObject.cu
+    sofa/gpu/cuda/CudaUniformMass.cu
+    sofa/gpu/cuda/CudaDiagonalMass.cu
+    sofa/gpu/cuda/CudaFixedConstraint.cu
+    sofa/gpu/cuda/CudaLinearMovementConstraint.cu
+    sofa/gpu/cuda/CudaLinearForceField.cu
+    sofa/gpu/cuda/CudaSpringForceField.cu
+    sofa/gpu/cuda/CudaTetrahedronFEMForceField.cu
+    sofa/gpu/cuda/CudaTetrahedronTLEDForceField.cu
+    sofa/gpu/cuda/CudaHexahedronTLEDForceField.cu
+    sofa/gpu/cuda/CudaPlaneForceField.cu
+    sofa/gpu/cuda/CudaSphereForceField.cu
+    sofa/gpu/cuda/CudaEllipsoidForceField.cu
+    sofa/gpu/cuda/CudaTriangularFEMForceFieldOptim.cu
+    sofa/gpu/cuda/CudaBarycentricMapping.cu
+    sofa/gpu/cuda/CudaRigidMapping.cu
+    sofa/gpu/cuda/CudaSubsetMapping.cu
+    sofa/gpu/cuda/CudaCollisionDetection.cu
+    sofa/gpu/cuda/CudaContactMapper.cu
+    sofa/gpu/cuda/CudaPenalityContactForceField.cu
+    sofa/gpu/cuda/CudaVisualModel.cu
+    sofa/gpu/cuda/CudaParticleSource.cu
+    sofa/gpu/cuda/CudaMeshMatrixMass.cu
+    sofa/gpu/cuda/CudaSpatialGridContainer.cu
+    sofa/gpu/cuda/CudaSPHFluidForceField.cu
+    sofa/gpu/cuda/CudaParticlesRepulsionForceField.cu
+    sofa/gpu/cuda/CudaTetrahedralTensorMassForceField.cu
+    sofa/gpu/cuda/CudaStandardTetrahedralFEMForceField.cu)
+
+set(README_FILES SofaCUDA.txt)
+
+
+if(SOFA-EXTERNAL_HAVE_THRUST)
+    AddCompilerDefinitions("SOFA_GPU_THRUST")
+    AddLinkerDependencies(thrusT)
+endif()
+
+#Give current directory to nvcc compiler
+cuda_include_directories(${CMAKE_CURRENT_SOURCE_DIR})
+cuda_include_directories(${SOFA_FRAMEWORK_DIR})
+cuda_include_directories(${SOFA_EXTLIBS_DIR})
+cuda_include_directories(${SOFA_INC_DIR})
+
+#Make these compiler definition available to nvcc
 if(WIN32)
 	add_definitions("-DWIN32")
     set(WINDOWSOPTIONS "-MD")
 endif()
 
-add_definitions("-DSOFA_BUILD_GPU_CUDA")
-if(SOFA-EXTERNAL_GLEW)
+add_definitions("-DSOFA_BUILD_GPU_CUDA")
+if(SOFA-EXTERNAL_GLEW)
 	add_definitions("-DSOFA_HAVE_GLEW")
-endif()
-
+endif()
+
 AddCompilerDefinitions("SOFA_BUILD_GPU_CUDA")
 
-#Get nvcc compiler to build the library
-cuda_add_library(${PROJECT_NAME} SHARED ${HEADER_FILES} ${SOURCE_FILES} ${CUDA_SOURCES} ${README_FILES} OPTIONS ${VERBOSE_PTXAS} ${WINDOWSOPTIONS})
-if(SOFA-CUDA_CUBLAS)
-    CUDA_ADD_CUBLAS_TO_TARGET(${PROJECT_NAME})
-    find_package(CUDASparse REQUIRED)
-    #message(STATUS CUDA_SPARSE_LIBRARY=${CUDA_SPARSE_LIBRARY})
-    target_link_libraries(${PROJECT_NAME} ${CUDA_SPARSE_LIBRARY})
-endif()
-
-AddLinkerDependencies(SofaHelper SofaOpenglVisual SofaEngine SofaSphFluid SofaUserInteraction SofaVolumetricData)
-
-include(${SOFA_CMAKE_DIR}/postProject.cmake)
->>>>>>> 46e3a43e
+#Get nvcc compiler to build the library
+cuda_add_library(${PROJECT_NAME} ${SOFA_LIB_TYPE} ${HEADER_FILES} ${SOURCE_FILES} ${CUDA_SOURCES} ${README_FILES} OPTIONS ${VERBOSE_PTXAS} ${WINDOWSOPTIONS})
+if(SOFA-CUDA_CUBLAS)
+    CUDA_ADD_CUBLAS_TO_TARGET(${PROJECT_NAME})
+    find_package(CUDASparse REQUIRED)
+    #message(STATUS CUDA_SPARSE_LIBRARY=${CUDA_SPARSE_LIBRARY})
+    target_link_libraries(${PROJECT_NAME} ${CUDA_SPARSE_LIBRARY})
+endif()
+
+AddLinkerDependencies(SofaHelper SofaOpenglVisual SofaEngine SofaSphFluid SofaUserInteraction SofaVolumetricData)
+
+include(${SOFA_CMAKE_DIR}/postProject.cmake)