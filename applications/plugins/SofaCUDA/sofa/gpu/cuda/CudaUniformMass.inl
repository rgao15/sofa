--- conflicted
+++ resolved
@@ -45,15 +45,9 @@
     void UniformMassCuda3f1_accFromF(unsigned int size, float mass, void* a, const void* f);
     void UniformMassCuda3f1_addForce(unsigned int size, const float *mg, void* f);
 
-<<<<<<< HEAD
     void UniformMassCudaRigid3f_addMDx(unsigned int size, float mass, void* res, const void* dx);
     void UniformMassCudaRigid3f_accFromF(unsigned int size, float mass, void* a, const void* dx);
     void UniformMassCudaRigid3f_addForce(unsigned int size, const float* mg, void* f);
-=======
-        void UniformMassCudaRigid3f_addMDx(unsigned int size, float mass, void* res, const void* dx);
-        void UniformMassCudaRigid3f_accFromF(unsigned int size, float mass, void* a, const void* dx);
-        void UniformMassCudaRigid3f_addForce(unsigned int size, const float* mg, void* f);
->>>>>>> b515f57f
 
 #ifdef SOFA_GPU_CUDA_DOUBLE
 
@@ -162,73 +156,41 @@
 template<>
 void UniformMass<gpu::cuda::CudaRigid3fTypes, sofa::defaulttype::RigidMass<3,float> >::addMDx(const core::MechanicalParams * /*mparams*/, DataVecDeriv &f, const DataVecDeriv &dx, SReal factor)
 {
-<<<<<<< HEAD
     VecDeriv& _f = *f.beginEdit();
     const VecDeriv& _dx = dx.getValue();
 
 
     UniformMassCudaRigid3f_addMDx(_dx.size(), (float)(mass.getValue().mass*factor), _f.deviceWrite(), _dx.deviceRead());
-=======
-        VecDeriv& _f = *f.beginEdit();
-        const VecDeriv& _dx = dx.getValue();
-
-
-        UniformMassCudaRigid3f_addMDx(_dx.size(), (float)(d_mass.getValue().mass*factor), _f.deviceWrite(), _dx.deviceRead());
->>>>>>> b515f57f
 
 //	for(int i = 0 ; i < _f.size() ; ++i)
 //		std::cout << "CPU "<< i << "  : " << _f[i] << std::endl;
 
-<<<<<<< HEAD
     f.endEdit();
-=======
-        f.endEdit();
->>>>>>> b515f57f
 }
 
 template<>
 void UniformMass<gpu::cuda::CudaRigid3fTypes, sofa::defaulttype::RigidMass<3,float> >::accFromF(const core::MechanicalParams * /*mparams*/, DataVecDeriv &a, const DataVecDeriv &f)
 {
-        VecDeriv& _a = *a.beginEdit();
-        VecDeriv _f = f.getValue();
-
-<<<<<<< HEAD
     VecDeriv& _a = *a.beginEdit();
     VecDeriv _f = f.getValue();
 
-    UniformMassCudaRigid3f_accFromF(_a.size(), mass.getValue().mass, _a.deviceWrite(), _f.deviceRead());
+    UniformMassCudaRigid3f_accFromF(_a.size(), d_mass.getValue().mass, _a.deviceWrite(), _f.deviceRead());
 
     a.endEdit();
-=======
-        UniformMassCudaRigid3f_accFromF(_a.size(), d_mass.getValue().mass, _a.deviceWrite(), _f.deviceRead());
-
-        a.endEdit();
->>>>>>> b515f57f
 }
 
 template<>
 void UniformMass<gpu::cuda::CudaRigid3fTypes, sofa::defaulttype::RigidMass<3,float> >::addForce(const core::MechanicalParams * /*mparams*/, DataVecDeriv &f, const DataVecCoord& /*x*/, const DataVecDeriv& /*v*/)
 {
 
-<<<<<<< HEAD
     VecDeriv& _f = *f.beginEdit();
     defaulttype::Vec3d g(this->getContext()->getGravity());
 
-    float m = mass.getValue().mass;
+    float m = d_mass.getValue().mass;
     const float mg[] = { (float)(m*g(0)), (float)(m*g(1)), (float)(m*g(2)) };
     UniformMassCudaRigid3f_addForce(_f.size(), mg, _f.deviceWrite());
 
     f.endEdit();
-=======
-        VecDeriv& _f = *f.beginEdit();
-        defaulttype::Vec3d g(this->getContext()->getGravity());
-
-        float m = d_mass.getValue().mass;
-        const float mg[] = { (float)(m*g(0)), (float)(m*g(1)), (float)(m*g(2)) };
-        UniformMassCudaRigid3f_addForce(_f.size(), mg, _f.deviceWrite());
-
-        f.endEdit();
->>>>>>> b515f57f
 
 }
 
@@ -251,12 +213,8 @@
 template <>
 SReal UniformMass<gpu::cuda::CudaRigid3fTypes,sofa::defaulttype::RigidMass<3,float> >::getElementMass(unsigned int ) const
 {
-<<<<<<< HEAD
     sofa::defaulttype::MassAccessor< MassType > accessor;
-    return (SReal)( accessor( mass.getValue() ) );
-=======
-    return (SReal)(d_mass.getValue().mass);
->>>>>>> b515f57f
+    return (SReal)( accessor( _mass.getValue().mass ) );
 }
 
 template <>
@@ -423,12 +381,8 @@
 template <>
 SReal UniformMass<gpu::cuda::CudaRigid3dTypes,sofa::defaulttype::RigidMass<3,double> >::getElementMass(unsigned int ) const
 {
-<<<<<<< HEAD
     sofa::defaulttype::MassAccessor< MassType > accessor;
-    return (SReal)( accessor( mass.getValue() ) );
-=======
-    return (SReal)(d_mass.getValue().mass);
->>>>>>> b515f57f
+    return (SReal)( accessor( _mass.getValue().mass ) );
 }
 
 template <>
