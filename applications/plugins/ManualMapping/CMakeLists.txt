--- conflicted
+++ resolved
@@ -1,20 +1,10 @@
 cmake_minimum_required(VERSION 2.8)
 project(ManualMapping)
 
-<<<<<<< HEAD
 set(MANUALMAPPING_INSTALL_LIB_DIR lib CACHE PATH "Installation directory for libraries relative to CMAKE_INSTALL_PREFIX variable")
 set(MANUALMAPPING_INSTALL_BIN_DIR bin CACHE PATH "Installation directory for executables relative to CMAKE_INSTALL_PREFIX variable")
 set(MANUALMAPPING_INSTALL_INCLUDE_DIR include CACHE PATH "Installation directory for header files relative to CMAKE_INSTALL_PREFIX variable")
 
-set(HEADER_FILES
-    initManualMapping.h
-    ManualLinearMapping.h
-    ManualLinearMapping.inl)
-
-set(SOURCE_FILES
-    initManualMapping.cpp
-    ManualLinearMapping.cpp)
-=======
 set(HEADER_FILES
     ManualLinearMapping.h
     ManualLinearMapping.inl
@@ -25,9 +15,6 @@
     ManualLinearMapping.cpp
     initManualMapping.cpp
 )
-
-add_library(${PROJECT_NAME} SHARED ${HEADER_FILES} ${SOURCE_FILES} ${README_FILES})
->>>>>>> b6791ef2
 
 find_package(SofaBase REQUIRED)
 
