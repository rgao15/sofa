cmake_minimum_required(VERSION 2.8.11)
set(SOLUTION_NAME "SofaGui")
project(${SOLUTION_NAME})

#temporary until we move the sub projects
set( SofaGui_ACTUAL_SOURCE_DIR ${SofaGui_SOURCE_DIR}/../applications/sofa/gui)
set( SofaProjects_ACTUAL_SOURCE_DIR ${SofaGui_SOURCE_DIR}/../applications/projects)

##
## SofaGui version
##
set( SOFAGUI_MAJOR_VERSION 0 )
set( SOFAGUI_MINOR_VERSION 0 )
set( SOFAGUI_BUILD_VERSION 1 )

set( SOFAGUI_VERSION ${SOFAGUI_MAJOR_VERSION}.${SOFAGUI_MINOR_VERSION}.${SOFAGUI_BUILD_VERSION} CACHE INTERNAL "Set to internal so it can be changed by sub directories.")

set(SOFAGUI_BUILD_LIB_DIR     ${CMAKE_CURRENT_BINARY_DIR}/lib)
set(SOFAGUI_BUILD_BIN_DIR     ${CMAKE_CURRENT_BINARY_DIR}/bin)
set(SOFAGUI_BUILD_INCLUDE_DIR ${CMAKE_CURRENT_BINARY_DIR})
set(SOFAGUI_BUILD_CMAKE_DIR   ${CMAKE_BINARY_DIR}/SofaGui)

# Offer the user the choice of overriding the installation directories
set(SOFAGUI_INSTALL_LIB_DIR     lib     					  CACHE PATH "Installation directory for libraries")
set(SOFAGUI_INSTALL_BIN_DIR     bin     					  CACHE PATH "Installation directory for executables")
set(SOFAGUI_INSTALL_INCLUDE_DIR include 					  CACHE PATH "Installation directory for header files")
set(SOFAGUI_INSTALL_CMAKE_DIR   ${SOFAGUI_INSTALL_LIB_DIR}/cmake/SofaGui)

## SofaGui dependencies
##
find_package(SofaGeneral REQUIRED)
set(SOFAGUI_DEPENDENCY_DIR ${SofaGeneral_INCLUDE_DIRS})

set(QT_USE_IMPORTED_TARGETS 1)
set(QT4_NO_LINK_QTMAIN 1)
find_package(Qt4 COMPONENTS qtcore qtgui qtopengl qtxml qt3support)

set(SOFA_HAVE_QT ${Qt4_FOUND} )
set(SOFA_QT4 ${Qt4_FOUND} )

#set(SOFAGUI_LIBRARIES SofaGuiCommon SofaGuiQt SofaGuiQTViewer SofaGuiGlut SofaGuiMain)

set(SOFAGUI_LIBRARIES SofaGuiCommon)

add_subdirectory(${SofaGui_ACTUAL_SOURCE_DIR}/SofaGuiCommon ${CMAKE_CURRENT_BINARY_DIR}/SofaGuiCommon)

if(SOFA_HAVE_GLUT)
    set(SOFA_GUI_GLUT 1)
    list(APPEND SOFAGUI_LIBRARIES SofaGuiGlut)
    add_subdirectory(${SofaGui_ACTUAL_SOURCE_DIR}/glut          ${CMAKE_CURRENT_BINARY_DIR}/SofaGuiGlut)
endif()

if(Qt4_FOUND)
    set(SOFA_GUI_QT 1)

    list(APPEND SOFAGUI_LIBRARIES SofaGuiQt)
    add_subdirectory(${SofaGui_ACTUAL_SOURCE_DIR}/qt            ${CMAKE_CURRENT_BINARY_DIR}/SofaGuiQt)
    set(SOFA_GUI_QTVIEWER 1)
    
    #add_subdirectory(${SofaGui_ACTUAL_SOURCE_DIR}/qt/viewer/qt  ${CMAKE_CURRENT_BINARY_DIR}/SofaGuiQTViewer)
    #add_subdirectory(${SofaGui_ACTUAL_SOURCE_DIR}/qt/viewer/qgl ${CMAKE_CURRENT_BINARY_DIR}/SofaGuiQTQGLViewer)
endif(Qt4_FOUND)


list(APPEND SOFAGUI_LIBRARIES SofaGuiMain)
add_subdirectory(${SofaGui_ACTUAL_SOURCE_DIR}/SofaGuiMain ${CMAKE_CURRENT_BINARY_DIR}/SofaGuiMain)

# applications
if(Qt4_FOUND)
    add_subdirectory(${SofaProjects_ACTUAL_SOURCE_DIR}/Modeler            ${CMAKE_CURRENT_BINARY_DIR}/Modeler)
endif(Qt4_FOUND)
<<<<<<< HEAD

=======
>>>>>>> 8c933aeb
add_subdirectory(${SofaProjects_ACTUAL_SOURCE_DIR}/runSofa            ${CMAKE_CURRENT_BINARY_DIR}/runSofa)

foreach(TARGET ${SOFAGUI_TARGETS})
  # set IDE project filter
  if(MSVC)
    set_target_properties(${TARGET} PROPERTIES FOLDER "SofaGui")
  endif()
endforeach()

configure_file( ${SofaGui_SOURCE_DIR}/SofaGui.h.in
                ${CMAKE_CURRENT_BINARY_DIR}/sofa/SofaGui.h )

install( FILES ${CMAKE_CURRENT_BINARY_DIR}/sofa/SofaGui.h
         DESTINATION "${SOFAGUI_INSTALL_INCLUDE_DIR}/sofa")

include(CMakePackageConfigHelpers)

# SofaGuiConfigVersion.cmake file (same for build tree and install)
write_basic_package_version_file(${SOFAGUI_BUILD_CMAKE_DIR}/SofaGuiConfigVersion.cmake
                                 VERSION ${SOFAGUI_VERSION}
                                 COMPATIBILITY AnyNewerVersion)
install(FILES ${SOFAGUI_BUILD_CMAKE_DIR}/SofaGuiConfigVersion.cmake
        DESTINATION ${SOFAGUI_INSTALL_CMAKE_DIR})

# SofaGuiConfig.cmake (build tree)
set(SOFAGUI_INCLUDE_DIR "${SOFAGUI_BUILD_INCLUDE_DIR}")
configure_package_config_file(SofaGuiConfig.cmake.in
                              ${SOFAGUI_BUILD_CMAKE_DIR}/SofaGuiConfig.cmake
                              INSTALL_DESTINATION ${CMAKE_CURRENT_BINARY_DIR}
                              PATH_VARS SOFAGUI_INCLUDE_DIR)

# SofaGuiConfig.cmake (installed)
set(SOFAGUI_INCLUDE_DIR "${SOFAGUI_INSTALL_INCLUDE_DIR}")
configure_package_config_file(SofaGuiConfig.cmake.in
                              ${SOFAGUI_BUILD_CMAKE_DIR}/SofaGuiConfigInstall.cmake
                              INSTALL_DESTINATION ${SOFAGUI_INSTALL_CMAKE_DIR}
                              PATH_VARS SOFAGUI_INCLUDE_DIR )

install(FILES ${SOFAGUI_BUILD_CMAKE_DIR}/SofaGuiConfigInstall.cmake
        DESTINATION ${SOFAGUI_INSTALL_CMAKE_DIR}
        RENAME SofaGuiConfig.cmake)

# SofaGuiTargets.cmake (installed)
install(EXPORT SofaGuiTargets
        DESTINATION ${SOFAGUI_INSTALL_CMAKE_DIR} )

install(DIRECTORY ${SofaGui_ACTUAL_SOURCE_DIR}
        DESTINATION "${SOFAGUI_INSTALL_INCLUDE_DIR}/sofa"
        COMPONENT SofaGui_headers
        FILES_MATCHING PATTERN "*.h")<|MERGE_RESOLUTION|>--- conflicted
+++ resolved
@@ -38,22 +38,22 @@
 set(SOFA_HAVE_QT ${Qt4_FOUND} )
 set(SOFA_QT4 ${Qt4_FOUND} )
 
-#set(SOFAGUI_LIBRARIES SofaGuiCommon SofaGuiQt SofaGuiQTViewer SofaGuiGlut SofaGuiMain)
+#set(SOFAGUI_TARGETS SofaGuiCommon SofaGuiQt SofaGuiQTViewer SofaGuiGlut SofaGuiMain)
 
-set(SOFAGUI_LIBRARIES SofaGuiCommon)
+set(SOFAGUI_TARGETS SofaGuiCommon)
 
 add_subdirectory(${SofaGui_ACTUAL_SOURCE_DIR}/SofaGuiCommon ${CMAKE_CURRENT_BINARY_DIR}/SofaGuiCommon)
 
 if(SOFA_HAVE_GLUT)
     set(SOFA_GUI_GLUT 1)
-    list(APPEND SOFAGUI_LIBRARIES SofaGuiGlut)
+    list(APPEND SOFAGUI_TARGETS SofaGuiGlut)
     add_subdirectory(${SofaGui_ACTUAL_SOURCE_DIR}/glut          ${CMAKE_CURRENT_BINARY_DIR}/SofaGuiGlut)
 endif()
 
 if(Qt4_FOUND)
     set(SOFA_GUI_QT 1)
 
-    list(APPEND SOFAGUI_LIBRARIES SofaGuiQt)
+    list(APPEND SOFAGUI_TARGETS SofaGuiQt)
     add_subdirectory(${SofaGui_ACTUAL_SOURCE_DIR}/qt            ${CMAKE_CURRENT_BINARY_DIR}/SofaGuiQt)
     set(SOFA_GUI_QTVIEWER 1)
     
@@ -62,17 +62,13 @@
 endif(Qt4_FOUND)
 
 
-list(APPEND SOFAGUI_LIBRARIES SofaGuiMain)
+list(APPEND SOFAGUI_TARGETS SofaGuiMain)
 add_subdirectory(${SofaGui_ACTUAL_SOURCE_DIR}/SofaGuiMain ${CMAKE_CURRENT_BINARY_DIR}/SofaGuiMain)
 
 # applications
 if(Qt4_FOUND)
     add_subdirectory(${SofaProjects_ACTUAL_SOURCE_DIR}/Modeler            ${CMAKE_CURRENT_BINARY_DIR}/Modeler)
 endif(Qt4_FOUND)
-<<<<<<< HEAD
-
-=======
->>>>>>> 8c933aeb
 add_subdirectory(${SofaProjects_ACTUAL_SOURCE_DIR}/runSofa            ${CMAKE_CURRENT_BINARY_DIR}/runSofa)
 
 foreach(TARGET ${SOFAGUI_TARGETS})
@@ -117,9 +113,4 @@
 
 # SofaGuiTargets.cmake (installed)
 install(EXPORT SofaGuiTargets
-        DESTINATION ${SOFAGUI_INSTALL_CMAKE_DIR} )
-
-install(DIRECTORY ${SofaGui_ACTUAL_SOURCE_DIR}
-        DESTINATION "${SOFAGUI_INSTALL_INCLUDE_DIR}/sofa"
-        COMPONENT SofaGui_headers
-        FILES_MATCHING PATTERN "*.h")+        DESTINATION ${SOFAGUI_INSTALL_CMAKE_DIR} )