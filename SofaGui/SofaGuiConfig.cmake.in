--- conflicted
+++ resolved
@@ -32,15 +32,12 @@
     endif()
 endif()
 
-<<<<<<< HEAD
+
 if(SOFAGUIQT_HAVE_NODEEDITOR)
     find_package(NodeEditor QUIET REQUIRED)
 endif()
 
-foreach(target @SOFAGUI_TARGETS@)
-=======
 foreach(target ${SOFAGUI_TARGETS})
->>>>>>> 55c49308
     if(NOT TARGET ${target})
         include("${CMAKE_CURRENT_LIST_DIR}/SofaGuiTargets.cmake")
         break()
