# Lines that begin with '#' are comments.

# Ignore foo.txt file
#foo.txt

# Ignore all html file
#*.html

# except foo.html whitch is maintain by hand
#!foo.html

# Ignore all objets and archives
#*.[oa]


########## GITIGNORE SOFA-DEV ##############
# vim journal files
.*.swp
.*.swo

# git diff temporary files
*.orig

# Backup files
*~

# 'Compiled' Python files
*.pyc

# Misc
/applications/plugins/EmptyPlugin
/applications-dev

# Files related to cmake builds (when in-source)
CMakeFiles/*
CMakeCache.txt

# Files related to QtCreator (shadow-build)
CMakeLists.txt.user*

# anything user-specific (as opposed to repository-specific) should go
# to .git/info/exclude instead of .gitignore. Also, .gitignore files
<<<<<<< HEAD
# can be placed in sub-directories to avoid polluting the root one.


.svn/
build/
=======
# can be placed in sub-directories to avoid polluting the root one.
>>>>>>> 1e674064
<|MERGE_RESOLUTION|>--- conflicted
+++ resolved
@@ -40,12 +40,4 @@
 
 # anything user-specific (as opposed to repository-specific) should go
 # to .git/info/exclude instead of .gitignore. Also, .gitignore files
-<<<<<<< HEAD
-# can be placed in sub-directories to avoid polluting the root one.
-
-
-.svn/
-build/
-=======
-# can be placed in sub-directories to avoid polluting the root one.
->>>>>>> 1e674064
+# can be placed in sub-directories to avoid polluting the root one.