# Lines that begin with '#' are comments.

# Ignore foo.txt file
#foo.txt

# Ignore all html file
#*.html

# except foo.html whitch is maintain by hand
#!foo.html

# Ignore all objets and archives
#*.[oa]


########## GITIGNORE SOFA-DEV ##############
# vim journal files
.*.swp
.*.swo

# Sofa user-specific files
share/config/sofaplugins_release.ini
share/config/sofaplugins_debug.ini
share/config/lastUsedGUI.ini
share/config/Modeler.ini
share/config/Sofa.ini
share/config/plugins.cfg
share/config/Ogre.log

# git diff temporary files
*.orig

# Backup files
*~

# 'Compiled' Python files
*.pyc

# Misc
doc/doxygen.git/
share/screenshots/
/applications/plugins/EmptyPlugin/
/applications-dev/

# Files related to cmake builds (when in-source)
CMakeFiles/*
CMakeCache.txt

# Files related to QtCreator (shadow-build)
CMakeLists.txt.user

# anything user-specific (as opposed to repository-specific) should go
# to .git/info/exclude instead of .gitignore. Also, .gitignore files
# can be placed in sub-directories to avoid polluting the root one.


.svn/
build/
<<<<<<< HEAD
buildCSRelease/
buildCSDebug/
=======
>>>>>>> f09702c3
buildDebug/
buildRelease/<|MERGE_RESOLUTION|>--- conflicted
+++ resolved
@@ -55,11 +55,4 @@
 
 
 .svn/
-build/
-<<<<<<< HEAD
-buildCSRelease/
-buildCSDebug/
-=======
->>>>>>> f09702c3
-buildDebug/
-buildRelease/+build/