--- conflicted
+++ resolved
@@ -26,7 +26,10 @@
 #ifndef TINYXML_INCLUDED
 #define TINYXML_INCLUDED
 
-<<<<<<< HEAD
+#ifndef TIXML_USE_STL
+	#define TIXML_USE_STL
+#endif
+
 #if defined (_WIN32)
 	#if defined(tinyxml_EXPORTS)
 		#define EXPORT __declspec(dllexport)
@@ -35,10 +38,6 @@
 	#endif
 #else
 	#define EXPORT
-=======
-#ifndef TIXML_USE_STL
-	#define TIXML_USE_STL
->>>>>>> fab73521
 #endif
 
 #ifdef _MSC_VER
