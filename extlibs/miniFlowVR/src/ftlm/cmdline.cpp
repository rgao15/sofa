/******* COPYRIGHT ************************************************
*                                                                 *
*                             FlowVR                              *
*                       Template Library                          *
*                                                                 *
*-----------------------------------------------------------------*
* COPYRIGHT (C) 20054 by                                          *
* Laboratoire Informatique et Distribution (UMR5132) and          *
* INRIA Project MOVI. ALL RIGHTS RESERVED.                        *
*                                                                 *
* This source is covered by the GNU LGPL, please refer to the     *
* COPYING file for further information.                           *
*                                                                 *
*-----------------------------------------------------------------*
*                                                                 *
*  Original Contributors:                                         *
*    Jeremie Allard,                                              *
*    Clement Menier.                                              *
*                                                                 * 
*******************************************************************
*                                                                 *
* File: src/ftlm/cmdline.cpp                                      *
*                                                                 *
* Contacts: 10/26/2005 Jeremie Allard <Jeremie.Allard@imag.fr>    *
*                                                                 *
******************************************************************/
#include <ftl/cmdline.h>
<<<<<<< HEAD
#if defined(WIN32) || defined(PS3)
=======
#if defined(WIN32) || defined(_XBOX)
>>>>>>> b488546c
//short getopt_long_only replacement
struct option
{
	const char *name;
	int has_arg;
	int *flag;
	int val;
};
char* optarg = NULL;
int optind = 1;
int optopt = 0;
int getopt_long_only(int argc,char **argv, const char* shortoptions, option* options, int* option_index)
{
	int nopts = 0;
	while (options[nopts].name != NULL) ++nopts;
	optarg = NULL;
	if (optind >= argc) return -1;
	char* opt = argv[optind];
	if (opt[0] != '-') return -1;
	++optind;
	++opt;
	if (opt[0] == '-') ++opt; // -- is same as -
	if (opt[0] == '\0') return -1; // end of parsing
	if (opt[1] == '\0') // short option
	{
		optopt = opt[0];
		const char* shorto = strchr(shortoptions, optopt);
		if (shorto == NULL)
		{
			std::cerr << "ERROR: option "<<opt<<" not found.\n";
			return '?';
		}
		if (shorto[1] == ':')
		{
			if (optind < argc)
			{
				optarg = argv[optind++];
			}
			else if (shorto[1] != ':')
			{
				std::cerr << "ERROR: option "<<opt<<" requires an argument.\n";
				return ':';
			}
		}
		return shorto[0];
	}
	else
	{
		// check long options
		for(int i=0;i<nopts;i++)
		{
			if (!strcmp(opt,options[i].name))
			{
				*option_index = i;
				if (options[i].has_arg && optind < argc)
				{
					optarg = argv[optind++];
				}
				else if (options[i].has_arg == 1)
				{
					std::cerr << "ERROR: option "<<opt<<" requires an argument.\n";
					return ':';
				}
				if (options[i].flag)
				{
					*options[i].flag = options[i].val;
					return 0;
				}
				else
				{
					return options[i].val;
				}
			}
		}
		std::cerr << "ERROR: option "<<opt<<" not found.\n";
		return '?';
	}
	return -1;
}
#else
#include <getopt.h>
#endif
#include <iostream>

namespace ftl
{

FlagOption* helpoption = NULL;

BaseOption::BaseOption(const char* _longname, char _shortname, const char* _description, ArgType _arg)
: longname(_longname), shortname(_shortname), description(_description), arg(_arg), hasdefault(false), count(0)
{
  std::vector<BaseOption*>& opts = CmdLine::opts();
  opts.push_back(this);
}

BaseOption::~BaseOption()
{
  std::vector<BaseOption*>& opts = CmdLine::opts();
  std::vector<BaseOption*>::iterator it;
  for (it = opts.begin(); it != opts.end(); ++it)
  {
    opts.erase(it);
    break;
  }
}

CmdLine::CmdLine(const char* _description)
: description(_description)
{
}

bool CmdLine::parse(int argc, char** argv, bool* error)
{
  // First create the list of options
  int nopts = (int)opts().size();
  struct option* options = new struct option[nopts+1];
  std::string shortoptions;
  for (int i=0;i<nopts;i++)
  {
    options[i].name = opts()[i]->longname;
    options[i].has_arg = opts()[i]->arg;
    options[i].flag = NULL;
    options[i].val = 256+i;
    if (opts()[i]->shortname!='\0')
    {
      shortoptions+=opts()[i]->shortname;
      if (opts()[i]->arg == BaseOption::REQ_ARG)
	shortoptions+=':';
      else if (opts()[i]->arg == BaseOption::OPT_ARG)
	shortoptions+="::";
    }
  }
  options[nopts].name = NULL;
  options[nopts].has_arg = 0;
  options[nopts].flag = NULL;
  options[nopts].val = 0;

  //std::cerr << "ShortOptions: "<<shortoptions<<std::endl;

  int option_index = -1;
  int c;

  const char* program = strrchr(argv[0],'/');
  if (program != NULL) ++program;
  else program = argv[0];

#if !defined(__APPLE__)
  while( (c = getopt_long_only(argc,argv,shortoptions.data(),options,&option_index)) != -1)
#else
  while( (c = getopt_long(argc,argv,shortoptions.data(),options,&option_index)) != -1)
#endif
  {
    if (c=='?' || c==':')
    {
      if (error!=NULL) *error = true;
      delete [] options;
      return false;
    }
    bool longopt = true;
    if (c!=0 && (unsigned)option_index>=(unsigned)nopts)
    {
      longopt = false;
      for (int i=0;i<nopts;i++)
        if (opts()[i]->shortname==c)
	{
	  option_index = i;
	  break;
	}
    }
    if ((unsigned)option_index>=(unsigned)nopts)
    {
      std::cerr<<"Error parsing options"<<std::endl;
      if (error!=NULL) *error = true;
      delete [] options;
      return false;
    }

    BaseOption* opt = opts()[option_index];

    if (optarg && *optarg)
    {
      if (opt->arg == BaseOption::NO_ARG)
      {
	std::cerr << program << ": option ";
	if (longopt) std::cerr << "--"<<opt->longname;
	else         std::cerr << '-'<<opt->shortname;
	std::cerr << " requires no value while \""<<optarg<<"\" was specified."<<std::endl;
	if (error!=NULL) *error = true;
    delete [] options;
	return false;
      }
      else
      {
	if (!opt->set(optarg))
	{
	  std::cerr << program << ": incorrect value for option ";
	  if (longopt) std::cerr << "--"<<opt->longname;
	  else         std::cerr << "-"<<opt->shortname;
	  std::cerr << " .\n";
	  if (error!=NULL) *error = true;
      delete [] options;
	  return false;
	}
      }
    }
    else
    {
      if (opt->arg == BaseOption::REQ_ARG)
      {
	std::cerr << program << ": option ";
	if (longopt) std::cerr << "--"<<opt->longname;
	else         std::cerr << '-'<<opt->shortname;
	std::cerr << " requires a value."<<std::endl;
	if (error!=NULL) *error = true;
    delete [] options;
	return false;
      }
      else
      {
	if (!opt->set())
	{
	  std::cerr << program << ": error while treating option ";
	  if (longopt) std::cerr << "--"<<opt->longname;
	  else         std::cerr << '-'<<opt->shortname;
	  std::cerr << " .\n";
	  if (error!=NULL) *error = true;
      delete [] options;
	  return false;
	}
      }
    }
    option_index=-1;
  }
  for (int i=optind;i<argc;i++)
  {
    args.push_back(argv[i]);
  }
  if (error!=NULL) *error = false;
  if (helpoption!=NULL && helpoption->count>0)
  {
    if (description==NULL) std::cout << program<< "\n";
    std::cout << help() << std::endl;
    delete [] options;
    return false;
  }
  delete [] options;
  return true;
}

std::string CmdLine::help()
{
  std::ostringstream ss;
  if (description!=NULL)
    ss << description << std::endl;
  ss << "Available options:\n";
  for (unsigned int i=0;i<opts().size();i++)
    ss << opts()[i]->help() << std::endl;
  return ss.str();
}


std::vector<BaseOption*>& CmdLine::opts()
{
  static std::vector<BaseOption*> _opts;

  if (_opts.empty())
  {
    // Default options are added first
    _opts.push_back(NULL); // make sure the vector is not empty anymore

    helpoption = new FlagOption("help",'h',"Display available options");

    // Then remove the bogus first entry
    _opts.erase(_opts.begin());
  }
  // Now I can add the current option

  return _opts;
}

BaseOption* CmdLine::getOpt(const std::string longname_)
  {
    for( std::vector<BaseOption*>::const_iterator it =opts().begin(); it <opts().end(); ++it)
      {
	if ( strcmp((*it)->longname,longname_.c_str()) == 0) return (*it);
      }
    return NULL;
  }

  void CmdLine::setDesc(const std::string // desc
			)
  {
    //    strcpy(description,desc.c_str()); 
  }

} // namespace ftl<|MERGE_RESOLUTION|>--- conflicted
+++ resolved
@@ -25,11 +25,7 @@
 *                                                                 *
 ******************************************************************/
 #include <ftl/cmdline.h>
-<<<<<<< HEAD
-#if defined(WIN32) || defined(PS3)
-=======
-#if defined(WIN32) || defined(_XBOX)
->>>>>>> b488546c
+#if defined(WIN32)
 //short getopt_long_only replacement
 struct option
 {
