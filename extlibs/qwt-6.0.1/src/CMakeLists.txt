<<<<<<< HEAD
include(${SOFA_CMAKE_DIR}/preProject.cmake)

file(GLOB HEADER_FILES qwt_*.h)

file(GLOB SOURCE_FILES qwt_*.cpp)

# Header files containing Q_OBJECT declarations
set(Q_OBJECT_HEADER_FILES
    qwt_abstract_slider.h
    qwt_analog_clock.h
    qwt_compass.h
    qwt_counter.h
    qwt_dial.h
    qwt_dyngrid_layout.h
    qwt_knob.h
    qwt_legend.h
    qwt_legend_item.h
    qwt_magnifier.h
    qwt_panner.h
    qwt_picker.h
    qwt_plot_canvas.h
    qwt_plot.h
    qwt_plot_magnifier.h
    qwt_plot_panner.h
    qwt_plot_picker.h
    qwt_plot_renderer.h
    qwt_plot_zoomer.h
    qwt_sampling_thread.h
    qwt_scale_widget.h
    qwt_slider.h
    qwt_text_label.h
    qwt_thermo.h
    qwt_wheel.h)


UseQt()
# Declare moccable files, and get a list of the files to be generated
QT4_WRAP_CPP(MOC_FILES ${Q_OBJECT_HEADER_FILES})
# Convert absolute paths of moc-generated files to relative paths
ToRelativePath(MOC_FILES "${CMAKE_CURRENT_SOURCE_DIR}" "${MOC_FILES}")

add_library(${PROJECT_NAME} ${SOFA_LIB_TYPE} ${HEADER_FILES} ${MOC_FILES} ${SOURCE_FILES})

AddCompilerDefinitions("QT_DLL;QWT_DLL;QWT_MAKEDLL;QWT_NO_SVG")
if(UNIX AND NOT APPLE)
    AddLinkerDependencies(rt)
endif()

include(${SOFA_CMAKE_DIR}/postProject.cmake)
=======
include(${SOFA_CMAKE_DIR}/preProject.cmake)

file(GLOB HEADER_FILES qwt_*.h)

file(GLOB SOURCE_FILES qwt_*.cpp)

# Header files containing Q_OBJECT declarations
set(Q_OBJECT_HEADER_FILES
    qwt_abstract_slider.h
    qwt_analog_clock.h
    qwt_compass.h
    qwt_counter.h
    qwt_dial.h
    qwt_dyngrid_layout.h
    qwt_knob.h
    qwt_legend.h
    qwt_legend_item.h
    qwt_magnifier.h
    qwt_panner.h
    qwt_picker.h
    qwt_plot_canvas.h
    qwt_plot.h
    qwt_plot_magnifier.h
    qwt_plot_panner.h
    qwt_plot_picker.h
    qwt_plot_renderer.h
    qwt_plot_zoomer.h
    qwt_sampling_thread.h
    qwt_scale_widget.h
    qwt_slider.h
    qwt_text_label.h
    qwt_thermo.h
    qwt_wheel.h)


UseQt()
# Declare moccable files, and get a list of the files to be generated
QT4_WRAP_CPP(MOC_FILES ${Q_OBJECT_HEADER_FILES})
# Convert absolute paths of moc-generated files to relative paths
ToRelativePath(MOC_FILES "${CMAKE_CURRENT_SOURCE_DIR}" "${MOC_FILES}")

add_library(${PROJECT_NAME} SHARED ${HEADER_FILES} ${MOC_FILES} ${SOURCE_FILES})

AddCompilerDefinitions("QT_DLL;QWT_DLL;QWT_MAKEDLL;QWT_NO_SVG;QT_NO_QT_INCLUDE_WARN")
if(UNIX AND NOT APPLE)
    AddLinkerDependencies(rt)
endif()

include(${SOFA_CMAKE_DIR}/postProject.cmake)
>>>>>>> 8fdab733
<|MERGE_RESOLUTION|>--- conflicted
+++ resolved
@@ -1,101 +1,49 @@
-<<<<<<< HEAD
-include(${SOFA_CMAKE_DIR}/preProject.cmake)
-
-file(GLOB HEADER_FILES qwt_*.h)
-
-file(GLOB SOURCE_FILES qwt_*.cpp)
-
-# Header files containing Q_OBJECT declarations
-set(Q_OBJECT_HEADER_FILES
-    qwt_abstract_slider.h
-    qwt_analog_clock.h
-    qwt_compass.h
-    qwt_counter.h
-    qwt_dial.h
-    qwt_dyngrid_layout.h
-    qwt_knob.h
-    qwt_legend.h
-    qwt_legend_item.h
-    qwt_magnifier.h
-    qwt_panner.h
-    qwt_picker.h
-    qwt_plot_canvas.h
-    qwt_plot.h
-    qwt_plot_magnifier.h
-    qwt_plot_panner.h
-    qwt_plot_picker.h
-    qwt_plot_renderer.h
-    qwt_plot_zoomer.h
-    qwt_sampling_thread.h
-    qwt_scale_widget.h
-    qwt_slider.h
-    qwt_text_label.h
-    qwt_thermo.h
-    qwt_wheel.h)
-
-
-UseQt()
-# Declare moccable files, and get a list of the files to be generated
-QT4_WRAP_CPP(MOC_FILES ${Q_OBJECT_HEADER_FILES})
-# Convert absolute paths of moc-generated files to relative paths
-ToRelativePath(MOC_FILES "${CMAKE_CURRENT_SOURCE_DIR}" "${MOC_FILES}")
-
-add_library(${PROJECT_NAME} ${SOFA_LIB_TYPE} ${HEADER_FILES} ${MOC_FILES} ${SOURCE_FILES})
-
-AddCompilerDefinitions("QT_DLL;QWT_DLL;QWT_MAKEDLL;QWT_NO_SVG")
-if(UNIX AND NOT APPLE)
-    AddLinkerDependencies(rt)
-endif()
-
-include(${SOFA_CMAKE_DIR}/postProject.cmake)
-=======
-include(${SOFA_CMAKE_DIR}/preProject.cmake)
-
-file(GLOB HEADER_FILES qwt_*.h)
-
-file(GLOB SOURCE_FILES qwt_*.cpp)
-
-# Header files containing Q_OBJECT declarations
-set(Q_OBJECT_HEADER_FILES
-    qwt_abstract_slider.h
-    qwt_analog_clock.h
-    qwt_compass.h
-    qwt_counter.h
-    qwt_dial.h
-    qwt_dyngrid_layout.h
-    qwt_knob.h
-    qwt_legend.h
-    qwt_legend_item.h
-    qwt_magnifier.h
-    qwt_panner.h
-    qwt_picker.h
-    qwt_plot_canvas.h
-    qwt_plot.h
-    qwt_plot_magnifier.h
-    qwt_plot_panner.h
-    qwt_plot_picker.h
-    qwt_plot_renderer.h
-    qwt_plot_zoomer.h
-    qwt_sampling_thread.h
-    qwt_scale_widget.h
-    qwt_slider.h
-    qwt_text_label.h
-    qwt_thermo.h
-    qwt_wheel.h)
-
-
-UseQt()
-# Declare moccable files, and get a list of the files to be generated
-QT4_WRAP_CPP(MOC_FILES ${Q_OBJECT_HEADER_FILES})
-# Convert absolute paths of moc-generated files to relative paths
-ToRelativePath(MOC_FILES "${CMAKE_CURRENT_SOURCE_DIR}" "${MOC_FILES}")
-
-add_library(${PROJECT_NAME} SHARED ${HEADER_FILES} ${MOC_FILES} ${SOURCE_FILES})
-
-AddCompilerDefinitions("QT_DLL;QWT_DLL;QWT_MAKEDLL;QWT_NO_SVG;QT_NO_QT_INCLUDE_WARN")
-if(UNIX AND NOT APPLE)
-    AddLinkerDependencies(rt)
-endif()
-
-include(${SOFA_CMAKE_DIR}/postProject.cmake)
->>>>>>> 8fdab733
+include(${SOFA_CMAKE_DIR}/preProject.cmake)
+
+file(GLOB HEADER_FILES qwt_*.h)
+
+file(GLOB SOURCE_FILES qwt_*.cpp)
+
+# Header files containing Q_OBJECT declarations
+set(Q_OBJECT_HEADER_FILES
+    qwt_abstract_slider.h
+    qwt_analog_clock.h
+    qwt_compass.h
+    qwt_counter.h
+    qwt_dial.h
+    qwt_dyngrid_layout.h
+    qwt_knob.h
+    qwt_legend.h
+    qwt_legend_item.h
+    qwt_magnifier.h
+    qwt_panner.h
+    qwt_picker.h
+    qwt_plot_canvas.h
+    qwt_plot.h
+    qwt_plot_magnifier.h
+    qwt_plot_panner.h
+    qwt_plot_picker.h
+    qwt_plot_renderer.h
+    qwt_plot_zoomer.h
+    qwt_sampling_thread.h
+    qwt_scale_widget.h
+    qwt_slider.h
+    qwt_text_label.h
+    qwt_thermo.h
+    qwt_wheel.h)
+
+
+UseQt()
+# Declare moccable files, and get a list of the files to be generated
+QT4_WRAP_CPP(MOC_FILES ${Q_OBJECT_HEADER_FILES})
+# Convert absolute paths of moc-generated files to relative paths
+ToRelativePath(MOC_FILES "${CMAKE_CURRENT_SOURCE_DIR}" "${MOC_FILES}")
+
+add_library(${PROJECT_NAME} SHARED ${HEADER_FILES} ${MOC_FILES} ${SOURCE_FILES})
+
+AddCompilerDefinitions("QT_DLL;QWT_DLL;QWT_MAKEDLL;QWT_NO_SVG;QT_NO_QT_INCLUDE_WARN")
+if(UNIX AND NOT APPLE)
+    AddLinkerDependencies(rt)
+endif()
+
+include(${SOFA_CMAKE_DIR}/postProject.cmake)