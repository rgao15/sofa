/******************************************************************************
*       SOFA, Simulation Open-Framework Architecture, version 1.0 RC 1        *
*                (c) 2006-2011 MGH, INRIA, USTL, UJF, CNRS                    *
*                                                                             *
* This library is free software; you can redistribute it and/or modify it     *
* under the terms of the GNU Lesser General Public License as published by    *
* the Free Software Foundation; either version 2.1 of the License, or (at     *
* your option) any later version.                                             *
*                                                                             *
* This library is distributed in the hope that it will be useful, but WITHOUT *
* ANY WARRANTY; without even the implied warranty of MERCHANTABILITY or       *
* FITNESS FOR A PARTICULAR PURPOSE. See the GNU Lesser General Public License *
* for more details.                                                           *
*                                                                             *
* You should have received a copy of the GNU Lesser General Public License    *
* along with this library; if not, write to the Free Software Foundation,     *
* Inc., 51 Franklin Street, Fifth Floor, Boston, MA  02110-1301 USA.          *
*******************************************************************************
*                               SOFA :: Modules                               *
*                                                                             *
* Authors: The SOFA Team and external contributors (see Authors.txt)          *
*                                                                             *
* Contact information: contact@sofa-framework.org                             *
******************************************************************************/
//#ifndef SOFA_COMPONENT_COLLISION_TRIANGLEMODEL_INL
//#define SOFA_COMPONENT_COLLISION_TRIANGLEMODEL_INL

#include <SofaMeshCollision/TriangleModel.h>
#include <sofa/core/visual/VisualParams.h>
#include <SofaMeshCollision/TriangleLocalMinDistanceFilter.h>
#include <SofaBaseCollision/CubeModel.h>
#include <SofaMeshCollision/Triangle.h>
#include <SofaBaseTopology/TopologyData.inl>
#include <sofa/simulation/common/Node.h>
#include <SofaBaseTopology/RegularGridTopology.h>
#include <sofa/core/CollisionElement.h>
#include <vector>
#include <sofa/helper/gl/template.h>
#include <iostream>

#include <sofa/core/topology/TopologyChange.h>

#include <sofa/simulation/common/Simulation.h>

namespace sofa
{

namespace component
{

namespace collision
{

template<class DataTypes>
TTriangleModel<DataTypes>::TTriangleModel()
    : bothSide(initData(&bothSide, false, "bothSide", "activate collision on both side of the triangle model") )
    , mstate(NULL)
    , computeNormals(initData(&computeNormals, true, "computeNormals", "set to false to disable computation of triangles normal"))
    , meshRevision(-1)
    , m_lmdFilter(NULL)
{
    triangles = &mytriangles;
    enum_type = TRIANGLE_TYPE;
}

template<class DataTypes>
void TTriangleModel<DataTypes>::resize(int size)
{
    this->core::CollisionModel::resize(size);
    //helper::vector<TriangleInfo>& e = *(elems.beginEdit());
    //e.resize(size);
    //elems.endEdit();
    normals.resize(size);
}

template<class DataTypes>
void TTriangleModel<DataTypes>::init()
{
    _topology = this->getContext()->getMeshTopology();

    this->CollisionModel::init();
    mstate = dynamic_cast< core::behavior::MechanicalState<DataTypes>* > (this->getContext()->getMechanicalState());

    this->getContext()->get(mpoints);

    if (mstate==NULL)
    {
        serr << "TriangleModel requires a Vec3 Mechanical Model" << sendl;
        return;
    }

    if (!_topology)
    {
        serr << "TriangleModel requires a BaseMeshTopology" << sendl;
        return;
    }

    simulation::Node* node = dynamic_cast< simulation::Node* >(this->getContext());
    if (node != 0)
    {
        m_lmdFilter = node->getNodeObject< TriangleLocalMinDistanceFilter >();
    }

    //sout << "INFO_print : Col - init TRIANGLE " << sendl;
    sout << "TriangleModel: initially "<<_topology->getNbTriangles()<<" triangles." << sendl;
    triangles = &_topology->getTriangles();
    resize(_topology->getNbTriangles());

    updateFromTopology();
    updateNormals();
}

template<class DataTypes>
void TTriangleModel<DataTypes>::updateNormals()
{
    for (int i=0; i<size; i++)
    {
        Element t(this,i);
        const defaulttype::Vector3& pt1 = t.p1();
        const defaulttype::Vector3& pt2 = t.p2();
        const defaulttype::Vector3& pt3 = t.p3();

        t.n() = cross(pt2-pt1,pt3-pt1);
        t.n().normalize();
        //sout << i << " " << t.n() << sendl;
    }
}

template<class DataTypes>
void TTriangleModel<DataTypes>::updateFromTopology()
{
    //    needsUpdate = false;
    const unsigned npoints = mstate->read(core::ConstVecCoordId::position())->getValue().size();
    const unsigned ntris = _topology->getNbTriangles();
    const unsigned nquads = _topology->getNbQuads();
    const unsigned newsize = ntris+2*nquads;

    int revision = _topology->getRevision();
    if (newsize==(unsigned)size && revision == meshRevision)
        return;
    meshRevision = revision;

    needsUpdate=true;

    resize(newsize);

    if (newsize == ntris)
    {
        // no need to copy the triangle indices
        triangles = & _topology->getTriangles();
    }
    else
    {
        triangles = &mytriangles;
        mytriangles.resize(newsize);
        int index = 0;
        for (unsigned i=0; i<ntris; i++)
        {
            topology::BaseMeshTopology::Triangle idx = _topology->getTriangle(i);
            if (idx[0] >= npoints || idx[1] >= npoints || idx[2] >= npoints)
            {
                serr << "ERROR: Out of range index in triangle "<<i<<": "<<idx[0]<<" "<<idx[1]<<" "<<idx[2]<<" ( total points="<<npoints<<")"<<sendl;
                if (idx[0] >= npoints) idx[0] = npoints-1;
                if (idx[1] >= npoints) idx[1] = npoints-1;
                if (idx[2] >= npoints) idx[2] = npoints-1;
            }
            mytriangles[index] = idx;
            ++index;
        }
        for (unsigned i=0; i<nquads; i++)
        {
            topology::BaseMeshTopology::Quad idx = _topology->getQuad(i);
            if (idx[0] >= npoints || idx[1] >= npoints || idx[2] >= npoints || idx[3] >= npoints)
            {
                serr << "ERROR: Out of range index in quad "<<i<<": "<<idx[0]<<" "<<idx[1]<<" "<<idx[2]<<" "<<idx[3]<<" ( total points="<<npoints<<")"<<sendl;
                if (idx[0] >= npoints) idx[0] = npoints-1;
                if (idx[1] >= npoints) idx[1] = npoints-1;
                if (idx[2] >= npoints) idx[2] = npoints-1;
                if (idx[3] >= npoints) idx[3] = npoints-1;
            }
            mytriangles[index][0] = idx[1];
            mytriangles[index][1] = idx[2];
            mytriangles[index][2] = idx[0];
            ++index;
            mytriangles[index][0] = idx[3];
            mytriangles[index][1] = idx[0];
            mytriangles[index][2] = idx[2];
            ++index;
        }
    }
    updateFlags();
    updateNormals();
}

template<class DataTypes>
void TTriangleModel<DataTypes>::updateFlags(int /*ntri*/)
{
#if 0
    if (ntri < 0) ntri = triangles->size();
    //VecCoord& x =mstate->read(core::ConstVecCoordId::position())->getValue();
    //VecDeriv& v = mstate->read(core::ConstVecCoordId::velocity())->getValue();
    vector<bool> pflags(mstate->getSize());
    std::set<std::pair<int,int> > eflags;
    for (unsigned i=0; i<triangles->size(); i++)
    {
        int f = 0;
        topology::Triangle t = (*triangles)[i];
        if (!pflags[t[0]])
        {
            f |= FLAG_P1;
            pflags[t[0]] = true;
        }
        if (!pflags[t[1]])
        {
            f |= FLAG_P2;
            pflags[t[1]] = true;
        }
        if (!pflags[t[2]])
        {
            f |= FLAG_P3;
            pflags[t[2]] = true;
        }
        if (eflags.insert( (t[0]<t[1])?std::make_pair(t[0],t[1]):std::make_pair(t[1],t[0]) ).second)
        {
            f |= FLAG_E12;
        }
        if (i < (unsigned)ntri && eflags.insert( (t[1]<t[2])?std::make_pair(t[1],t[2]):std::make_pair(t[2],t[1]) ).second) // don't use the diagonal edge of quads
        {
            f |= FLAG_E23;
        }
        if (eflags.insert( (t[2]<t[0])?std::make_pair(t[2],t[0]):std::make_pair(t[0],t[2]) ).second)
        {
            f |= FLAG_E31;
        }
        elems[i].flags = f;
    }
#endif
}

template<class DataTypes>
void TTriangleModel<DataTypes>::handleTopologyChange()
{
    //bool debug_mode = false;
    updateFromTopology();
    if (triangles != &mytriangles)
    {
        // We use the same triangle array as the topology -> only resize and recompute flags

        std::list<const sofa::core::topology::TopologyChange *>::const_iterator itBegin=_topology->beginChange();
        std::list<const sofa::core::topology::TopologyChange *>::const_iterator itEnd=_topology->endChange();
        //elems.handleTopologyEvents(itBegin,itEnd);

        while( itBegin != itEnd )
        {
            core::topology::TopologyChangeType changeType = (*itBegin)->getChangeType();

            switch( changeType )
            {


            case core::topology::ENDING_EVENT:
            {
                sout << "TriangleModel: now "<<_topology->getNbTriangles()<<" triangles." << sendl;
                resize(_topology->getNbTriangles());
                needsUpdate=true;
                updateFlags();

                //                 updateNormals();
                break;
            }
            /*
            case core::topology::TRIANGLESADDED:
            {
            //sout << "INFO_print : Vis - TRIANGLESADDED" << sendl;
            const sofa::component::topology::TrianglesAdded *ta=static_cast< const sofa::component::topology::TrianglesAdded * >( *itBegin );
            for (unsigned int i=0;i<ta->getNbAddedTriangles();++i) {
            Triangle t(this, size - ta->getNbAddedTriangles() + i);
            const defaulttype::Vector3& pt1 = t.p1();
            const defaulttype::Vector3& pt2 = t.p2();
            const defaulttype::Vector3& pt3 = t.p3();
            t.n() = cross(pt2-pt1,pt3-pt1);
            t.n().normalize();
            }
            break;
            }*/
            default: break;
            }
            ++itBegin;
        }
        return;
    }
#if 0
    sofa::core::topology::TopologyModifier* topoMod;
    this->getContext()->get(topoMod);

    if (topoMod)   // dynamic topology
    {

        std::list<const sofa::core::topology::TopologyChange *>::const_iterator itBegin=_topology->beginChange();
        std::list<const sofa::core::topology::TopologyChange *>::const_iterator itEnd=_topology->endChange();


        while( itBegin != itEnd )
        {
            core::topology::TopologyChangeType changeType = (*itBegin)->getChangeType();

            switch( changeType )
            {


            case core::topology::ENDING_EVENT:
            {
                //sout << "INFO_print : Col - ENDING_EVENT" << sendl;
                needsUpdate=true;
                break;
            }


            case core::topology::TRIANGLESADDED:
            {
                //sout << "INFO_print : Col - TRIANGLESADDED" << sendl;
                TriangleInfo t;
                const sofa::component::topology::TrianglesAdded *ta=static_cast< const sofa::component::topology::TrianglesAdded * >( *itBegin );
                for (unsigned int i=0; i<ta->getNbAddedTriangles(); ++i)
                {
                    mytriangles.push_back(ta->triangleArray[i]);
                }
                resize( mytriangles.size());
                needsUpdate=true;

                break;
            }

            case core::topology::TRIANGLESREMOVED:
            {
                //sout << "INFO_print : Col - TRIANGLESREMOVED" << sendl;
                unsigned int last;
                unsigned int ind_last;

                last= _topology->getNbPoints() - 1;

                const sofa::helper::vector<unsigned int> &tab = ( static_cast< const sofa::component::topology::TrianglesRemoved *>( *itBegin ) )->getArray();

                TriangleInfo tmp;
                topology::Triangle tmp2;

                for (unsigned int i = 0; i <tab.size(); ++i)
                {

                    unsigned int ind_k = tab[i];

                    tmp = elems[ind_k];
                    elems[ind_k] = elems[last];
                    elems[last] = tmp;

                    tmp2 = mytriangles[ind_k];
                    mytriangles[ind_k] = mytriangles[last];
                    mytriangles[last] = tmp2;

                    ind_last = elems.size() - 1;

                    if(last != ind_last)
                    {

                        tmp = elems[last];
                        elems[last] = elems[ind_last];
                        elems[ind_last] = tmp;

                        tmp2 = mytriangles[last];
                        mytriangles[last] = mytriangles[ind_last];
                        mytriangles[ind_last] = tmp2;
                    }

                    mytriangles.resize( elems.size() - 1 );
                    resize( elems.size() - 1 );

                    --last;
                }

                needsUpdate=true;

                break;
            }


            case core::topology::POINTSREMOVED:
            {
                //sout << "INFO_print : Col - POINTSREMOVED" << sendl;
                if (_topology->getNbTriangles()>0)
                {

                    unsigned int last = _topology->getNbPoints() -1;

                    unsigned int i,j;
                    const sofa::helper::vector<unsigned int> tab = ( static_cast< const sofa::component::topology::PointsRemoved * >( *itBegin ) )->getArray();

                    sofa::helper::vector<unsigned int> lastIndexVec;
                    for(unsigned int i_init = 0; i_init < tab.size(); ++i_init)
                    {

                        lastIndexVec.push_back(last - i_init);
                    }

                    for ( i = 0; i < tab.size(); ++i)
                    {
                        unsigned int i_next = i;
                        bool is_reached = false;
                        while( (!is_reached) && (i_next < lastIndexVec.size() - 1))
                        {

                            i_next += 1 ;
                            is_reached = is_reached || (lastIndexVec[i_next] == tab[i]);
                        }

                        if(is_reached)
                        {

                            lastIndexVec[i_next] = lastIndexVec[i];

                        }

                        const sofa::helper::vector<unsigned int> &shell=_topology->getTrianglesAroundVertex(lastIndexVec[i]);
                        for (j=0; j<shell.size(); ++j)
                        {

                            unsigned int ind_j =shell[j];

                            if ((unsigned)mytriangles[ind_j][0]==last)
                                mytriangles[ind_j][0]=tab[i];
                            else if ((unsigned)mytriangles[ind_j][1]==last)
                                mytriangles[ind_j][1]=tab[i];
                            else if ((unsigned)mytriangles[ind_j][2]==last)
                                mytriangles[ind_j][2]=tab[i];
                        }

                        if (debug_mode)
                        {

                            for (unsigned int j_loc=0; j_loc<mytriangles.size(); ++j_loc)
                            {

                                bool is_forgotten = false;
                                if ((unsigned)mytriangles[j_loc][0]==last)
                                {
                                    mytriangles[j_loc][0]=tab[i];
                                    is_forgotten=true;

                                }
                                else
                                {
                                    if ((unsigned)mytriangles[j_loc][1]==last)
                                    {
                                        mytriangles[j_loc][1]=tab[i];
                                        is_forgotten=true;

                                    }
                                    else
                                    {
                                        if ((unsigned)mytriangles[j_loc][2]==last)
                                        {
                                            mytriangles[j_loc][2]=tab[i];
                                            is_forgotten=true;
                                        }
                                    }

                                }

                                if(is_forgotten)
                                {

                                    unsigned int ind_forgotten = j;

                                    bool is_in_shell = false;
                                    for (unsigned int j_glob=0; j_glob<shell.size(); ++j_glob)
                                    {
                                        is_in_shell = is_in_shell || (shell[j_glob] == ind_forgotten);
                                    }

                                    if(!is_in_shell)
                                    {
                                        sout << "INFO_print : Col - triangle is forgotten in SHELL !!! global index = "  << ind_forgotten << sendl;
                                    }

                                }

                            }
                        }

                        --last;
                    }

                }

                needsUpdate=true;

                break;
            }

            // Case "POINTSRENUMBERING" added to propagate the treatment to the Visual Model

            case core::topology::POINTSRENUMBERING:
            {
                //sout << "INFO_print : Vis - POINTSRENUMBERING" << sendl;

                if (_topology->getNbTriangles()>0)
                {

                    unsigned int i;

                    const sofa::helper::vector<unsigned int> tab = ( static_cast< const sofa::component::topology::PointsRenumbering * >( *itBegin ) )->getinv_IndexArray();

                    for ( i = 0; i < mytriangles.size(); ++i)
                    {
                        mytriangles[i][0]  = tab[mytriangles[i][0]];
                        mytriangles[i][1]  = tab[mytriangles[i][1]];
                        mytriangles[i][2]  = tab[mytriangles[i][2]];
                    }

                }

                //}

                break;

            }

            default:
                // Ignore events that are not Triangle  related.
                break;
            }; // switch( changeType )

            mytriangles.resize( elems.size() ); // not necessary
            resize( elems.size() ); // not necessary

            ++itBegin;
        } // while( changeIt != last; )
    }
    if (needsUpdate)
    {
        updateFlags();
    }
#endif
}

template<class DataTypes>
void TTriangleModel<DataTypes>::draw(const core::visual::VisualParams* vparams ,int index)
{
    Element t(this,index);
//        glBegin(GL_TRIANGLES);
//        helper::gl::glNormalT(t.n());
//        helper::gl::glVertexT(t.p1());
//        helper::gl::glVertexT(t.p2());
//        helper::gl::glVertexT(t.p3());
//        glEnd();

    vparams->drawTool()->setPolygonMode(0,vparams->displayFlags().getShowWireFrame());
    vparams->drawTool()->setLightingEnabled(true);
    vparams->drawTool()->drawTriangle( t.p1(), t.p2(), t.p3(), t.n() );
    vparams->drawTool()->setLightingEnabled(false);

}


template<class DataTypes>
void TTriangleModel<DataTypes>::draw(const core::visual::VisualParams* vparams)
{
    if (vparams->displayFlags().getShowCollisionModels())
    {
        //if( size != _topology->getNbTriangles())
        //  updateFromTopology();

        if (bothSide.getValue() || vparams->displayFlags().getShowWireFrame())
            vparams->drawTool()->setPolygonMode(0,vparams->displayFlags().getShowWireFrame());
        else
        {
            vparams->drawTool()->setPolygonMode(2,true);
            vparams->drawTool()->setPolygonMode(1,false);
        }

        std::vector< defaulttype::Vector3 > points;
        std::vector< defaulttype::Vec<3,int> > indices;
        std::vector< defaulttype::Vector3 > normals;
        int index=0;
        for (int i=0; i<size; i++)
        {
            Element t(this,i);
            normals.push_back(t.n());
            points.push_back(t.p1());
            points.push_back(t.p2());
            points.push_back(t.p3());
            indices.push_back(defaulttype::Vec<3,int>(index,index+1,index+2));
            index+=3;
        }

        vparams->drawTool()->setLightingEnabled(true);
        vparams->drawTool()->drawTriangles(points, indices, normals, defaulttype::Vec<4,float>(getColor4f()));
        vparams->drawTool()->setLightingEnabled(false);
        vparams->drawTool()->setPolygonMode(0,false);


        if (vparams->displayFlags().getShowNormals())
        {
            std::vector< defaulttype::Vector3 > points;
            for (int i=0; i<size; i++)
            {
                Element t(this,i);
                points.push_back((t.p1()+t.p2()+t.p3())/3.0);
                points.push_back(points.back()+t.n());
            }

            vparams->drawTool()->drawLines(points, 1, defaulttype::Vec<4,float>(1,1,1,1));

        }
    }
    if (getPrevious()!=NULL && vparams->displayFlags().getShowBoundingCollisionModels())
        getPrevious()->draw(vparams);
}


template<class DataTypes>
bool TTriangleModel<DataTypes>::canCollideWithElement(int index, CollisionModel* model2, int index2)
{
    if (!this->bSelfCollision.getValue()) return true; // we need to perform this verification process only for the selfcollision case.
    if (this->getContext() != model2->getContext()) return true;

    //if (model2 == mpoints && index2==4)
    //{
    //	std::cout<<"Triangle model : at index ["<<index<<"] can collide with point 4 ?"<<std::endl;
    //}


    //return true;

    Element t(this,index);
    if (model2 == mpoints)
    {
        // if point belong to the triangle, return false
        if ( index2==t.p1Index() || index2==t.p2Index() || index2==t.p3Index())
            return false;

        //const helper::vector <unsigned int>& EdgesAroundVertex11 =topology->getEdgesAroundVertex(p11);
        //const helper::vector <unsigned int>& EdgesAroundVertex12 =topology->getEdgesAroundVertex(p12);

        //// if the point belong to the the neighborhood of the triangle, return false
        //for (unsigned int i1=0; i1<EdgesAroundVertex11.size(); i1++)
        //{
        //	unsigned int e11 = EdgesAroundVertex11[i1];
        //	p11 = elems[e11].i1;
        //	p12 = elems[e11].i2;
        //	if (index2==p11 || index2==p12)
        //		return false;
        //}
        //for (unsigned int i1=0; i1<EdgesAroundVertex11.size(); i1++)
        //{
        //	unsigned int e12 = EdgesAroundVertex12[i1];
        //	p11 = elems[e12].i1;
        //	p12 = elems[e12].i2;
        //	if (index2==p11 || index2==p12)
        //		return false;
    }

    //// TODO : case with auto-collis with segment and auto-collis with itself

    return true;

}

template<class DataTypes>
void TTriangleModel<DataTypes>::computeBoundingTree(int maxDepth)
{
    CubeModel* cubeModel = createPrevious<CubeModel>();
    //updateFromTopology();

    if (needsUpdate && !cubeModel->empty()) cubeModel->resize(0);

    if (!isMoving() && !cubeModel->empty() && !needsUpdate) return; // No need to recompute BBox if immobile

    needsUpdate=false;
<<<<<<< HEAD
    defaulttype::Vector3 minElem, maxElem;
    const VecCoord& x = *this->mstate->getX();
=======
    Vector3 minElem, maxElem;
    const VecCoord& x = this->mstate->read(core::ConstVecCoordId::position())->getValue();
>>>>>>> c314d633

    const bool calcNormals = computeNormals.getValue();

//    if (maxDepth == 0)
//    {
//        // no hierarchy
//        if (empty())
//            cubeModel->resize(0);
//        else
//        {
//            cubeModel->resize(1);
//            minElem = x[0];
//            maxElem = x[0];
//            for (unsigned i=1; i<x.size(); i++)
//            {
//                const defaulttype::Vector3& pt1 = x[i];
//                if (pt1[0] > maxElem[0]) maxElem[0] = pt1[0];
//                else if (pt1[0] < minElem[0]) minElem[0] = pt1[0];
//                if (pt1[1] > maxElem[1]) maxElem[1] = pt1[1];
//                else if (pt1[1] < minElem[1]) minElem[1] = pt1[1];
//                if (pt1[2] > maxElem[2]) maxElem[2] = pt1[2];
//                else if (pt1[2] < minElem[2]) minElem[2] = pt1[2];
//            }
//            const SReal distance = (SReal)this->proximity.getValue();
//            for (int c = 0; c < 3; c++)
//            {
//                minElem[c] -= distance;
//                maxElem[c] += distance;
//            }
//            cubeModel->setLeafCube(0, std::make_pair(this->begin(),this->end()), minElem, maxElem); // define the bounding box of the current triangle
//            if (calcNormals)
//                for (int i=0; i<size; i++)
//                {
//                    Element t(this,i);
//                    const defaulttype::Vector3& pt1 = x[t.p1Index()];
//                    const defaulttype::Vector3& pt2 = x[t.p2Index()];
//                    const defaulttype::Vector3& pt3 = x[t.p3Index()];

//                    /*for (int c = 0; c < 3; c++)
//                    {
//                    if (i==0)
//                    {
//                    minElem[c] = pt1[c];
//                    maxElem[c] = pt1[c];
//                    }
//                    else
//                    {
//                    if (pt1[c] > maxElem[c]) maxElem[c] = pt1[c];
//                    else if (pt1[c] < minElem[c]) minElem[c] = pt1[c];
//                    }
//                    if (pt2[c] > maxElem[c]) maxElem[c] = pt2[c];
//                    else if (pt2[c] < minElem[c]) minElem[c] = pt2[c];
//                    if (pt3[c] > maxElem[c]) maxElem[c] = pt3[c];
//                    else if (pt3[c] < minElem[c]) minElem[c] = pt3[c];
//                    }*/

//                    // Also recompute normal vector
//                    t.n() = cross(pt2-pt1,pt3-pt1);
//                    t.n().normalize();
//                }
//        }
//    }
//    else
//    {

        cubeModel->resize(size);  // size = number of triangles
        if (!empty())
        {
            const SReal distance = (SReal)this->proximity.getValue();
            for (int i=0; i<size; i++)
            {
                Element t(this,i);
                const defaulttype::Vector3& pt1 = x[t.p1Index()];
                const defaulttype::Vector3& pt2 = x[t.p2Index()];
                const defaulttype::Vector3& pt3 = x[t.p3Index()];

                for (int c = 0; c < 3; c++)
                {
                    minElem[c] = pt1[c];
                    maxElem[c] = pt1[c];
                    if (pt2[c] > maxElem[c]) maxElem[c] = pt2[c];
                    else if (pt2[c] < minElem[c]) minElem[c] = pt2[c];
                    if (pt3[c] > maxElem[c]) maxElem[c] = pt3[c];
                    else if (pt3[c] < minElem[c]) minElem[c] = pt3[c];
                    minElem[c] -= distance;
                    maxElem[c] += distance;
                }
                if (calcNormals)
                {
                    // Also recompute normal vector
                    t.n() = cross(pt2-pt1,pt3-pt1);
                    t.n().normalize();
                }
                cubeModel->setParentOf(i, minElem, maxElem); // define the bounding box of the current triangle
            }
            cubeModel->computeBoundingTree(maxDepth);
        }
    //}

    if (m_lmdFilter != 0)
    {
        m_lmdFilter->invalidate();
    }
}

template<class DataTypes>
void TTriangleModel<DataTypes>::computeContinuousBoundingTree(double dt, int maxDepth)
{
    CubeModel* cubeModel = createPrevious<CubeModel>();
    //updateFromTopology();
    if (needsUpdate) cubeModel->resize(0);
    if (!isMoving() && !cubeModel->empty() && !needsUpdate) return; // No need to recompute BBox if immobile

    needsUpdate=false;
    defaulttype::Vector3 minElem, maxElem;

    cubeModel->resize(size);
    if (!empty())
    {
        const SReal distance = (SReal)this->proximity.getValue();
        for (int i=0; i<size; i++)
        {
            Element t(this,i);
            const defaulttype::Vector3& pt1 = t.p1();
            const defaulttype::Vector3& pt2 = t.p2();
            const defaulttype::Vector3& pt3 = t.p3();
            const defaulttype::Vector3 pt1v = pt1 + t.v1()*dt;
            const defaulttype::Vector3 pt2v = pt2 + t.v2()*dt;
            const defaulttype::Vector3 pt3v = pt3 + t.v3()*dt;

            for (int c = 0; c < 3; c++)
            {
                minElem[c] = pt1[c];
                maxElem[c] = pt1[c];
                if (pt2[c] > maxElem[c]) maxElem[c] = pt2[c];
                else if (pt2[c] < minElem[c]) minElem[c] = pt2[c];
                if (pt3[c] > maxElem[c]) maxElem[c] = pt3[c];
                else if (pt3[c] < minElem[c]) minElem[c] = pt3[c];

                if (pt1v[c] > maxElem[c]) maxElem[c] = pt1v[c];
                else if (pt1v[c] < minElem[c]) minElem[c] = pt1v[c];
                if (pt2v[c] > maxElem[c]) maxElem[c] = pt2v[c];
                else if (pt2v[c] < minElem[c]) minElem[c] = pt2v[c];
                if (pt3v[c] > maxElem[c]) maxElem[c] = pt3v[c];
                else if (pt3v[c] < minElem[c]) minElem[c] = pt3v[c];

                minElem[c] -= distance;
                maxElem[c] += distance;
            }

            // Also recompute normal vector
            t.n() = cross(pt2-pt1,pt3-pt1);
            t.n().normalize();

            cubeModel->setParentOf(i, minElem, maxElem);
        }
        cubeModel->computeBoundingTree(maxDepth);
    }
}

template<class DataTypes>
TriangleLocalMinDistanceFilter *TTriangleModel<DataTypes>::getFilter() const
{
    return m_lmdFilter;
}


template<class DataTypes>
void TTriangleModel<DataTypes>::setFilter(TriangleLocalMinDistanceFilter *lmdFilter)
{
    m_lmdFilter = lmdFilter;
}

template<class DataTypes>
int TTriangleModel<DataTypes>::getTriangleFlags(int i)
{
    int f = 0;
    sofa::core::topology::BaseMeshTopology::Triangle t = (*triangles)[i];

    if (i < _topology->getNbTriangles())
    {
        for (unsigned int j=0; j<3; ++j)
        {
            const sofa::core::topology::BaseMeshTopology::TrianglesAroundVertex& tav = _topology->getTrianglesAroundVertex(t[j]);
            if (tav[0] == (sofa::core::topology::BaseMeshTopology::TriangleID)i)
                f |= (FLAG_P1 << j);
        }

        const sofa::core::topology::BaseMeshTopology::EdgesInTriangle& e = _topology->getEdgesInTriangle(i);

        for (unsigned int j=0; j<3; ++j)
        {
            const sofa::core::topology::BaseMeshTopology::TrianglesAroundEdge& tae = _topology->getTrianglesAroundEdge(e[j]);
            if (tae[0] == (sofa::core::topology::BaseMeshTopology::TriangleID)i)
                f |= (FLAG_E23 << j);
            if (tae.size() == 1)
                f |= (FLAG_BE23 << j);
        }
    }
    else
    {
        /// \todo flags for quads
    }
    return f;
}

} // namespace collision

} // namespace component

} // namespace sofa

//#endif<|MERGE_RESOLUTION|>--- conflicted
+++ resolved
@@ -676,13 +676,8 @@
     if (!isMoving() && !cubeModel->empty() && !needsUpdate) return; // No need to recompute BBox if immobile
 
     needsUpdate=false;
-<<<<<<< HEAD
     defaulttype::Vector3 minElem, maxElem;
-    const VecCoord& x = *this->mstate->getX();
-=======
-    Vector3 minElem, maxElem;
     const VecCoord& x = this->mstate->read(core::ConstVecCoordId::position())->getValue();
->>>>>>> c314d633
 
     const bool calcNormals = computeNormals.getValue();
 
