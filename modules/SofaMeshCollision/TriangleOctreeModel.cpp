/******************************************************************************
*       SOFA, Simulation Open-Framework Architecture, version 1.0 RC 1        *
*                (c) 2006-2011 MGH, INRIA, USTL, UJF, CNRS                    *
*                                                                             *
* This library is free software; you can redistribute it and/or modify it     *
* under the terms of the GNU Lesser General Public License as published by    *
* the Free Software Foundation; either version 2.1 of the License, or (at     *
* your option) any later version.                                             *
*                                                                             *
* This library is distributed in the hope that it will be useful, but WITHOUT *
* ANY WARRANTY; without even the implied warranty of MERCHANTABILITY or       *
* FITNESS FOR A PARTICULAR PURPOSE. See the GNU Lesser General Public License *
* for more details.                                                           *
*                                                                             *
* You should have received a copy of the GNU Lesser General Public License    *
* along with this library; if not, write to the Free Software Foundation,     *
* Inc., 51 Franklin Street, Fifth Floor, Boston, MA  02110-1301 USA.          *
*******************************************************************************
*                               SOFA :: Modules                               *
*                                                                             *
* Authors: The SOFA Team and external contributors (see Authors.txt)          *
*                                                                             *
* Contact information: contact@sofa-framework.org                             *
******************************************************************************/
#include <SofaMeshCollision/TriangleModel.inl>
#include <SofaMeshCollision/TriangleOctreeModel.h>
#include <sofa/core/visual/VisualParams.h>
#include <SofaBaseCollision/CubeModel.h>
#include <SofaMeshCollision/Triangle.h>
#include <sofa/core/CollisionElement.h>
#include <sofa/core/ObjectFactory.h>
#include <vector>
#include <sofa/helper/system/thread/CTime.h>

#include <cmath>
#include <sofa/helper/system/gl.h>
#include <sofa/helper/system/glut.h>

namespace sofa
{

namespace component
{

namespace topology
{
typedef core::topology::BaseMeshTopology::Triangle	Triangle;
}

namespace collision
{

using sofa::helper::system::thread::CTime;
using sofa::helper::system::thread::ctime_t;

int TriangleOctreeModelClass =	core::RegisterObject ("collision model using a triangular mesh mapped to an Octree").add <	TriangleOctreeModel > ().addAlias ("TriangleOctree");

TriangleOctreeModel::TriangleOctreeModel ()
{
}

void TriangleOctreeModel::draw (const core::visual::VisualParams* vparams)
{
#ifndef SOFA_NO_OPENGL
    TriangleModel::draw(vparams);
    if (isActive () && vparams->displayFlags().getShowCollisionModels ())
    {
        if (vparams->displayFlags().getShowWireFrame ())
            glPolygonMode (GL_FRONT_AND_BACK, GL_LINE);

        glEnable (GL_LIGHTING);
        //Enable<GL_BLEND> blending;
        //glLightModeli(GL  _LIGHT_MODEL_TWO_SIDE, GL_TRUE);

        glMaterialfv (GL_FRONT_AND_BACK, GL_AMBIENT_AND_DIFFUSE, getColor4f());
        static const float emissive[4] = { 0.0f, 0.0f, 0.0f, 0.0f };
        static const float specular[4] = { 1.0f, 1.0f, 1.0f, 1.0f };
        glMaterialfv (GL_FRONT_AND_BACK, GL_EMISSION, emissive);
        glMaterialfv (GL_FRONT_AND_BACK, GL_SPECULAR, specular);
        glMaterialf (GL_FRONT_AND_BACK, GL_SHININESS, 20);
        if(octreeRoot)
            octreeRoot->draw(vparams);

        glColor3f (1.0f, 1.0f, 1.0f);
        glDisable (GL_LIGHTING);
        if (vparams->displayFlags().getShowWireFrame ())
            glPolygonMode (GL_FRONT_AND_BACK, GL_FILL);
    }
#endif /* SOFA_NO_OPENGL */
}

void TriangleOctreeModel::computeBoundingTree(int maxDepth)
{
    const helper::vector<topology::Triangle>& tri = *triangles;
    if(octreeRoot)
    {
        delete octreeRoot;
        octreeRoot=NULL;
    }

    CubeModel* cubeModel = createPrevious<CubeModel>();
    updateFromTopology();

    if (!isMoving() && !cubeModel->empty()) return; // No need to recompute BBox if immobile
    int size2=mstate->read(core::ConstVecCoordId::position())->getValue().size();
    pNorms.resize(size2);
    for(int i=0; i<size2; i++)
    {
        pNorms[i]=defaulttype::Vector3(0,0,0);
    }
<<<<<<< HEAD
    defaulttype::Vector3 minElem, maxElem;
    maxElem[0]=minElem[0]=(*mstate->getX())[0][0];
    maxElem[1]=minElem[1]=(*mstate->getX())[0][1];
    maxElem[2]=minElem[2]=(*mstate->getX())[0][2];
=======
    Vector3 minElem, maxElem;
    maxElem[0]=minElem[0]=mstate->read(core::ConstVecCoordId::position())->getValue()[0][0];
    maxElem[1]=minElem[1]=mstate->read(core::ConstVecCoordId::position())->getValue()[0][1];
    maxElem[2]=minElem[2]=mstate->read(core::ConstVecCoordId::position())->getValue()[0][2];
>>>>>>> c314d633

    cubeModel->resize(1);  // size = number of triangles
    for (int i=1; i<size; i++)
    {
        Triangle t(this,i);
        pNorms[tri[i][0]]+=t.n();
        pNorms[tri[i][1]]+=t.n();
        pNorms[tri[i][2]]+=t.n();
        const defaulttype::Vector3* pt[3];
        pt[0] = &t.p1();
        pt[1] = &t.p2();
        pt[2] = &t.p3();
        t.n() = cross(*pt[1]-*pt[0],*pt[2]-*pt[0]);
        t.n().normalize();

        for (int p=0; p<3; p++)
        {


            for(int c=0; c<3; c++)
            {
                if ((*pt[p])[c] > maxElem[c]) maxElem[c] = (*pt[p])[c];
                if ((*pt[p])[c] < minElem[c]) minElem[c] = (*pt[p])[c];

            }
        }

    }

    cubeModel->setParentOf(0, minElem, maxElem); // define the bounding box of the current triangle
    cubeModel->computeBoundingTree(maxDepth);
    for(int i=0; i<size2; i++)
    {
        pNorms[i].normalize();
    }
#if 0
    if(!pTri.size())
    {
        /*creates the list of triangles that are associated to a point*/
        pTri.resize(size2);
        for(int i=0; i<size; i++)
        {
            pTri[tri[i][0]].push_back(i);

            pTri[tri[i][1]].push_back(i);
            pTri[tri[i][2]].push_back(i);
        }
    }
#endif

}

void TriangleOctreeModel::computeContinuousBoundingTree(double/* dt*/, int maxDepth)
{
    computeBoundingTree(maxDepth);
}

void TriangleOctreeModel::buildOctree()
{
    this->octreeTriangles = &this->getTriangles();
    this->octreePos = &this->getX();
    TriangleOctreeRoot::buildOctree();
}

} // namespace collision

} // namespace component

} // namespace sofa<|MERGE_RESOLUTION|>--- conflicted
+++ resolved
@@ -108,17 +108,10 @@
     {
         pNorms[i]=defaulttype::Vector3(0,0,0);
     }
-<<<<<<< HEAD
     defaulttype::Vector3 minElem, maxElem;
-    maxElem[0]=minElem[0]=(*mstate->getX())[0][0];
-    maxElem[1]=minElem[1]=(*mstate->getX())[0][1];
-    maxElem[2]=minElem[2]=(*mstate->getX())[0][2];
-=======
-    Vector3 minElem, maxElem;
     maxElem[0]=minElem[0]=mstate->read(core::ConstVecCoordId::position())->getValue()[0][0];
     maxElem[1]=minElem[1]=mstate->read(core::ConstVecCoordId::position())->getValue()[0][1];
     maxElem[2]=minElem[2]=mstate->read(core::ConstVecCoordId::position())->getValue()[0][2];
->>>>>>> c314d633
 
     cubeModel->resize(1);  // size = number of triangles
     for (int i=1; i<size; i++)
