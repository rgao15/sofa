/******************************************************************************
*       SOFA, Simulation Open-Framework Architecture, development version     *
*                (c) 2006-2016 INRIA, USTL, UJF, CNRS, MGH                    *
*                                                                             *
* This library is free software; you can redistribute it and/or modify it     *
* under the terms of the GNU Lesser General Public License as published by    *
* the Free Software Foundation; either version 2.1 of the License, or (at     *
* your option) any later version.                                             *
*                                                                             *
* This library is distributed in the hope that it will be useful, but WITHOUT *
* ANY WARRANTY; without even the implied warranty of MERCHANTABILITY or       *
* FITNESS FOR A PARTICULAR PURPOSE. See the GNU Lesser General Public License *
* for more details.                                                           *
*                                                                             *
* You should have received a copy of the GNU Lesser General Public License    *
* along with this library; if not, write to the Free Software Foundation,     *
* Inc., 51 Franklin Street, Fifth Floor, Boston, MA  02110-1301 USA.          *
*******************************************************************************
*                               SOFA :: Modules                               *
*                                                                             *
* Authors: The SOFA Team and external contributors (see Authors.txt)          *
*                                                                             *
* Contact information: contact@sofa-framework.org                             *
******************************************************************************/
#ifndef SOFA_COMPONENT_COLLISION_MESHNEWPROXIMITYINTERSECTION_INL
#define SOFA_COMPONENT_COLLISION_MESHNEWPROXIMITYINTERSECTION_INL

#include <sofa/helper/system/config.h>
#include <SofaMeshCollision/MeshNewProximityIntersection.h>
#include <SofaBaseCollision/NewProximityIntersection.inl>
#include <sofa/core/visual/VisualParams.h>
#include <sofa/helper/proximity.h>
#include <sofa/defaulttype/Mat.h>
#include <sofa/defaulttype/Vec.h>
#include <sofa/core/collision/Intersection.inl>
#include <iostream>
#include <algorithm>


namespace sofa
{

namespace component
{

namespace collision
{

inline int MeshNewProximityIntersection::doIntersectionLineLine(SReal dist2, const defaulttype::Vector3& p1, const defaulttype::Vector3& p2, const defaulttype::Vector3& q1, const defaulttype::Vector3& q2, OutputVector* contacts, int id, const defaulttype::Vector3& n, bool useNormal)
{  
    defaulttype::Vector3 p,q;
    IntrUtil<SReal>::segNearestPoints(p1,p2,q1,q2,p,q);

    defaulttype::Vector3 pq = q-p;
    if(useNormal && pq*n<0) // inclusion test
        return 0;
    SReal norm2 = pq.norm2();

    if (norm2 >= dist2)
        return 0;

    //const SReal contactDist = getContactDistance() + e1.getProximity() + e2.getProximity();
    contacts->resize(contacts->size()+1);
    core::collision::DetectionOutput *detection = &*(contacts->end()-1);
    detection->id = id;
    detection->point[0]=p;
    detection->point[1]=q;
    detection->value = helper::rsqrt(norm2);
    detection->normal = pq / detection->value;
    //detection->value -= contactDist;

    

    return 1;
}

inline int MeshNewProximityIntersection::doIntersectionLinePoint(SReal dist2, const defaulttype::Vector3& p1, const defaulttype::Vector3& p2, const defaulttype::Vector3& q, OutputVector* contacts, int id, bool swapElems)
{
    defaulttype::Vector3 p;
    p = IntrUtil<SReal>::nearestPointOnSeg(p1,p2,q);

    defaulttype::Vector3 pq = q-p;
    SReal norm2 = pq.norm2();
    if (norm2 >= dist2)
        return 0;

    //const SReal contactDist = getContactDistance() + e1.getProximity() + e2.getProximity();
    contacts->resize(contacts->size()+1);
    core::collision::DetectionOutput *detection = &*(contacts->end()-1);

    //detection->elem = std::pair<core::CollisionElementIterator, core::CollisionElementIterator>(e2, e1);
    detection->id = id;
    detection->value = helper::rsqrt(norm2);
    if (swapElems)
    {
        detection->point[0]=q;
        detection->point[1]=p;
        detection->normal = -pq / detection->value;
    }
    else
    {
        detection->point[0]=p;
        detection->point[1]=q;
        detection->normal = pq / detection->value;
    }

    //detection->value -= contactDist;
    return 1;
}

inline int MeshNewProximityIntersection::doIntersectionTrianglePoint2(SReal dist2, int flags, const defaulttype::Vector3& p1, const defaulttype::Vector3& p2, const defaulttype::Vector3& p3, const defaulttype::Vector3& /*n*/, const defaulttype::Vector3& q, OutputVector* contacts, int id, bool swapElems)
{
    const defaulttype::Vector3 AB = p2-p1;
    const defaulttype::Vector3 AC = p3-p1;
    const defaulttype::Vector3 AQ = q -p1;
    defaulttype::Matrix2 A;
    defaulttype::Vector2 b;
    A[0][0] = AB*AB;
    A[1][1] = AC*AC;
    A[0][1] = A[1][0] = AB*AC;
    b[0] = AQ*AB;
    b[1] = AQ*AC;
    const SReal det = determinant(A);

    SReal alpha = 0.5;
    SReal beta = 0.5;

    //if (det < -0.000000000001 || det > 0.000000000001)
    {
        alpha = (b[0]*A[1][1] - b[1]*A[0][1])/det;
        beta  = (b[1]*A[0][0] - b[0]*A[1][0])/det;
        //if (alpha < 0.000001 ||
        //    beta  < 0.000001 ||
        //    alpha + beta  > 0.999999)
        //        return 0;
        if (alpha < 0.000001 || beta < 0.000001 || alpha + beta > 0.999999)
        {
            // nearest point is on an edge or corner
            // barycentric coordinate on AB
            SReal pAB = b[0] / A[0][0]; // AQ*AB / AB*AB
            // barycentric coordinate on AC
            SReal pAC = b[1] / A[1][1]; // AQ*AB / AB*AB
            if (pAB < 0.000001 && pAC < 0.0000001)
            {
                // closest point is A
                if (!(flags&TriangleModel::FLAG_P1)) return 0; // this corner is not considered
                alpha = 0.0;
                beta = 0.0;
            }
            else if (pAB < 0.999999 && beta < 0.000001)
            {
                // closest point is on AB
                if (!(flags&TriangleModel::FLAG_E12)) return 0; // this edge is not considered
                alpha = pAB;
                beta = 0.0;
            }
            else if (pAC < 0.999999 && alpha < 0.000001)
            {
                // closest point is on AC
                if (!(flags&TriangleModel::FLAG_E12)) return 0; // this edge is not considered
                alpha = 0.0;
                beta = pAC;
            }
            else
            {
                // barycentric coordinate on BC
                // BQ*BC / BC*BC = (AQ-AB)*(AC-AB) / (AC-AB)*(AC-AB) = (AQ*AC-AQ*AB + AB*AB-AB*AC) / (AB*AB+AC*AC-2AB*AC)
                SReal pBC = (b[1] - b[0] + A[0][0] - A[0][1]) / (A[0][0] + A[1][1] - 2*A[0][1]); // BQ*BC / BC*BC
                if (pBC < 0.000001)
                {
                    // closest point is B
                    if (!(flags&TriangleModel::FLAG_P2)) return 0; // this edge is not considered
                    alpha = 1.0;
                    beta = 0.0;
                }
                else if (pBC > 0.999999)
                {
                    // closest point is C
                    if (!(flags&TriangleModel::FLAG_P3)) return 0; // this edge is not considered
                    alpha = 0.0;
                    beta = 1.0;
                }
                else
                {
                    // closest point is on BC
                    if (!(flags&TriangleModel::FLAG_E31)) return 0; // this edge is not considered
                    alpha = 1.0-pBC;
                    beta = pBC;
                }
            }
        }
    }

    defaulttype::Vector3 p, pq;
    p = p1 + AB * alpha + AC * beta;
    pq = q-p;
    SReal norm2 = pq.norm2();
    if (pq.norm2() >= dist2)
        return 0;

    //const SReal contactDist = getContactDistance() + e1.getProximity() + e2.getProximity();
    contacts->resize(contacts->size()+1);
    core::collision::DetectionOutput *detection = &*(contacts->end()-1);
    //detection->elem = std::pair<core::CollisionElementIterator, core::CollisionElementIterator>(e1, e2);
    detection->id = id;
    detection->value = helper::rsqrt(norm2);
    if (swapElems)
    {
        //detection->point[0]=q;//the ONLY difference with doIntersectionTrianglePoint
        detection->point[1]=p;
        detection->normal = -pq / detection->value;
    }
    else
    {
        detection->point[0]=p;
        //detection->point[1]=q;//the ONLY difference with doIntersectionTrianglePoint
        detection->normal = pq / detection->value;
    }
    //printf("\n normale : x = %f , y = %f, z = %f",detection->normal.x(),detection->normal.y(),detection->normal.z());
    //if (e2.getCollisionModel()->isStatic() && detection->normal * e2.n() < -0.95)
    //{ // The elements are interpenetrating
    //	detection->normal = -detection->normal;
    //	detection->value = -detection->value;
    //}
    //detection->value -= contactDist;
    return 1;
}



inline int MeshNewProximityIntersection::doIntersectionTrianglePoint(SReal dist2, int flags, const defaulttype::Vector3& p1, const defaulttype::Vector3& p2, const defaulttype::Vector3& p3, const defaulttype::Vector3& n, const defaulttype::Vector3& q, OutputVector* contacts, int id, bool swapElems, bool useNormal)
{
    const defaulttype::Vector3 AB = p2-p1;
    const defaulttype::Vector3 AC = p3-p1;
    const defaulttype::Vector3 AQ = q -p1;
    defaulttype::Matrix2 A;
    defaulttype::Vector2 b;
    A[0][0] = AB*AB;
    A[1][1] = AC*AC;
    A[0][1] = A[1][0] = AB*AC;
    b[0] = AQ*AB;
    b[1] = AQ*AC;
    const SReal det = determinant(A);

    SReal alpha = 0.5;
    SReal beta = 0.5;
    const SReal epsilon=1e-6;

    //if (det < -0.000000000001 || det > 0.000000000001)
    {
        alpha = (b[0]*A[1][1] - b[1]*A[0][1])/det;
        beta  = (b[1]*A[0][0] - b[0]*A[1][0])/det;
        //if (alpha < 0.000001 ||
        //    beta  < 0.000001 ||
        //    alpha + beta  > 0.999999)
        //        return 0;
        if (alpha < epsilon || beta < epsilon || alpha + beta > 1 - epsilon)
        {
            //return 0;
            // nearest point is on an edge or corner
            // barycentric coordinate on AB
            SReal pAB = b[0] / A[0][0]; // AQ*AB / AB*AB
            // barycentric coordinate on AC
            SReal pAC = b[1] / A[1][1]; // AQ*AB / AB*AB
            if (pAB < epsilon && pAC < epsilon)
            {
                // closest point is A
                if (!(flags&TriangleModel::FLAG_P1)) return 0; // this corner is not considered
                alpha = 0.0;
                beta = 0.0;
            }
<<<<<<< HEAD
            else if (pAB < 1 - epsilon && pAB >= epsilon && beta < epsilon)
=======
            else if (pAB < 0.999999 && beta < 0.000001 && pAB >= 0.000001)
>>>>>>> b55c7b25
            {
                // closest point is on AB
                if (!(flags&TriangleModel::FLAG_E12)) return 0; // this edge is not considered
                alpha = pAB;
                beta = 0.0;
            }
<<<<<<< HEAD
            else if (pAC < 1 - epsilon && pAC >= epsilon && alpha < epsilon)
=======
            else if (pAC < 0.999999 && alpha < 0.000001 && pAC >= 0.000001)
>>>>>>> b55c7b25
            {
                // closest point is on AC
                if (!(flags&TriangleModel::FLAG_E31)) return 0; // this edge is not considered
                alpha = 0.0;
                beta = pAC;
            }
            else
            {
                // barycentric coordinate on BC
                // BQ*BC / BC*BC = (AQ-AB)*(AC-AB) / (AC-AB)*(AC-AB) = (AQ*AC-AQ*AB + AB*AB-AB*AC) / (AB*AB+AC*AC-2AB*AC)
                SReal pBC = (b[1] - b[0] + A[0][0] - A[0][1]) / (A[0][0] + A[1][1] - 2*A[0][1]); // BQ*BC / BC*BC
                if (pBC < epsilon)
                {
                    // closest point is B
                    if (!(flags&TriangleModel::FLAG_P2)) return 0; // this edge is not considered
                    alpha = 1.0;
                    beta = 0.0;
                }
                else if (pBC > 1 - epsilon)
                {
                    // closest point is C
                    if (!(flags&TriangleModel::FLAG_P3)) return 0; // this edge is not considered
                    alpha = 0.0;
                    beta = 1.0;
                }
                else
                {
                    // closest point is on BC
                    if (!(flags&TriangleModel::FLAG_E23)) return 0; // this edge is not considered
                    alpha = 1.0-pBC;
                    beta = pBC;
                }
            }
        }
    }

    defaulttype::Vector3 p, pq;
    p = p1 + AB * alpha + AC * beta;
    pq = q-p;
    SReal norm2 = pq.norm2();
    if (pq.norm2() >= dist2 /*|| (useNormal && pq.normalized()*n<0.9)*/)
        return 0;


    //const SReal contactDist = getContactDistance() + e1.getProximity() + e2.getProximity();
    contacts->resize(contacts->size()+1);
    core::collision::DetectionOutput *detection = &*(contacts->end()-1);
    //detection->elem = std::pair<core::CollisionElementIterator, core::CollisionElementIterator>(e1, e2);
    detection->id = id;
    detection->value = helper::rsqrt(norm2);

    if (swapElems)
    {
        detection->point[0]=q;
        detection->point[1]=p;
        detection->normal = -pq / detection->value;
    }
    else
    {
        detection->point[0]=p;
        detection->point[1]=q;
        detection->normal = pq / detection->value;
    }

    if(useNormal && detection->normal*n<0) // inclusion test
    {
        //detection->normal = detection->normal - 2*(detection->normal*n)*n;
        detection->value = 0;
        detection->normal = n;
    }

    return 1;
}

template<class T>
int MeshNewProximityIntersection::computeIntersection(TSphere<T>& e1, Point& e2, OutputVector* contacts)
{
    const SReal alarmDist = intersection->getAlarmDistance() + e1.getProximity() + e2.getProximity() + e1.r();
    int n = intersection->doIntersectionPointPoint(alarmDist*alarmDist, e1.center(), e2.p(), contacts, (e1.getCollisionModel()->getSize() > e2.getCollisionModel()->getSize()) ? e1.getIndex() : e2.getIndex());
    if (n>0)
    {
        const SReal contactDist = intersection->getContactDistance() + e1.getProximity() + e2.getProximity() + e1.r();
        for (OutputVector::iterator detection = contacts->end()-n; detection != contacts->end(); ++detection)
        {
            detection->elem = std::pair<core::CollisionElementIterator, core::CollisionElementIterator>(e1, e2);
            detection->value -= contactDist;
        }
    }
    return n;
}

template<class T>
int MeshNewProximityIntersection::computeIntersection(Line& e1, TSphere<T>& e2, OutputVector* contacts)
{
    const SReal alarmDist = intersection->getAlarmDistance() + e1.getProximity() + e2.getProximity() + e2.r();
    int n = doIntersectionLinePoint(alarmDist*alarmDist, e1.p1(),e1.p2(), e2.center(), contacts, e2.getIndex());
    if (n>0)
    {
        const SReal contactDist = intersection->getContactDistance() + e1.getProximity() + e2.getProximity() + e2.r();
        for (OutputVector::iterator detection = contacts->end()-n; detection != contacts->end(); ++detection)
        {
            detection->elem = std::pair<core::CollisionElementIterator, core::CollisionElementIterator>(e1, e2);
            detection->value -= contactDist;
        }
    }
    return n;
}

template<class T>
int MeshNewProximityIntersection::computeIntersection(Triangle& e1, TSphere<T>& e2, OutputVector* contacts)
{
    int flags = e1.flags();
    const SReal alarmDist = intersection->getAlarmDistance() + e1.getProximity() + e2.getProximity() + e2.r();
    const SReal dist2 = alarmDist*alarmDist;

    const defaulttype::Vector3 AB = e1.p2() - e1.p1();
    const defaulttype::Vector3 AC = e1.p3() - e1.p1();
    const defaulttype::Vector3 AQ = e2.center() - e1.p1();
    defaulttype::Matrix2 A;
    defaulttype::Vector2 b;
    A[0][0] = AB*AB;
    A[1][1] = AC*AC;
    A[0][1] = A[1][0] = AB*AC;
    b[0] = AQ*AB;
    b[1] = AQ*AC;
    const SReal det = determinant(A);

    SReal alpha = 0.5;
    SReal beta = 0.5;

    //if (det < -0.000000000001 || det > 0.000000000001)
    {
        alpha = (b[0]*A[1][1] - b[1]*A[0][1])/det;
        beta  = (b[1]*A[0][0] - b[0]*A[1][0])/det;
        //if (alpha < 0.000001 ||
        //    beta  < 0.000001 ||
        //    alpha + beta  > 0.999999)
        //        return 0;
        if (alpha < 0.000001 || beta < 0.000001 || alpha + beta > 0.999999)
        {
            // nearest point is on an edge or corner
            // barycentric coordinate on AB
            SReal pAB = b[0] / A[0][0]; // AQ*AB / AB*AB
            // barycentric coordinate on AC
            SReal pAC = b[1] / A[1][1]; // AQ*AB / AB*AB
            if (pAB < 0.000001 && pAC < 0.0000001)
            {
                // closest point is A
                if (!(flags&TriangleModel::FLAG_P1)) return 0; // this corner is not considered
                alpha = 0.0;
                beta = 0.0;
            }
            else if (pAB < 0.999999 && beta < 0.000001)
            {
                // closest point is on AB
                if (!(flags&TriangleModel::FLAG_E12)) return 0; // this edge is not considered
                alpha = pAB;
                beta = 0.0;
            }
            else if (pAC < 0.999999 && alpha < 0.000001)
            {
                // closest point is on AC
                if (!(flags&TriangleModel::FLAG_E12)) return 0; // this edge is not considered
                alpha = 0.0;
                beta = pAC;
            }
            else
            {
                // barycentric coordinate on BC
                // BQ*BC / BC*BC = (AQ-AB)*(AC-AB) / (AC-AB)*(AC-AB) = (AQ*AC-AQ*AB + AB*AB-AB*AC) / (AB*AB+AC*AC-2AB*AC)
                SReal pBC = (b[1] - b[0] + A[0][0] - A[0][1]) / (A[0][0] + A[1][1] - 2*A[0][1]); // BQ*BC / BC*BC
                if (pBC < 0.000001)
                {
                    // closest point is B
                    if (!(flags&TriangleModel::FLAG_P2)) return 0; // this edge is not considered
                    alpha = 1.0;
                    beta = 0.0;
                }
                else if (pBC > 0.999999)
                {
                    // closest point is C
                    if (!(flags&TriangleModel::FLAG_P3)) return 0; // this edge is not considered
                    alpha = 0.0;
                    beta = 1.0;
                }
                else
                {
                    // closest point is on BC
                    if (!(flags&TriangleModel::FLAG_E31)) return 0; // this edge is not considered
                    alpha = 1.0-pBC;
                    beta = pBC;
                }
            }
        }
    }

    defaulttype::Vector3 p, pq;
    p = e1.p1() + AB * alpha + AC * beta;
    pq = e2.center() - p;
    SReal norm2 = pq.norm2();
    if (pq.norm2() >= dist2)
        return 0;

    //const SReal contactDist = getContactDistance() + e1.getProximity() + e2.getProximity();
    contacts->resize(contacts->size()+1);
    core::collision::DetectionOutput *detection = &*(contacts->end()-1);
    detection->elem = std::pair<core::CollisionElementIterator, core::CollisionElementIterator>(e1, e2);
    detection->id = e2.getIndex();
    detection->value = helper::rsqrt(norm2) ;

    if(detection->value>1e-15)
    {
        detection->normal = pq / detection->value;
    }
    else
    {
        intersection->serr<<"WARNING: null distance between contact detected"<<intersection->sendl;
        detection->normal= defaulttype::Vector3(1,0,0);
    }

    detection->value -= (intersection->getContactDistance() + e1.getProximity() + e2.getProximity() + e2.r());
    detection->point[0]=p;
    detection->point[1]= e2.getContactPointByNormal(detection->normal);

    return 1;
}

} // namespace collision

} // namespace component

} // namespace sofa

#endif<|MERGE_RESOLUTION|>--- conflicted
+++ resolved
@@ -269,22 +269,14 @@
                 alpha = 0.0;
                 beta = 0.0;
             }
-<<<<<<< HEAD
             else if (pAB < 1 - epsilon && pAB >= epsilon && beta < epsilon)
-=======
-            else if (pAB < 0.999999 && beta < 0.000001 && pAB >= 0.000001)
->>>>>>> b55c7b25
             {
                 // closest point is on AB
                 if (!(flags&TriangleModel::FLAG_E12)) return 0; // this edge is not considered
                 alpha = pAB;
                 beta = 0.0;
             }
-<<<<<<< HEAD
             else if (pAC < 1 - epsilon && pAC >= epsilon && alpha < epsilon)
-=======
-            else if (pAC < 0.999999 && alpha < 0.000001 && pAC >= 0.000001)
->>>>>>> b55c7b25
             {
                 // closest point is on AC
                 if (!(flags&TriangleModel::FLAG_E31)) return 0; // this edge is not considered
