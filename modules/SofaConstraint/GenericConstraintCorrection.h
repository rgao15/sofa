/******************************************************************************
*       SOFA, Simulation Open-Framework Architecture, development version     *
*                (c) 2006-2017 INRIA, USTL, UJF, CNRS, MGH                    *
*                                                                             *
* This program is free software; you can redistribute it and/or modify it     *
* under the terms of the GNU Lesser General Public License as published by    *
* the Free Software Foundation; either version 2.1 of the License, or (at     *
* your option) any later version.                                             *
*                                                                             *
* This program is distributed in the hope that it will be useful, but WITHOUT *
* ANY WARRANTY; without even the implied warranty of MERCHANTABILITY or       *
* FITNESS FOR A PARTICULAR PURPOSE. See the GNU Lesser General Public License *
* for more details.                                                           *
*                                                                             *
* You should have received a copy of the GNU Lesser General Public License    *
* along with this program. If not, see <http://www.gnu.org/licenses/>.        *
*******************************************************************************
* Authors: The SOFA Team and external contributors (see Authors.txt)          *
*                                                                             *
* Contact information: contact@sofa-framework.org                             *
******************************************************************************/
#ifndef SOFA_CORE_COLLISION_GENERICCONTACTCORRECTION_H
#define SOFA_CORE_COLLISION_GENERICCONTACTCORRECTION_H
#include "config.h"

#include <sofa/core/behavior/BaseConstraintCorrection.h>

namespace sofa
{

    namespace core { namespace behavior { class OdeSolver; class LinearSolver; } }


namespace component
{

namespace constraintset
{

class GenericConstraintCorrection : public core::behavior::BaseConstraintCorrection
{
public:
    SOFA_CLASS(GenericConstraintCorrection, core::behavior::BaseConstraintCorrection);

protected:
    GenericConstraintCorrection();
    virtual ~GenericConstraintCorrection();

public:
    virtual void bwdInit() override;

    virtual void cleanup() override;

    virtual void addConstraintSolver(core::behavior::ConstraintSolver *s) override;
    virtual void removeConstraintSolver(core::behavior::ConstraintSolver *s) override;
private:
    std::list<core::behavior::ConstraintSolver*> constraintsolvers;

public:
    virtual void addComplianceInConstraintSpace(const core::ConstraintParams *cparams, defaulttype::BaseMatrix* W) override;

    virtual void getComplianceMatrix(defaulttype::BaseMatrix* ) const override;

    virtual void computeAndApplyMotionCorrection(const core::ConstraintParams *cparams, core::MultiVecCoordId x, core::MultiVecDerivId v, core::MultiVecDerivId f, const defaulttype::BaseVector * lambda) override;

    virtual void computeAndApplyPositionCorrection(const core::ConstraintParams *cparams, core::MultiVecCoordId xId, core::MultiVecDerivId fId, const defaulttype::BaseVector *lambda) override;

    virtual void computeAndApplyVelocityCorrection(const core::ConstraintParams *cparams, core::MultiVecDerivId vId, core::MultiVecDerivId fId, const defaulttype::BaseVector *lambda) override;

    virtual void applyPredictiveConstraintForce(const core::ConstraintParams *cparams, core::MultiVecDerivId f, const defaulttype::BaseVector *lambda) override;

    virtual void rebuildSystem(double massFactor, double forceFactor) override;

    virtual void applyContactForce(const defaulttype::BaseVector *f) override;

    virtual void resetContactForce() override;

    virtual void computeResidual(const core::ExecParams* params, defaulttype::BaseVector *lambda) override;

<<<<<<< HEAD
    Data< helper::vector< std::string > >  solverName; ///< name of the constraint solver
=======
    Data< helper::vector< std::string > >  d_linearSolversName;
    Data< std::string >                    d_ODESolverName;
>>>>>>> 1af37708

    /// Pre-construction check method called by ObjectFactory.
    template<class T>
    static bool canCreate(T*& obj, core::objectmodel::BaseContext* context, core::objectmodel::BaseObjectDescription* arg)
    {
        return BaseConstraintCorrection::canCreate(obj, context, arg);
    }

protected:

    core::behavior::OdeSolver* m_ODESolver;
    std::vector< core::behavior::LinearSolver* > m_linearSolvers;
};

} // namespace collision

} // namespace component

} // namespace sofa

#endif // SOFA_CORE_COLLISION_GENERICCONTACTCORRECTION_H<|MERGE_RESOLUTION|>--- conflicted
+++ resolved
@@ -77,12 +77,8 @@
 
     virtual void computeResidual(const core::ExecParams* params, defaulttype::BaseVector *lambda) override;
 
-<<<<<<< HEAD
-    Data< helper::vector< std::string > >  solverName; ///< name of the constraint solver
-=======
     Data< helper::vector< std::string > >  d_linearSolversName;
     Data< std::string >                    d_ODESolverName;
->>>>>>> 1af37708
 
     /// Pre-construction check method called by ObjectFactory.
     template<class T>
