--- conflicted
+++ resolved
@@ -47,15 +47,9 @@
     virtual ~GenericConstraintCorrection();
 
 public:
-<<<<<<< HEAD
-    virtual void bwdInit();
+    virtual void bwdInit() override;
 
-    virtual void cleanup();
-=======
-    virtual void bwdInit() override;
-    
     virtual void cleanup() override;
->>>>>>> 0f41388d
 
     virtual void addConstraintSolver(core::behavior::ConstraintSolver *s) override;
     virtual void removeConstraintSolver(core::behavior::ConstraintSolver *s) override;
@@ -63,31 +57,17 @@
     std::list<core::behavior::ConstraintSolver*> constraintsolvers;
 
 public:
-<<<<<<< HEAD
-    virtual void addComplianceInConstraintSpace(const core::ConstraintParams *cparams, defaulttype::BaseMatrix* W);
-=======
-    virtual void addComplianceInConstraintSpace(const sofa::core::ConstraintParams *cparams, defaulttype::BaseMatrix* W) override;
->>>>>>> 0f41388d
+    virtual void addComplianceInConstraintSpace(const core::ConstraintParams *cparams, defaulttype::BaseMatrix* W) override;
 
     virtual void getComplianceMatrix(defaulttype::BaseMatrix* ) const override;
 
-<<<<<<< HEAD
-    virtual void computeAndApplyMotionCorrection(const core::ConstraintParams *cparams, core::MultiVecCoordId x, core::MultiVecDerivId v, core::MultiVecDerivId f, const defaulttype::BaseVector * lambda);
+    virtual void computeAndApplyMotionCorrection(const core::ConstraintParams *cparams, core::MultiVecCoordId x, core::MultiVecDerivId v, core::MultiVecDerivId f, const defaulttype::BaseVector * lambda) override;
 
-    virtual void computeAndApplyPositionCorrection(const core::ConstraintParams *cparams, core::MultiVecCoordId x, core::MultiVecDerivId f, const defaulttype::BaseVector *lambda);
+    virtual void computeAndApplyPositionCorrection(const core::ConstraintParams *cparams, core::MultiVecCoordId x, core::MultiVecDerivId f, const defaulttype::BaseVector *lambda) override;
 
-    virtual void computeAndApplyVelocityCorrection(const core::ConstraintParams *cparams, core::MultiVecDerivId v, core::MultiVecDerivId f, const defaulttype::BaseVector *lambda);
+    virtual void computeAndApplyVelocityCorrection(const core::ConstraintParams *cparams, core::MultiVecDerivId v, core::MultiVecDerivId f, const defaulttype::BaseVector *lambda) override;
 
-    virtual void applyPredictiveConstraintForce(const core::ConstraintParams *cparams, core::MultiVecDerivId f, const defaulttype::BaseVector *lambda);
-=======
-    virtual void computeAndApplyMotionCorrection(const sofa::core::ConstraintParams *cparams, sofa::core::MultiVecCoordId x, sofa::core::MultiVecDerivId v, sofa::core::MultiVecDerivId f, const defaulttype::BaseVector * lambda) override;
-
-    virtual void computeAndApplyPositionCorrection(const sofa::core::ConstraintParams *cparams, sofa::core::MultiVecCoordId x, sofa::core::MultiVecDerivId f, const defaulttype::BaseVector *lambda) override;
-
-    virtual void computeAndApplyVelocityCorrection(const sofa::core::ConstraintParams *cparams, sofa::core::MultiVecDerivId v, sofa::core::MultiVecDerivId f, const sofa::defaulttype::BaseVector *lambda) override;
-
-    virtual void applyPredictiveConstraintForce(const sofa::core::ConstraintParams * /*cparams*/, sofa::core::MultiVecDerivId /*f*/, const defaulttype::BaseVector *lambda) override;
->>>>>>> 0f41388d
+    virtual void applyPredictiveConstraintForce(const core::ConstraintParams *cparams, core::MultiVecDerivId f, const defaulttype::BaseVector *lambda) override;
 
     virtual void rebuildSystem(double massFactor, double forceFactor) override;
 
@@ -95,11 +75,7 @@
 
     virtual void resetContactForce() override;
 
-<<<<<<< HEAD
-    virtual void computeResidual(const core::ExecParams* /*params*/, defaulttype::BaseVector *lambda);
-=======
-    virtual void computeResidual(const sofa::core::ExecParams* /*params*/, sofa::defaulttype::BaseVector *lambda) override;
->>>>>>> 0f41388d
+    virtual void computeResidual(const core::ExecParams* /*params*/, defaulttype::BaseVector *lambda) override;
 
     Data< helper::vector< std::string > >  solverName;
 
