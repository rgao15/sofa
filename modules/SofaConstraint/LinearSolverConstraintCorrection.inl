--- conflicted
+++ resolved
@@ -126,10 +126,6 @@
     const unsigned int numDOFs = mstate->getSize();
     const unsigned int N = Deriv::size();
     const unsigned int numDOFReals = numDOFs*N;
-<<<<<<< HEAD
-    const MatrixDeriv& c = mstate->read(core::ConstMatrixDerivId::holonomicC())->getValue();
-=======
->>>>>>> ace853db
     const unsigned int totalNumConstraints = W->rowSize();
 
     J.resize(totalNumConstraints, numDOFReals);
@@ -231,23 +227,8 @@
 {
     if (mstate)
     {
-<<<<<<< HEAD
-        Data< VecDeriv > &dx_d = *mstate->write(core::VecDerivId::dx());
-        VecDeriv& dx = *dx_d.beginEdit();
-
-        const unsigned int numDOFs = mstate->getSize();
-
-        dx.clear();
-        dx.resize(numDOFs);
-        for (unsigned int i=0; i< numDOFs; i++)
-            dx[i] = Deriv();
-
-        linearsolvers[0]->setSystemRHVector(fId);
-        linearsolvers[0]->setSystemLHVector(core::VecDerivId::dx());
-=======
         linearsolvers[0]->setSystemRHVector(f);
         linearsolvers[0]->setSystemLHVector(dx);
->>>>>>> ace853db
         linearsolvers[0]->solveSystem();
     }
 }
@@ -255,29 +236,15 @@
 template< class DataTypes >
 void LinearSolverConstraintCorrection< DataTypes >::applyMotionCorrection(const core::ConstraintParams * cparams, Data< VecCoord > &x_d, Data< VecDeriv > &v_d, Data< VecDeriv > &dx_d, const Data< VecDeriv > &correction_d)
 {
-<<<<<<< HEAD
-    this->setConstraintForceInMotionSpace(fId, lambda);
-
-    computeDx(fId);
-
-=======
->>>>>>> ace853db
     if (mstate)
     {
         const unsigned int numDOFs = mstate->getSize();
 
-<<<<<<< HEAD
-        VecCoord& x = *(xId[mstate].write()->beginEdit());
-        VecDeriv& v = *(vId[mstate].write()->beginEdit());
-
-        VecDeriv& dx = *(mstate->write(core::VecDerivId::dx())->beginEdit());
-=======
         auto x = sofa::helper::write(x_d, cparams);
         auto v = sofa::helper::write(v_d, cparams);
         auto dx = sofa::helper::write(dx_d, cparams);
 
         const VecDeriv& correction = correction_d.getValue(cparams);
->>>>>>> ace853db
         const VecCoord& x_free = cparams->readX(mstate)->getValue();
         const VecDeriv& v_free = cparams->readV(mstate)->getValue();
 
@@ -292,13 +259,6 @@
             v[i] = v_free[i] + dvi;
             dx[i] = dxi;
         }
-<<<<<<< HEAD
-
-        xId[mstate].write()->endEdit();
-        vId[mstate].write()->endEdit();
-        mstate->write(core::VecDerivId::dx())->endEdit();
-=======
->>>>>>> ace853db
     }
 }
 
@@ -306,19 +266,6 @@
 template< class DataTypes >
 void LinearSolverConstraintCorrection< DataTypes >::applyPositionCorrection(const sofa::core::ConstraintParams *cparams, Data< VecCoord >& x_d, Data< VecDeriv>& dx_d, const Data< VecDeriv >& correction_d)
 {
-<<<<<<< HEAD
-    this->setConstraintForceInMotionSpace(fId, lambda);
-
-    computeDx(fId);
-
-    if (mstate)
-    {
-        const unsigned int numDOFs = mstate->getSize();
-
-        VecCoord& x = *(xId[mstate].write()->beginEdit());
-
-        VecDeriv& dx = *(mstate->write(core::VecDerivId::dx())->beginEdit());
-=======
     if (mstate)
     {
         const unsigned int numDOFs = mstate->getSize();
@@ -326,7 +273,6 @@
         auto dx = sofa::helper::write(dx_d, cparams);
 
         const VecDeriv& correction = correction_d.getValue(cparams);
->>>>>>> ace853db
         const VecCoord& x_free = cparams->readX(mstate)->getValue();
 
         const double positionFactor = odesolver->getPositionIntegrationFactor();
@@ -336,12 +282,6 @@
             x[i] = x_free[i] + dxi;
             dx[i] = dxi;
         }
-<<<<<<< HEAD
-
-        xId[mstate].write()->endEdit();
-        mstate->write(core::VecDerivId::dx())->endEdit();
-=======
->>>>>>> ace853db
     }
 }
 
@@ -349,27 +289,14 @@
 template< class DataTypes >
 void LinearSolverConstraintCorrection< DataTypes >::applyVelocityCorrection(const sofa::core::ConstraintParams *cparams, Data< VecDeriv>& v_d, Data< VecDeriv>& dv_d, const Data< VecDeriv >& correction_d)
 {
-<<<<<<< HEAD
-    this->setConstraintForceInMotionSpace(fId, lambda);
-
-    computeDx(fId);
-
-=======
->>>>>>> ace853db
     if (mstate)
     {
         const unsigned int numDOFs = mstate->getSize();
 
-<<<<<<< HEAD
-        VecDeriv& v = *(vId[mstate].write()->beginEdit());
-
-        VecDeriv& dx = *(mstate->write(core::VecDerivId::dx())->beginEdit());
-=======
         auto v  = sofa::helper::write(v_d,cparams);
         auto dv = sofa::helper::write(dv_d, cparams); 
 
         const VecDeriv& correction = correction_d.getValue(cparams);
->>>>>>> ace853db
         const VecDeriv& v_free = cparams->readV(mstate)->getValue();
 
         const double velocityFactor = odesolver->getVelocityIntegrationFactor();
@@ -380,12 +307,6 @@
             v[i] = v_free[i] + dvi;
             dv[i] = dvi;
         }
-<<<<<<< HEAD
-
-        vId[mstate].write()->endEdit();
-        mstate->write(core::VecDerivId::dx())->endEdit();
-=======
->>>>>>> ace853db
     }
 }
 
@@ -474,16 +395,6 @@
     /// Maybe the call to vAlloc at the beginning of this method should be enabled...
     /// -- JeremieA, 2011-02-16
     mstate->vFree(core::ExecParams::defaultInstance(), forceID);
-<<<<<<< HEAD
-}
-
-
-template<class DataTypes>
-void LinearSolverConstraintCorrection<DataTypes>::applyPredictiveConstraintForce(const core::ConstraintParams * /*cparams*/, Data< VecDeriv > &f_d, const defaulttype::BaseVector *lambda)
-{
-    this->setConstraintForceInMotionSpace(f_d, lambda);
-=======
->>>>>>> ace853db
 }
 
 
