--- conflicted
+++ resolved
@@ -314,10 +314,9 @@
 template<class DataTypes>
 void UncoupledConstraintCorrection<DataTypes>::addComplianceInConstraintSpace(const sofa::core::ConstraintParams * cparams, sofa::defaulttype::BaseMatrix *W)
 {
-<<<<<<< HEAD
-    const MatrixDeriv& constraints = this->mstate->read(core::ConstMatrixDerivId::holonomicC())->getValue();
-    VecReal comp = compliance.getValue();
-    Real comp0   = defaultCompliance.getValue();
+    const MatrixDeriv& constraints = this->mstate->read(core::ConstMatrixDerivId::constraintJacobian())->getValue();
+    const VecReal& comp = compliance.getValue();
+    const Real comp0 = defaultCompliance.getValue();
     const bool verbose = f_verbose.getValue();
     const bool useOdeIntegrationFactors = d_useOdeSolverIntegrationFactors.getValue();
     // use the OdeSolver to get the position integration factor
@@ -344,11 +343,6 @@
         comp[i] *= Real(factor);
     }
 
-=======
-    const MatrixDeriv& constraints = this->mstate->read(core::ConstMatrixDerivId::constraintJacobian())->getValue();
-    const VecReal& comp = compliance.getValue();
-    const Real comp0 = defaultCompliance.getValue();
->>>>>>> 6aaa9247
 
     for (MatrixDerivRowConstIterator rowIt = constraints.begin(), rowItEnd = constraints.end(); rowIt != rowItEnd; ++rowIt)
     {
@@ -363,15 +357,11 @@
         const MatrixDerivColConstIterator colItBegin = rowIt.begin();
         const MatrixDerivColConstIterator colItEnd = rowIt.end();
 
-<<<<<<< HEAD
         // First the compliance of the constraint with itself
         {
             double w = 0.0;
             
             for (MatrixDerivColConstIterator colIt = colItBegin; colIt != colItEnd; ++colIt)
-=======
-            for (MatrixDerivRowConstIterator rowIt2 = rowIt; rowIt2 != rowItEnd; ++rowIt2)
->>>>>>> 6aaa9247
             {
                 unsigned int dof = colIt.index();
                 Deriv n = colIt.val();
@@ -380,7 +370,6 @@
                 {
                     sout << " dof[" << dof << "]=" << n;
                 }
-<<<<<<< HEAD
 
                 //w += (n * n) * (dof < comp.size() ? comp[dof] : comp0);
                 w += UncoupledConstraintCorrection_computeCompliance(dof, n, n, comp0, comp);
@@ -390,35 +379,6 @@
         }
 
         if (verbose)
-=======
-            }
-        }
-        if (f_verbose.getValue())
-            sout << sendl;
-    }
-}
-
-#else
-
-template<class DataTypes>
-void UncoupledConstraintCorrection<DataTypes>::addComplianceInConstraintSpace(const ConstraintParams * /*cparams*/, defaulttype::BaseMatrix *W)
-{
-    const MatrixDeriv& constraints = this->mstate->read(core::ConstMatrixDerivId::constraintJacobian())->getValue;
-    const VecReal& comp = compliance.getValue();
-    const Real comp0 = defaultCompliance.getValue();
-
-    typedef std::list< std::pair< int, Deriv > > CIndicesAndValues;
-
-    helper::vector< CIndicesAndValues > dofsIndexedConstraints;
-    const unsigned int numDOFs = this->mstate->getSize();
-    dofsIndexedConstraints.resize(numDOFs);
-
-    for (MatrixDerivRowConstIterator rowIt = constraints.begin(), rowItEnd = constraints.end(); rowIt != rowItEnd; ++rowIt)
-    {
-        int indexCurRowConst = rowIt.index();
-
-        for (MatrixDerivColConstIterator colIt = rowIt.begin(), colItEnd = rowIt.end(); colIt != colItEnd; ++colIt)
->>>>>>> 6aaa9247
         {
             sout << sendl;
         }
@@ -589,13 +549,9 @@
 
     const VecDeriv& v_free = cparams->readV(this->mstate)->getValue();
 
-<<<<<<< HEAD
     VecDeriv& dx = *(this->mstate->write(core::VecDerivId::dx())->beginEdit());
 
     const bool useOdeIntegrationFactors = d_useOdeSolverIntegrationFactors.getValue();
-=======
-    const VecDeriv& dx = this->mstate->read(core::VecDerivId::dx())->getValue();
->>>>>>> 6aaa9247
 
     const Real vFactor = useOdeIntegrationFactors ? Real(m_pOdeSolver->getVelocityIntegrationFactor()) : this->d_correctionVelocityFactor.getValue();
     
