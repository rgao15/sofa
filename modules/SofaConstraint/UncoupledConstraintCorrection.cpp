/******************************************************************************
*       SOFA, Simulation Open-Framework Architecture, development version     *
*                (c) 2006-2017 INRIA, USTL, UJF, CNRS, MGH                    *
*                                                                             *
* This program is free software; you can redistribute it and/or modify it     *
* under the terms of the GNU Lesser General Public License as published by    *
* the Free Software Foundation; either version 2.1 of the License, or (at     *
* your option) any later version.                                             *
*                                                                             *
* This program is distributed in the hope that it will be useful, but WITHOUT *
* ANY WARRANTY; without even the implied warranty of MERCHANTABILITY or       *
* FITNESS FOR A PARTICULAR PURPOSE. See the GNU Lesser General Public License *
* for more details.                                                           *
*                                                                             *
* You should have received a copy of the GNU Lesser General Public License    *
* along with this program. If not, see <http://www.gnu.org/licenses/>.        *
*******************************************************************************
* Authors: The SOFA Team and external contributors (see Authors.txt)          *
*                                                                             *
* Contact information: contact@sofa-framework.org                             *
******************************************************************************/
#define SOFA_COMPONENT_CONSTRAINTSET_UNCOUPLEDCONSTRAINTCORRECTION_CPP

#include "UncoupledConstraintCorrection.inl"
#include <sofa/defaulttype/Vec3Types.h>
#include <sofa/core/ObjectFactory.h>
#include <sofa/defaulttype/RigidTypes.h>
#include <sofa/simulation/Node.h>
#include <sofa/simulation/MechanicalVisitor.h>

#include <SofaBaseLinearSolver/FullMatrix.h>
#include <SofaBaseMechanics/UniformMass.h>

namespace sofa
{

namespace component
{

namespace constraintset
{

using namespace sofa::defaulttype;

template<>
SOFA_CONSTRAINT_API UncoupledConstraintCorrection< sofa::defaulttype::Rigid3Types >::UncoupledConstraintCorrection(sofa::core::behavior::MechanicalState<sofa::defaulttype::Rigid3Types> *mm)
    : Inherit(mm)
    , compliance(initData(&compliance, "compliance", "Rigid compliance value: 1st value for translations, 6 others for upper-triangular part of symmetric 3x3 rotation compliance matrix"))
    , defaultCompliance(initData(&defaultCompliance, (Real)0.00001, "defaultCompliance", "Default compliance value for new dof or if all should have the same (in which case compliance vector should be empty)"))
    , f_verbose( initData(&f_verbose,false,"verbose","Dump the constraint matrix at each iteration") )
    , d_handleTopologyChange(initData(&d_handleTopologyChange, false, "handleTopologyChange", "Enable support of topological changes for compliance vector (should be disabled for rigids)"))
    , d_correctionVelocityFactor(initData(&d_correctionVelocityFactor, (Real)1.0, "correctionVelocityFactor", "Factor applied to the constraint forces when correcting the velocities"))
    , d_correctionPositionFactor(initData(&d_correctionPositionFactor, (Real)1.0, "correctionPositionFactor", "Factor applied to the constraint forces when correcting the positions"))
    , d_useOdeSolverIntegrationFactors(initData(&d_useOdeSolverIntegrationFactors, false, "useOdeSolverIntegrationFactors", "Use odeSolver integration factors instead of correctionVelocityFactor and correctionPositionFactor"))
    , m_pOdeSolver(NULL)
{
}

template<>
SOFA_CONSTRAINT_API void UncoupledConstraintCorrection< defaulttype::Rigid3Types >::init()
{
    Inherit::init();


    const VecReal& comp = compliance.getValue();

    VecReal usedComp;
    double  odeFactor = 1.0;

    this->getContext()->get(m_pOdeSolver);
    if (!m_pOdeSolver)
    {
        if (d_useOdeSolverIntegrationFactors.getValue() == true)
        {
            serr << "Can't find any odeSolver" << sendl;
            d_useOdeSolverIntegrationFactors.setValue(false);
        }
        d_useOdeSolverIntegrationFactors.setReadOnly(true);
    }
    else
    {
        if( !d_useOdeSolverIntegrationFactors.getValue() )
        {
            const double dt = this->getContext()->getDt();
            odeFactor = dt*dt; // W = h^2 * JMinvJt : only correct when solving in constraint equation in position. Must be deprecated.
        }
    }


    if (comp.size() != 7)
    {
        using sofa::component::mass::UniformMass;
        using sofa::defaulttype::Rigid3Types;
        using sofa::defaulttype::Rigid3Mass;
        using sofa::simulation::Node;

        Node *node = dynamic_cast< Node * >(getContext());
        Rigid3Mass massValue;

        //Should use the BaseMatrix API to get the Mass
        //void getElementMass(unsigned int index, defaulttype::BaseMatrix *m)
        if (node != NULL)
        {
            core::behavior::BaseMass *m = node->mass;
            UniformMass< Rigid3Types, Rigid3Mass > *um = dynamic_cast< UniformMass< Rigid3Types, Rigid3Mass >* > (m);

            if (um)
                massValue = um->getMass();
            else
                serr << "WARNING : no mass found" << sendl;
        }
        else
        {
            serr << "\n WARNING : node is not found => massValue could be incorrect in addComplianceInConstraintSpace function" << sendl;
        }
        

<<<<<<< HEAD
        if (defaultCompliance.isSet())
        {
            usedComp.push_back(defaultCompliance.getValue());
        }
        else
=======
        const double dt2 = dt * dt;

        usedComp.push_back(dt2 / massValue.mass);
        usedComp.push_back(dt2 * massValue.invInertiaMassMatrix[0][0]);
        usedComp.push_back(dt2 * massValue.invInertiaMassMatrix[0][1]);
        usedComp.push_back(dt2 * massValue.invInertiaMassMatrix[0][2]);
        usedComp.push_back(dt2 * massValue.invInertiaMassMatrix[1][1]);
        usedComp.push_back(dt2 * massValue.invInertiaMassMatrix[1][2]);
        usedComp.push_back(dt2 * massValue.invInertiaMassMatrix[2][2]);
        compliance.setValue(usedComp);
    }
    else
    {
        sout << "COMPLIANCE VALUE FOUND" << sendl;
    }
}


#ifndef NEW_VERSION
template<>
SOFA_CONSTRAINT_API void UncoupledConstraintCorrection< defaulttype::Rigid3Types >::addComplianceInConstraintSpace(const sofa::core::ConstraintParams * /*cparams*/, defaulttype::BaseMatrix *W)
{
    const MatrixDeriv& constraints = this->mstate->read(core::ConstMatrixDerivId::constraintJacobian())->getValue();

    Deriv weightedNormal;
    Deriv comp_wN;

    const VecReal& usedComp = compliance.getValue();

    MatrixDerivRowConstIterator rowIt = constraints.begin();
    MatrixDerivRowConstIterator rowItEnd = constraints.end();

    while (rowIt != rowItEnd)
    {
        const unsigned int indexCurRowConst = rowIt.index();

        MatrixDerivColConstIterator colIt = rowIt.begin();
        MatrixDerivColConstIterator colItEnd = rowIt.end();

        while (colIt != colItEnd)
        {
            unsigned int dof = colIt.index();
            Deriv n = colIt.val();

            getVCenter(weightedNormal) = getVCenter(n);
            getVOrientation(weightedNormal) = getVOrientation(n);

            getVCenter(comp_wN) = getVCenter(weightedNormal) * usedComp[0];

            const double wn3 = weightedNormal[3];
            const double wn4 = weightedNormal[4];
            const double wn5 = weightedNormal[5];

            comp_wN[3] =  usedComp[1] * wn3 +  usedComp[2] * wn4 +  usedComp[3] * wn5;
            comp_wN[4] =  usedComp[2] * wn3 +  usedComp[4] * wn4 +  usedComp[5] * wn5;
            comp_wN[5] =  usedComp[3] * wn3 +  usedComp[5] * wn4 +  usedComp[6] * wn5;

            MatrixDerivRowConstIterator rowIt2 = rowIt;

            while (rowIt2 != rowItEnd)
            {
                const unsigned int indexCurColConst = rowIt2.index();

                MatrixDerivColConstIterator colIt2 = rowIt2.begin();
                MatrixDerivColConstIterator colIt2End = rowIt2.end();

                while (colIt2 != colIt2End)
                {
                    unsigned int dof2 = colIt2.index();
                    Deriv n2 = colIt2.val();

                    if (dof == dof2)
                    {
                        double w = n2 * comp_wN;

                        W->add(indexCurRowConst, indexCurColConst, w);

                        if (indexCurRowConst != indexCurColConst)
                            W->add(indexCurColConst, indexCurRowConst, w);
                    }

                    ++colIt2;
                }

                ++rowIt2;
            }

            ++colIt;
        }

        ++rowIt;
    }
}

#else

template<>
SOFA_CONSTRAINT_API void UncoupledConstraintCorrection< defaulttype::Rigid3Types >::addComplianceInConstraintSpace(const ConstraintParams * /*cparams*/, defaulttype::BaseMatrix *W)
{
    const MatrixDeriv& constraints = *this->mstate->getC();
    const VecReal& usedComp = compliance.getValue();

    Deriv weightedNormal;
    Deriv comp_wN;

    typedef std::list< std::pair< int, Deriv > > CIndicesAndValues;

    helper::vector< CIndicesAndValues > dofsIndexedConstraints;
    const unsigned int numDOFs = this->mstate->getSize();
    dofsIndexedConstraints.resize(numDOFs);

    for (MatrixDerivRowConstIterator rowIt = constraints.begin(), rowItEnd = constraints.end(); rowIt != rowItEnd; ++rowIt)
    {
        int indexCurRowConst = rowIt.index();

        for (MatrixDerivColConstIterator colIt = rowIt.begin(), colItEnd = rowIt.end(); colIt != colItEnd; ++colIt)
>>>>>>> 6aaa9247
        {
            usedComp.push_back(odeFactor / massValue.mass);
        }

        usedComp.push_back( odeFactor * massValue.invInertiaMassMatrix[0][0]);
        usedComp.push_back( odeFactor * massValue.invInertiaMassMatrix[0][1]);
        usedComp.push_back( odeFactor * massValue.invInertiaMassMatrix[0][2]);
        usedComp.push_back( odeFactor * massValue.invInertiaMassMatrix[1][1]);
        usedComp.push_back( odeFactor * massValue.invInertiaMassMatrix[1][2]);
        usedComp.push_back( odeFactor * massValue.invInertiaMassMatrix[2][2]);
        compliance.setValue(usedComp);
    }
    else
    {
        sout << "COMPLIANCE VALUE FOUND" << sendl;
    }
<<<<<<< HEAD
    

=======
>>>>>>> 6aaa9247
}


template<>
SOFA_CONSTRAINT_API void UncoupledConstraintCorrection< defaulttype::Rigid3Types >::getComplianceMatrix(defaulttype::BaseMatrix *m) const
{
    const VecReal& comp = compliance.getValue();
    const unsigned int dimension = defaulttype::DataTypeInfo<Deriv>::size();
    const unsigned int numDofs = comp.size() / 7;

    m->resize(dimension * numDofs, dimension * numDofs);

    /// @todo Optimization
    for (unsigned int d = 0; d < numDofs; ++d)
    {
        const unsigned int d6 = 6 * d;
        const unsigned int d7 = 7 * d;
        const SReal invM = comp[d7];

        m->set(d6, d6, invM);
        m->set(d6 + 1, d6 + 1, invM);
        m->set(d6 + 2, d6 + 2, invM);

        m->set(d6 + 3, d6 + 3, comp[d7 + 1]);

        m->set(d6 + 3, d6 + 4, comp[d7 + 2]);
        m->set(d6 + 4, d6 + 3, comp[d7 + 2]);

        m->set(d6 + 3, d6 + 5, comp[d7 + 3]);
        m->set(d6 + 5, d6 + 3, comp[d7 + 3]);

        m->set(d6 + 4, d6 + 4, comp[d7 + 4]);

        m->set(d6 + 4, d6 + 5, comp[d7 + 5]);
        m->set(d6 + 5, d6 + 4, comp[d7 + 5]);

        m->set(d6 + 5, d6 + 5, comp[d7 + 6]);
    }
<<<<<<< HEAD
=======

    /*
    for (unsigned int l=0;l<s;++l)
    {
        for (unsigned int c=0;c<s;++c)
        {
            if (l==c)
                m->set(l,c,comp[l]);
            else
                m->set(l,c,0);
        }
    }
    */
}


template<>
SOFA_CONSTRAINT_API void UncoupledConstraintCorrection< defaulttype::Rigid3Types >::computeDx(const Data< VecDeriv > &f_d)
{
    const VecDeriv& f = f_d.getValue();

    Data< VecDeriv > &dx_d = *this->mstate->write(core::VecDerivId::dx());
    VecDeriv& dx = *dx_d.beginEdit();

    const VecReal& usedComp = compliance.getValue();

    dx.resize(f.size());

    for (unsigned int i = 0; i < dx.size(); i++)
    {
        getVCenter(dx[i]) = getVCenter(f[i]) * usedComp[0];
        dx[i][3] =  usedComp[1] * f[i][3] +  usedComp[2] * f[i][4] +  usedComp[3] * f[i][5];
        dx[i][4] =  usedComp[2] * f[i][3] +  usedComp[4] * f[i][4] +  usedComp[5] * f[i][5];
        dx[i][5] =  usedComp[3] * f[i][3] +  usedComp[5] * f[i][4] +  usedComp[6] * f[i][5];
    }

    dx_d.endEdit();
}


template<>
SOFA_CONSTRAINT_API void UncoupledConstraintCorrection< defaulttype::Rigid3Types >::applyContactForce(const defaulttype::BaseVector *f)
{
    helper::WriteAccessor<Data<VecDeriv> > forceData = *this->mstate->write(core::VecDerivId::externalForce());
    VecDeriv& force = forceData.wref();
    const MatrixDeriv& constraints = this->mstate->read(core::ConstMatrixDerivId::constraintJacobian())->getValue();

    unsigned int dof;
    Deriv weightedNormal;

    const VecReal& usedComp = compliance.getValue();

    force.resize((this->mstate->read(core::ConstVecCoordId::position())->getValue()).size());

    MatrixDerivRowConstIterator rowIt = constraints.begin();
    MatrixDerivRowConstIterator rowItEnd = constraints.end();

    while (rowIt != rowItEnd)
    {
        const double fC1 = f->element(rowIt.index());

        if (fC1 != 0.0)
        {
            MatrixDerivColConstIterator colIt = rowIt.begin();
            MatrixDerivColConstIterator colItEnd = rowIt.end();

            while (colIt != colItEnd)
            {
                dof = colIt.index();
                weightedNormal = colIt.val();

                getVCenter(force[dof]) += getVCenter(weightedNormal) * fC1;
                getVOrientation(force[dof]) += getVOrientation(weightedNormal) * fC1;

                ++colIt;
            }
        }

        ++rowIt;
    }

    helper::WriteAccessor<Data<VecDeriv> > dxData = *this->mstate->write(core::VecDerivId::dx());
    VecDeriv& dx = dxData.wref();
    helper::WriteAccessor<Data<VecCoord> > xData = *this->mstate->write(core::VecCoordId::position());
    VecCoord& x = xData.wref();
    helper::WriteAccessor<Data<VecDeriv> > vData = *this->mstate->write(core::VecDerivId::velocity());
    VecDeriv& v = vData.wref();

    const VecDeriv& v_free = this->mstate->read(core::ConstVecDerivId::freeVelocity())->getValue();
    const VecCoord& x_free = this->mstate->read(core::ConstVecCoordId::freePosition())->getValue();

    const double dt = this->getContext()->getDt();

    // Euler integration... will be done in the "integrator" as soon as it exists !
    dx.resize(v.size());

    for (unsigned int i = 0; i < dx.size(); i++)
    {
        x[i] = x_free[i];
        v[i] = v_free[i];

        // compliance * force
        getVCenter(dx[i]) = getVCenter(force[i]) * usedComp[0];
        dx[i][3] =  usedComp[1] * force[i][3] +  usedComp[2] * force[i][4] +  usedComp[3] * force[i][5];
        dx[i][4] =  usedComp[2] * force[i][3] +  usedComp[4] * force[i][4] +  usedComp[5] * force[i][5];
        dx[i][5] =  usedComp[3] * force[i][3] +  usedComp[5] * force[i][4] +  usedComp[6] * force[i][5];
        dx[i] *= (1.0 / dt);
        v[i] += dx[i];
        dx[i] *= dt;
        x[i] += dx[i];
    }
}


template<>
SOFA_CONSTRAINT_API void UncoupledConstraintCorrection< defaulttype::Rigid3Types >::setConstraintDForce(double * df, int begin, int end, bool update)
{
    const MatrixDeriv& constraints = this->mstate->read(core::ConstMatrixDerivId::constraintJacobian())->getValue();
    const VecReal& usedComp = compliance.getValue();

    if (!update)
        return;

    for (int id = begin; id <= end; id++)
    {

        MatrixDerivRowConstIterator curConstraint = constraints.readLine(id);

        if (curConstraint != constraints.end())
        {
            MatrixDerivColConstIterator colIt = curConstraint.begin();
            MatrixDerivColConstIterator colItEnd = curConstraint.end();

            while (colIt != colItEnd)
            {
                Deriv n = colIt.val();
                unsigned int dof = colIt.index();

                constraint_force[dof] += n * df[id];

                Deriv dx;
                getVCenter(dx) = getVCenter(constraint_force[dof]) * usedComp[0];

                defaulttype::Vec3d wrench = getVOrientation(constraint_force[dof]);
                getVOrientation(dx)[0] = usedComp[1] * wrench[0] + usedComp[2] * wrench[1] + usedComp[3] * wrench[2];
                getVOrientation(dx)[1] = usedComp[2] * wrench[0] + usedComp[4] * wrench[1] + usedComp[5] * wrench[2];
                getVOrientation(dx)[2] = usedComp[3] * wrench[0] + usedComp[5] * wrench[1] + usedComp[6] * wrench[2];

                constraint_disp[dof] = dx;

                ++colIt;
            }
        }
    }
}


///////////////////// ATTENTION : passer un indice début - fin (comme pour force et déplacement) pour calculer le block complet
///////////////////// et pas uniquement la diagonale.
template<>
SOFA_CONSTRAINT_API void UncoupledConstraintCorrection< defaulttype::Rigid3Types >::getBlockDiagonalCompliance(defaulttype::BaseMatrix* W, int begin, int end)
{
    const MatrixDeriv& constraints = this->mstate->read(core::ConstMatrixDerivId::constraintJacobian())->getValue();
    const VecReal& usedComp = compliance.getValue();

    msg_info()<<"getBlockDiagonalCompliance called for lines and columns "<< begin<< " to "<< end ;

    Deriv weightedNormal, C_n;

    for (int id1 = begin; id1 <= end; id1++)
    {

        MatrixDerivRowConstIterator curConstraint = constraints.readLine(id1);

        if (curConstraint != constraints.end())
        {
            MatrixDerivColConstIterator colIt = curConstraint.begin();
            MatrixDerivColConstIterator colItEnd = curConstraint.end();

            while (colIt != colItEnd)
            {
                weightedNormal = colIt.val();
                unsigned int dof1 = colIt.index();

                getVCenter(C_n) = getVCenter(weightedNormal) * usedComp[0];
                defaulttype::Vec3d wrench = getVOrientation(weightedNormal) ;

                getVOrientation(C_n)[0] = usedComp[1] * wrench[0] + usedComp[2] * wrench[1] + usedComp[3] * wrench[2];
                getVOrientation(C_n)[1] = usedComp[2] * wrench[0] + usedComp[4] * wrench[1] + usedComp[5] * wrench[2];
                getVOrientation(C_n)[2] = usedComp[3] * wrench[0] + usedComp[5] * wrench[1] + usedComp[6] * wrench[2];

                for (int id2 = id1; id2 <= end; id2++)
                {

                    MatrixDerivRowConstIterator curConstraint2 = constraints.readLine(id2);

                    if (curConstraint2 != constraints.end())
                    {
                        MatrixDerivColConstIterator colIt2 = curConstraint2.begin();
                        MatrixDerivColConstIterator colItEnd2 = curConstraint2.end();

                        while (colIt2 != colItEnd2)
                        {
                            unsigned int dof2 = colIt2.index();

                            if (dof1 == dof2)
                            {
                                Deriv n2 = colIt2.val();
                                double w = n2 * C_n;

                                W->add(id1, id2, w);

                                if (id1 != id2)
                                    W->add(id2, id1, w);
                            }

                            ++colIt2;
                        }
                    }
                }

                ++colIt;
            }
        }
    }
>>>>>>> 6aaa9247
}


SOFA_DECL_CLASS(UncoupledConstraintCorrection)

int UncoupledConstraintCorrectionClass = core::RegisterObject("Component computing contact forces within a simulated body using the compliance method.")
#ifndef SOFA_FLOAT
        .add< UncoupledConstraintCorrection< Vec1dTypes > >()
        .add< UncoupledConstraintCorrection< Vec2dTypes > >()
        .add< UncoupledConstraintCorrection< Vec3dTypes > >()
        .add< UncoupledConstraintCorrection< Rigid3dTypes > >()
#endif
#ifndef SOFA_DOUBLE
        .add< UncoupledConstraintCorrection< Vec1fTypes > >()
        .add< UncoupledConstraintCorrection< Vec2fTypes > >()
        .add< UncoupledConstraintCorrection< Vec3fTypes > >()
        .add< UncoupledConstraintCorrection< Rigid3fTypes > >()
        //TODO(dmarchal) There is no Rigid3fTypes template specizaliation while there is one for Rigid3d...
        //this look sucipicious.

#endif
        ;

#ifndef SOFA_FLOAT
template class SOFA_CONSTRAINT_API UncoupledConstraintCorrection< Vec1dTypes >;
template class SOFA_CONSTRAINT_API UncoupledConstraintCorrection< Vec2dTypes >;
template class SOFA_CONSTRAINT_API UncoupledConstraintCorrection< Vec3dTypes >;
template class SOFA_CONSTRAINT_API UncoupledConstraintCorrection< Rigid3dTypes >;
#endif
#ifndef SOFA_DOUBLE
template class SOFA_CONSTRAINT_API UncoupledConstraintCorrection< Vec1fTypes >;
template class SOFA_CONSTRAINT_API UncoupledConstraintCorrection< Vec2fTypes >;
template class SOFA_CONSTRAINT_API UncoupledConstraintCorrection< Vec3fTypes >;
template class SOFA_CONSTRAINT_API UncoupledConstraintCorrection< Rigid3fTypes >;
#endif

} // namespace constraintset

} // namespace component

} // namespace sofa<|MERGE_RESOLUTION|>--- conflicted
+++ resolved
@@ -115,130 +115,11 @@
         }
         
 
-<<<<<<< HEAD
         if (defaultCompliance.isSet())
         {
             usedComp.push_back(defaultCompliance.getValue());
         }
         else
-=======
-        const double dt2 = dt * dt;
-
-        usedComp.push_back(dt2 / massValue.mass);
-        usedComp.push_back(dt2 * massValue.invInertiaMassMatrix[0][0]);
-        usedComp.push_back(dt2 * massValue.invInertiaMassMatrix[0][1]);
-        usedComp.push_back(dt2 * massValue.invInertiaMassMatrix[0][2]);
-        usedComp.push_back(dt2 * massValue.invInertiaMassMatrix[1][1]);
-        usedComp.push_back(dt2 * massValue.invInertiaMassMatrix[1][2]);
-        usedComp.push_back(dt2 * massValue.invInertiaMassMatrix[2][2]);
-        compliance.setValue(usedComp);
-    }
-    else
-    {
-        sout << "COMPLIANCE VALUE FOUND" << sendl;
-    }
-}
-
-
-#ifndef NEW_VERSION
-template<>
-SOFA_CONSTRAINT_API void UncoupledConstraintCorrection< defaulttype::Rigid3Types >::addComplianceInConstraintSpace(const sofa::core::ConstraintParams * /*cparams*/, defaulttype::BaseMatrix *W)
-{
-    const MatrixDeriv& constraints = this->mstate->read(core::ConstMatrixDerivId::constraintJacobian())->getValue();
-
-    Deriv weightedNormal;
-    Deriv comp_wN;
-
-    const VecReal& usedComp = compliance.getValue();
-
-    MatrixDerivRowConstIterator rowIt = constraints.begin();
-    MatrixDerivRowConstIterator rowItEnd = constraints.end();
-
-    while (rowIt != rowItEnd)
-    {
-        const unsigned int indexCurRowConst = rowIt.index();
-
-        MatrixDerivColConstIterator colIt = rowIt.begin();
-        MatrixDerivColConstIterator colItEnd = rowIt.end();
-
-        while (colIt != colItEnd)
-        {
-            unsigned int dof = colIt.index();
-            Deriv n = colIt.val();
-
-            getVCenter(weightedNormal) = getVCenter(n);
-            getVOrientation(weightedNormal) = getVOrientation(n);
-
-            getVCenter(comp_wN) = getVCenter(weightedNormal) * usedComp[0];
-
-            const double wn3 = weightedNormal[3];
-            const double wn4 = weightedNormal[4];
-            const double wn5 = weightedNormal[5];
-
-            comp_wN[3] =  usedComp[1] * wn3 +  usedComp[2] * wn4 +  usedComp[3] * wn5;
-            comp_wN[4] =  usedComp[2] * wn3 +  usedComp[4] * wn4 +  usedComp[5] * wn5;
-            comp_wN[5] =  usedComp[3] * wn3 +  usedComp[5] * wn4 +  usedComp[6] * wn5;
-
-            MatrixDerivRowConstIterator rowIt2 = rowIt;
-
-            while (rowIt2 != rowItEnd)
-            {
-                const unsigned int indexCurColConst = rowIt2.index();
-
-                MatrixDerivColConstIterator colIt2 = rowIt2.begin();
-                MatrixDerivColConstIterator colIt2End = rowIt2.end();
-
-                while (colIt2 != colIt2End)
-                {
-                    unsigned int dof2 = colIt2.index();
-                    Deriv n2 = colIt2.val();
-
-                    if (dof == dof2)
-                    {
-                        double w = n2 * comp_wN;
-
-                        W->add(indexCurRowConst, indexCurColConst, w);
-
-                        if (indexCurRowConst != indexCurColConst)
-                            W->add(indexCurColConst, indexCurRowConst, w);
-                    }
-
-                    ++colIt2;
-                }
-
-                ++rowIt2;
-            }
-
-            ++colIt;
-        }
-
-        ++rowIt;
-    }
-}
-
-#else
-
-template<>
-SOFA_CONSTRAINT_API void UncoupledConstraintCorrection< defaulttype::Rigid3Types >::addComplianceInConstraintSpace(const ConstraintParams * /*cparams*/, defaulttype::BaseMatrix *W)
-{
-    const MatrixDeriv& constraints = *this->mstate->getC();
-    const VecReal& usedComp = compliance.getValue();
-
-    Deriv weightedNormal;
-    Deriv comp_wN;
-
-    typedef std::list< std::pair< int, Deriv > > CIndicesAndValues;
-
-    helper::vector< CIndicesAndValues > dofsIndexedConstraints;
-    const unsigned int numDOFs = this->mstate->getSize();
-    dofsIndexedConstraints.resize(numDOFs);
-
-    for (MatrixDerivRowConstIterator rowIt = constraints.begin(), rowItEnd = constraints.end(); rowIt != rowItEnd; ++rowIt)
-    {
-        int indexCurRowConst = rowIt.index();
-
-        for (MatrixDerivColConstIterator colIt = rowIt.begin(), colItEnd = rowIt.end(); colIt != colItEnd; ++colIt)
->>>>>>> 6aaa9247
         {
             usedComp.push_back(odeFactor / massValue.mass);
         }
@@ -255,11 +136,8 @@
     {
         sout << "COMPLIANCE VALUE FOUND" << sendl;
     }
-<<<<<<< HEAD
     
 
-=======
->>>>>>> 6aaa9247
 }
 
 
@@ -298,234 +176,6 @@
 
         m->set(d6 + 5, d6 + 5, comp[d7 + 6]);
     }
-<<<<<<< HEAD
-=======
-
-    /*
-    for (unsigned int l=0;l<s;++l)
-    {
-        for (unsigned int c=0;c<s;++c)
-        {
-            if (l==c)
-                m->set(l,c,comp[l]);
-            else
-                m->set(l,c,0);
-        }
-    }
-    */
-}
-
-
-template<>
-SOFA_CONSTRAINT_API void UncoupledConstraintCorrection< defaulttype::Rigid3Types >::computeDx(const Data< VecDeriv > &f_d)
-{
-    const VecDeriv& f = f_d.getValue();
-
-    Data< VecDeriv > &dx_d = *this->mstate->write(core::VecDerivId::dx());
-    VecDeriv& dx = *dx_d.beginEdit();
-
-    const VecReal& usedComp = compliance.getValue();
-
-    dx.resize(f.size());
-
-    for (unsigned int i = 0; i < dx.size(); i++)
-    {
-        getVCenter(dx[i]) = getVCenter(f[i]) * usedComp[0];
-        dx[i][3] =  usedComp[1] * f[i][3] +  usedComp[2] * f[i][4] +  usedComp[3] * f[i][5];
-        dx[i][4] =  usedComp[2] * f[i][3] +  usedComp[4] * f[i][4] +  usedComp[5] * f[i][5];
-        dx[i][5] =  usedComp[3] * f[i][3] +  usedComp[5] * f[i][4] +  usedComp[6] * f[i][5];
-    }
-
-    dx_d.endEdit();
-}
-
-
-template<>
-SOFA_CONSTRAINT_API void UncoupledConstraintCorrection< defaulttype::Rigid3Types >::applyContactForce(const defaulttype::BaseVector *f)
-{
-    helper::WriteAccessor<Data<VecDeriv> > forceData = *this->mstate->write(core::VecDerivId::externalForce());
-    VecDeriv& force = forceData.wref();
-    const MatrixDeriv& constraints = this->mstate->read(core::ConstMatrixDerivId::constraintJacobian())->getValue();
-
-    unsigned int dof;
-    Deriv weightedNormal;
-
-    const VecReal& usedComp = compliance.getValue();
-
-    force.resize((this->mstate->read(core::ConstVecCoordId::position())->getValue()).size());
-
-    MatrixDerivRowConstIterator rowIt = constraints.begin();
-    MatrixDerivRowConstIterator rowItEnd = constraints.end();
-
-    while (rowIt != rowItEnd)
-    {
-        const double fC1 = f->element(rowIt.index());
-
-        if (fC1 != 0.0)
-        {
-            MatrixDerivColConstIterator colIt = rowIt.begin();
-            MatrixDerivColConstIterator colItEnd = rowIt.end();
-
-            while (colIt != colItEnd)
-            {
-                dof = colIt.index();
-                weightedNormal = colIt.val();
-
-                getVCenter(force[dof]) += getVCenter(weightedNormal) * fC1;
-                getVOrientation(force[dof]) += getVOrientation(weightedNormal) * fC1;
-
-                ++colIt;
-            }
-        }
-
-        ++rowIt;
-    }
-
-    helper::WriteAccessor<Data<VecDeriv> > dxData = *this->mstate->write(core::VecDerivId::dx());
-    VecDeriv& dx = dxData.wref();
-    helper::WriteAccessor<Data<VecCoord> > xData = *this->mstate->write(core::VecCoordId::position());
-    VecCoord& x = xData.wref();
-    helper::WriteAccessor<Data<VecDeriv> > vData = *this->mstate->write(core::VecDerivId::velocity());
-    VecDeriv& v = vData.wref();
-
-    const VecDeriv& v_free = this->mstate->read(core::ConstVecDerivId::freeVelocity())->getValue();
-    const VecCoord& x_free = this->mstate->read(core::ConstVecCoordId::freePosition())->getValue();
-
-    const double dt = this->getContext()->getDt();
-
-    // Euler integration... will be done in the "integrator" as soon as it exists !
-    dx.resize(v.size());
-
-    for (unsigned int i = 0; i < dx.size(); i++)
-    {
-        x[i] = x_free[i];
-        v[i] = v_free[i];
-
-        // compliance * force
-        getVCenter(dx[i]) = getVCenter(force[i]) * usedComp[0];
-        dx[i][3] =  usedComp[1] * force[i][3] +  usedComp[2] * force[i][4] +  usedComp[3] * force[i][5];
-        dx[i][4] =  usedComp[2] * force[i][3] +  usedComp[4] * force[i][4] +  usedComp[5] * force[i][5];
-        dx[i][5] =  usedComp[3] * force[i][3] +  usedComp[5] * force[i][4] +  usedComp[6] * force[i][5];
-        dx[i] *= (1.0 / dt);
-        v[i] += dx[i];
-        dx[i] *= dt;
-        x[i] += dx[i];
-    }
-}
-
-
-template<>
-SOFA_CONSTRAINT_API void UncoupledConstraintCorrection< defaulttype::Rigid3Types >::setConstraintDForce(double * df, int begin, int end, bool update)
-{
-    const MatrixDeriv& constraints = this->mstate->read(core::ConstMatrixDerivId::constraintJacobian())->getValue();
-    const VecReal& usedComp = compliance.getValue();
-
-    if (!update)
-        return;
-
-    for (int id = begin; id <= end; id++)
-    {
-
-        MatrixDerivRowConstIterator curConstraint = constraints.readLine(id);
-
-        if (curConstraint != constraints.end())
-        {
-            MatrixDerivColConstIterator colIt = curConstraint.begin();
-            MatrixDerivColConstIterator colItEnd = curConstraint.end();
-
-            while (colIt != colItEnd)
-            {
-                Deriv n = colIt.val();
-                unsigned int dof = colIt.index();
-
-                constraint_force[dof] += n * df[id];
-
-                Deriv dx;
-                getVCenter(dx) = getVCenter(constraint_force[dof]) * usedComp[0];
-
-                defaulttype::Vec3d wrench = getVOrientation(constraint_force[dof]);
-                getVOrientation(dx)[0] = usedComp[1] * wrench[0] + usedComp[2] * wrench[1] + usedComp[3] * wrench[2];
-                getVOrientation(dx)[1] = usedComp[2] * wrench[0] + usedComp[4] * wrench[1] + usedComp[5] * wrench[2];
-                getVOrientation(dx)[2] = usedComp[3] * wrench[0] + usedComp[5] * wrench[1] + usedComp[6] * wrench[2];
-
-                constraint_disp[dof] = dx;
-
-                ++colIt;
-            }
-        }
-    }
-}
-
-
-///////////////////// ATTENTION : passer un indice début - fin (comme pour force et déplacement) pour calculer le block complet
-///////////////////// et pas uniquement la diagonale.
-template<>
-SOFA_CONSTRAINT_API void UncoupledConstraintCorrection< defaulttype::Rigid3Types >::getBlockDiagonalCompliance(defaulttype::BaseMatrix* W, int begin, int end)
-{
-    const MatrixDeriv& constraints = this->mstate->read(core::ConstMatrixDerivId::constraintJacobian())->getValue();
-    const VecReal& usedComp = compliance.getValue();
-
-    msg_info()<<"getBlockDiagonalCompliance called for lines and columns "<< begin<< " to "<< end ;
-
-    Deriv weightedNormal, C_n;
-
-    for (int id1 = begin; id1 <= end; id1++)
-    {
-
-        MatrixDerivRowConstIterator curConstraint = constraints.readLine(id1);
-
-        if (curConstraint != constraints.end())
-        {
-            MatrixDerivColConstIterator colIt = curConstraint.begin();
-            MatrixDerivColConstIterator colItEnd = curConstraint.end();
-
-            while (colIt != colItEnd)
-            {
-                weightedNormal = colIt.val();
-                unsigned int dof1 = colIt.index();
-
-                getVCenter(C_n) = getVCenter(weightedNormal) * usedComp[0];
-                defaulttype::Vec3d wrench = getVOrientation(weightedNormal) ;
-
-                getVOrientation(C_n)[0] = usedComp[1] * wrench[0] + usedComp[2] * wrench[1] + usedComp[3] * wrench[2];
-                getVOrientation(C_n)[1] = usedComp[2] * wrench[0] + usedComp[4] * wrench[1] + usedComp[5] * wrench[2];
-                getVOrientation(C_n)[2] = usedComp[3] * wrench[0] + usedComp[5] * wrench[1] + usedComp[6] * wrench[2];
-
-                for (int id2 = id1; id2 <= end; id2++)
-                {
-
-                    MatrixDerivRowConstIterator curConstraint2 = constraints.readLine(id2);
-
-                    if (curConstraint2 != constraints.end())
-                    {
-                        MatrixDerivColConstIterator colIt2 = curConstraint2.begin();
-                        MatrixDerivColConstIterator colItEnd2 = curConstraint2.end();
-
-                        while (colIt2 != colItEnd2)
-                        {
-                            unsigned int dof2 = colIt2.index();
-
-                            if (dof1 == dof2)
-                            {
-                                Deriv n2 = colIt2.val();
-                                double w = n2 * C_n;
-
-                                W->add(id1, id2, w);
-
-                                if (id1 != id2)
-                                    W->add(id2, id1, w);
-                            }
-
-                            ++colIt2;
-                        }
-                    }
-                }
-
-                ++colIt;
-            }
-        }
-    }
->>>>>>> 6aaa9247
 }
 
 
