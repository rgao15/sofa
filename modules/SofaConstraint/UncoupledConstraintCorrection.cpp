--- conflicted
+++ resolved
@@ -176,235 +176,6 @@
 
         m->set(d6 + 5, d6 + 5, comp[d7 + 6]);
     }
-<<<<<<< HEAD
-=======
-
-    /*
-    for (unsigned int l=0;l<s;++l)
-    {
-        for (unsigned int c=0;c<s;++c)
-        {
-            if (l==c)
-                m->set(l,c,comp[l]);
-            else
-                m->set(l,c,0);
-        }
-    }
-    */
-}
-
-
-template<>
-SOFA_CONSTRAINT_API void UncoupledConstraintCorrection< defaulttype::Rigid3Types >::computeDx(const Data< VecDeriv > &f_d)
-{
-    const VecDeriv& f = f_d.getValue();
-
-    Data< VecDeriv > &dx_d = *this->mstate->write(core::VecDerivId::dx());
-    VecDeriv& dx = *dx_d.beginEdit();
-
-    const VecReal& usedComp = compliance.getValue();
-
-    dx.resize(f.size());
-
-    for (unsigned int i = 0; i < dx.size(); i++)
-    {
-        getVCenter(dx[i]) = getVCenter(f[i]) * usedComp[0];
-        dx[i][3] =  usedComp[1] * f[i][3] +  usedComp[2] * f[i][4] +  usedComp[3] * f[i][5];
-        dx[i][4] =  usedComp[2] * f[i][3] +  usedComp[4] * f[i][4] +  usedComp[5] * f[i][5];
-        dx[i][5] =  usedComp[3] * f[i][3] +  usedComp[5] * f[i][4] +  usedComp[6] * f[i][5];
-    }
-
-    dx_d.endEdit();
-}
-
-
-template<>
-SOFA_CONSTRAINT_API void UncoupledConstraintCorrection< defaulttype::Rigid3Types >::applyContactForce(const defaulttype::BaseVector *f)
-{
-    helper::WriteAccessor<Data<VecDeriv> > forceData = *this->mstate->write(core::VecDerivId::externalForce());
-    VecDeriv& force = forceData.wref();
-    const MatrixDeriv& constraints = this->mstate->read(core::ConstMatrixDerivId::holonomicC())->getValue();
-
-    unsigned int dof;
-    Deriv weightedNormal;
-
-    const VecReal& usedComp = compliance.getValue();
-
-    force.resize((this->mstate->read(core::ConstVecCoordId::position())->getValue()).size());
-
-    MatrixDerivRowConstIterator rowIt = constraints.begin();
-    MatrixDerivRowConstIterator rowItEnd = constraints.end();
-
-    while (rowIt != rowItEnd)
-    {
-        const double fC1 = f->element(rowIt.index());
-
-        if (fC1 != 0.0)
-        {
-            MatrixDerivColConstIterator colIt = rowIt.begin();
-            MatrixDerivColConstIterator colItEnd = rowIt.end();
-
-            while (colIt != colItEnd)
-            {
-                dof = colIt.index();
-                weightedNormal = colIt.val();
-
-                getVCenter(force[dof]) += getVCenter(weightedNormal) * fC1;
-                getVOrientation(force[dof]) += getVOrientation(weightedNormal) * fC1;
-
-                ++colIt;
-            }
-        }
-
-        ++rowIt;
-    }
-
-    helper::WriteAccessor<Data<VecDeriv> > dxData = *this->mstate->write(core::VecDerivId::dx());
-    VecDeriv& dx = dxData.wref();
-    helper::WriteAccessor<Data<VecCoord> > xData = *this->mstate->write(core::VecCoordId::position());
-    VecCoord& x = xData.wref();
-    helper::WriteAccessor<Data<VecDeriv> > vData = *this->mstate->write(core::VecDerivId::velocity());
-    VecDeriv& v = vData.wref();
-
-    const VecDeriv& v_free = this->mstate->read(core::ConstVecDerivId::freeVelocity())->getValue();
-    const VecCoord& x_free = this->mstate->read(core::ConstVecCoordId::freePosition())->getValue();
-
-    const double dt = this->getContext()->getDt();
-
-    // Euler integration... will be done in the "integrator" as soon as it exists !
-    dx.resize(v.size());
-
-    for (unsigned int i = 0; i < dx.size(); i++)
-    {
-        x[i] = x_free[i];
-        v[i] = v_free[i];
-
-        // compliance * force
-        getVCenter(dx[i]) = getVCenter(force[i]) * usedComp[0];
-        dx[i][3] =  usedComp[1] * force[i][3] +  usedComp[2] * force[i][4] +  usedComp[3] * force[i][5];
-        dx[i][4] =  usedComp[2] * force[i][3] +  usedComp[4] * force[i][4] +  usedComp[5] * force[i][5];
-        dx[i][5] =  usedComp[3] * force[i][3] +  usedComp[5] * force[i][4] +  usedComp[6] * force[i][5];
-        dx[i] *= (1.0 / dt);
-        v[i] += dx[i];
-        dx[i] *= dt;
-        x[i] += dx[i];
-    }
-}
-
-
-template<>
-SOFA_CONSTRAINT_API void UncoupledConstraintCorrection< defaulttype::Rigid3Types >::setConstraintDForce(double * df, int begin, int end, bool update)
-{
-    const MatrixDeriv& constraints = this->mstate->read(core::ConstMatrixDerivId::holonomicC())->getValue();
-    const VecReal& usedComp = compliance.getValue();
-
-    if (!update)
-        return;
-
-    for (int id = begin; id <= end; id++)
-    {
-
-        MatrixDerivRowConstIterator curConstraint = constraints.readLine(id);
-
-        if (curConstraint != constraints.end())
-        {
-            MatrixDerivColConstIterator colIt = curConstraint.begin();
-            MatrixDerivColConstIterator colItEnd = curConstraint.end();
-
-            while (colIt != colItEnd)
-            {
-                Deriv n = colIt.val();
-                unsigned int dof = colIt.index();
-
-                constraint_force[dof] += n * df[id];
-
-                Deriv dx;
-                getVCenter(dx) = getVCenter(constraint_force[dof]) * usedComp[0];
-
-                defaulttype::Vec3d wrench = getVOrientation(constraint_force[dof]);
-                getVOrientation(dx)[0] = usedComp[1] * wrench[0] + usedComp[2] * wrench[1] + usedComp[3] * wrench[2];
-                getVOrientation(dx)[1] = usedComp[2] * wrench[0] + usedComp[4] * wrench[1] + usedComp[5] * wrench[2];
-                getVOrientation(dx)[2] = usedComp[3] * wrench[0] + usedComp[5] * wrench[1] + usedComp[6] * wrench[2];
-
-                constraint_disp[dof] = dx;
-
-                ++colIt;
-            }
-        }
-    }
-}
-
-
-///////////////////// ATTENTION : passer un indice début - fin (comme pour force et déplacement) pour calculer le block complet
-///////////////////// et pas uniquement la diagonale.
-template<>
-SOFA_CONSTRAINT_API void UncoupledConstraintCorrection< defaulttype::Rigid3Types >::getBlockDiagonalCompliance(defaulttype::BaseMatrix* W, int begin, int end)
-{
-    const MatrixDeriv& constraints = this->mstate->read(core::ConstMatrixDerivId::holonomicC())->getValue();
-    const VecReal& usedComp = compliance.getValue();
-
-    if (this->f_printLog.getValue()) // debug
-        std::cout<<"getBlockDiagonalCompliance called for lines and columns "<< begin<< " to "<< end <<std::endl;
-
-    Deriv weightedNormal, C_n;
-
-    for (int id1 = begin; id1 <= end; id1++)
-    {
-
-        MatrixDerivRowConstIterator curConstraint = constraints.readLine(id1);
-
-        if (curConstraint != constraints.end())
-        {
-            MatrixDerivColConstIterator colIt = curConstraint.begin();
-            MatrixDerivColConstIterator colItEnd = curConstraint.end();
-
-            while (colIt != colItEnd)
-            {
-                weightedNormal = colIt.val();
-                unsigned int dof1 = colIt.index();
-
-                getVCenter(C_n) = getVCenter(weightedNormal) * usedComp[0];
-                defaulttype::Vec3d wrench = getVOrientation(weightedNormal) ;
-
-                getVOrientation(C_n)[0] = usedComp[1] * wrench[0] + usedComp[2] * wrench[1] + usedComp[3] * wrench[2];
-                getVOrientation(C_n)[1] = usedComp[2] * wrench[0] + usedComp[4] * wrench[1] + usedComp[5] * wrench[2];
-                getVOrientation(C_n)[2] = usedComp[3] * wrench[0] + usedComp[5] * wrench[1] + usedComp[6] * wrench[2];
-
-                for (int id2 = id1; id2 <= end; id2++)
-                {
-
-                    MatrixDerivRowConstIterator curConstraint2 = constraints.readLine(id2);
-
-                    if (curConstraint2 != constraints.end())
-                    {
-                        MatrixDerivColConstIterator colIt2 = curConstraint2.begin();
-                        MatrixDerivColConstIterator colItEnd2 = curConstraint2.end();
-
-                        while (colIt2 != colItEnd2)
-                        {
-                            unsigned int dof2 = colIt2.index();
-
-                            if (dof1 == dof2)
-                            {
-                                Deriv n2 = colIt2.val();
-                                double w = n2 * C_n;
-
-                                W->add(id1, id2, w);
-
-                                if (id1 != id2)
-                                    W->add(id2, id1, w);
-                            }
-
-                            ++colIt2;
-                        }
-                    }
-                }
-
-                ++colIt;
-            }
-        }
-    }
->>>>>>> b515f57f
 }
 
 
