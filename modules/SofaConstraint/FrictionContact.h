/******************************************************************************
*       SOFA, Simulation Open-Framework Architecture, development version     *
*                (c) 2006-2016 INRIA, USTL, UJF, CNRS, MGH                    *
*                                                                             *
* This library is free software; you can redistribute it and/or modify it     *
* under the terms of the GNU Lesser General Public License as published by    *
* the Free Software Foundation; either version 2.1 of the License, or (at     *
* your option) any later version.                                             *
*                                                                             *
* This library is distributed in the hope that it will be useful, but WITHOUT *
* ANY WARRANTY; without even the implied warranty of MERCHANTABILITY or       *
* FITNESS FOR A PARTICULAR PURPOSE. See the GNU Lesser General Public License *
* for more details.                                                           *
*                                                                             *
* You should have received a copy of the GNU Lesser General Public License    *
* along with this library; if not, write to the Free Software Foundation,     *
* Inc., 51 Franklin Street, Fifth Floor, Boston, MA  02110-1301 USA.          *
*******************************************************************************
*                               SOFA :: Modules                               *
*                                                                             *
* Authors: The SOFA Team and external contributors (see Authors.txt)          *
*                                                                             *
* Contact information: contact@sofa-framework.org                             *
******************************************************************************/
#ifndef SOFA_COMPONENT_COLLISION_FRICTIONCONTACT_H
#define SOFA_COMPONENT_COLLISION_FRICTIONCONTACT_H
#include "config.h"

#include <sofa/core/collision/Contact.h>
#include <sofa/core/collision/Intersection.h>
#include <SofaBaseMechanics/BarycentricMapping.h>
#include <SofaConstraint/UnilateralInteractionConstraint.h>
#include <sofa/helper/Factory.h>
#include <SofaBaseCollision/BaseContactMapper.h>
#include <sofa/core/behavior/MechanicalState.h>
#include <sofa/core/BaseMapping.h>
#include <sofa/defaulttype/Vec3Types.h>
#include <SofaConstraint/ContactIdentifier.h>

#include <SofaConstraint/ContactIdentifier.h>
namespace sofa
{

namespace component
{

namespace collision
{



<<<<<<< HEAD
template <class TCollisionModel1, class TCollisionModel2, class ResponseDataTypes = sofa::defaulttype::Vec3Types >
class FrictionContact : public core::collision::Contact, public ContactIdentifier
{
public:
    SOFA_CLASS(SOFA_TEMPLATE3(FrictionContact, TCollisionModel1, TCollisionModel2, ResponseDataTypes), core::collision::Contact);
=======
template <class TCollisionModel1, class TCollisionModel2>
class FrictionContact : public core::collision::Contact, public ContactIdentifier
{
public:
    SOFA_CLASS(SOFA_TEMPLATE2(FrictionContact, TCollisionModel1, TCollisionModel2), core::collision::Contact);
>>>>>>> 29d54f7f
    typedef TCollisionModel1 CollisionModel1;
    typedef TCollisionModel2 CollisionModel2;
    typedef core::collision::Intersection Intersection;
    typedef typename TCollisionModel1::DataTypes::CPos TVec1;
<<<<<<< HEAD
    typedef typename TCollisionModel1::DataTypes::CPos TVec2;
    typedef sofa::defaulttype::StdVectorTypes<TVec1, TVec2, typename TCollisionModel1::DataTypes::Real > DataTypes1;
    typedef sofa::defaulttype::StdVectorTypes<TVec1, TVec2, typename TCollisionModel1::DataTypes::Real > DataTypes2;
=======
    typedef typename TCollisionModel2::DataTypes::CPos TVec2;
    typedef sofa::defaulttype::StdVectorTypes<TVec1,TVec1, typename TCollisionModel1::DataTypes::Real > DataTypes1; 
    typedef sofa::defaulttype::StdVectorTypes<TVec2,TVec2, typename TCollisionModel1::DataTypes::Real > DataTypes2;
>>>>>>> 29d54f7f

    typedef core::behavior::MechanicalState<DataTypes1> MechanicalState1;
    typedef core::behavior::MechanicalState<DataTypes2> MechanicalState2;
    typedef typename CollisionModel1::Element CollisionElement1;
    typedef typename CollisionModel2::Element CollisionElement2;
    typedef core::collision::DetectionOutputVector OutputVector;
    typedef core::collision::TDetectionOutputVector<CollisionModel1,CollisionModel2> TOutputVector;

protected:
    CollisionModel1* model1;
    CollisionModel2* model2;
    Intersection* intersectionMethod;
    bool selfCollision; ///< true if model1==model2 (in this case, only mapper1 is used)
    ContactMapper<CollisionModel1,DataTypes1> mapper1;
    ContactMapper<CollisionModel2,DataTypes2> mapper2;

    constraintset::UnilateralInteractionConstraint<sofa::defaulttype::Vec3Types>::SPtr m_constraint;
    core::objectmodel::BaseContext* parent;

    Data<double> mu, tol;
    std::vector< sofa::core::collision::DetectionOutput* > contacts;
    std::vector< std::pair< std::pair<int, int>, double > > mappedContacts;

    void activateMappers();

    void setInteractionTags(MechanicalState1* mstate1, MechanicalState2* mstate2);

    FrictionContact() {}

    FrictionContact(CollisionModel1* model1, CollisionModel2* model2, Intersection* intersectionMethod);
    virtual ~FrictionContact();
public:
    void cleanup();

    std::pair<core::CollisionModel*,core::CollisionModel*> getCollisionModels() { return std::make_pair(model1,model2); }

    void setDetectionOutputs(OutputVector* outputs);

    void createResponse(core::objectmodel::BaseContext* group);

    void removeResponse();
};

} // collision

} // component

} // sofa

#endif // SOFA_COMPONENT_COLLISION_FRICTIONCONTACT_H<|MERGE_RESOLUTION|>--- conflicted
+++ resolved
@@ -49,32 +49,18 @@
 
 
 
-<<<<<<< HEAD
-template <class TCollisionModel1, class TCollisionModel2, class ResponseDataTypes = sofa::defaulttype::Vec3Types >
-class FrictionContact : public core::collision::Contact, public ContactIdentifier
-{
-public:
-    SOFA_CLASS(SOFA_TEMPLATE3(FrictionContact, TCollisionModel1, TCollisionModel2, ResponseDataTypes), core::collision::Contact);
-=======
 template <class TCollisionModel1, class TCollisionModel2>
 class FrictionContact : public core::collision::Contact, public ContactIdentifier
 {
 public:
     SOFA_CLASS(SOFA_TEMPLATE2(FrictionContact, TCollisionModel1, TCollisionModel2), core::collision::Contact);
->>>>>>> 29d54f7f
     typedef TCollisionModel1 CollisionModel1;
     typedef TCollisionModel2 CollisionModel2;
     typedef core::collision::Intersection Intersection;
     typedef typename TCollisionModel1::DataTypes::CPos TVec1;
-<<<<<<< HEAD
-    typedef typename TCollisionModel1::DataTypes::CPos TVec2;
-    typedef sofa::defaulttype::StdVectorTypes<TVec1, TVec2, typename TCollisionModel1::DataTypes::Real > DataTypes1;
-    typedef sofa::defaulttype::StdVectorTypes<TVec1, TVec2, typename TCollisionModel1::DataTypes::Real > DataTypes2;
-=======
     typedef typename TCollisionModel2::DataTypes::CPos TVec2;
     typedef sofa::defaulttype::StdVectorTypes<TVec1,TVec1, typename TCollisionModel1::DataTypes::Real > DataTypes1; 
     typedef sofa::defaulttype::StdVectorTypes<TVec2,TVec2, typename TCollisionModel1::DataTypes::Real > DataTypes2;
->>>>>>> 29d54f7f
 
     typedef core::behavior::MechanicalState<DataTypes1> MechanicalState1;
     typedef core::behavior::MechanicalState<DataTypes2> MechanicalState2;
