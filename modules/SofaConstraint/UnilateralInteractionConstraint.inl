/******************************************************************************
*       SOFA, Simulation Open-Framework Architecture, development version     *
*                (c) 2006-2018 INRIA, USTL, UJF, CNRS, MGH                    *
*                                                                             *
* This program is free software; you can redistribute it and/or modify it     *
* under the terms of the GNU Lesser General Public License as published by    *
* the Free Software Foundation; either version 2.1 of the License, or (at     *
* your option) any later version.                                             *
*                                                                             *
* This program is distributed in the hope that it will be useful, but WITHOUT *
* ANY WARRANTY; without even the implied warranty of MERCHANTABILITY or       *
* FITNESS FOR A PARTICULAR PURPOSE. See the GNU Lesser General Public License *
* for more details.                                                           *
*                                                                             *
* You should have received a copy of the GNU Lesser General Public License    *
* along with this program. If not, see <http://www.gnu.org/licenses/>.        *
*******************************************************************************
* Authors: The SOFA Team and external contributors (see Authors.txt)          *
*                                                                             *
* Contact information: contact@sofa-framework.org                             *
******************************************************************************/
#ifndef SOFA_COMPONENT_CONSTRAINTSET_UNILATERALINTERACTIONCONSTRAINT_INL
#define SOFA_COMPONENT_CONSTRAINTSET_UNILATERALINTERACTIONCONSTRAINT_INL

#include <SofaConstraint/UnilateralInteractionConstraint.h>
#include <sofa/core/visual/VisualParams.h>
#include <sofa/defaulttype/Vec.h>
#include <sofa/defaulttype/RGBAColor.h>

namespace sofa
{

namespace component
{

namespace constraintset
{

template<class DataTypes>
UnilateralInteractionConstraint<DataTypes>::UnilateralInteractionConstraint(MechanicalState* object1, MechanicalState* object2)
    : Inherit(object1, object2)
    , epsilon(Real(0.001))
    , yetIntegrated(false)
    , customTolerance(0.0)
    , contactsStatus(NULL)
{
}

template<class DataTypes>
UnilateralInteractionConstraint<DataTypes>::~UnilateralInteractionConstraint()
{
    if(contactsStatus)
        delete[] contactsStatus;
}

template<class DataTypes>
void UnilateralInteractionConstraint<DataTypes>::clear(int reserve)
{
    contacts.clear();
    if (reserve)
        contacts.reserve(reserve);
}

template<class DataTypes>
void UnilateralInteractionConstraint<DataTypes>::addContact(double mu, Deriv norm, Coord P, Coord Q, Real contactDistance, int m1, int m2, long id, PersistentID localid)
{
    addContact(mu, norm, P, Q, contactDistance, m1, m2,
            this->getMState2()->read(core::ConstVecCoordId::freePosition())->getValue()[m2],
            this->getMState1()->read(core::ConstVecCoordId::freePosition())->getValue()[m1],
            id, localid);
}

template<class DataTypes>
void UnilateralInteractionConstraint<DataTypes>::addContact(double mu, Deriv norm, Real contactDistance, int m1, int m2, long id, PersistentID localid)
{
    addContact(mu, norm,
            this->getMState2()->read(core::ConstVecCoordId::position())->getValue()[m2],
            this->getMState1()->read(core::ConstVecCoordId::position())->getValue()[m1],
            contactDistance, m1, m2,
            this->getMState2()->read(core::ConstVecCoordId::freePosition())->getValue()[m2],
            this->getMState1()->read(core::ConstVecCoordId::freePosition())->getValue()[m1],
            id, localid);
}

template<class DataTypes>
void UnilateralInteractionConstraint<DataTypes>::addContact(double mu, Deriv norm, Coord P, Coord Q, Real contactDistance, int m1, int m2, Coord /*Pfree*/, Coord /*Qfree*/, long id, PersistentID localid)
{
    contacts.resize(contacts.size() + 1);
    Contact &c = contacts.back();

    c.P			= P;
    c.Q			= Q;
    c.m1		= m1;
    c.m2		= m2;
    c.norm		= norm;
    c.t			= Deriv(norm.z(), norm.x(), norm.y());
    c.s			= cross(norm, c.t);
    c.s			= c.s / c.s.norm();
    c.t			= cross((-norm), c.s);
    c.mu		= mu;
    c.contactId = id;
    c.localId	= localid;
    c.contactDistance = contactDistance;
}


template<class DataTypes>
void UnilateralInteractionConstraint<DataTypes>::buildConstraintMatrix(const core::ConstraintParams *, DataMatrixDeriv &c1_d, DataMatrixDeriv &c2_d, unsigned int &contactId
        , const DataVecCoord &, const DataVecCoord &)
{
    assert(this->mstate1);
    assert(this->mstate2);

    if (this->mstate1 == this->mstate2)
    {
        MatrixDeriv& c1 = *c1_d.beginEdit();

        for (unsigned int i = 0; i < contacts.size(); i++)
        {
            Contact& c = contacts[i];

            c.id = contactId++;

            MatrixDerivRowIterator c1_it = c1.writeLine(c.id);

            c1_it.addCol(c.m1, -c.norm);
            c1_it.addCol(c.m2, c.norm);

            if (c.mu > 0.0)
            {
                c1_it = c1.writeLine(c.id + 1);
                c1_it.setCol(c.m1, -c.t);
                c1_it.setCol(c.m2, c.t);

                c1_it = c1.writeLine(c.id + 2);
                c1_it.setCol(c.m1, -c.s);
                c1_it.setCol(c.m2, c.s);

                contactId += 2;
            }
        }

        c1_d.endEdit();
    }
    else
    {
        MatrixDeriv& c1 = *c1_d.beginEdit();
        MatrixDeriv& c2 = *c2_d.beginEdit();

        for (unsigned int i = 0; i < contacts.size(); i++)
        {
            Contact& c = contacts[i];

            c.id = contactId++;

            const Deriv u(1,0,0);

            MatrixDerivRowIterator c1_it = c1.writeLine(c.id);
            c1_it.addCol(c.m1, -c.norm);

            MatrixDerivRowIterator c2_it = c2.writeLine(c.id);
            c2_it.addCol(c.m2, c.norm);

            if (c.mu > 0.0)
            {
                c1_it = c1.writeLine(c.id + 1);
                c1_it.setCol(c.m1, -c.t);

                c1_it = c1.writeLine(c.id + 2);
                c1_it.setCol(c.m1, -c.s);

                c2_it = c2.writeLine(c.id + 1);
                c2_it.setCol(c.m2, c.t);

                c2_it = c2.writeLine(c.id + 2);
                c2_it.setCol(c.m2, c.s);

                contactId += 2;
            }
        }

        c1_d.endEdit();
        c2_d.endEdit();
    }
}


template<class DataTypes>
void UnilateralInteractionConstraint<DataTypes>::getPositionViolation(defaulttype::BaseVector *v)
{
    const VecCoord &PfreeVec = this->getMState2()->read(core::ConstVecCoordId::freePosition())->getValue();
    const VecCoord &QfreeVec = this->getMState1()->read(core::ConstVecCoordId::freePosition())->getValue();

    Real dfree = (Real)0.0;
    Real dfree_t = (Real)0.0;
    Real dfree_s = (Real)0.0;

    const unsigned int cSize = contacts.size();

    for (unsigned int i = 0; i < cSize; i++)
    {
        const Contact& c = contacts[i];

        // Compute dfree, dfree_t and d_free_s

        const Coord &Pfree =  PfreeVec[c.m2];
        const Coord &Qfree =  QfreeVec[c.m1];

        const Coord PPfree = Pfree - c.P;
        const Coord QQfree = Qfree - c.Q;

        const Real ref_dist = PPfree.norm() + QQfree.norm();

        dfree = dot(Pfree - Qfree, c.norm) - c.contactDistance;
        const Real delta = dot(c.P - c.Q, c.norm) - c.contactDistance;

        if ((helper::rabs(delta) < 0.00001 * ref_dist) && (helper::rabs(dfree) < 0.00001 * ref_dist))
        {
            dfree_t = dot(PPfree, c.t) - dot(QQfree, c.t);
            dfree_s = dot(PPfree, c.s) - dot(QQfree, c.s);
        }
        else if (helper::rabs(delta - dfree) > 0.001 * delta)
        {
            const Real dt = delta / (delta - dfree);

            if (dt > 0.0 && dt < 1.0)
            {
                const Coord Pt		= c.P * (1 - dt) + Pfree * dt;
                const Coord Qt		= c.Q * (1 - dt) + Qfree * dt;
                const Coord PtPfree = Pfree - Pt;
                const Coord QtQfree = Qfree - Qt;

                dfree_t = dot(PtPfree, c.t) - dot(QtQfree, c.t);
                dfree_s = dot(PtPfree, c.s) - dot(QtQfree, c.s);
            }
            else if (dfree < 0.0)
            {
                dfree_t = dot(PPfree, c.t) - dot(QQfree, c.t);
                dfree_s = dot(PPfree, c.s) - dot(QQfree, c.s);
            }
            else
            {
                dfree_t = 0;
                dfree_s = 0;
            }
        }
        else
        {
            dfree_t = dot(PPfree, c.t) - dot(QQfree, c.t);
            dfree_s = dot(PPfree, c.s) - dot(QQfree, c.s);
        }

        // Sets dfree in global violation vector

        v->set(c.id, dfree);

        c.dfree = dfree; // PJ : For isActive() method. Don't know if it's still usefull.

        if (c.mu > 0.0)
        {
            v->set(c.id + 1, dfree_t);
            v->set(c.id + 2, dfree_s);
        }
    }
}


template<class DataTypes>
void UnilateralInteractionConstraint<DataTypes>::getVelocityViolation(defaulttype::BaseVector *v)
{
    auto P = this->getMState2()->readPositions();
    auto Q = this->getMState1()->readPositions();

    const SReal dt = this->getContext()->getDt();
    const SReal invDt = SReal(1.0) / dt;

    const VecDeriv &PvfreeVec = this->getMState2()->read(core::ConstVecDerivId::freeVelocity())->getValue();
    const VecDeriv &QvfreeVec = this->getMState1()->read(core::ConstVecDerivId::freeVelocity())->getValue();

    const unsigned int cSize = contacts.size();

    for (unsigned int i = 0; i < cSize; i++)
    {
        const Contact& c = contacts[i];

        const Deriv QP_invDt = (P[c.m2] - Q[c.m1])*invDt;
        const Deriv QP_vfree  = PvfreeVec[c.m2] - QvfreeVec[c.m1];
        const Deriv dFreeVec = QP_vfree + QP_invDt;

        v->set(c.id, dot(dFreeVec, c.norm) - c.contactDistance*invDt ); // dvfree = 1/dt *  [ dot ( P - Q, n) - contactDist ] + dot(v_P - v_Q , n ) ]  

        if (c.mu > 0.0)
        {
            v->set(c.id + 1, dot(QP_vfree, c.t)); // dfree_t
            v->set(c.id + 2, dot(QP_vfree, c.s)); // dfree_s
        }
    }
}


template<class DataTypes>
void UnilateralInteractionConstraint<DataTypes>::getConstraintViolation(const core::ConstraintParams *cparams, defaulttype::BaseVector *v, const DataVecCoord &, const DataVecCoord &
        , const DataVecDeriv &, const DataVecDeriv &)
{
    switch (cparams->constOrder())
    {
    case core::ConstraintParams::POS_AND_VEL :
    case core::ConstraintParams::POS :
        getPositionViolation(v);
        break;

    case core::ConstraintParams::ACC :
    case core::ConstraintParams::VEL :
        getVelocityViolation(v);
        break;

    default :
        serr << "UnilateralInteractionConstraint doesn't implement " << cparams->getName() << " constraint violation\n";
        break;
    }
}


template<class DataTypes>
void UnilateralInteractionConstraint<DataTypes>::getConstraintInfo(const core::ConstraintParams*, VecConstraintBlockInfo& blocks, VecPersistentID& ids, VecConstCoord& /*positions*/, VecConstDeriv& directions, VecConstArea& /*areas*/)
{
    if (contacts.empty()) return;
    const bool friction = (contacts[0].mu > 0.0); /// @todo: can there be both friction-less and friction contacts in the same UnilateralInteractionConstraint ???
    ConstraintBlockInfo info;
    info.parent = this;
    info.const0 = contacts[0].id;
    info.nbLines = friction ? 3 : 1;
    info.hasId = true;
    info.offsetId = ids.size();
    info.hasDirection = true;
    info.offsetDirection = directions.size();
    info.nbGroups = contacts.size();

    for (unsigned int i=0; i<contacts.size(); i++)
    {
        Contact& c = contacts[i];
        ids.push_back( yetIntegrated ? c.contactId : -c.contactId);
        directions.push_back( c.norm );
        if (friction)
        {
            directions.push_back( c.t );
            directions.push_back( c.s );
        }
    }

    yetIntegrated = true;

    blocks.push_back(info);
}

template<class DataTypes>
void UnilateralInteractionConstraint<DataTypes>::getConstraintResolution(const core::ConstraintParams *, std::vector<core::behavior::ConstraintResolution*>& resTab, unsigned int& offset)
{
    if(contactsStatus)
    {
        delete[] contactsStatus;
        contactsStatus = NULL;
    }

    if (contacts.size() > 0)
    {
        contactsStatus = new bool[contacts.size()];
        memset(contactsStatus, 0, sizeof(bool)*contacts.size());
    }

    for(unsigned int i=0; i<contacts.size(); i++)
    {
        Contact& c = contacts[i];
        if(c.mu > 0.0)
        {
            UnilateralConstraintResolutionWithFriction* ucrwf = new UnilateralConstraintResolutionWithFriction(c.mu, NULL, &contactsStatus[i]);
            ucrwf->setTolerance(customTolerance);
            resTab[offset] = ucrwf;

            // TODO : cette méthode de stockage des forces peu mal fonctionner avec 2 threads quand on utilise l'haptique
            offset += 3;
        }
        else
            resTab[offset++] = new UnilateralConstraintResolution();
    }
}

template<class DataTypes>
bool UnilateralInteractionConstraint<DataTypes>::isActive() const
{
    for(unsigned int i = 0; i < contacts.size(); i++)
        if(contacts[i].dfree < 0)
            return true;

    return false;
}

template<class DataTypes>
void UnilateralInteractionConstraint<DataTypes>::draw(const core::visual::VisualParams* vparams)
{

    if (!vparams->displayFlags().getShowInteractionForceFields()) return;

    vparams->drawTool()->saveLastState();

    vparams->drawTool()->disableLighting();
    vparams->drawTool()->saveLastState();

    std::vector<sofa::defaulttype::Vector3> redVertices;
    std::vector<sofa::defaulttype::Vector3> otherVertices;
    std::vector<sofa::defaulttype::Vec4f> otherColors;

    for (unsigned int i=0; i<contacts.size(); i++)
    {
        const Contact& c = contacts[i];

<<<<<<< HEAD
        glLineWidth(5);
        glBegin(GL_LINES);

        glColor4f(1,0,0,1);
        helper::gl::glVertexT(c.P);
        helper::gl::glVertexT(c.Q);
=======
        redVertices.push_back(c.P);
        redVertices.push_back(c.Q);
>>>>>>> b185e736

        otherVertices.push_back(c.P);
        otherColors.push_back(sofa::defaulttype::RGBAColor::white());
        otherVertices.push_back(c.P + c.norm);
        otherColors.push_back(sofa::defaulttype::RGBAColor(0,0.5,0.5,1));

        otherVertices.push_back(c.Q);
        otherColors.push_back(sofa::defaulttype::RGBAColor::black());
        otherVertices.push_back(c.Q - c.norm);
        otherColors.push_back(sofa::defaulttype::RGBAColor(0,0.5,0.5,1));

<<<<<<< HEAD
        glColor4f(1,1,1,1);
        helper::gl::glVertexT(c.P);
        glColor4f(0,0.5,0.5,1);
        helper::gl::glVertexT(c.P + c.norm);
=======
    }
    vparams->drawTool()->drawLines(redVertices, 5, sofa::defaulttype::RGBAColor::red());
    vparams->drawTool()->drawLines(otherVertices, 3, otherColors);

>>>>>>> b185e736

    vparams->drawTool()->restoreLastState();

<<<<<<< HEAD
        glEnd();
        glLineWidth(1);
    }
#endif /* SOFA_NO_OPENGL */
=======
>>>>>>> b185e736
}

} // namespace constraintset

} // namespace component

} // namespace sofa

#endif<|MERGE_RESOLUTION|>--- conflicted
+++ resolved
@@ -414,17 +414,8 @@
     {
         const Contact& c = contacts[i];
 
-<<<<<<< HEAD
-        glLineWidth(5);
-        glBegin(GL_LINES);
-
-        glColor4f(1,0,0,1);
-        helper::gl::glVertexT(c.P);
-        helper::gl::glVertexT(c.Q);
-=======
         redVertices.push_back(c.P);
         redVertices.push_back(c.Q);
->>>>>>> b185e736
 
         otherVertices.push_back(c.P);
         otherColors.push_back(sofa::defaulttype::RGBAColor::white());
@@ -436,27 +427,13 @@
         otherVertices.push_back(c.Q - c.norm);
         otherColors.push_back(sofa::defaulttype::RGBAColor(0,0.5,0.5,1));
 
-<<<<<<< HEAD
-        glColor4f(1,1,1,1);
-        helper::gl::glVertexT(c.P);
-        glColor4f(0,0.5,0.5,1);
-        helper::gl::glVertexT(c.P + c.norm);
-=======
     }
     vparams->drawTool()->drawLines(redVertices, 5, sofa::defaulttype::RGBAColor::red());
     vparams->drawTool()->drawLines(otherVertices, 3, otherColors);
 
->>>>>>> b185e736
 
     vparams->drawTool()->restoreLastState();
 
-<<<<<<< HEAD
-        glEnd();
-        glLineWidth(1);
-    }
-#endif /* SOFA_NO_OPENGL */
-=======
->>>>>>> b185e736
 }
 
 } // namespace constraintset
