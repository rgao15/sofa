/******************************************************************************
*       SOFA, Simulation Open-Framework Architecture, development version     *
*                (c) 2006-2018 INRIA, USTL, UJF, CNRS, MGH                    *
*                                                                             *
* This program is free software; you can redistribute it and/or modify it     *
* under the terms of the GNU Lesser General Public License as published by    *
* the Free Software Foundation; either version 2.1 of the License, or (at     *
* your option) any later version.                                             *
*                                                                             *
* This program is distributed in the hope that it will be useful, but WITHOUT *
* ANY WARRANTY; without even the implied warranty of MERCHANTABILITY or       *
* FITNESS FOR A PARTICULAR PURPOSE. See the GNU Lesser General Public License *
* for more details.                                                           *
*                                                                             *
* You should have received a copy of the GNU Lesser General Public License    *
* along with this program. If not, see <http://www.gnu.org/licenses/>.        *
*******************************************************************************
* Authors: The SOFA Team and external contributors (see Authors.txt)          *
*                                                                             *
* Contact information: contact@sofa-framework.org                             *
******************************************************************************/
#ifndef SOFA_COMPONENT_CONSTRAINTSET_BILATERALINTERACTIONCONSTRAINT_INL
#define SOFA_COMPONENT_CONSTRAINTSET_BILATERALINTERACTIONCONSTRAINT_INL

#include <SofaConstraint/BilateralInteractionConstraint.h>
#include <sofa/core/visual/VisualParams.h>
#include <sofa/defaulttype/RGBAColor.h>
#include <sofa/defaulttype/Vec.h>
<<<<<<< HEAD
#include <sofa/helper/gl/template.h>

#include <algorithm>
=======
#include <algorithm> // for std::min
>>>>>>> b185e736

namespace sofa
{

namespace component
{

namespace constraintset
{

namespace bilateralinteractionconstraint
{
using sofa::core::objectmodel::KeypressedEvent ;
using sofa::core::objectmodel::Event ;
using sofa::helper::WriteAccessor ;
using sofa::defaulttype::Vec;

template<class DataTypes>
BilateralInteractionConstraint<DataTypes>::BilateralInteractionConstraint(MechanicalState* object1, MechanicalState* object2)
    : Inherit(object1, object2)
    , m1(initData(&m1, "first_point","index of the constraint on the first model"))
    , m2(initData(&m2, "second_point","index of the constraint on the second model"))
    , restVector(initData(&restVector, "rest_vector","Relative position to maintain between attached points (optional)"))

    , d_numericalTolerance(initData(&d_numericalTolerance, 0.0001, "numericalTolerance",
                                    "a real value specifying the tolerance during the constraint solving. (optional, default=0.0001)") )

    //TODO(dmarchal): Such kind of behavior shouldn't be implemented in the component but externalized in a second component or in a python script controlling the scene.
    , activateAtIteration( initData(&activateAtIteration, 0, "activateAtIteration", "activate constraint at specified interation (0=disable)"))

    //TODO(dmarchal): what do TEST means in the following ? should it be renamed (EXPERIMENTAL FEATURE) and when those Experimental feature will become official feature ?
    , merge(initData(&merge,false, "merge", "TEST: merge the bilateral constraints in a unique constraint"))
    , derivative(initData(&derivative,false, "derivative", "TEST: derivative"))
    , keepOrientDiff(initData(&keepOrientDiff,false, "keepOrientationDifference", "keep the initial difference in orientation (only for rigids)"))

    , activated(true), iteration(0)

    //0.0001) ;


{
    this->f_listening.setValue(true);
}

template<class DataTypes>
BilateralInteractionConstraint<DataTypes>::BilateralInteractionConstraint(MechanicalState* object)
    : Inherit(object, object)
    , m1(initData(&m1, "first_point","index of the constraint on the first model"))
    , m2(initData(&m2, "second_point","index of the constraint on the second model"))
    , restVector(initData(&restVector, "rest_vector","Relative position to maintain between attached points (optional)"))
    , d_numericalTolerance(initData(&d_numericalTolerance, 0.0001, "numericalTolerance", "a real value specifying the tolerance during the constraint solving. (default=0.0001") )

    , activateAtIteration( initData(&activateAtIteration, 0, "activateAtIteration", "activate constraint at specified interation (0 = always enabled, -1=disabled)"))

    , merge(initData(&merge,false, "merge", "TEST: merge the bilateral constraints in a unique constraint"))
    , derivative(initData(&derivative,false, "derivative", "TEST: derivative"))
    , keepOrientDiff(initData(&keepOrientDiff,false, "keepOrientationDifference", "keep the initial difference in orientation (only for rigids)"))
    , activated(true), iteration(0)
{
    this->f_listening.setValue(true);
}

template<class DataTypes>
BilateralInteractionConstraint<DataTypes>::BilateralInteractionConstraint()
    : m1(initData(&m1, "first_point","index of the constraint on the first model"))
    , m2(initData(&m2, "second_point","index of the constraint on the second model"))
    , restVector(initData(&restVector, "rest_vector","Relative position to maintain between attached points (optional)"))
    , d_numericalTolerance(initData(&d_numericalTolerance, 0.0001, "numericalTolerance", "a real value specifying the tolerance during the constraint solving. (default=0.0001") )

    , activateAtIteration( initData(&activateAtIteration, 0, "activateAtIteration", "activate constraint at specified interation (0 = always enabled, -1=disabled)"))

    , merge(initData(&merge,false, "merge", "TEST: merge the bilateral constraints in a unique constraint"))
    , derivative(initData(&derivative,false, "derivative", "TEST: derivative"))
    , keepOrientDiff(initData(&keepOrientDiff,false, "keepOrientationDifference", "keep the initial difference in orientation (only for rigids)"))
    , activated(true), iteration(0)
{
    this->f_listening.setValue(true);
}


template<class DataTypes>
void BilateralInteractionConstraint<DataTypes>::unspecializedInit()
{
    /// Do general check of validity for inputs
    Inherit1::init();

    /// Using assert means that the previous lines have check that there is two valid mechanical state.
    assert(this->mstate1);
    assert(this->mstate2);

    prevForces.clear();
    iteration = 0;
    activated = (activateAtIteration.getValue() >= 0 && activateAtIteration.getValue() <= iteration);
}

template<class DataTypes>
void BilateralInteractionConstraint<DataTypes>::init()
{
    unspecializedInit();
}

template<class DataTypes>
void BilateralInteractionConstraint<DataTypes>::reinit()
{
    prevForces.clear();
    activated = (activateAtIteration.getValue() >= 0 && activateAtIteration.getValue() <= iteration);
}

template<class DataTypes>
void BilateralInteractionConstraint<DataTypes>::reset(){
    init();
}

template<class DataTypes>
void BilateralInteractionConstraint<DataTypes>::buildConstraintMatrix(const ConstraintParams*, DataMatrixDeriv &c1_d, DataMatrixDeriv &c2_d, unsigned int &constraintId
                                                                      , const DataVecCoord &/*x1*/, const DataVecCoord &/*x2*/)
{
    if (!activated)
        return;

    unsigned minp = std::min(m1.getValue().size(), m2.getValue().size());
    if (minp == 0)
        return;

    const helper::vector<int> &m1Indices = m1.getValue();
    const helper::vector<int> &m2Indices = m2.getValue();

    MatrixDeriv &c1 = *c1_d.beginEdit();
    MatrixDeriv &c2 = *c2_d.beginEdit();

    cid.resize(minp);

    const VecDeriv& restVector = this->restVector.getValue();

    if (!merge.getValue())
    {
        for (unsigned pid=0; pid<minp; pid++)
        {
            int tm1 = m1Indices[pid];
            int tm2 = m2Indices[pid];

            const defaulttype::Vec<3, Real> cx(1,0,0), cy(0,1,0), cz(0,0,1);

            cid[pid] = constraintId;
            constraintId += 3;

            MatrixDerivRowIterator c1_it = c1.writeLine(cid[pid]);
            c1_it.addCol(tm1, -cx);

            MatrixDerivRowIterator c2_it = c2.writeLine(cid[pid]);
            c2_it.addCol(tm2, cx);

            c1_it = c1.writeLine(cid[pid] + 1);
            c1_it.setCol(tm1, -cy);

            c2_it = c2.writeLine(cid[pid] + 1);
            c2_it.setCol(tm2, cy);

            c1_it = c1.writeLine(cid[pid] + 2);
            c1_it.setCol(tm1, -cz);

            c2_it = c2.writeLine(cid[pid] + 2);
            c2_it.setCol(tm2, cz);
        }
    }
    else
    {
        this->m_constraintIndex.setValue(constraintId);


        ///////////////// grouped constraints ///////////////
        dfree_square_total.clear();

        const DataVecCoord &d_x1 = *this->mstate1->read(ConstVecCoordId::position());
        const DataVecCoord &d_x2 = *this->mstate2->read(ConstVecCoordId::position());

        const VecCoord &x1 = d_x1.getValue();
        const VecCoord &x2 = d_x2.getValue();

        for (unsigned pid=0; pid<minp; pid++)
        {
            int tm1 = m1Indices[pid];
            int tm2 = m2Indices[pid];

            Deriv dfree_loc = x2[tm2] - x1[tm1];

            if (pid < restVector.size())
                dfree_loc -= restVector[pid];

            dfree_square_total[0]+= dfree_loc[0]*dfree_loc[0];
            dfree_square_total[1]+= dfree_loc[1]*dfree_loc[1];
            dfree_square_total[2]+= dfree_loc[2]*dfree_loc[2];
        }

        for (unsigned int i=0; i<3; i++)
        {
            if (dfree_square_total[i]>1.0e-15)
            {
                dfree_square_total[i] = sqrt(dfree_square_total[i]);
                squareXYZ[i]=derivative.getValue();
            }
            else
                squareXYZ[i]=false;
        }

        dfree.resize(minp);

        const DataVecCoord &d_x1free = *this->mstate1->read(ConstVecCoordId::freePosition());
        const DataVecCoord &d_x2free = *this->mstate2->read(ConstVecCoordId::freePosition());

        const VecCoord &x1free = d_x1free.getValue();
        const VecCoord &x2free = d_x2free.getValue();

        for (unsigned pid=0; pid<minp; pid++)
        {
            int tm1 = m1Indices[pid];
            int tm2 = m2Indices[pid];

            Deriv d_loc = x2[tm2] - x1[tm1];
            Deriv dfree_loc = x2free[tm2] - x1free[tm1];

            if (pid < restVector.size())
            {
                d_loc -= restVector[pid];
                dfree_loc -= restVector[pid];
            }
            dfree[pid] = dfree_loc;

            const defaulttype::Vec<3, Real> cx(1.0,0,0), cy(0,1.0,0), cz(0,0,1.0);

            cid[pid] = constraintId;


            // if not grouped constraint
            // constraintId += 3;

            // contribution along x axis
            MatrixDerivRowIterator c1_it = c1.writeLine(cid[pid]);
            MatrixDerivRowIterator c2_it = c2.writeLine(cid[pid]);
            if(squareXYZ[0])
            {
                c1_it.addCol(tm1, -cx*dfree_loc[0]*2.0);
                c2_it.addCol(tm2, cx*dfree_loc[0]*2.0);
            }
            else
            {
                c1_it.addCol(tm1, -cx*sofa::helper::sign(dfree_loc[0]) );
                c2_it.addCol(tm2, cx*sofa::helper::sign(dfree_loc[0]));
            }


            // contribution along y axis
            c1_it = c1.writeLine(cid[pid] + 1);
            c2_it = c2.writeLine(cid[pid] + 1);
            if(squareXYZ[1])
            {

                c1_it.addCol(tm1, -cy*dfree_loc[1]*2.0);
                c2_it.addCol(tm2, cy*dfree_loc[1]*2.0);
            }
            else
            {
                c1_it.addCol(tm1, -cy*sofa::helper::sign(dfree_loc[1]));
                c2_it.addCol(tm2, cy*sofa::helper::sign(dfree_loc[1]));
            }

            // contribution along z axis
            c1_it = c1.writeLine(cid[pid] + 2);
            c2_it = c2.writeLine(cid[pid] + 2);
            if(squareXYZ[2])
            {
                c1_it.addCol(tm1, -cz*dfree_loc[2]*2.0);
                c2_it.addCol(tm2, cz*dfree_loc[2]*2.0);
            }
            else
            {
                c1_it.addCol(tm1, -cz*sofa::helper::sign(dfree_loc[2]));
                c2_it.addCol(tm2, cz*sofa::helper::sign(dfree_loc[2]));
            }
        }

        // if grouped constraint
        constraintId += 3;
    }

    c1_d.endEdit();
    c2_d.endEdit();
}


template<class DataTypes>
void BilateralInteractionConstraint<DataTypes>::getConstraintViolation(const ConstraintParams* cParams,
                                                                       BaseVector *v,
                                                                       const DataVecCoord &d_x1, const DataVecCoord &d_x2
                                                                       , const DataVecDeriv & d_v1, const DataVecDeriv & d_v2)
{
    if (!activated) return;

    const helper::vector<int> &m1Indices = m1.getValue();
    const helper::vector<int> &m2Indices = m2.getValue();

    unsigned minp = std::min(m1Indices.size(), m2Indices.size());

    const VecDeriv& restVector = this->restVector.getValue();

    if (cParams->constOrder() == ConstraintParams::VEL)
    {
        getVelocityViolation(v, d_x1, d_x2, d_v1, d_v2);
        return;
    }

    const VecCoord &x1 = d_x1.getValue();
    const VecCoord &x2 = d_x2.getValue();

    if (!merge.getValue())
    {
        dfree.resize(minp);

        for (unsigned pid=0; pid<minp; pid++)
        {
            dfree[pid] = x2[m2Indices[pid]] - x1[m1Indices[pid]];

            if (pid < restVector.size())
                dfree[pid] -= restVector[pid];

            v->set(cid[pid]  , dfree[pid][0]);
            v->set(cid[pid]+1, dfree[pid][1]);
            v->set(cid[pid]+2, dfree[pid][2]);
        }
    }
    else
    {
        for (unsigned pid=0; pid<minp; pid++)
        {
            dfree[pid] = x2[m2Indices[pid]] - x1[m1Indices[pid]];

            if (pid < restVector.size())
                dfree[pid] -= restVector[pid];

            for (unsigned int i=0; i<3; i++)
            {
                if(squareXYZ[i])
                    v->add(cid[pid]+i  , dfree[pid][i]*dfree[pid][i]);
                else
                {

                    v->add(cid[pid]+i  , dfree[pid][i]*sofa::helper::sign(dfree[pid][i] ) );
                }
            }

        }
    }
}


template<class DataTypes>
void BilateralInteractionConstraint<DataTypes>::getVelocityViolation(BaseVector *v,
                                                                     const DataVecCoord &d_x1,
                                                                     const DataVecCoord &d_x2,
                                                                     const DataVecDeriv &d_v1,
                                                                     const DataVecDeriv &d_v2)
{
    const helper::vector<int> &m1Indices = m1.getValue();
    const helper::vector<int> &m2Indices = m2.getValue();

    const VecCoord &x1 = d_x1.getValue();
    const VecCoord &x2 = d_x2.getValue();
    const VecCoord &v1 = d_v1.getValue();
    const VecCoord &v2 = d_v2.getValue();

    unsigned minp = std::min(m1Indices.size(), m2Indices.size());
    const VecDeriv& restVector = this->restVector.getValue();

    if (!merge.getValue())
    {
        auto pos1 = this->getMState1()->readPositions();
        auto pos2 = this->getMState2()->readPositions();

        const SReal dt = this->getContext()->getDt();
        const SReal invDt = SReal(1.0) / dt;

        for (unsigned pid=0; pid<minp; ++pid)
        {

            Deriv dPos = (pos2[m2Indices[pid]] - pos1[m1Indices[pid]]);
            if (pid < restVector.size())
            {
                dPos -= -restVector[pid];
            }
            dPos *= invDt;
            const Deriv dVfree = v2[m2Indices[pid]] - v1[m1Indices[pid]];

            v->set(cid[pid]  , dVfree[0] + dPos[0] );
            v->set(cid[pid]+1, dVfree[1] + dPos[1] );
            v->set(cid[pid]+2, dVfree[2] + dPos[2] );
        }
    }
    else
    {
        VecDeriv dPrimefree;
        dPrimefree.resize(minp);
        dfree.resize(minp);

        for (unsigned pid=0; pid<minp; pid++)
        {
            dPrimefree[pid] = v2[m2Indices[pid]] - v1[m1Indices[pid]];
            dfree[pid] = x2[m2Indices[pid]] - x1[m1Indices[pid]];

            if (pid < restVector.size())
            {
                dPrimefree[pid] -= restVector[pid];
                dfree[pid] -= restVector[pid];
            }

            std::cout<<" x2 : "<<x2[m2Indices[pid]]<<" - x1 :"<<x1[m1Indices[pid]]<<" = "<<dfree[pid]<<std::endl;
            std::cout<<" v2 : "<<v2[m2Indices[pid]]<<" - v1 :"<<v1[m1Indices[pid]]<<" = "<<dPrimefree[pid]<<std::endl;

            for (unsigned int i=0; i<3; i++)
            {
                if(squareXYZ[i])
                {
                    v->add(cid[pid]+i  , 2*dPrimefree[pid][i]*dfree[pid][i]);
                }
                else
                {
<<<<<<< HEAD
                    v->add(cid[pid]+i  , dPrimefree[pid][i]*sign(dfree[pid][i] ) );
=======
                    v->add(cid[pid]+i  , dPrimefree[pid][i]*sofa::helper::sign(dfree[pid][i] ) );
>>>>>>> b185e736
                }
            }

        }
    }
}


template<class DataTypes>
void BilateralInteractionConstraint<DataTypes>::getConstraintResolution(const ConstraintParams* cParams,
                                                                        std::vector<ConstraintResolution*>& resTab,
                                                                        unsigned int& offset)
{
    SOFA_UNUSED(cParams);
    unsigned minp=std::min(m1.getValue().size(),m2.getValue().size());

    if (!merge.getValue())
    {
        prevForces.resize(minp);
        for (unsigned pid=0; pid<minp; pid++)
        {
            resTab[offset] = new BilateralConstraintResolution3Dof(&prevForces[pid]);
            offset += 3;
        }
    }
    else
    {
        prevForces.resize(1);
        resTab[offset] = new BilateralConstraintResolution3Dof(&prevForces[0]);
        offset +=3;
    }
}

template<class DataTypes>
void BilateralInteractionConstraint<DataTypes>::addContact(Deriv /*norm*/, Coord P, Coord Q,
                                                           Real /*contactDistance*/, int m1, int m2,
                                                           Coord /*Pfree*/, Coord /*Qfree*/,
                                                           long /*id*/, PersistentID /*localid*/)
{
    WriteAccessor<Data<helper::vector<int> > > wm1 = this->m1;
    WriteAccessor<Data<helper::vector<int> > > wm2 = this->m2;
    WriteAccessor<Data<VecDeriv > > wrest = this->restVector;
    wm1.push_back(m1);
    wm2.push_back(m2);
    wrest.push_back(Q-P);
}


template<class DataTypes>
void BilateralInteractionConstraint<DataTypes>::addContact(Deriv norm, Coord P, Coord Q, Real
                                                           contactDistance, int m1, int m2,
                                                           long id, PersistentID localid)
{
   addContact(norm, P, Q, contactDistance, m1, m2,
               this->getMState2()->read(ConstVecCoordId::freePosition())->getValue()[m2],
               this->getMState1()->read(ConstVecCoordId::freePosition())->getValue()[m1],
               id, localid);
}

template<class DataTypes>
void BilateralInteractionConstraint<DataTypes>::addContact(Deriv norm, Real contactDistance,
                                                           int m1, int m2, long id, PersistentID localid)
{
    addContact(norm,
               this->getMState2()->read(ConstVecCoordId::position())->getValue()[m2],
               this->getMState1()->read(ConstVecCoordId::position())->getValue()[m1],
               contactDistance, m1, m2,
               this->getMState2()->read(ConstVecCoordId::freePosition())->getValue()[m2],
               this->getMState1()->read(ConstVecCoordId::freePosition())->getValue()[m1],
               id, localid);
}


template<class DataTypes>
void BilateralInteractionConstraint<DataTypes>::clear(int reserve)
{
    WriteAccessor<Data<helper::vector<int> > > wm1 = this->m1;
    WriteAccessor<Data<helper::vector<int> > > wm2 = this->m2;
    WriteAccessor<Data<VecDeriv > > wrest = this->restVector;
    wm1.clear();
    wm2.clear();
    wrest.clear();
    if (reserve)
    {
        wm1.reserve(reserve);
        wm2.reserve(reserve);
        wrest.reserve(reserve);
    }
}

template<class DataTypes>
void BilateralInteractionConstraint<DataTypes>::draw(const core::visual::VisualParams* vparams)
{
    if (!vparams->displayFlags().getShowInteractionForceFields()) return;

    vparams->drawTool()->saveLastState();
    vparams->drawTool()->disableLighting();

    sofa::defaulttype::RGBAColor colorActive = sofa::defaulttype::RGBAColor::magenta();
    sofa::defaulttype::RGBAColor colorNotActive = sofa::defaulttype::RGBAColor::green();
    std::vector< sofa::defaulttype::Vector3 > vertices;

    unsigned minp = std::min(m1.getValue().size(),m2.getValue().size());
    for (unsigned i=0; i<minp; i++)
    {
        vertices.push_back(DataTypes::getCPos(this->mstate1->read(ConstVecCoordId::position())->getValue()[m1.getValue()[i]]));
        vertices.push_back(DataTypes::getCPos(this->mstate2->read(ConstVecCoordId::position())->getValue()[m1.getValue()[i]]));
    }

    vparams->drawTool()->drawPoints(vertices, 10, (activated) ? colorActive : colorNotActive);

    vparams->drawTool()->restoreLastState();
}

//TODO(dmarchal): implementing keyboard interaction behavior directly in a component is not a valid
//design for a component. Interaction should be defered to an independent Component implemented in the SofaInteraction
//a second possibility is to implement this behavir using script.
template<class DataTypes>
void BilateralInteractionConstraint<DataTypes>::handleEvent(Event *event)
{
    if (KeypressedEvent::checkEventType(event))
    {
        KeypressedEvent *ev = static_cast<KeypressedEvent *>(event);
        switch(ev->getKey())
        {

        case 'A':
        case 'a':
            msg_info() << "Activating constraint" ;
            activated = true;
            break;
        }
    }


    if (simulation::AnimateEndEvent::checkEventType(event) )
    {
        ++iteration;
        if (!activated && activateAtIteration.getValue() >= 0 && activateAtIteration.getValue() <= iteration)
        {
            msg_info() << "Activating constraint" ;
            activated = true;
        }
    }
}


} // namespace bilateralinteractionconstraint

} // namespace constraintset

} // namespace component

} // namespace sofa

#endif // SOFA_COMPONENT_CONSTRAINTSET_BILATERALINTERACTIONCONSTRAINT_INL<|MERGE_RESOLUTION|>--- conflicted
+++ resolved
@@ -26,13 +26,7 @@
 #include <sofa/core/visual/VisualParams.h>
 #include <sofa/defaulttype/RGBAColor.h>
 #include <sofa/defaulttype/Vec.h>
-<<<<<<< HEAD
-#include <sofa/helper/gl/template.h>
-
-#include <algorithm>
-=======
 #include <algorithm> // for std::min
->>>>>>> b185e736
 
 namespace sofa
 {
@@ -458,11 +452,7 @@
                 }
                 else
                 {
-<<<<<<< HEAD
-                    v->add(cid[pid]+i  , dPrimefree[pid][i]*sign(dfree[pid][i] ) );
-=======
                     v->add(cid[pid]+i  , dPrimefree[pid][i]*sofa::helper::sign(dfree[pid][i] ) );
->>>>>>> b185e736
                 }
             }
 
