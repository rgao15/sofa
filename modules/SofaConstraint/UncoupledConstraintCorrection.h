--- conflicted
+++ resolved
@@ -129,14 +129,11 @@
     Data<bool> f_verbose;
 
     Data < bool > d_handleTopologyChange;
-<<<<<<< HEAD
-      
+
     Data< Real > d_correctionVelocityFactor;
     Data< Real > d_correctionPositionFactor;
 
     Data < bool > d_useOdeSolverIntegrationFactors;
-=======
->>>>>>> 2744e535
 
 private:
     // new :  for non building the constraint system during solving process //
