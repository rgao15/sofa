/******************************************************************************
*       SOFA, Simulation Open-Framework Architecture, development version     *
*                (c) 2006-2017 INRIA, USTL, UJF, CNRS, MGH                    *
*                                                                             *
* This program is free software; you can redistribute it and/or modify it     *
* under the terms of the GNU Lesser General Public License as published by    *
* the Free Software Foundation; either version 2.1 of the License, or (at     *
* your option) any later version.                                             *
*                                                                             *
* This program is distributed in the hope that it will be useful, but WITHOUT *
* ANY WARRANTY; without even the implied warranty of MERCHANTABILITY or       *
* FITNESS FOR A PARTICULAR PURPOSE. See the GNU Lesser General Public License *
* for more details.                                                           *
*                                                                             *
* You should have received a copy of the GNU Lesser General Public License    *
* along with this program. If not, see <http://www.gnu.org/licenses/>.        *
*******************************************************************************
* Authors: The SOFA Team and external contributors (see Authors.txt)          *
*                                                                             *
* Contact information: contact@sofa-framework.org                             *
******************************************************************************/
#define SOFA_COMPONENT_CONSTRAINT_GENERICCONSTRAINTCORRECTION_CPP

#include "GenericConstraintCorrection.h"
#include <sofa/simulation/MechanicalMatrixVisitor.h>
#include <sofa/core/behavior/OdeSolver.h>
#include <sofa/core/behavior/LinearSolver.h>
#include <sofa/core/ObjectFactory.h>

namespace sofa 
{

namespace component 
{

namespace constraintset 
{

using sofa::helper::vector;
using sofa::core::objectmodel::BaseContext;
using sofa::core::behavior::LinearSolver;
using sofa::core::behavior::BaseConstraintCorrection;
using sofa::core::behavior::ConstraintSolver;
using sofa::defaulttype::BaseMatrix;
using sofa::core::ConstraintParams;
using sofa::core::MultiVecDerivId;
using sofa::core::MultiVecCoordId;
using sofa::core::ExecParams;
using sofa::defaulttype::BaseVector;
using sofa::core::RegisterObject;


GenericConstraintCorrection::GenericConstraintCorrection()
<<<<<<< HEAD
: solverName( initData(&solverName, "solverName", "name of the constraint solver") )
, d_complianceFactor(initData(&d_complianceFactor, 1.0, "complianceFactor", "Factor applied to the position factor and velocity factor used to calculate compliance matrix"))
=======
:
  d_linearSolversName( initData(&d_linearSolversName, "solverName", "name of the constraint solver") )
, d_ODESolverName( initData(&d_ODESolverName, "ODESolverName", "name of the ode solver") )
>>>>>>> 1af37708
{
    m_ODESolver = NULL;
}

GenericConstraintCorrection::~GenericConstraintCorrection() {}

void GenericConstraintCorrection::bwdInit()
{
    BaseContext* context = this->getContext();

    // Find linear solvers
    m_linearSolvers.clear();
    const vector<std::string>& solverNames = d_linearSolversName.getValue();
    if(solverNames.size() == 0)
    {
        LinearSolver* s = NULL;
        context->get(s);
        if(s)
        {
            if (s->getTemplateName() == "GraphScattered")
                msg_warning() << "Can not use the solver " << s->getName() << " because it is templated on GraphScatteredType";
            else
                m_linearSolvers.push_back(s);
        }
    }
    else 
    {
        for(unsigned int i=0; i<solverNames.size(); ++i)
        {
            LinearSolver* s = NULL;
            context->get(s, solverNames[i]);

            if(s)
            {
                if (s->getTemplateName() == "GraphScattered")
                    msg_warning() << "Can not use the solver " << solverNames[i] << " because it is templated on GraphScatteredType";
                else
                    m_linearSolvers.push_back(s);
            } 
            else
                msg_warning() << "Solver \"" << solverNames[i] << "\" not found.";
        }

    }

    // Find ODE solver
    if(d_ODESolverName.isSet())
        context->get(m_ODESolver, d_ODESolverName.getValue());

    if(m_ODESolver == NULL)
    {
        context->get(m_ODESolver, BaseContext::Local);
        if (m_ODESolver == NULL)
        {
            context->get(m_ODESolver, BaseContext::SearchRoot);
            if (m_ODESolver == NULL)
            {
                msg_error() << "No OdeSolver found.";
                return;
            }
        }
    }

    if (m_linearSolvers.size() == 0)
    {
        msg_error() << "No LinearSolver found.";
        return;
    }

    msg_info() << "Found " << m_linearSolvers.size() << " linearsolvers";
    for (unsigned i = 0; i < m_linearSolvers.size(); i++)
        msg_info() << m_linearSolvers[i]->getName();
}

void GenericConstraintCorrection::cleanup()
{
    while(!constraintsolvers.empty())
    {
        constraintsolvers.back()->removeConstraintCorrection(this);
        constraintsolvers.pop_back();
    }
    BaseConstraintCorrection::cleanup();
}

void GenericConstraintCorrection::addConstraintSolver(ConstraintSolver *s)
{
    constraintsolvers.push_back(s);
}

void GenericConstraintCorrection::removeConstraintSolver(ConstraintSolver *s)
{
    constraintsolvers.remove(s);
}

void GenericConstraintCorrection::rebuildSystem(double massFactor, double forceFactor)
{
    for (unsigned i = 0; i < m_linearSolvers.size(); i++)
        m_linearSolvers[i]->rebuildSystem(massFactor, forceFactor);
}

void GenericConstraintCorrection::addComplianceInConstraintSpace(const ConstraintParams *cparams, BaseMatrix* W)
{
<<<<<<< HEAD
    if (!odesolver) return;
    const double complianceFactor = d_complianceFactor.getValue();
=======
    if (!m_ODESolver) return;
>>>>>>> 1af37708

    // use the OdeSolver to get the position integration factor
    double factor = 1.0;

    switch (cparams->constOrder())
    {
        case ConstraintParams::POS_AND_VEL :
        case ConstraintParams::POS :
            factor = m_ODESolver->getPositionIntegrationFactor();
            break;

        case ConstraintParams::ACC :
        case ConstraintParams::VEL :
            factor = m_ODESolver->getVelocityIntegrationFactor();
            break;

        default :
            break;
    }

    factor *= complianceFactor;
    // use the Linear solver to compute J*inv(M)*Jt, where M is the mechanical linear system matrix
<<<<<<< HEAD
    for (unsigned i = 0; i < linearsolvers.size(); i++)
    {
        linearsolvers[i]->buildComplianceMatrix(cparams, W, factor);
    }
}

void GenericConstraintCorrection::computeMotionCorrectionFromLambda(const core::ConstraintParams* cparams, core::MultiVecDerivId dx, const defaulttype::BaseVector * lambda)
{
    for (std::size_t i = 0; i < linearsolvers.size(); ++i)
    {
        linearsolvers[i]->applyConstraintForce(cparams, dx, lambda);
    }
}

void GenericConstraintCorrection::applyMotionCorrection(const core::ConstraintParams* cparams, core::MultiVecCoordId xId, core::MultiVecDerivId vId, 
    core::MultiVecDerivId dxId, core::ConstMultiVecDerivId correction, double positionFactor, double velocityFactor)
{
    for (std::size_t i = 0; i < linearsolvers.size(); ++i)
    {
        simulation::MechanicalIntegrateConstraintsVisitor v(cparams, positionFactor, velocityFactor, correction, dxId, xId, vId, linearsolvers[i]->getSystemMultiMatrixAccessor());
        linearsolvers[i]->getContext()->executeVisitor(&v);
    }
}

void GenericConstraintCorrection::applyMotionCorrection(const core::ConstraintParams * cparams, core::MultiVecCoordId xId, core::MultiVecDerivId vId, core::MultiVecDerivId dxId, core::ConstMultiVecDerivId correction)
{
    if (!odesolver) return;
    const double complianceFactor = d_complianceFactor.getValue();

    const double positionFactor = odesolver->getPositionIntegrationFactor() * complianceFactor;
    const double velocityFactor = odesolver->getVelocityIntegrationFactor() * complianceFactor;

    applyMotionCorrection(cparams, xId, vId, dxId, correction, positionFactor, velocityFactor);
}

void GenericConstraintCorrection::applyPositionCorrection(const core::ConstraintParams * cparams, core::MultiVecCoordId xId, core::MultiVecDerivId dxId, core::ConstMultiVecDerivId correctionId)
{
    if (!odesolver) return;

    const double complianceFactor = d_complianceFactor.getValue();
    const double positionFactor = odesolver->getPositionIntegrationFactor() * complianceFactor;

    applyMotionCorrection(cparams, xId, sofa::core::VecDerivId::null(), dxId, correctionId, positionFactor, 0);
}

void GenericConstraintCorrection::applyVelocityCorrection(const core::ConstraintParams * cparams, core::MultiVecDerivId vId, core::MultiVecDerivId dvId, core::ConstMultiVecDerivId correctionId)
=======
    for (unsigned i = 0; i < m_linearSolvers.size(); i++)
        m_linearSolvers[i]->buildComplianceMatrix(W, factor);
}

void GenericConstraintCorrection::computeAndApplyMotionCorrection(const ConstraintParams * cparams,
                                                                  MultiVecCoordId xId,
                                                                  MultiVecDerivId vId,
                                                                  MultiVecDerivId fId,
                                                                  const BaseVector *lambda)
{
    SOFA_UNUSED(cparams);
    SOFA_UNUSED(xId);
    SOFA_UNUSED(vId);
    SOFA_UNUSED(fId);

    if (!m_ODESolver) return;

    const double positionFactor = m_ODESolver->getPositionIntegrationFactor();
    const double velocityFactor = m_ODESolver->getVelocityIntegrationFactor();

    for (unsigned i = 0; i < m_linearSolvers.size(); i++)
        m_linearSolvers[i]->applyContactForce(lambda,positionFactor,velocityFactor);
}


void GenericConstraintCorrection::computeResidual(const ExecParams* params, BaseVector *lambda)
{
    SOFA_UNUSED(params);

    for (unsigned i = 0; i < m_linearSolvers.size(); i++)
        m_linearSolvers[i]->computeResidual(params,lambda);
}

void GenericConstraintCorrection::computeAndApplyPositionCorrection(const ConstraintParams * cparams,
                                                                    MultiVecCoordId xId,
                                                                    MultiVecDerivId fId,
                                                                    const BaseVector *lambda)
{
    SOFA_UNUSED(cparams);
    SOFA_UNUSED(xId);
    SOFA_UNUSED(fId);

    if (!m_ODESolver) return;

    const double positionFactor = m_ODESolver->getPositionIntegrationFactor();

    for (unsigned i = 0; i < m_linearSolvers.size(); i++)
        m_linearSolvers[i]->applyContactForce(lambda,positionFactor,0.0);
}

void GenericConstraintCorrection::computeAndApplyVelocityCorrection(const ConstraintParams * cparams,
                                                                    MultiVecDerivId vId,
                                                                    MultiVecDerivId fId,
                                                                    const BaseVector *lambda)
>>>>>>> 1af37708
{
    SOFA_UNUSED(cparams);
    SOFA_UNUSED(vId);
    SOFA_UNUSED(fId);

    if (!m_ODESolver) return;

<<<<<<< HEAD
    applyMotionCorrection(cparams, sofa::core::VecCoordId::null(), vId, dvId, correctionId, 0, velocityFactor);
=======
    const double velocityFactor = m_ODESolver->getVelocityIntegrationFactor();

    for (unsigned i = 0; i < m_linearSolvers.size(); i++)
        m_linearSolvers[i]->applyContactForce(lambda,0.0,velocityFactor);
>>>>>>> 1af37708
}

void GenericConstraintCorrection::applyContactForce(const BaseVector *f)
{
    if (!m_ODESolver) return;

<<<<<<< HEAD
    sofa::core::ConstraintParams cparams(*sofa::core::ExecParams::defaultInstance());


    computeMotionCorrectionFromLambda(&cparams, cparams.dx(), f);
    applyMotionCorrection(&cparams, sofa::core::VecCoordId::position(), sofa::core::VecDerivId::velocity(), cparams.dx(), cparams.lambda());
}

void GenericConstraintCorrection::computeResidual(const core::ExecParams* params, defaulttype::BaseVector *lambda)
{
    for (unsigned i = 0; i < linearsolvers.size(); i++)
    {
        linearsolvers[i]->computeResidual(params, lambda);
    }
}


void GenericConstraintCorrection::getComplianceMatrix(defaulttype::BaseMatrix* Minv) const
{
    if (!odesolver) return;
    const double complianceFactor = d_complianceFactor.getValue();

    sofa::core::ConstraintParams cparams(*sofa::core::ExecParams::defaultInstance());
    const_cast<GenericConstraintCorrection*>(this)->addComplianceInConstraintSpace(&cparams, Minv);
=======
    const double positionFactor = m_ODESolver->getPositionIntegrationFactor();
    const double velocityFactor = m_ODESolver->getVelocityIntegrationFactor();

    for (unsigned i = 0; i < m_linearSolvers.size(); i++)
        m_linearSolvers[i]->applyContactForce(f,positionFactor,velocityFactor);
}

void GenericConstraintCorrection::getComplianceMatrix(BaseMatrix* Minv) const
{
    if (!m_ODESolver) return;

    // use the OdeSolver to get the position integration factor
    double factor = m_ODESolver->getPositionIntegrationFactor();

    // use the Linear solver to compute J*inv(M)*Jt, where M is the mechanical linear system matrix
    for (unsigned i = 0; i < m_linearSolvers.size(); i++)
        m_linearSolvers[i]->buildComplianceMatrix(Minv, factor);
>>>>>>> 1af37708
}

void GenericConstraintCorrection::applyPredictiveConstraintForce(const ConstraintParams * cparams,
                                                                 MultiVecDerivId f,
                                                                 const BaseVector * lambda)
{
    SOFA_UNUSED(cparams);
    SOFA_UNUSED(f);
    SOFA_UNUSED(lambda);
}

void GenericConstraintCorrection::resetContactForce()
{
}


SOFA_DECL_CLASS(GenericConstraintCorrection)

int GenericConstraintCorrectionClass = RegisterObject("")
.add< GenericConstraintCorrection >()
;

class SOFA_CONSTRAINT_API GenericConstraintCorrection;

} // namespace constraintset

} // namespace component

} // namespace sofa<|MERGE_RESOLUTION|>--- conflicted
+++ resolved
@@ -48,17 +48,14 @@
 using sofa::core::ExecParams;
 using sofa::defaulttype::BaseVector;
 using sofa::core::RegisterObject;
-
+using sofa::core::ConstMultiVecDerivId;
+using sofa::core::VecDerivId;
+using sofa::core::VecCoordId;
 
 GenericConstraintCorrection::GenericConstraintCorrection()
-<<<<<<< HEAD
-: solverName( initData(&solverName, "solverName", "name of the constraint solver") )
+: d_linearSolversName( initData(&d_linearSolversName, "solverName", "name of the constraint solver") )
 , d_complianceFactor(initData(&d_complianceFactor, 1.0, "complianceFactor", "Factor applied to the position factor and velocity factor used to calculate compliance matrix"))
-=======
-:
-  d_linearSolversName( initData(&d_linearSolversName, "solverName", "name of the constraint solver") )
 , d_ODESolverName( initData(&d_ODESolverName, "ODESolverName", "name of the ode solver") )
->>>>>>> 1af37708
 {
     m_ODESolver = NULL;
 }
@@ -128,7 +125,7 @@
         return;
     }
 
-    msg_info() << "Found " << m_linearSolvers.size() << " linearsolvers";
+    msg_info() << "Found " << m_linearSolvers.size() << " m_linearSolvers";
     for (unsigned i = 0; i < m_linearSolvers.size(); i++)
         msg_info() << m_linearSolvers[i]->getName();
 }
@@ -161,12 +158,8 @@
 
 void GenericConstraintCorrection::addComplianceInConstraintSpace(const ConstraintParams *cparams, BaseMatrix* W)
 {
-<<<<<<< HEAD
-    if (!odesolver) return;
+    if (!m_ODESolver) return;
     const double complianceFactor = d_complianceFactor.getValue();
-=======
-    if (!m_ODESolver) return;
->>>>>>> 1af37708
 
     // use the OdeSolver to get the position integration factor
     double factor = 1.0;
@@ -189,173 +182,102 @@
 
     factor *= complianceFactor;
     // use the Linear solver to compute J*inv(M)*Jt, where M is the mechanical linear system matrix
-<<<<<<< HEAD
-    for (unsigned i = 0; i < linearsolvers.size(); i++)
-    {
-        linearsolvers[i]->buildComplianceMatrix(cparams, W, factor);
-    }
-}
-
-void GenericConstraintCorrection::computeMotionCorrectionFromLambda(const core::ConstraintParams* cparams, core::MultiVecDerivId dx, const defaulttype::BaseVector * lambda)
-{
-    for (std::size_t i = 0; i < linearsolvers.size(); ++i)
-    {
-        linearsolvers[i]->applyConstraintForce(cparams, dx, lambda);
-    }
-}
-
-void GenericConstraintCorrection::applyMotionCorrection(const core::ConstraintParams* cparams, core::MultiVecCoordId xId, core::MultiVecDerivId vId, 
-    core::MultiVecDerivId dxId, core::ConstMultiVecDerivId correction, double positionFactor, double velocityFactor)
-{
-    for (std::size_t i = 0; i < linearsolvers.size(); ++i)
-    {
-        simulation::MechanicalIntegrateConstraintsVisitor v(cparams, positionFactor, velocityFactor, correction, dxId, xId, vId, linearsolvers[i]->getSystemMultiMatrixAccessor());
-        linearsolvers[i]->getContext()->executeVisitor(&v);
-    }
-}
-
-void GenericConstraintCorrection::applyMotionCorrection(const core::ConstraintParams * cparams, core::MultiVecCoordId xId, core::MultiVecDerivId vId, core::MultiVecDerivId dxId, core::ConstMultiVecDerivId correction)
-{
-    if (!odesolver) return;
+    for (unsigned i = 0; i < m_linearSolvers.size(); i++)
+    {
+        m_linearSolvers[i]->buildComplianceMatrix(cparams, W, factor);
+    }
+}
+
+void GenericConstraintCorrection::computeMotionCorrectionFromLambda(const ConstraintParams* cparams, MultiVecDerivId dx, const defaulttype::BaseVector * lambda)
+{
+    for (std::size_t i = 0; i < m_linearSolvers.size(); ++i)
+    {
+        m_linearSolvers[i]->applyConstraintForce(cparams, dx, lambda);
+    }
+}
+
+void GenericConstraintCorrection::applyMotionCorrection(const ConstraintParams* cparams,
+                                                        MultiVecCoordId xId,
+                                                        MultiVecDerivId vId, 
+                                                        MultiVecDerivId dxId,
+                                                        ConstMultiVecDerivId correction,
+                                                        double positionFactor,
+                                                        double velocityFactor)
+{
+    for (std::size_t i = 0; i < m_linearSolvers.size(); ++i)
+    {
+        simulation::MechanicalIntegrateConstraintsVisitor v(cparams, positionFactor, velocityFactor, correction, dxId, xId, vId, m_linearSolvers[i]->getSystemMultiMatrixAccessor());
+        m_linearSolvers[i]->getContext()->executeVisitor(&v);
+    }
+}
+
+void GenericConstraintCorrection::applyMotionCorrection(const ConstraintParams * cparams,
+                                                        MultiVecCoordId xId,
+                                                        MultiVecDerivId vId,
+                                                        MultiVecDerivId dxId,
+                                                        ConstMultiVecDerivId correction)
+{
+    if (!m_ODESolver) return;
     const double complianceFactor = d_complianceFactor.getValue();
 
-    const double positionFactor = odesolver->getPositionIntegrationFactor() * complianceFactor;
-    const double velocityFactor = odesolver->getVelocityIntegrationFactor() * complianceFactor;
+    const double positionFactor = m_ODESolver->getPositionIntegrationFactor() * complianceFactor;
+    const double velocityFactor = m_ODESolver->getVelocityIntegrationFactor() * complianceFactor;
 
     applyMotionCorrection(cparams, xId, vId, dxId, correction, positionFactor, velocityFactor);
 }
 
-void GenericConstraintCorrection::applyPositionCorrection(const core::ConstraintParams * cparams, core::MultiVecCoordId xId, core::MultiVecDerivId dxId, core::ConstMultiVecDerivId correctionId)
-{
-    if (!odesolver) return;
+void GenericConstraintCorrection::applyPositionCorrection(const ConstraintParams * cparams,
+                                                          MultiVecCoordId xId,
+                                                          MultiVecDerivId dxId,
+                                                          ConstMultiVecDerivId correctionId)
+{
+    if (!m_ODESolver) return;
 
     const double complianceFactor = d_complianceFactor.getValue();
-    const double positionFactor = odesolver->getPositionIntegrationFactor() * complianceFactor;
-
-    applyMotionCorrection(cparams, xId, sofa::core::VecDerivId::null(), dxId, correctionId, positionFactor, 0);
-}
-
-void GenericConstraintCorrection::applyVelocityCorrection(const core::ConstraintParams * cparams, core::MultiVecDerivId vId, core::MultiVecDerivId dvId, core::ConstMultiVecDerivId correctionId)
-=======
+    const double positionFactor = m_ODESolver->getPositionIntegrationFactor() * complianceFactor;
+
+    applyMotionCorrection(cparams, xId, VecDerivId::null(), dxId, correctionId, positionFactor, 0);
+}
+
+void GenericConstraintCorrection::applyVelocityCorrection(const ConstraintParams * cparams,
+                                                          MultiVecDerivId vId,
+                                                          MultiVecDerivId dvId,
+                                                          ConstMultiVecDerivId correctionId)
+{
+    if (!m_ODESolver) return;
+
+    const double velocityFactor = m_ODESolver->getVelocityIntegrationFactor();
+
+    applyMotionCorrection(cparams, VecCoordId::null(), vId, dvId, correctionId, 0, velocityFactor);
+}
+
+void GenericConstraintCorrection::applyContactForce(const BaseVector *f)
+{
+    if (!m_ODESolver) return;
+
+    ConstraintParams cparams(*ExecParams::defaultInstance());
+
+
+    computeMotionCorrectionFromLambda(&cparams, cparams.dx(), f);
+    applyMotionCorrection(&cparams, VecCoordId::position(), VecDerivId::velocity(), cparams.dx(), cparams.lambda());
+}
+
+void GenericConstraintCorrection::computeResidual(const ExecParams* params, defaulttype::BaseVector *lambda)
+{
     for (unsigned i = 0; i < m_linearSolvers.size(); i++)
-        m_linearSolvers[i]->buildComplianceMatrix(W, factor);
-}
-
-void GenericConstraintCorrection::computeAndApplyMotionCorrection(const ConstraintParams * cparams,
-                                                                  MultiVecCoordId xId,
-                                                                  MultiVecDerivId vId,
-                                                                  MultiVecDerivId fId,
-                                                                  const BaseVector *lambda)
-{
-    SOFA_UNUSED(cparams);
-    SOFA_UNUSED(xId);
-    SOFA_UNUSED(vId);
-    SOFA_UNUSED(fId);
-
-    if (!m_ODESolver) return;
-
-    const double positionFactor = m_ODESolver->getPositionIntegrationFactor();
-    const double velocityFactor = m_ODESolver->getVelocityIntegrationFactor();
-
-    for (unsigned i = 0; i < m_linearSolvers.size(); i++)
-        m_linearSolvers[i]->applyContactForce(lambda,positionFactor,velocityFactor);
-}
-
-
-void GenericConstraintCorrection::computeResidual(const ExecParams* params, BaseVector *lambda)
-{
-    SOFA_UNUSED(params);
-
-    for (unsigned i = 0; i < m_linearSolvers.size(); i++)
-        m_linearSolvers[i]->computeResidual(params,lambda);
-}
-
-void GenericConstraintCorrection::computeAndApplyPositionCorrection(const ConstraintParams * cparams,
-                                                                    MultiVecCoordId xId,
-                                                                    MultiVecDerivId fId,
-                                                                    const BaseVector *lambda)
-{
-    SOFA_UNUSED(cparams);
-    SOFA_UNUSED(xId);
-    SOFA_UNUSED(fId);
-
-    if (!m_ODESolver) return;
-
-    const double positionFactor = m_ODESolver->getPositionIntegrationFactor();
-
-    for (unsigned i = 0; i < m_linearSolvers.size(); i++)
-        m_linearSolvers[i]->applyContactForce(lambda,positionFactor,0.0);
-}
-
-void GenericConstraintCorrection::computeAndApplyVelocityCorrection(const ConstraintParams * cparams,
-                                                                    MultiVecDerivId vId,
-                                                                    MultiVecDerivId fId,
-                                                                    const BaseVector *lambda)
->>>>>>> 1af37708
-{
-    SOFA_UNUSED(cparams);
-    SOFA_UNUSED(vId);
-    SOFA_UNUSED(fId);
-
-    if (!m_ODESolver) return;
-
-<<<<<<< HEAD
-    applyMotionCorrection(cparams, sofa::core::VecCoordId::null(), vId, dvId, correctionId, 0, velocityFactor);
-=======
-    const double velocityFactor = m_ODESolver->getVelocityIntegrationFactor();
-
-    for (unsigned i = 0; i < m_linearSolvers.size(); i++)
-        m_linearSolvers[i]->applyContactForce(lambda,0.0,velocityFactor);
->>>>>>> 1af37708
-}
-
-void GenericConstraintCorrection::applyContactForce(const BaseVector *f)
-{
-    if (!m_ODESolver) return;
-
-<<<<<<< HEAD
-    sofa::core::ConstraintParams cparams(*sofa::core::ExecParams::defaultInstance());
-
-
-    computeMotionCorrectionFromLambda(&cparams, cparams.dx(), f);
-    applyMotionCorrection(&cparams, sofa::core::VecCoordId::position(), sofa::core::VecDerivId::velocity(), cparams.dx(), cparams.lambda());
-}
-
-void GenericConstraintCorrection::computeResidual(const core::ExecParams* params, defaulttype::BaseVector *lambda)
-{
-    for (unsigned i = 0; i < linearsolvers.size(); i++)
-    {
-        linearsolvers[i]->computeResidual(params, lambda);
+    {
+        m_linearSolvers[i]->computeResidual(params, lambda);
     }
 }
 
 
 void GenericConstraintCorrection::getComplianceMatrix(defaulttype::BaseMatrix* Minv) const
 {
-    if (!odesolver) return;
+    if (!m_ODESolver) return;
     const double complianceFactor = d_complianceFactor.getValue();
 
-    sofa::core::ConstraintParams cparams(*sofa::core::ExecParams::defaultInstance());
+    ConstraintParams cparams(*ExecParams::defaultInstance());
     const_cast<GenericConstraintCorrection*>(this)->addComplianceInConstraintSpace(&cparams, Minv);
-=======
-    const double positionFactor = m_ODESolver->getPositionIntegrationFactor();
-    const double velocityFactor = m_ODESolver->getVelocityIntegrationFactor();
-
-    for (unsigned i = 0; i < m_linearSolvers.size(); i++)
-        m_linearSolvers[i]->applyContactForce(f,positionFactor,velocityFactor);
-}
-
-void GenericConstraintCorrection::getComplianceMatrix(BaseMatrix* Minv) const
-{
-    if (!m_ODESolver) return;
-
-    // use the OdeSolver to get the position integration factor
-    double factor = m_ODESolver->getPositionIntegrationFactor();
-
-    // use the Linear solver to compute J*inv(M)*Jt, where M is the mechanical linear system matrix
-    for (unsigned i = 0; i < m_linearSolvers.size(); i++)
-        m_linearSolvers[i]->buildComplianceMatrix(Minv, factor);
->>>>>>> 1af37708
 }
 
 void GenericConstraintCorrection::applyPredictiveConstraintForce(const ConstraintParams * cparams,
