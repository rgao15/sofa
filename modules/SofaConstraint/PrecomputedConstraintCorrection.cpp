--- conflicted
+++ resolved
@@ -230,11 +230,7 @@
 
 SOFA_DECL_CLASS(PrecomputedConstraintCorrection)
 
-<<<<<<< HEAD
-int PrecomputedConstraintCorrectionClass = core::RegisterObject("Component computing constrained forces within a simulated body using the compliance method.")
-=======
 int PrecomputedConstraintCorrectionClass = core::RegisterObject("Component computing constraint forces within a simulated body using the compliance method.")
->>>>>>> ace853db
 #ifndef SOFA_FLOAT
         .add< PrecomputedConstraintCorrection<Vec3dTypes> >()
         .add< PrecomputedConstraintCorrection<Vec1dTypes> >()
