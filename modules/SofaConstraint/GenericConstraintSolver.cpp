--- conflicted
+++ resolved
@@ -541,12 +541,7 @@
         {
             if(!constraintsResolutions[i])
             {
-<<<<<<< HEAD
-                std::cerr << "Bad size of constraintsResolutions in GenericConstraintProblem" << std::endl;
-                //std::cout << "size="<< constraintsResolutions.size()<<std::endl;
-=======
                 msg_error("GenericConstraintSolver") << "Bad size of constraintsResolutions in GenericConstraintProblem" ;
->>>>>>> 9acebef7
 
                 dimension = i;
                 break;
