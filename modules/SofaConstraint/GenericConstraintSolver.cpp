--- conflicted
+++ resolved
@@ -209,13 +209,8 @@
     // mechanical action executed from root node to propagate the constraints
     simulation::MechanicalResetConstraintVisitor(cParams).execute(context);
     // calling buildConstraintMatrix
-<<<<<<< HEAD
-	simulation::MechanicalBuildConstraintMatrix(cParams, cParams->j(), numConstraints).execute(context);
-=======
-    //simulation::MechanicalAccumulateConstraint(&cparams, cParams->j(), numConstraints).execute(context);
-
     simulation::MechanicalBuildConstraintMatrix(cParams, cParams->j(), numConstraints).execute(context);
->>>>>>> eced9cbd
+
     simulation::MechanicalAccumulateMatrixDeriv(cParams, cParams->j(), reverseAccumulateOrder.getValue()).execute(context);
 
     // suppress the constraints that are on DOFS currently concerned by projective constraint
@@ -1111,7 +1106,6 @@
     }
 }
 
-<<<<<<< HEAD
 sofa::core::MultiVecDerivId GenericConstraintSolver::getLambda()  const
 {
     return m_lambdaId;
@@ -1164,8 +1158,6 @@
     }
 
 
-=======
->>>>>>> eced9cbd
 int GenericConstraintSolverClass = core::RegisterObject("A Generic Constraint Solver using the Linear Complementarity Problem formulation to solve Constraint based components")
         .add< GenericConstraintSolver >();
 
