cmake_minimum_required(VERSION 3.1)
project(SofaConstraint)

################################ COMPONENTS HERE ARE THE NG-SET ####################################

set(HEADER_FILES
<<<<<<< HEAD
    BilateralConstraintResolution.h
    BilateralInteractionConstraint.h
    BilateralInteractionConstraint.inl
    ConstraintAnimationLoop.h
    ConstraintAttachBodyPerformer.h
    ConstraintAttachBodyPerformer.inl
    ConstraintSolverImpl.h
    ContactDescription.h
    ContactIdentifier.h
    FreeMotionAnimationLoop.h
    FrictionContact.h
    FrictionContact.inl
    GenericConstraintCorrection.h
    GenericConstraintSolver.h
    LCPConstraintSolver.h
    LMDNewProximityIntersection.h
    LMDNewProximityIntersection.inl
    LinearSolverConstraintCorrection.h
    LinearSolverConstraintCorrection.inl
    LocalMinDistance.h
    LocalMinDistance.inl
    PrecomputedConstraintCorrection.h
    PrecomputedConstraintCorrection.inl
    SlidingConstraint.h
    SlidingConstraint.inl
    StickContactConstraint.h
    StickContactConstraint.inl
    StopperConstraint.h
    StopperConstraint.inl
    UncoupledConstraintCorrection.h
    UncoupledConstraintCorrection.inl
    UnilateralInteractionConstraint.h
    UnilateralInteractionConstraint.inl
=======
>>>>>>> 0f41388d
    config.h
    initConstraint.h
)

set(SOURCE_FILES
<<<<<<< HEAD
    BilateralInteractionConstraint.cpp
    ConstraintAnimationLoop.cpp
    ConstraintAttachBodyPerformer.cpp
    ConstraintSolverImpl.cpp
    ContactIdentifier.cpp
    FreeMotionAnimationLoop.cpp
    FrictionContact.cpp
    GenericConstraintCorrection.cpp
    GenericConstraintSolver.cpp
    LCPConstraintSolver.cpp
    LMDNewProximityIntersection.cpp
    LinearSolverConstraintCorrection.cpp
    LocalMinDistance.cpp
    PrecomputedConstraintCorrection.cpp
    SlidingConstraint.cpp
    StickContactConstraint.cpp
    StopperConstraint.cpp
    UncoupledConstraintCorrection.cpp
    UnilateralInteractionConstraint.cpp
=======
>>>>>>> 0f41388d
    initConstraint.cpp
)

############################## COMPONENTS HERE ARE THE LIGHT-SET ###################################
if(SOFA_BUILD_COMPONENTSET_LIGHT)
    list(APPEND HEADER_FILES

        )
    list(APPEND SOURCE_FILES

        )
endif()

############################## COMPONENTS HERE ARE THE STANDARD-SET ################################
if(SOFA_BUILD_COMPONENTSET_STANDARD)
    list(APPEND HEADER_FILES
        BilateralConstraintResolution.h
        BilateralInteractionConstraint.h
        BilateralInteractionConstraint.inl
        ConstraintAnimationLoop.h
        ConstraintAttachBodyPerformer.h
        ConstraintAttachBodyPerformer.inl
        ConstraintSolverImpl.h
        ContactDescription.h
        FreeMotionAnimationLoop.h
        FrictionContact.h
        FrictionContact.inl
        GenericConstraintCorrection.h
        GenericConstraintCorrection.inl
        GenericConstraintSolver.h
        LCPConstraintSolver.h
        LMDNewProximityIntersection.h
        LMDNewProximityIntersection.inl
        LinearSolverConstraintCorrection.h
        LinearSolverConstraintCorrection.inl
        LocalMinDistance.h
        LocalMinDistance.inl
        PrecomputedConstraintCorrection.h
        PrecomputedConstraintCorrection.inl
        SlidingConstraint.h
        SlidingConstraint.inl
        StickContactConstraint.h
        StickContactConstraint.inl
        StopperConstraint.h
        StopperConstraint.inl
        UncoupledConstraintCorrection.h
        UncoupledConstraintCorrection.inl
        UnilateralInteractionConstraint.h
        UnilateralInteractionConstraint.inl
        BarycentricDistanceLMConstraintContact.h
        BarycentricDistanceLMConstraintContact.inl
        DOFBlockerLMConstraint.h
        DOFBlockerLMConstraint.inl
        FixedLMConstraint.h
        FixedLMConstraint.inl
        DistanceLMContactConstraint.h
        DistanceLMContactConstraint.inl
        DistanceLMConstraint.h
        DistanceLMConstraint.inl
        LMConstraintSolver.h
        LMConstraintDirectSolver.h
        )
    list(APPEND SOURCE_FILES
        BilateralInteractionConstraint.cpp
        ConstraintAnimationLoop.cpp
        ConstraintAttachBodyPerformer.cpp
        ConstraintSolverImpl.cpp
        FreeMotionAnimationLoop.cpp
        FrictionContact.cpp
        GenericConstraintCorrection.cpp
        GenericConstraintSolver.cpp
        LCPConstraintSolver.cpp
        LMDNewProximityIntersection.cpp
        LinearSolverConstraintCorrection.cpp
        LocalMinDistance.cpp
        PrecomputedConstraintCorrection.cpp
        SlidingConstraint.cpp
        StickContactConstraint.cpp
        StopperConstraint.cpp
        UncoupledConstraintCorrection.cpp
        UnilateralInteractionConstraint.cpp
        BarycentricDistanceLMConstraintContact.cpp
        DOFBlockerLMConstraint.cpp
        FixedLMConstraint.cpp
        DistanceLMContactConstraint.cpp
        DistanceLMConstraint.cpp
        LMConstraintSolver.cpp
        LMConstraintDirectSolver.cpp
        )
endif()

############################### COMPONENTS HERE ARE DEPRECATED ####################################
if(SOFA_BUILD_COMPONENTSET_FULL)

endif()


add_library(${PROJECT_NAME} SHARED ${HEADER_FILES} ${SOURCE_FILES})
target_link_libraries(${PROJECT_NAME} PUBLIC SofaMeshCollision SofaSimpleFem SofaImplicitOdeSolver SofaUserInteraction SofaBaseLinearSolver)
target_link_libraries(${PROJECT_NAME} PUBLIC SofaEigen2Solver)
set_target_properties(${PROJECT_NAME} PROPERTIES COMPILE_FLAGS "-DSOFA_BUILD_CONSTRAINT")
set_target_properties(${PROJECT_NAME} PROPERTIES PUBLIC_HEADER "${HEADER_FILES}")

sofa_install_targets(SofaGeneral ${PROJECT_NAME} ${PROJECT_NAME})<|MERGE_RESOLUTION|>--- conflicted
+++ resolved
@@ -4,69 +4,11 @@
 ################################ COMPONENTS HERE ARE THE NG-SET ####################################
 
 set(HEADER_FILES
-<<<<<<< HEAD
-    BilateralConstraintResolution.h
-    BilateralInteractionConstraint.h
-    BilateralInteractionConstraint.inl
-    ConstraintAnimationLoop.h
-    ConstraintAttachBodyPerformer.h
-    ConstraintAttachBodyPerformer.inl
-    ConstraintSolverImpl.h
-    ContactDescription.h
-    ContactIdentifier.h
-    FreeMotionAnimationLoop.h
-    FrictionContact.h
-    FrictionContact.inl
-    GenericConstraintCorrection.h
-    GenericConstraintSolver.h
-    LCPConstraintSolver.h
-    LMDNewProximityIntersection.h
-    LMDNewProximityIntersection.inl
-    LinearSolverConstraintCorrection.h
-    LinearSolverConstraintCorrection.inl
-    LocalMinDistance.h
-    LocalMinDistance.inl
-    PrecomputedConstraintCorrection.h
-    PrecomputedConstraintCorrection.inl
-    SlidingConstraint.h
-    SlidingConstraint.inl
-    StickContactConstraint.h
-    StickContactConstraint.inl
-    StopperConstraint.h
-    StopperConstraint.inl
-    UncoupledConstraintCorrection.h
-    UncoupledConstraintCorrection.inl
-    UnilateralInteractionConstraint.h
-    UnilateralInteractionConstraint.inl
-=======
->>>>>>> 0f41388d
     config.h
     initConstraint.h
 )
 
 set(SOURCE_FILES
-<<<<<<< HEAD
-    BilateralInteractionConstraint.cpp
-    ConstraintAnimationLoop.cpp
-    ConstraintAttachBodyPerformer.cpp
-    ConstraintSolverImpl.cpp
-    ContactIdentifier.cpp
-    FreeMotionAnimationLoop.cpp
-    FrictionContact.cpp
-    GenericConstraintCorrection.cpp
-    GenericConstraintSolver.cpp
-    LCPConstraintSolver.cpp
-    LMDNewProximityIntersection.cpp
-    LinearSolverConstraintCorrection.cpp
-    LocalMinDistance.cpp
-    PrecomputedConstraintCorrection.cpp
-    SlidingConstraint.cpp
-    StickContactConstraint.cpp
-    StopperConstraint.cpp
-    UncoupledConstraintCorrection.cpp
-    UnilateralInteractionConstraint.cpp
-=======
->>>>>>> 0f41388d
     initConstraint.cpp
 )
 
@@ -91,11 +33,11 @@
         ConstraintAttachBodyPerformer.inl
         ConstraintSolverImpl.h
         ContactDescription.h
+        ContactIdentifier.h
         FreeMotionAnimationLoop.h
         FrictionContact.h
         FrictionContact.inl
         GenericConstraintCorrection.h
-        GenericConstraintCorrection.inl
         GenericConstraintSolver.h
         LCPConstraintSolver.h
         LMDNewProximityIntersection.h
@@ -134,6 +76,7 @@
         ConstraintAnimationLoop.cpp
         ConstraintAttachBodyPerformer.cpp
         ConstraintSolverImpl.cpp
+        ContactIdentifier.cpp
         FreeMotionAnimationLoop.cpp
         FrictionContact.cpp
         GenericConstraintCorrection.cpp
