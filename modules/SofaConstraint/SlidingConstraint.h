/******************************************************************************
*       SOFA, Simulation Open-Framework Architecture, development version     *
*                (c) 2006-2018 INRIA, USTL, UJF, CNRS, MGH                    *
*                                                                             *
* This program is free software; you can redistribute it and/or modify it     *
* under the terms of the GNU Lesser General Public License as published by    *
* the Free Software Foundation; either version 2.1 of the License, or (at     *
* your option) any later version.                                             *
*                                                                             *
* This program is distributed in the hope that it will be useful, but WITHOUT *
* ANY WARRANTY; without even the implied warranty of MERCHANTABILITY or       *
* FITNESS FOR A PARTICULAR PURPOSE. See the GNU Lesser General Public License *
* for more details.                                                           *
*                                                                             *
* You should have received a copy of the GNU Lesser General Public License    *
* along with this program. If not, see <http://www.gnu.org/licenses/>.        *
*******************************************************************************
* Authors: The SOFA Team and external contributors (see Authors.txt)          *
*                                                                             *
* Contact information: contact@sofa-framework.org                             *
******************************************************************************/
#ifndef SOFA_COMPONENT_CONSTRAINTSET_SLIDINGCONSTRAINT_H
#define SOFA_COMPONENT_CONSTRAINTSET_SLIDINGCONSTRAINT_H
#include "config.h"

#include <sofa/core/behavior/PairInteractionConstraint.h>
#include <sofa/core/behavior/MechanicalState.h>
#include <iostream>

namespace sofa
{

namespace component
{

namespace constraintset
{

using sofa::core::ConstraintParams;

template<class DataTypes>
class SlidingConstraint : public core::behavior::PairInteractionConstraint<DataTypes>
{
public:
    SOFA_CLASS(SOFA_TEMPLATE(SlidingConstraint,DataTypes), SOFA_TEMPLATE(core::behavior::PairInteractionConstraint,DataTypes));

    typedef typename DataTypes::VecCoord VecCoord;
    typedef typename DataTypes::VecDeriv VecDeriv;
    typedef typename DataTypes::MatrixDeriv MatrixDeriv;
    typedef typename DataTypes::MatrixDeriv::RowIterator MatrixDerivRowIterator;
    typedef typename DataTypes::Coord Coord;
    typedef typename DataTypes::Deriv Deriv;
    typedef typename Coord::value_type Real;
    typedef typename core::behavior::MechanicalState<DataTypes> MechanicalState;
    typedef typename core::behavior::PairInteractionConstraint<DataTypes> Inherit;

    typedef core::objectmodel::Data<VecCoord>		DataVecCoord;
    typedef core::objectmodel::Data<VecDeriv>		DataVecDeriv;
    typedef core::objectmodel::Data<MatrixDeriv>    DataMatrixDeriv;

protected:

    Data<int> d_m1; ///< index of the spliding point on the first model
    Data<int> d_m2a; ///< index of one end of the sliding axis
    Data<int> d_m2b; ///< index of the other end of the sliding axis
    Data<Deriv> d_force; ///< interaction force

    Real m_dist;	// constraint violation
    Real m_thirdConstraint; // 0 if A<proj<B, -1 if proj<A, 1 if B<proj
    bool m_yetIntegrated;
    unsigned int m_cid;


<<<<<<< HEAD
    SlidingConstraint(MechanicalState* object1, MechanicalState* object2);
    SlidingConstraint(MechanicalState* object);
    SlidingConstraint();

    virtual ~SlidingConstraint(){}

=======
    SlidingConstraint(MechanicalState* object1, MechanicalState* object2)
        : Inherit(object1, object2)
        , d_m1(initData(&d_m1, 0, "sliding_point","index of the spliding point on the first model"))
        , d_m2a(initData(&d_m2a, 0, "axis_1","index of one end of the sliding axis"))
        , d_m2b(initData(&d_m2b, 0, "axis_2","index of the other end of the sliding axis"))
        , d_force(initData(&d_force,"force","force (impulse) used to solve the constraint"))
        , m_yetIntegrated(false)
    {
    }

    SlidingConstraint(MechanicalState* object)
        : Inherit(object, object)
        , d_m1(initData(&d_m1, 0, "sliding_point","index of the spliding point on the first model"))
        , d_m2a(initData(&d_m2a, 0, "axis_1","index of one end of the sliding axis"))
        , d_m2b(initData(&d_m2b, 0, "axis_2","index of the other end of the sliding axis"))
        , d_force(initData(&d_force,"force","force (impulse) used to solve the constraint"))
        , m_yetIntegrated(false)
    {
    }

    SlidingConstraint()
        : d_m1(initData(&d_m1, 0, "sliding_point","index of the spliding point on the first model"))
        , d_m2a(initData(&d_m2a, 0, "axis_1","index of one end of the sliding axis"))
        , d_m2b(initData(&d_m2b, 0, "axis_2","index of the other end of the sliding axis"))
        , d_force(initData(&d_force,"force","force (impulse) used to solve the constraint"))
        , m_yetIntegrated(false)
    {
    }

    virtual ~SlidingConstraint()
    {
    }
>>>>>>> 32b1beea
public:
    virtual void init() override;

    virtual void buildConstraintMatrix(const core::ConstraintParams* cParams, DataMatrixDeriv &c1, DataMatrixDeriv &c2, unsigned int &cIndex
            , const DataVecCoord &x1, const DataVecCoord &x2) override;

    virtual void getConstraintViolation(const core::ConstraintParams* cParams, defaulttype::BaseVector *v, const DataVecCoord &x1, const DataVecCoord &x2
            , const DataVecDeriv &v1, const DataVecDeriv &v2) override;

    virtual void getConstraintResolution(const core::ConstraintParams*,
                                         std::vector<core::behavior::ConstraintResolution*>& resTab,
                                         unsigned int& offset) override;
    virtual void storeLambda(const ConstraintParams* cParams, sofa::core::MultiVecDerivId res, const sofa::defaulttype::BaseVector* lambda) override;

    virtual void draw(const core::visual::VisualParams* vparams) override;

private:
    // storage of force
    Deriv  m_dirAxe, m_dirProj, m_dirOrtho;



};

#if  !defined(SOFA_COMPONENT_CONSTRAINTSET_SLIDINGCONSTRAINT_CPP)
#ifndef SOFA_FLOAT
extern template class SOFA_CONSTRAINT_API SlidingConstraint< defaulttype::Vec3dTypes >;
#endif
#ifndef SOFA_DOUBLE
extern template class SOFA_CONSTRAINT_API SlidingConstraint< defaulttype::Vec3fTypes >;
#endif
#endif

} // namespace constraintset

} // namespace component

} // namespace sofa

#endif // SOFA_COMPONENT_CONSTRAINTSET_SLIDINGCONSTRAINT_H<|MERGE_RESOLUTION|>--- conflicted
+++ resolved
@@ -71,47 +71,13 @@
     unsigned int m_cid;
 
 
-<<<<<<< HEAD
+
     SlidingConstraint(MechanicalState* object1, MechanicalState* object2);
     SlidingConstraint(MechanicalState* object);
     SlidingConstraint();
 
     virtual ~SlidingConstraint(){}
 
-=======
-    SlidingConstraint(MechanicalState* object1, MechanicalState* object2)
-        : Inherit(object1, object2)
-        , d_m1(initData(&d_m1, 0, "sliding_point","index of the spliding point on the first model"))
-        , d_m2a(initData(&d_m2a, 0, "axis_1","index of one end of the sliding axis"))
-        , d_m2b(initData(&d_m2b, 0, "axis_2","index of the other end of the sliding axis"))
-        , d_force(initData(&d_force,"force","force (impulse) used to solve the constraint"))
-        , m_yetIntegrated(false)
-    {
-    }
-
-    SlidingConstraint(MechanicalState* object)
-        : Inherit(object, object)
-        , d_m1(initData(&d_m1, 0, "sliding_point","index of the spliding point on the first model"))
-        , d_m2a(initData(&d_m2a, 0, "axis_1","index of one end of the sliding axis"))
-        , d_m2b(initData(&d_m2b, 0, "axis_2","index of the other end of the sliding axis"))
-        , d_force(initData(&d_force,"force","force (impulse) used to solve the constraint"))
-        , m_yetIntegrated(false)
-    {
-    }
-
-    SlidingConstraint()
-        : d_m1(initData(&d_m1, 0, "sliding_point","index of the spliding point on the first model"))
-        , d_m2a(initData(&d_m2a, 0, "axis_1","index of one end of the sliding axis"))
-        , d_m2b(initData(&d_m2b, 0, "axis_2","index of the other end of the sliding axis"))
-        , d_force(initData(&d_force,"force","force (impulse) used to solve the constraint"))
-        , m_yetIntegrated(false)
-    {
-    }
-
-    virtual ~SlidingConstraint()
-    {
-    }
->>>>>>> 32b1beea
 public:
     virtual void init() override;
 
