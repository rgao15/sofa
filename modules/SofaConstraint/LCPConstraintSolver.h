--- conflicted
+++ resolved
@@ -169,13 +169,8 @@
     Data<defaulttype::Vector3> showTranslation;
     Data<defaulttype::Vector3> showLevelTranslation;
 
-<<<<<<< HEAD
-    ConstraintProblem* getConstraintProblem();
-    void lockConstraintProblem(sofa::core::objectmodel::BaseObject* from, ConstraintProblem* p1, ConstraintProblem* p2=0); ///< Do not use the following LCPs until the next call to this function. This is used to prevent concurent access to the LCP when using a LCPForceFeedback through an haptic thread
-=======
     ConstraintProblem* getConstraintProblem() override;
-    void lockConstraintProblem(ConstraintProblem* p1, ConstraintProblem* p2=0) override; ///< Do not use the following LCPs until the next call to this function. This is used to prevent concurent access to the LCP when using a LCPForceFeedback through an haptic thread
->>>>>>> 0f41388d
+    void lockConstraintProblem(sofa::core::objectmodel::BaseObject* from, ConstraintProblem* p1, ConstraintProblem* p2=0) override; ///< Do not use the following LCPs until the next call to this function. This is used to prevent concurent access to the LCP when using a LCPForceFeedback through an haptic thread
 
     virtual void removeConstraintCorrection(core::behavior::BaseConstraintCorrection *s) override;
 
