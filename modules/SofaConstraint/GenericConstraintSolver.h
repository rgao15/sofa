--- conflicted
+++ resolved
@@ -156,33 +156,9 @@
 class SOFA_CONSTRAINT_API MechanicalGetConstraintResolutionVisitor : public simulation::BaseMechanicalVisitor
 {
 public:
-<<<<<<< HEAD
     MechanicalGetConstraintResolutionVisitor(const core::ConstraintParams* params, std::vector<core::behavior::ConstraintResolution*>& res);
 
     virtual Result fwdConstraintSet(simulation::Node* node, core::behavior::BaseConstraintSet* cSet);
-=======
-    MechanicalGetConstraintResolutionVisitor(const core::ConstraintParams* params, std::vector<core::behavior::ConstraintResolution*>& res)
-        : simulation::BaseMechanicalVisitor(params)
-        , cparams(params)
-        , _res(res)
-        , _offset(0)
-    {
-#ifdef SOFA_DUMP_VISITOR_INFO
-        setReadWriteVectors();
-#endif
-    }
-
-    virtual Result fwdConstraintSet(simulation::Node* node, core::behavior::BaseConstraintSet* cSet)
-    {
-        if (core::behavior::BaseConstraint *c=cSet->toBaseConstraint())
-        {
-            ctime_t t0 = begin(node, c);
-            c->getConstraintResolution(cparams, _res, _offset);
-            end(node, c, t0);
-        }
-        return RESULT_CONTINUE;
-    }
->>>>>>> eced9cbd
 
     /// Return a class name for this visitor
     /// Only used for debugging / profiling purposes
