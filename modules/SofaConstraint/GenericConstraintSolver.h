--- conflicted
+++ resolved
@@ -101,21 +101,12 @@
 
     void cleanup() override;
 
-<<<<<<< HEAD
-	bool prepareStates(const core::ConstraintParams * /*cParams*/, MultiVecId res1, MultiVecId res2=MultiVecId::null());
-	bool buildSystem(const core::ConstraintParams * /*cParams*/, MultiVecId res1, MultiVecId res2=MultiVecId::null());
-    void rebuildSystem(double massFactor, double forceFactor);
-    bool solveSystem(const core::ConstraintParams * /*cParams*/, MultiVecId res1, MultiVecId res2=MultiVecId::null());
-	bool applyCorrection(const core::ConstraintParams * /*cParams*/, MultiVecId res1, MultiVecId res2=MultiVecId::null());
-    void computeResidual(const core::ExecParams* /*params*/);
-=======
 	bool prepareStates(const core::ConstraintParams * /*cParams*/, MultiVecId res1, MultiVecId res2=MultiVecId::null()) override;
 	bool buildSystem(const core::ConstraintParams * /*cParams*/, MultiVecId res1, MultiVecId res2=MultiVecId::null()) override;
-        void rebuildSystem(double massFactor, double forceFactor) override;
-        bool solveSystem(const core::ConstraintParams * /*cParams*/, MultiVecId res1, MultiVecId res2=MultiVecId::null()) override;
+    void rebuildSystem(double massFactor, double forceFactor) override;
+    bool solveSystem(const core::ConstraintParams * /*cParams*/, MultiVecId res1, MultiVecId res2=MultiVecId::null()) override;
 	bool applyCorrection(const core::ConstraintParams * /*cParams*/, MultiVecId res1, MultiVecId res2=MultiVecId::null()) override;
     void computeResidual(const core::ExecParams* /*params*/) override;
->>>>>>> 0f41388d
 
 	Data<bool> displayTime;
 	Data<int> maxIt;
@@ -131,13 +122,8 @@
 	Data<double> currentError;
     Data<bool> reverseAccumulateOrder;
 
-<<<<<<< HEAD
-	ConstraintProblem* getConstraintProblem();
-	void lockConstraintProblem(sofa::core::objectmodel::BaseObject* from, ConstraintProblem* p1, ConstraintProblem* p2=0);
-=======
 	ConstraintProblem* getConstraintProblem() override;
-	void lockConstraintProblem(ConstraintProblem* p1, ConstraintProblem* p2=0) override;
->>>>>>> 0f41388d
+	void lockConstraintProblem(sofa::core::objectmodel::BaseObject* from, ConstraintProblem* p1, ConstraintProblem* p2=0) override;
 
     virtual void removeConstraintCorrection(core::behavior::BaseConstraintCorrection *s) override;
 
