/******************************************************************************
*       SOFA, Simulation Open-Framework Architecture, development version     *
*                (c) 2006-2018 INRIA, USTL, UJF, CNRS, MGH                    *
*                                                                             *
* This program is free software; you can redistribute it and/or modify it     *
* under the terms of the GNU Lesser General Public License as published by    *
* the Free Software Foundation; either version 2.1 of the License, or (at     *
* your option) any later version.                                             *
*                                                                             *
* This program is distributed in the hope that it will be useful, but WITHOUT *
* ANY WARRANTY; without even the implied warranty of MERCHANTABILITY or       *
* FITNESS FOR A PARTICULAR PURPOSE. See the GNU Lesser General Public License *
* for more details.                                                           *
*                                                                             *
* You should have received a copy of the GNU Lesser General Public License    *
* along with this program. If not, see <http://www.gnu.org/licenses/>.        *
*******************************************************************************
* Authors: The SOFA Team and external contributors (see Authors.txt)          *
*                                                                             *
* Contact information: contact@sofa-framework.org                             *
******************************************************************************/
#ifndef SOFA_COMPONENT_CONSTRAINTSET_GENERICCONSTRAINTSOLVER_H
#define SOFA_COMPONENT_CONSTRAINTSET_GENERICCONSTRAINTSOLVER_H
#include "config.h"

#include <SofaConstraint/ConstraintSolverImpl.h>
#include <sofa/core/behavior/BaseConstraint.h>
#include <sofa/core/behavior/ConstraintSolver.h>
#include <sofa/core/behavior/BaseConstraintCorrection.h>

#include <sofa/simulation/Node.h>
#include <sofa/simulation/MechanicalVisitor.h>

#include <SofaBaseLinearSolver/FullMatrix.h>
#include <SofaBaseLinearSolver/SparseMatrix.h>

#include <sofa/helper/map.h>

namespace sofa
{

namespace component
{

namespace constraintset
{

class GenericConstraintSolver;

class SOFA_CONSTRAINT_API GenericConstraintProblem : public ConstraintProblem
{
public:
    sofa::component::linearsolver::FullVector<double> _d;
    std::vector<core::behavior::ConstraintResolution*> constraintsResolutions;
    bool scaleTolerance, allVerified, unbuilt;
    double sor;
    double sceneTime;
    double currentError;
    int currentIterations;

    // For unbuilt version :
    sofa::component::linearsolver::SparseMatrix<double> Wdiag;
    std::list<unsigned int> constraints_sequence;
    bool change_sequence;

    typedef std::vector< core::behavior::BaseConstraintCorrection* > ConstraintCorrections;
    typedef std::vector< core::behavior::BaseConstraintCorrection* >::iterator ConstraintCorrectionIterator;

    std::vector< ConstraintCorrections > cclist_elems;


    GenericConstraintProblem() : scaleTolerance(true), allVerified(false), sor(1.0)
      , sceneTime(0.0), currentError(0.0), currentIterations(0)
      , change_sequence(false) {}
    ~GenericConstraintProblem() { freeConstraintResolutions(); }

    void clear(int nbConstraints);
    void freeConstraintResolutions();
    void solveTimed(double tol, int maxIt, double timeout);

    void gaussSeidel(double timeout=0, GenericConstraintSolver* solver = NULL);
    void unbuiltGaussSeidel(double timeout=0, GenericConstraintSolver* solver = NULL);

    int getNumConstraints();
    int getNumConstraintGroups();
};

class SOFA_CONSTRAINT_API GenericConstraintSolver : public ConstraintSolverImpl
{
    typedef std::vector<core::behavior::BaseConstraintCorrection*> list_cc;
    typedef std::vector<list_cc> VecListcc;
    typedef sofa::core::MultiVecId MultiVecId;

public:
<<<<<<< HEAD
    SOFA_CLASS(GenericConstraintSolver, ConstraintSolverImpl);
=======
    SOFA_CLASS(GenericConstraintSolver, sofa::core::behavior::ConstraintSolver);
>>>>>>> d3870fc2
protected:
    GenericConstraintSolver();
    virtual ~GenericConstraintSolver();
public:
    void init() override;

    void cleanup() override;

    bool prepareStates(const core::ConstraintParams * /*cParams*/, MultiVecId res1, MultiVecId res2=MultiVecId::null()) override;
    bool buildSystem(const core::ConstraintParams * /*cParams*/, MultiVecId res1, MultiVecId res2=MultiVecId::null()) override;
    void rebuildSystem(double massFactor, double forceFactor) override;
    bool solveSystem(const core::ConstraintParams * /*cParams*/, MultiVecId res1, MultiVecId res2=MultiVecId::null()) override;
    bool applyCorrection(const core::ConstraintParams * /*cParams*/, MultiVecId res1, MultiVecId res2=MultiVecId::null()) override;
    void computeResidual(const core::ExecParams* /*params*/) override;
    ConstraintProblem* getConstraintProblem() override;
    void lockConstraintProblem(sofa::core::objectmodel::BaseObject* from, ConstraintProblem* p1, ConstraintProblem* p2 = 0) override;
    virtual void removeConstraintCorrection(core::behavior::BaseConstraintCorrection *s) override;

    Data<bool> displayTime; ///< Display time for each important step of GenericConstraintSolver.
    Data<int> maxIt; ///< maximal number of iterations of the Gauss-Seidel algorithm
    Data<double> tolerance; ///< residual error threshold for termination of the Gauss-Seidel algorithm
    Data<double> sor; ///< Successive Over Relaxation parameter (0-2)
    Data<bool> scaleTolerance; ///< Scale the error tolerance with the number of constraints
    Data<bool> allVerified; ///< All contraints must be verified (each constraint's error < tolerance)
    Data<bool> schemeCorrection; ///< Apply new scheme where compliance is progressively corrected
    Data<bool> unbuilt; ///< Compliance is not fully built
    Data<bool> computeGraphs; ///< Compute graphs of errors and forces during resolution
    Data<std::map < std::string, sofa::helper::vector<double> > > graphErrors; ///< Sum of the constraints' errors at each iteration
    Data<std::map < std::string, sofa::helper::vector<double> > > graphConstraints; ///< Graph of each constraint's error at the end of the resolution
    Data<std::map < std::string, sofa::helper::vector<double> > > graphForces; ///< Graph of each constraint's force at each step of the resolution
    Data<std::map < std::string, sofa::helper::vector<double> > > graphViolations; ///< Graph of each constraint's violation at each step of the resolution

    Data<int> currentNumConstraints; ///< OUTPUT: current number of constraints
    Data<int> currentNumConstraintGroups; ///< OUTPUT: current number of constraints
    Data<int> currentIterations; ///< OUTPUT: current number of constraint groups
    Data<double> currentError; ///< OUTPUT: current error
    Data<bool> reverseAccumulateOrder; ///< True to accumulate constraints from nodes in reversed order (can be necessary when using multi-mappings or interaction constraints not following the node hierarchy)
    Data<helper::vector< double >> d_constraintForces; ///< OUTPUT: The Data constraintForces is used to provide the intensities of constraint forces in the simulation. The user can easily check the constraint forces from the GenericConstraint component interface.
    Data<bool> d_computeConstraintForces; ///< The indices of the constraintForces to store in the constraintForce data field.

    virtual sofa::core::MultiVecDerivId getLambda() const override
    {
        return m_lambdaId;
    }

    virtual sofa::core::MultiVecDerivId getDx() const override
    {
        return m_dxId;
    }

protected:

    void clearConstraintProblemLocks();

    enum { CP_BUFFER_SIZE = 10 };
    sofa::helper::fixed_array<GenericConstraintProblem,CP_BUFFER_SIZE> m_cpBuffer;
    sofa::helper::fixed_array<bool,CP_BUFFER_SIZE> m_cpIsLocked;
    GenericConstraintProblem *current_cp, *last_cp;
    std::vector<core::behavior::BaseConstraintCorrection*> constraintCorrections;
    std::vector<char> constraintCorrectionIsActive; // for each constraint correction, a boolean that is false if the parent node is sleeping


    simulation::Node *context;

    sofa::core::MultiVecDerivId m_lambdaId;
    sofa::core::MultiVecDerivId m_dxId;

    sofa::helper::system::thread::CTime timer;
    sofa::helper::system::thread::CTime timerTotal;

    double time;
    double timeTotal;
    double timeScale;
};


class SOFA_CONSTRAINT_API MechanicalGetConstraintResolutionVisitor : public simulation::BaseMechanicalVisitor
{
public:
    MechanicalGetConstraintResolutionVisitor(const core::ConstraintParams* params, std::vector<core::behavior::ConstraintResolution*>& res)
        : simulation::BaseMechanicalVisitor(params)
        , cparams(params)
        , _res(res)
        , _offset(0)
    {
#ifdef SOFA_DUMP_VISITOR_INFO
        setReadWriteVectors();
#endif
    }

    virtual Result fwdConstraintSet(simulation::Node* node, core::behavior::BaseConstraintSet* cSet)
    {
        if (core::behavior::BaseConstraint *c=cSet->toBaseConstraint())
        {
            ctime_t t0 = begin(node, c);
            c->getConstraintResolution(cparams, _res, _offset);
            end(node, c, t0);
        }
        return RESULT_CONTINUE;
    }

    /// Return a class name for this visitor
    /// Only used for debugging / profiling purposes
    virtual const char* getClassName() const
    {
        return "MechanicalGetConstraintResolutionVisitor";
    }

    virtual bool isThreadSafe() const
    {
        return false;
    }

    // This visitor must go through all mechanical mappings, even if isMechanical flag is disabled
    virtual bool stopAtMechanicalMapping(simulation::Node* /*node*/, core::BaseMapping* /*map*/)
    {
        return false; // !map->isMechanical();
    }

#ifdef SOFA_DUMP_VISITOR_INFO
    void setReadWriteVectors() { }
#endif
private:
    /// Constraint parameters
    const sofa::core::ConstraintParams *cparams;

    std::vector<core::behavior::ConstraintResolution*>& _res;
    unsigned int _offset;
};

} // namespace constraintset

} // namespace component

} // namespace sofa

#endif<|MERGE_RESOLUTION|>--- conflicted
+++ resolved
@@ -92,11 +92,7 @@
     typedef sofa::core::MultiVecId MultiVecId;
 
 public:
-<<<<<<< HEAD
-    SOFA_CLASS(GenericConstraintSolver, ConstraintSolverImpl);
-=======
     SOFA_CLASS(GenericConstraintSolver, sofa::core::behavior::ConstraintSolver);
->>>>>>> d3870fc2
 protected:
     GenericConstraintSolver();
     virtual ~GenericConstraintSolver();
