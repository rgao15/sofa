/******************************************************************************
*       SOFA, Simulation Open-Framework Architecture, development version     *
*                (c) 2006-2019 INRIA, USTL, UJF, CNRS, MGH                    *
*                                                                             *
* This program is free software; you can redistribute it and/or modify it     *
* under the terms of the GNU Lesser General Public License as published by    *
* the Free Software Foundation; either version 2.1 of the License, or (at     *
* your option) any later version.                                             *
*                                                                             *
* This program is distributed in the hope that it will be useful, but WITHOUT *
* ANY WARRANTY; without even the implied warranty of MERCHANTABILITY or       *
* FITNESS FOR A PARTICULAR PURPOSE. See the GNU Lesser General Public License *
* for more details.                                                           *
*                                                                             *
* You should have received a copy of the GNU Lesser General Public License    *
* along with this program. If not, see <http://www.gnu.org/licenses/>.        *
*******************************************************************************
* Authors: The SOFA Team and external contributors (see Authors.txt)          *
*                                                                             *
* Contact information: contact@sofa-framework.org                             *
******************************************************************************/
#include <SofaUserInteraction/RayModel.h>
#include <sofa/core/visual/VisualParams.h>
#include <SofaBaseCollision/CubeModel.h>
#include <sofa/core/ObjectFactory.h>


namespace sofa
{

namespace component
{

namespace collision
{

int RayCollisionModelClass = core::RegisterObject("Collision model representing a ray in space, e.g. a mouse click")
        .add< RayCollisionModel >()
        .addAlias("Ray")
        .addAlias("RayModel")
        ;


using namespace sofa::defaulttype;

RayCollisionModel::RayCollisionModel(SReal length)
    : defaultLength(initData(&defaultLength, length, "", "TODO"))
{
    this->contactResponse.setValue("ray"); // use RayContact response class
}

void RayCollisionModel::resize(int size)
{
    this->core::CollisionModel::resize(size);

    if ((int)length.size() < size)
    {
        length.reserve(size);
        while ((int)length.size() < size)
            length.push_back(defaultLength.getValue());
        direction.reserve(size);
        while ((int)direction.size() < size)
            direction.push_back(Vector3());

    }
    else
    {
        length.resize(size);
        direction.resize(size);
    }
}


void RayCollisionModel::init()
{
    this->CollisionModel::init();

    mstate = dynamic_cast< core::behavior::MechanicalState<Vec3Types>* > (getContext()->getMechanicalState());
    if (mstate==nullptr)
    {
<<<<<<< HEAD
        serr<<"RayCollisionModel requires a Vec3 Mechanical Model" << sendl;
=======
        msg_error() << "RayModel requires a Vec3 Mechanical Model";
>>>>>>> 4829ceba
        return;
    }

    {
        const int npoints = mstate->getSize();
        resize(npoints);
    }
}


int RayCollisionModel::addRay(const Vector3& origin, const Vector3& direction, SReal length)
{
    int i = size;
    resize(i);
    Ray r = getRay(i);
    r.setOrigin(origin);
    r.setDirection(direction);
    r.setL(length);
    return i;
}

void RayCollisionModel::draw(const core::visual::VisualParams* vparams,int index)
{
    if( !vparams->isSupported(core::visual::API_OpenGL) ) return;

    Ray r(this, index);
    const Vector3& p1 = r.origin();
    const Vector3 p2 = p1 + r.direction()*r.l();

    vparams->drawTool()->saveLastState();
    vparams->drawTool()->disableLighting();
    sofa::defaulttype::RGBAColor color(1.0, 0.0, 1.0, 1.0);
    vparams->drawTool()->drawLine(p1,p2,color);
    vparams->drawTool()->restoreLastState();
}

void RayCollisionModel::draw(const core::visual::VisualParams* vparams)
{
    if (vparams->displayFlags().getShowCollisionModels())
    {       
        for (int i=0; i<size; i++)
        {
            draw(vparams,i);
        }
    }
    if (getPrevious()!=nullptr && vparams->displayFlags().getShowBoundingCollisionModels())
    {
        getPrevious()->draw(vparams);
    }
}

void RayCollisionModel::computeBoundingTree(int maxDepth)
{
    CubeModel* cubeModel = createPrevious<CubeModel>();

    if (!isMoving() && !cubeModel->empty()) return; // No need to recompute BBox if immobile

    Vector3 minElem, maxElem;

    cubeModel->resize(size);
    if (!empty())
    {
        for (int i=0; i<size; i++)
        {
            Ray r(this, i);
            const Vector3& o = r.origin();
            const Vector3& d = r.direction();
            const SReal l = r.l();
            for (int c=0; c<3; c++)
            {
                if (d[c]<0)
                {
                    minElem[c] = o[c] + d[c]*l;
                    maxElem[c] = o[c];
                }
                else
                {
                    minElem[c] = o[c];
                    maxElem[c] = o[c] + d[c]*l;
                }
            }
            cubeModel->setParentOf(i, minElem, maxElem);
        }
        cubeModel->computeBoundingTree(maxDepth);
    }

}

void RayCollisionModel::applyTranslation(double dx, double dy, double dz)
{
    Vector3 d(dx,dy,dz);
    for (int i = 0; i < getNbRay(); i++)
    {
        Ray ray = getRay(i);
        ray.setOrigin(ray.origin() + d);
    }
}

} // namespace collision

} // namespace component

} // namespace sofa
<|MERGE_RESOLUTION|>--- conflicted
+++ resolved
@@ -78,11 +78,7 @@
     mstate = dynamic_cast< core::behavior::MechanicalState<Vec3Types>* > (getContext()->getMechanicalState());
     if (mstate==nullptr)
     {
-<<<<<<< HEAD
-        serr<<"RayCollisionModel requires a Vec3 Mechanical Model" << sendl;
-=======
-        msg_error() << "RayModel requires a Vec3 Mechanical Model";
->>>>>>> 4829ceba
+        msg_error() << "RayCollisionModel requires a Vec3 Mechanical Model";
         return;
     }
 
