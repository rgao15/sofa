/******************************************************************************
*       SOFA, Simulation Open-Framework Architecture, development version     *
*                (c) 2006-2019 INRIA, USTL, UJF, CNRS, MGH                    *
*                                                                             *
* This program is free software; you can redistribute it and/or modify it     *
* under the terms of the GNU Lesser General Public License as published by    *
* the Free Software Foundation; either version 2.1 of the License, or (at     *
* your option) any later version.                                             *
*                                                                             *
* This program is distributed in the hope that it will be useful, but WITHOUT *
* ANY WARRANTY; without even the implied warranty of MERCHANTABILITY or       *
* FITNESS FOR A PARTICULAR PURPOSE. See the GNU Lesser General Public License *
* for more details.                                                           *
*                                                                             *
* You should have received a copy of the GNU Lesser General Public License    *
* along with this program. If not, see <http://www.gnu.org/licenses/>.        *
*******************************************************************************
* Authors: The SOFA Team and external contributors (see Authors.txt)          *
*                                                                             *
* Contact information: contact@sofa-framework.org                             *
******************************************************************************/
#ifndef SOFA_COMPONENT_PROJECTIVECONSTRAINTSET_ATTACHCONSTRAINT_H
#define SOFA_COMPONENT_PROJECTIVECONSTRAINTSET_ATTACHCONSTRAINT_H
#include "config.h"

#include <sofa/core/behavior/PairInteractionProjectiveConstraintSet.h>
#include <SofaBaseTopology/TopologySubsetData.h>

namespace sofa
{

namespace component
{

namespace projectiveconstraintset
{

/** Attach given pair of particles, projecting the positions of the second particles to the first ones.
*/
template <class DataTypes>
class AttachConstraint : public core::behavior::PairInteractionProjectiveConstraintSet<DataTypes>
{
public:
    SOFA_CLASS(SOFA_TEMPLATE(AttachConstraint,DataTypes),SOFA_TEMPLATE(sofa::core::behavior::PairInteractionProjectiveConstraintSet,DataTypes));

    typedef typename DataTypes::VecCoord VecCoord;
    typedef typename DataTypes::VecDeriv VecDeriv;
    typedef typename DataTypes::Coord Coord;
    typedef typename DataTypes::Deriv Deriv;
    typedef typename DataTypes::Real Real;

    typedef core::objectmodel::Data<VecCoord> DataVecCoord;
    typedef core::objectmodel::Data<VecDeriv> DataVecDeriv;

    typedef helper::vector<unsigned int> SetIndexArray;
    typedef sofa::component::topology::PointSubsetData< SetIndexArray > SetIndex;

public:
    SetIndex f_indices1; ///< Indices of the source points on the first model
    SetIndex f_indices2; ///< Indices of the fixed points on the second model
    Data<bool> f_twoWay; ///< true if forces should be projected back from model2 to model1
    Data<bool> f_freeRotations; ///< true to keep rotations free (only used for Rigid DOFs)
    Data<bool> f_lastFreeRotation; ///< true to keep rotation of the last attached point free (only used for Rigid DOFs)
    Data<bool> f_restRotations; ///< true to use rest rotations local offsets (only used for Rigid DOFs)
    Data<defaulttype::Vector3> f_lastPos; ///< position at which the attach constraint should become inactive
    Data<defaulttype::Vector3> f_lastDir; ///< direction from lastPos at which the attach coustraint should become inactive
    Data<bool> f_clamp; ///< true to clamp particles at lastPos instead of freeing them.
    Data<Real> f_minDistance; ///< the constraint become inactive if the distance between the points attached is bigger than minDistance.
    Data< Real > d_positionFactor;      ///< IN: Factor applied to projection of position
    Data< Real > d_velocityFactor;      ///< IN: Factor applied to projection of velocity
    Data< Real > d_responseFactor;      ///< IN: Factor applied to projection of force/acceleration
    Data< helper::vector<Real> > d_constraintFactor; ///< Constraint factor per pair of points constrained. 0 -> the constraint is released. 1 -> the constraint is fully constrained

    helper::vector<bool> activeFlags;
    helper::vector<bool> constraintReleased;
    helper::vector<Real> lastDist;
    helper::vector<defaulttype::Quat> restRotations;

protected:
    AttachConstraint();
    AttachConstraint(core::behavior::MechanicalState<DataTypes> *mm1, core::behavior::MechanicalState<DataTypes> *mm2);
    ~AttachConstraint() override;

public:

    /// Inherited from Base
    void init() override;
    void reinit() override;
    void draw(const core::visual::VisualParams* vparams) override;

    /// Inherited from Constraint
    void projectJacobianMatrix(const core::MechanicalParams* mparams, core::MultiMatrixDerivId cId) override;
    void projectResponse(const core::MechanicalParams *mparams, DataVecDeriv& dx1, DataVecDeriv& dx2) override;
    void projectVelocity(const core::MechanicalParams *mparams, DataVecDeriv& v1, DataVecDeriv& v2) override;
    void projectPosition(const core::MechanicalParams *mparams, DataVecCoord& x1, DataVecCoord& x2) override;

    /// Project the global Mechanical Matrix to constrained space using offset parameter
    void applyConstraint(const core::MechanicalParams *mparams,
                         const sofa::core::behavior::MultiMatrixAccessor* matrix) override;

    /// Project the global Mechanical Vector to constrained space using offset parameter
    void applyConstraint(const core::MechanicalParams *mparams, defaulttype::BaseVector* vector, const sofa::core::behavior::MultiMatrixAccessor* matrix) override;

    virtual void reinitIfChanged();

    template<class T>
    static std::string templateName(const T* ptr= nullptr) {
        return core::behavior::PairInteractionProjectiveConstraintSet<DataTypes>::templateName(ptr);
    }

<<<<<<< HEAD
=======
    void draw(const core::visual::VisualParams* vparams) override;

>>>>>>> 63cb6438
protected :
    const Real getConstraintFactor(const int index);
    void projectPosition(Coord& x1, Coord& x2, bool freeRotations, unsigned index, Real positionFactor);
    void projectVelocity(Deriv& x1, Deriv& x2, bool freeRotations, unsigned index, Real velocityFactor);
    void projectResponse(Deriv& dx1, Deriv& dx2, bool freeRotations, bool twoway, unsigned index, Real responseFactor);

    void calcRestRotations();
    static unsigned int DerivConstrainedSize(bool freeRotations);

};


#if  !defined(SOFA_COMPONENT_PROJECTIVECONSTRAINTSET_ATTACHCONSTRAINT_CPP)
extern template class SOFA_GENERAL_OBJECT_INTERACTION_API AttachConstraint<defaulttype::Vec3Types>;
extern template class SOFA_GENERAL_OBJECT_INTERACTION_API AttachConstraint<defaulttype::Vec2Types>;
extern template class SOFA_GENERAL_OBJECT_INTERACTION_API AttachConstraint<defaulttype::Vec1Types>;
extern template class SOFA_GENERAL_OBJECT_INTERACTION_API AttachConstraint<defaulttype::Rigid3Types>;
extern template class SOFA_GENERAL_OBJECT_INTERACTION_API AttachConstraint<defaulttype::Rigid2Types>;
#endif

} // namespace projectiveconstraintset

} // namespace component

} // namespace sofa


#endif<|MERGE_RESOLUTION|>--- conflicted
+++ resolved
@@ -107,12 +107,8 @@
     static std::string templateName(const T* ptr= nullptr) {
         return core::behavior::PairInteractionProjectiveConstraintSet<DataTypes>::templateName(ptr);
     }
-
-<<<<<<< HEAD
-=======
     void draw(const core::visual::VisualParams* vparams) override;
 
->>>>>>> 63cb6438
 protected :
     const Real getConstraintFactor(const int index);
     void projectPosition(Coord& x1, Coord& x2, bool freeRotations, unsigned index, Real positionFactor);
