--- conflicted
+++ resolved
@@ -245,15 +245,7 @@
     , d_responseFactor(initData(&d_responseFactor, (Real)1.0, "responseFactor", "IN: Factor applied to projection of force/acceleration"))
     , d_constraintFactor( initData(&d_constraintFactor,"constraintFactor","Constraint factor per pair of points constrained. 0 -> the constraint is released. 1 -> the constraint is fully constrained") )
 {
-<<<<<<< HEAD
-    // default to indice 0
-//     f_indices1.beginEdit()->push_back(0);
-//     f_indices1.endEdit();
-//     f_indices2.beginEdit()->push_back(0);
-//     f_indices2.endEdit();
-=======
-
->>>>>>> c45d13dd
+
 }
 
 template <class DataTypes>
