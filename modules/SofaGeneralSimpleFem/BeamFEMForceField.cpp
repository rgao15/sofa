--- conflicted
+++ resolved
@@ -40,19 +40,8 @@
 using namespace sofa::defaulttype;
 
 // Register in the Factory
-<<<<<<< HEAD
 int BeamFEMForceFieldClass = core::RegisterObject("Beam finite elements")
         .add< BeamFEMForceField<Rigid3Types> >()
-
-=======
-int BeamFEMForceFieldClass = core::RegisterObject("Beam finite elements.")
-#ifndef SOFA_FLOAT
-        .add< BeamFEMForceField<Rigid3dTypes> >(true)
-#endif
-#ifndef SOFA_DOUBLE
-        .add< BeamFEMForceField<Rigid3fTypes> >()
-#endif
->>>>>>> e9aedf31
         ;
 
 template class SOFA_GENERAL_SIMPLE_FEM_API BeamFEMForceField<Rigid3Types>;
