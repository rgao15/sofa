--- conflicted
+++ resolved
@@ -141,12 +141,7 @@
     m_stiffnessContainer = context->BaseContext::get<container::StiffnessContainer>();
     m_poissonContainer = context->BaseContext::get<container::PoissonContainer>();
 
-<<<<<<< HEAD
-
     if(m_topology->getNbEdges()==0)
-=======
-    if (m_topology==nullptr)
->>>>>>> e4f49805
     {
         msg_error() << "Topology is empty.";
         return;
