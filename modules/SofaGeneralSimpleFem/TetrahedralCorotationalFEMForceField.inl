/******************************************************************************
*       SOFA, Simulation Open-Framework Architecture, development version     *
*                (c) 2006-2019 INRIA, USTL, UJF, CNRS, MGH                    *
*                                                                             *
* This program is free software; you can redistribute it and/or modify it     *
* under the terms of the GNU Lesser General Public License as published by    *
* the Free Software Foundation; either version 2.1 of the License, or (at     *
* your option) any later version.                                             *
*                                                                             *
* This program is distributed in the hope that it will be useful, but WITHOUT *
* ANY WARRANTY; without even the implied warranty of MERCHANTABILITY or       *
* FITNESS FOR A PARTICULAR PURPOSE. See the GNU Lesser General Public License *
* for more details.                                                           *
*                                                                             *
* You should have received a copy of the GNU Lesser General Public License    *
* along with this program. If not, see <http://www.gnu.org/licenses/>.        *
*******************************************************************************
* Authors: The SOFA Team and external contributors (see Authors.txt)          *
*                                                                             *
* Contact information: contact@sofa-framework.org                             *
******************************************************************************/
#ifndef SOFA_COMPONENT_FORCEFIELD_TETRAHEDRALCOROTATIONALFEMFORCEFIELD_INL
#define SOFA_COMPONENT_FORCEFIELD_TETRAHEDRALCOROTATIONALFEMFORCEFIELD_INL

#include "TetrahedralCorotationalFEMForceField.h"
#include <sofa/core/visual/VisualParams.h>
#include <SofaBaseTopology/GridTopology.h>
#include <sofa/simulation/Simulation.h>
#include <sofa/helper/decompose.h>
#include <SofaBaseTopology/TopologyData.inl>
#include <cassert>
#include <iostream>
#include <set>



namespace sofa
{

namespace component
{

namespace forcefield
{


template< class DataTypes>
void TetrahedralCorotationalFEMForceField<DataTypes>::TetrahedronHandler::applyCreateFunction(unsigned int tetrahedronIndex,
        TetrahedronInformation &,
        const core::topology::BaseMeshTopology::Tetrahedron &,
        const sofa::helper::vector<unsigned int> &,
        const sofa::helper::vector<double> &)
{

    if (ff)
    {

        const core::topology::BaseMeshTopology::Tetrahedron t=ff->m_topology->getTetrahedron(tetrahedronIndex);
        Index a = t[0];
        Index b = t[1];
        Index c = t[2];
        Index d = t[3];

        switch(ff->method)
        {
        case SMALL :
            ff->computeMaterialStiffness(tetrahedronIndex,a,b,c,d);
            ff->initSmall(tetrahedronIndex,a,b,c,d);
            break;
        case LARGE :
            ff->computeMaterialStiffness(tetrahedronIndex,a,b,c,d);
            ff->initLarge(tetrahedronIndex,a,b,c,d);

            break;
        case POLAR :
            ff->computeMaterialStiffness(tetrahedronIndex,a,b,c,d);
            ff->initPolar(tetrahedronIndex,a,b,c,d);
            break;
        }
    }

}

template< class DataTypes>
TetrahedralCorotationalFEMForceField<DataTypes>::TetrahedralCorotationalFEMForceField()
    : tetrahedronInfo(initData(&tetrahedronInfo, "tetrahedronInfo", "Internal tetrahedron data"))
    , f_method(initData(&f_method,std::string("large"),"method","\"small\", \"large\" (by QR) or \"polar\" displacements"))
    , _poissonRatio(core::objectmodel::BaseObject::initData(&_poissonRatio,(Real)0.45f,"poissonRatio","FEM Poisson Ratio"))
    , _youngModulus(core::objectmodel::BaseObject::initData(&_youngModulus,(Real)5000,"youngModulus","FEM Young Modulus"))
    , _localStiffnessFactor(core::objectmodel::BaseObject::initData(&_localStiffnessFactor,"localStiffnessFactor","Allow specification of different stiffness per element. If there are N element and M values are specified, the youngModulus factor for element i would be localStiffnessFactor[i*M/N]"))
    , _updateStiffnessMatrix(core::objectmodel::BaseObject::initData(&_updateStiffnessMatrix,false,"updateStiffnessMatrix",""))
    , _assembling(core::objectmodel::BaseObject::initData(&_assembling,false,"computeGlobalMatrix",""))
    , f_drawing(initData(&f_drawing,true,"drawing"," draw the forcefield if true"))
    , drawColor1(initData(&drawColor1,defaulttype::Vec4f(0.0f,0.0f,1.0f,1.0f),"drawColor1"," draw color for faces 1"))
    , drawColor2(initData(&drawColor2,defaulttype::Vec4f(0.0f,0.5f,1.0f,1.0f),"drawColor2"," draw color for faces 2"))
    , drawColor3(initData(&drawColor3,defaulttype::Vec4f(0.0f,1.0f,1.0f,1.0f),"drawColor3"," draw color for faces 3"))
    , drawColor4(initData(&drawColor4,defaulttype::Vec4f(0.5f,1.0f,1.0f,1.0f),"drawColor4"," draw color for faces 4"))
<<<<<<< HEAD
    , l_topologyLink(initLink("topology", "link to the topology container"))
    , tetrahedronHandler(NULL)
=======
    , tetrahedronHandler(nullptr)
>>>>>>> e4f49805
{
    this->addAlias(&_assembling, "assembling");
    _poissonRatio.setWidget("poissonRatio");
    tetrahedronHandler = new TetrahedronHandler(this,&tetrahedronInfo);

    _poissonRatio.setRequired(true);
    _youngModulus.setRequired(true);
}

template <class DataTypes>
void TetrahedralCorotationalFEMForceField<DataTypes>::init()
{
    this->core::behavior::ForceField<DataTypes>::init();

    if (l_topologyLink.empty())
    {
        msg_warning() << "link to Topology container should be set to ensure right behavior. First Topology found in current context will be used.";
        l_topologyLink.set(this->getContext()->getMeshTopology());
    }

<<<<<<< HEAD
    m_topology = l_topologyLink.get();

    if (m_topology == nullptr)
=======
    if (_topology == nullptr)
>>>>>>> e4f49805
    {
        msg_error() << "No topology component found at path: " << l_topologyLink.getLinkedPath() << ". This FEM needs to rely on a Tetrahedral Topology.";
        m_componentstate = sofa::core::objectmodel::ComponentState::Invalid;
        return;
    }
    reinit(); // compute per-element stiffness matrices and other precomputed values
}


template <class DataTypes>
void TetrahedralCorotationalFEMForceField<DataTypes>::reinit()
{

    if (f_method.getValue() == "small")
        this->setMethod(SMALL);
    else if (f_method.getValue() == "polar")
        this->setMethod(POLAR);
    else this->setMethod(LARGE);

    // Need to initialize the _stiffnesses vector before using it
    size_t sizeMO=this->mstate->getSize();
    if(_assembling.getValue())
    {
        _stiffnesses.resize( sizeMO * 3 );
    }

    helper::vector<typename TetrahedralCorotationalFEMForceField<DataTypes>::TetrahedronInformation>& tetrahedronInf = *(tetrahedronInfo.beginEdit());

    tetrahedronInf.resize(m_topology->getNbTetrahedra());

    for (size_t i=0; i<m_topology->getNbTetrahedra(); ++i)
    {
        tetrahedronHandler->applyCreateFunction(i, tetrahedronInf[i],
                m_topology->getTetrahedron(i),  (const std::vector< unsigned int > )0,
                (const std::vector< double >)0);
    }

    tetrahedronInfo.createTopologicalEngine(m_topology,tetrahedronHandler);
    tetrahedronInfo.registerTopologicalData();

    tetrahedronInfo.endEdit();
}


template<class DataTypes>
void TetrahedralCorotationalFEMForceField<DataTypes>::addForce(const core::MechanicalParams* /* mparams */, DataVecDeriv& d_f, const DataVecCoord& d_x, const DataVecDeriv& /* d_v */)
{
    VecDeriv& f = *d_f.beginEdit();
    const VecCoord& p = d_x.getValue();

    switch(method)
    {
    case SMALL :
    {
        for(size_t i = 0 ; i<m_topology->getNbTetrahedra(); ++i)
        {
            accumulateForceSmall( f, p, i );
        }
        break;
    }
    case LARGE :
    {
        for(size_t i = 0 ; i<m_topology->getNbTetrahedra(); ++i)
        {
            accumulateForceLarge( f, p, i );
        }
        break;
    }
    case POLAR :
    {
        for(size_t i = 0 ; i<m_topology->getNbTetrahedra(); ++i)
        {
            accumulateForcePolar( f, p, i );
        }
        break;
    }
    }
    d_f.endEdit();
}

template<class DataTypes>
void TetrahedralCorotationalFEMForceField<DataTypes>::addDForce(const core::MechanicalParams* mparams, DataVecDeriv& d_df, const DataVecDeriv& d_dx)
{
    VecDeriv& df = *d_df.beginEdit();
    const VecDeriv& dx = d_dx.getValue();

    Real kFactor = (Real)mparams->kFactorIncludingRayleighDamping(this->rayleighStiffness.getValue());

    switch(method)
    {
    case SMALL :
    {
        for(size_t i = 0 ; i<m_topology->getNbTetrahedra(); ++i)
        {
            const core::topology::BaseMeshTopology::Tetrahedron t=m_topology->getTetrahedron(i);
            Index a = t[0];
            Index b = t[1];
            Index c = t[2];
            Index d = t[3];

            applyStiffnessSmall( df, dx, i, a,b,c,d, kFactor );
        }
        break;
    }
    case LARGE :
    {
        for(size_t i = 0 ; i<m_topology->getNbTetrahedra(); ++i)
        {
            const core::topology::BaseMeshTopology::Tetrahedron t=m_topology->getTetrahedron(i);
            Index a = t[0];
            Index b = t[1];
            Index c = t[2];
            Index d = t[3];

            applyStiffnessLarge( df, dx, i, a,b,c,d, kFactor );
        }
        break;
    }
    case POLAR :
    {
        for(size_t i = 0 ; i<m_topology->getNbTetrahedra(); ++i)
        {
            const core::topology::BaseMeshTopology::Tetrahedron t=m_topology->getTetrahedron(i);
            Index a = t[0];
            Index b = t[1];
            Index c = t[2];
            Index d = t[3];

            applyStiffnessPolar( df, dx, i, a,b,c,d, kFactor );
        }
        break;
    }
    }

    d_df.endEdit();
}

template<class DataTypes>
void TetrahedralCorotationalFEMForceField<DataTypes>::computeStrainDisplacement( StrainDisplacementTransposed &J, Coord a, Coord b, Coord c, Coord d )
{
    // shape functions matrix
    defaulttype::Mat<2, 3, Real> M;

    M[0][0] = b[1];
    M[0][1] = c[1];
    M[0][2] = d[1];
    M[1][0] = b[2];
    M[1][1] = c[2];
    M[1][2] = d[2];
    J[0][0] = J[1][3] = J[2][5]   = - peudo_determinant_for_coef( M );
    M[0][0] = b[0];
    M[0][1] = c[0];
    M[0][2] = d[0];
    J[0][3] = J[1][1] = J[2][4]   = peudo_determinant_for_coef( M );
    M[1][0] = b[1];
    M[1][1] = c[1];
    M[1][2] = d[1];
    J[0][5] = J[1][4] = J[2][2]   = - peudo_determinant_for_coef( M );

    M[0][0] = c[1];
    M[0][1] = d[1];
    M[0][2] = a[1];
    M[1][0] = c[2];
    M[1][1] = d[2];
    M[1][2] = a[2];
    J[3][0] = J[4][3] = J[5][5]   = peudo_determinant_for_coef( M );
    M[0][0] = c[0];
    M[0][1] = d[0];
    M[0][2] = a[0];
    J[3][3] = J[4][1] = J[5][4]   = - peudo_determinant_for_coef( M );
    M[1][0] = c[1];
    M[1][1] = d[1];
    M[1][2] = a[1];
    J[3][5] = J[4][4] = J[5][2]   = peudo_determinant_for_coef( M );

    M[0][0] = d[1];
    M[0][1] = a[1];
    M[0][2] = b[1];
    M[1][0] = d[2];
    M[1][1] = a[2];
    M[1][2] = b[2];
    J[6][0] = J[7][3] = J[8][5]   = - peudo_determinant_for_coef( M );
    M[0][0] = d[0];
    M[0][1] = a[0];
    M[0][2] = b[0];
    J[6][3] = J[7][1] = J[8][4]   = peudo_determinant_for_coef( M );
    M[1][0] = d[1];
    M[1][1] = a[1];
    M[1][2] = b[1];
    J[6][5] = J[7][4] = J[8][2]   = - peudo_determinant_for_coef( M );

    M[0][0] = a[1];
    M[0][1] = b[1];
    M[0][2] = c[1];
    M[1][0] = a[2];
    M[1][1] = b[2];
    M[1][2] = c[2];
    J[9][0] = J[10][3] = J[11][5]   = peudo_determinant_for_coef( M );
    M[0][0] = a[0];
    M[0][1] = b[0];
    M[0][2] = c[0];
    J[9][3] = J[10][1] = J[11][4]   = - peudo_determinant_for_coef( M );
    M[1][0] = a[1];
    M[1][1] = b[1];
    M[1][2] = c[1];
    J[9][5] = J[10][4] = J[11][2]   = peudo_determinant_for_coef( M );


    // 0
    J[0][1] = J[0][2] = J[0][4] = J[1][0] =  J[1][2] =  J[1][5] =  J[2][0] =  J[2][1] =  J[2][3]  = 0;
    J[3][1] = J[3][2] = J[3][4] = J[4][0] =  J[4][2] =  J[4][5] =  J[5][0] =  J[5][1] =  J[5][3]  = 0;
    J[6][1] = J[6][2] = J[6][4] = J[7][0] =  J[7][2] =  J[7][5] =  J[8][0] =  J[8][1] =  J[8][3]  = 0;
    J[9][1] = J[9][2] = J[9][4] = J[10][0] = J[10][2] = J[10][5] = J[11][0] = J[11][1] = J[11][3] = 0;

    //m_deq( J, 1.2 ); //hack for stability ??
}

template<class DataTypes>
typename TetrahedralCorotationalFEMForceField<DataTypes>::Real TetrahedralCorotationalFEMForceField<DataTypes>::peudo_determinant_for_coef ( const defaulttype::Mat<2, 3, Real>&  M )
{
    return  M[0][1]*M[1][2] - M[1][1]*M[0][2] -  M[0][0]*M[1][2] + M[1][0]*M[0][2] + M[0][0]*M[1][1] - M[1][0]*M[0][1];
}

template<class DataTypes>
void TetrahedralCorotationalFEMForceField<DataTypes>::computeStiffnessMatrix( StiffnessMatrix& S,StiffnessMatrix& SR,const MaterialStiffness &K, const StrainDisplacementTransposed &J, const Transformation& Rot )
{
    defaulttype::MatNoInit<6, 12, Real> Jt;
    Jt.transpose( J );

    defaulttype::MatNoInit<12, 12, Real> JKJt;
    JKJt = J*K*Jt;

    defaulttype::MatNoInit<12, 12, Real> RR,RRt;
    RR.clear();
    RRt.clear();
    for(int i=0; i<3; ++i)
        for(int j=0; j<3; ++j)
        {
            RR[i][j]=RR[i+3][j+3]=RR[i+6][j+6]=RR[i+9][j+9]=Rot[i][j];
            RRt[i][j]=RRt[i+3][j+3]=RRt[i+6][j+6]=RRt[i+9][j+9]=Rot[j][i];
        }

    S = RR*JKJt;
    SR = S*RRt;
}

template<class DataTypes>
void TetrahedralCorotationalFEMForceField<DataTypes>::computeMaterialStiffness(int i, Index&a, Index&b, Index&c, Index&d)
{

    const VecReal& localStiffnessFactor = _localStiffnessFactor.getValue();

    helper::vector<typename TetrahedralCorotationalFEMForceField<DataTypes>::TetrahedronInformation>& tetrahedronInf = *(tetrahedronInfo.beginEdit());

    computeMaterialStiffness(tetrahedronInf[i].materialMatrix, a, b, c, d, (localStiffnessFactor.empty() ? 1.0f : localStiffnessFactor[i*localStiffnessFactor.size()/m_topology->getNbTetrahedra()]));

    tetrahedronInfo.endEdit();
}

template<class DataTypes>
void TetrahedralCorotationalFEMForceField<DataTypes>::computeMaterialStiffness(MaterialStiffness& materialMatrix, Index&a, Index&b, Index&c, Index&d, SReal localStiffnessFactor)
{
    const Real youngModulus = _youngModulus.getValue()*(Real)localStiffnessFactor;
    const Real poissonRatio = _poissonRatio.getValue();

    materialMatrix[0][0] = materialMatrix[1][1] = materialMatrix[2][2] = 1;
    materialMatrix[0][1] = materialMatrix[0][2] = materialMatrix[1][0] =
            materialMatrix[1][2] = materialMatrix[2][0] = materialMatrix[2][1] = poissonRatio/(1-poissonRatio);
    materialMatrix[0][3] = materialMatrix[0][4] = materialMatrix[0][5] = 0;
    materialMatrix[1][3] = materialMatrix[1][4] = materialMatrix[1][5] = 0;
    materialMatrix[2][3] = materialMatrix[2][4] = materialMatrix[2][5] = 0;
    materialMatrix[3][0] = materialMatrix[3][1] = materialMatrix[3][2] =
            materialMatrix[3][4] = materialMatrix[3][5] = 0;
    materialMatrix[4][0] = materialMatrix[4][1] = materialMatrix[4][2] =
            materialMatrix[4][3] = materialMatrix[4][5] = 0;
    materialMatrix[5][0] = materialMatrix[5][1] = materialMatrix[5][2] =
            materialMatrix[5][3] = materialMatrix[5][4] = 0;
    materialMatrix[3][3] = materialMatrix[4][4] = materialMatrix[5][5] =
            (1-2*poissonRatio)/(2*(1-poissonRatio));
    materialMatrix *= (youngModulus*(1-poissonRatio))/((1+poissonRatio)*(1-2*poissonRatio));

    // divide by 36 times volumes of the element
    const VecCoord X0=this->mstate->read(core::ConstVecCoordId::restPosition())->getValue();

    Coord A = (X0)[b] - (X0)[a];
    Coord B = (X0)[c] - (X0)[a];
    Coord C = (X0)[d] - (X0)[a];
    Coord AB = cross(A, B);
    Real volumes6 = fabs( dot( AB, C ) );
    if (volumes6<0)
    {
        serr << "ERROR: Negative volume for tetra "<<a<<','<<b<<','<<c<<','<<d<<"> = "<<volumes6/6<<sendl;
    }
    //	materialMatrix  /= (volumes6);//*6 christian
    // @TODO: in TetrahedronFEMForceField, the stiffness matrix is divided by 6 compared to the code in TetrahedralCorotationalFEMForceField. Check which is the correct one...
    // FF:  there is normally  a factor 1/6v in the strain-displacement matrix. Times transpose makes 1/36v². Integrating accross the volume multiplies by v, so the factor is 1/36v
    materialMatrix  /= (volumes6*6);

}

template<class DataTypes>
inline void TetrahedralCorotationalFEMForceField<DataTypes>::computeForce( Displacement &F, const Displacement &Depl, const MaterialStiffness &K, const StrainDisplacementTransposed &J )
{
    // Unit of K = unit of youngModulus / unit of volume = Pa / m^3 = kg m^-4 s^-2
    // Unit of J = m^2
    // Unit of JKJt =  kg s^-2
    // Unit of displacement = m
    // Unit of force = kg m s^-2

    /* We have these zeros
                                  K[0][3]   K[0][4]   K[0][5]
                                  K[1][3]   K[1][4]   K[1][5]
                                  K[2][3]   K[2][4]   K[2][5]
    K[3][0]   K[3][1]   K[3][2]             K[3][4]   K[3][5]
    K[4][0]   K[4][1]   K[4][2]   K[4][3]             K[4][5]
    K[5][0]   K[5][1]   K[5][2]   K[5][3]   K[5][4]


              J[0][1]   J[0][2]             J[0][4]
    J[1][0]             J[1][2]                       J[1][5]
    J[2][0]   J[2][1]             J[2][3]
              J[3][1]   J[3][2]             J[3][4]
    J[4][0]             J[4][2]                       J[4][5]
    J[5][0]   J[5][1]             J[5][3]
              J[6][1]   J[6][2]             J[6][4]
    J[7][0]             J[7][2]                       J[7][5]
    J[8][0]   J[8][1]             J[8][3]
              J[9][1]   J[9][2]             J[9][4]
    J[10][0]            J[10][2]                      J[10][5]
    J[11][0]  J[11][1]            J[11][3]
    */

    defaulttype::VecNoInit<6,Real> JtD;
    JtD[0] =   J[ 0][0]*Depl[ 0]+/*J[ 1][0]*Depl[ 1]+  J[ 2][0]*Depl[ 2]+*/
            J[ 3][0]*Depl[ 3]+/*J[ 4][0]*Depl[ 4]+  J[ 5][0]*Depl[ 5]+*/
            J[ 6][0]*Depl[ 6]+/*J[ 7][0]*Depl[ 7]+  J[ 8][0]*Depl[ 8]+*/
            J[ 9][0]*Depl[ 9] /*J[10][0]*Depl[10]+  J[11][0]*Depl[11]*/;
    JtD[1] = /*J[ 0][1]*Depl[ 0]+*/J[ 1][1]*Depl[ 1]+/*J[ 2][1]*Depl[ 2]+*/
            /*J[ 3][1]*Depl[ 3]+*/J[ 4][1]*Depl[ 4]+/*J[ 5][1]*Depl[ 5]+*/
            /*J[ 6][1]*Depl[ 6]+*/J[ 7][1]*Depl[ 7]+/*J[ 8][1]*Depl[ 8]+*/
            /*J[ 9][1]*Depl[ 9]+*/J[10][1]*Depl[10] /*J[11][1]*Depl[11]*/;
    JtD[2] = /*J[ 0][2]*Depl[ 0]+  J[ 1][2]*Depl[ 1]+*/J[ 2][2]*Depl[ 2]+
            /*J[ 3][2]*Depl[ 3]+  J[ 4][2]*Depl[ 4]+*/J[ 5][2]*Depl[ 5]+
            /*J[ 6][2]*Depl[ 6]+  J[ 7][2]*Depl[ 7]+*/J[ 8][2]*Depl[ 8]+
            /*J[ 9][2]*Depl[ 9]+  J[10][2]*Depl[10]+*/J[11][2]*Depl[11]  ;
    JtD[3] =   J[ 0][3]*Depl[ 0]+  J[ 1][3]*Depl[ 1]+/*J[ 2][3]*Depl[ 2]+*/
            J[ 3][3]*Depl[ 3]+  J[ 4][3]*Depl[ 4]+/*J[ 5][3]*Depl[ 5]+*/
            J[ 6][3]*Depl[ 6]+  J[ 7][3]*Depl[ 7]+/*J[ 8][3]*Depl[ 8]+*/
            J[ 9][3]*Depl[ 9]+  J[10][3]*Depl[10] /*J[11][3]*Depl[11]*/;
    JtD[4] = /*J[ 0][4]*Depl[ 0]+*/J[ 1][4]*Depl[ 1]+  J[ 2][4]*Depl[ 2]+
            /*J[ 3][4]*Depl[ 3]+*/J[ 4][4]*Depl[ 4]+  J[ 5][4]*Depl[ 5]+
            /*J[ 6][4]*Depl[ 6]+*/J[ 7][4]*Depl[ 7]+  J[ 8][4]*Depl[ 8]+
            /*J[ 9][4]*Depl[ 9]+*/J[10][4]*Depl[10]+  J[11][4]*Depl[11]  ;
    JtD[5] =   J[ 0][5]*Depl[ 0]+/*J[ 1][5]*Depl[ 1]*/ J[ 2][5]*Depl[ 2]+
            J[ 3][5]*Depl[ 3]+/*J[ 4][5]*Depl[ 4]*/ J[ 5][5]*Depl[ 5]+
            J[ 6][5]*Depl[ 6]+/*J[ 7][5]*Depl[ 7]*/ J[ 8][5]*Depl[ 8]+
            J[ 9][5]*Depl[ 9]+/*J[10][5]*Depl[10]*/ J[11][5]*Depl[11];

    defaulttype::VecNoInit<6,Real> KJtD;
    KJtD[0] =   K[0][0]*JtD[0]+  K[0][1]*JtD[1]+  K[0][2]*JtD[2]
            /*K[0][3]*JtD[3]+  K[0][4]*JtD[4]+  K[0][5]*JtD[5]*/;
    KJtD[1] =   K[1][0]*JtD[0]+  K[1][1]*JtD[1]+  K[1][2]*JtD[2]
            /*K[1][3]*JtD[3]+  K[1][4]*JtD[4]+  K[1][5]*JtD[5]*/;
    KJtD[2] =   K[2][0]*JtD[0]+  K[2][1]*JtD[1]+  K[2][2]*JtD[2]
            /*K[2][3]*JtD[3]+  K[2][4]*JtD[4]+  K[2][5]*JtD[5]*/;
    KJtD[3] = /*K[3][0]*JtD[0]+  K[3][1]*JtD[1]+  K[3][2]*JtD[2]+*/
        K[3][3]*JtD[3] /*K[3][4]*JtD[4]+  K[3][5]*JtD[5]*/;
    KJtD[4] = /*K[4][0]*JtD[0]+  K[4][1]*JtD[1]+  K[4][2]*JtD[2]+*/
        /*K[4][3]*JtD[3]+*/K[4][4]*JtD[4] /*K[4][5]*JtD[5]*/;
    KJtD[5] = /*K[5][0]*JtD[0]+  K[5][1]*JtD[1]+  K[5][2]*JtD[2]+*/
        /*K[5][3]*JtD[3]+  K[5][4]*JtD[4]+*/K[5][5]*JtD[5]  ;

    F[ 0] =   J[ 0][0]*KJtD[0]+/*J[ 0][1]*KJtD[1]+  J[ 0][2]*KJtD[2]+*/
            J[ 0][3]*KJtD[3]+/*J[ 0][4]*KJtD[4]+*/J[ 0][5]*KJtD[5]  ;
    F[ 1] = /*J[ 1][0]*KJtD[0]+*/J[ 1][1]*KJtD[1]+/*J[ 1][2]*KJtD[2]+*/
            J[ 1][3]*KJtD[3]+  J[ 1][4]*KJtD[4] /*J[ 1][5]*KJtD[5]*/;
    F[ 2] = /*J[ 2][0]*KJtD[0]+  J[ 2][1]*KJtD[1]+*/J[ 2][2]*KJtD[2]+
            /*J[ 2][3]*KJtD[3]+*/J[ 2][4]*KJtD[4]+  J[ 2][5]*KJtD[5]  ;
    F[ 3] =   J[ 3][0]*KJtD[0]+/*J[ 3][1]*KJtD[1]+  J[ 3][2]*KJtD[2]+*/
            J[ 3][3]*KJtD[3]+/*J[ 3][4]*KJtD[4]+*/J[ 3][5]*KJtD[5]  ;
    F[ 4] = /*J[ 4][0]*KJtD[0]+*/J[ 4][1]*KJtD[1]+/*J[ 4][2]*KJtD[2]+*/
            J[ 4][3]*KJtD[3]+  J[ 4][4]*KJtD[4] /*J[ 4][5]*KJtD[5]*/;
    F[ 5] = /*J[ 5][0]*KJtD[0]+  J[ 5][1]*KJtD[1]+*/J[ 5][2]*KJtD[2]+
            /*J[ 5][3]*KJtD[3]+*/J[ 5][4]*KJtD[4]+  J[ 5][5]*KJtD[5]  ;
    F[ 6] =   J[ 6][0]*KJtD[0]+/*J[ 6][1]*KJtD[1]+  J[ 6][2]*KJtD[2]+*/
            J[ 6][3]*KJtD[3]+/*J[ 6][4]*KJtD[4]+*/J[ 6][5]*KJtD[5]  ;
    F[ 7] = /*J[ 7][0]*KJtD[0]+*/J[ 7][1]*KJtD[1]+/*J[ 7][2]*KJtD[2]+*/
            J[ 7][3]*KJtD[3]+  J[ 7][4]*KJtD[4] /*J[ 7][5]*KJtD[5]*/;
    F[ 8] = /*J[ 8][0]*KJtD[0]+  J[ 8][1]*KJtD[1]+*/J[ 8][2]*KJtD[2]+
            /*J[ 8][3]*KJtD[3]+*/J[ 8][4]*KJtD[4]+  J[ 8][5]*KJtD[5]  ;
    F[ 9] =   J[ 9][0]*KJtD[0]+/*J[ 9][1]*KJtD[1]+  J[ 9][2]*KJtD[2]+*/
            J[ 9][3]*KJtD[3]+/*J[ 9][4]*KJtD[4]+*/J[ 9][5]*KJtD[5]  ;
    F[10] = /*J[10][0]*KJtD[0]+*/J[10][1]*KJtD[1]+/*J[10][2]*KJtD[2]+*/
            J[10][3]*KJtD[3]+  J[10][4]*KJtD[4] /*J[10][5]*KJtD[5]*/;
    F[11] = /*J[11][0]*KJtD[0]+  J[11][1]*KJtD[1]+*/J[11][2]*KJtD[2]+
            /*J[11][3]*KJtD[3]+*/J[11][4]*KJtD[4]+  J[11][5]*KJtD[5]  ;
}

template<class DataTypes>
inline void TetrahedralCorotationalFEMForceField<DataTypes>::computeForce( Displacement &F, const Displacement &Depl, const MaterialStiffness &K, const StrainDisplacementTransposed &J, SReal fact )
{

    // Unit of K = unit of youngModulus / unit of volume = Pa / m^3 = kg m^-4 s^-2
    // Unit of J = m^2
    // Unit of JKJt =  kg s^-2
    // Unit of displacement = m
    // Unit of force = kg m s^-2

    /* We have these zeros
                                  K[0][3]   K[0][4]   K[0][5]
                                  K[1][3]   K[1][4]   K[1][5]
                                  K[2][3]   K[2][4]   K[2][5]
    K[3][0]   K[3][1]   K[3][2]             K[3][4]   K[3][5]
    K[4][0]   K[4][1]   K[4][2]   K[4][3]             K[4][5]
    K[5][0]   K[5][1]   K[5][2]   K[5][3]   K[5][4]


              J[0][1]   J[0][2]             J[0][4]
    J[1][0]             J[1][2]                       J[1][5]
    J[2][0]   J[2][1]             J[2][3]
              J[3][1]   J[3][2]             J[3][4]
    J[4][0]             J[4][2]                       J[4][5]
    J[5][0]   J[5][1]             J[5][3]
              J[6][1]   J[6][2]             J[6][4]
    J[7][0]             J[7][2]                       J[7][5]
    J[8][0]   J[8][1]             J[8][3]
              J[9][1]   J[9][2]             J[9][4]
    J[10][0]            J[10][2]                      J[10][5]
    J[11][0]  J[11][1]            J[11][3]
    */

    defaulttype::VecNoInit<6,Real> JtD;
    JtD[0] =   J[ 0][0]*Depl[ 0]+/*J[ 1][0]*Depl[ 1]+  J[ 2][0]*Depl[ 2]+*/
            J[ 3][0]*Depl[ 3]+/*J[ 4][0]*Depl[ 4]+  J[ 5][0]*Depl[ 5]+*/
            J[ 6][0]*Depl[ 6]+/*J[ 7][0]*Depl[ 7]+  J[ 8][0]*Depl[ 8]+*/
            J[ 9][0]*Depl[ 9] /*J[10][0]*Depl[10]+  J[11][0]*Depl[11]*/;
    JtD[1] = /*J[ 0][1]*Depl[ 0]+*/J[ 1][1]*Depl[ 1]+/*J[ 2][1]*Depl[ 2]+*/
            /*J[ 3][1]*Depl[ 3]+*/J[ 4][1]*Depl[ 4]+/*J[ 5][1]*Depl[ 5]+*/
            /*J[ 6][1]*Depl[ 6]+*/J[ 7][1]*Depl[ 7]+/*J[ 8][1]*Depl[ 8]+*/
            /*J[ 9][1]*Depl[ 9]+*/J[10][1]*Depl[10] /*J[11][1]*Depl[11]*/;
    JtD[2] = /*J[ 0][2]*Depl[ 0]+  J[ 1][2]*Depl[ 1]+*/J[ 2][2]*Depl[ 2]+
            /*J[ 3][2]*Depl[ 3]+  J[ 4][2]*Depl[ 4]+*/J[ 5][2]*Depl[ 5]+
            /*J[ 6][2]*Depl[ 6]+  J[ 7][2]*Depl[ 7]+*/J[ 8][2]*Depl[ 8]+
            /*J[ 9][2]*Depl[ 9]+  J[10][2]*Depl[10]+*/J[11][2]*Depl[11]  ;
    JtD[3] =   J[ 0][3]*Depl[ 0]+  J[ 1][3]*Depl[ 1]+/*J[ 2][3]*Depl[ 2]+*/
            J[ 3][3]*Depl[ 3]+  J[ 4][3]*Depl[ 4]+/*J[ 5][3]*Depl[ 5]+*/
            J[ 6][3]*Depl[ 6]+  J[ 7][3]*Depl[ 7]+/*J[ 8][3]*Depl[ 8]+*/
            J[ 9][3]*Depl[ 9]+  J[10][3]*Depl[10] /*J[11][3]*Depl[11]*/;
    JtD[4] = /*J[ 0][4]*Depl[ 0]+*/J[ 1][4]*Depl[ 1]+  J[ 2][4]*Depl[ 2]+
            /*J[ 3][4]*Depl[ 3]+*/J[ 4][4]*Depl[ 4]+  J[ 5][4]*Depl[ 5]+
            /*J[ 6][4]*Depl[ 6]+*/J[ 7][4]*Depl[ 7]+  J[ 8][4]*Depl[ 8]+
            /*J[ 9][4]*Depl[ 9]+*/J[10][4]*Depl[10]+  J[11][4]*Depl[11]  ;
    JtD[5] =   J[ 0][5]*Depl[ 0]+/*J[ 1][5]*Depl[ 1]*/ J[ 2][5]*Depl[ 2]+
            J[ 3][5]*Depl[ 3]+/*J[ 4][5]*Depl[ 4]*/ J[ 5][5]*Depl[ 5]+
            J[ 6][5]*Depl[ 6]+/*J[ 7][5]*Depl[ 7]*/ J[ 8][5]*Depl[ 8]+
            J[ 9][5]*Depl[ 9]+/*J[10][5]*Depl[10]*/ J[11][5]*Depl[11];
//         serr<<"TetrahedronFEMForceField<DataTypes>::computeForce, D = "<<Depl<<sendl;
//         serr<<"TetrahedronFEMForceField<DataTypes>::computeForce, JtD = "<<JtD<<sendl;

    defaulttype::VecNoInit<6,Real> KJtD;
    KJtD[0] =   K[0][0]*JtD[0]+  K[0][1]*JtD[1]+  K[0][2]*JtD[2]
            /*K[0][3]*JtD[3]+  K[0][4]*JtD[4]+  K[0][5]*JtD[5]*/;
    KJtD[1] =   K[1][0]*JtD[0]+  K[1][1]*JtD[1]+  K[1][2]*JtD[2]
            /*K[1][3]*JtD[3]+  K[1][4]*JtD[4]+  K[1][5]*JtD[5]*/;
    KJtD[2] =   K[2][0]*JtD[0]+  K[2][1]*JtD[1]+  K[2][2]*JtD[2]
            /*K[2][3]*JtD[3]+  K[2][4]*JtD[4]+  K[2][5]*JtD[5]*/;
    KJtD[3] = /*K[3][0]*JtD[0]+  K[3][1]*JtD[1]+  K[3][2]*JtD[2]+*/
        K[3][3]*JtD[3] /*K[3][4]*JtD[4]+  K[3][5]*JtD[5]*/;
    KJtD[4] = /*K[4][0]*JtD[0]+  K[4][1]*JtD[1]+  K[4][2]*JtD[2]+*/
        /*K[4][3]*JtD[3]+*/K[4][4]*JtD[4] /*K[4][5]*JtD[5]*/;
    KJtD[5] = /*K[5][0]*JtD[0]+  K[5][1]*JtD[1]+  K[5][2]*JtD[2]+*/
        /*K[5][3]*JtD[3]+  K[5][4]*JtD[4]+*/K[5][5]*JtD[5]  ;

    KJtD *= fact;

    F[ 0] =   J[ 0][0]*KJtD[0]+/*J[ 0][1]*KJtD[1]+  J[ 0][2]*KJtD[2]+*/
            J[ 0][3]*KJtD[3]+/*J[ 0][4]*KJtD[4]+*/J[ 0][5]*KJtD[5]  ;
    F[ 1] = /*J[ 1][0]*KJtD[0]+*/J[ 1][1]*KJtD[1]+/*J[ 1][2]*KJtD[2]+*/
            J[ 1][3]*KJtD[3]+  J[ 1][4]*KJtD[4] /*J[ 1][5]*KJtD[5]*/;
    F[ 2] = /*J[ 2][0]*KJtD[0]+  J[ 2][1]*KJtD[1]+*/J[ 2][2]*KJtD[2]+
            /*J[ 2][3]*KJtD[3]+*/J[ 2][4]*KJtD[4]+  J[ 2][5]*KJtD[5]  ;
    F[ 3] =   J[ 3][0]*KJtD[0]+/*J[ 3][1]*KJtD[1]+  J[ 3][2]*KJtD[2]+*/
            J[ 3][3]*KJtD[3]+/*J[ 3][4]*KJtD[4]+*/J[ 3][5]*KJtD[5]  ;
    F[ 4] = /*J[ 4][0]*KJtD[0]+*/J[ 4][1]*KJtD[1]+/*J[ 4][2]*KJtD[2]+*/
            J[ 4][3]*KJtD[3]+  J[ 4][4]*KJtD[4] /*J[ 4][5]*KJtD[5]*/;
    F[ 5] = /*J[ 5][0]*KJtD[0]+  J[ 5][1]*KJtD[1]+*/J[ 5][2]*KJtD[2]+
            /*J[ 5][3]*KJtD[3]+*/J[ 5][4]*KJtD[4]+  J[ 5][5]*KJtD[5]  ;
    F[ 6] =   J[ 6][0]*KJtD[0]+/*J[ 6][1]*KJtD[1]+  J[ 6][2]*KJtD[2]+*/
            J[ 6][3]*KJtD[3]+/*J[ 6][4]*KJtD[4]+*/J[ 6][5]*KJtD[5]  ;
    F[ 7] = /*J[ 7][0]*KJtD[0]+*/J[ 7][1]*KJtD[1]+/*J[ 7][2]*KJtD[2]+*/
            J[ 7][3]*KJtD[3]+  J[ 7][4]*KJtD[4] /*J[ 7][5]*KJtD[5]*/;
    F[ 8] = /*J[ 8][0]*KJtD[0]+  J[ 8][1]*KJtD[1]+*/J[ 8][2]*KJtD[2]+
            /*J[ 8][3]*KJtD[3]+*/J[ 8][4]*KJtD[4]+  J[ 8][5]*KJtD[5]  ;
    F[ 9] =   J[ 9][0]*KJtD[0]+/*J[ 9][1]*KJtD[1]+  J[ 9][2]*KJtD[2]+*/
            J[ 9][3]*KJtD[3]+/*J[ 9][4]*KJtD[4]+*/J[ 9][5]*KJtD[5]  ;
    F[10] = /*J[10][0]*KJtD[0]+*/J[10][1]*KJtD[1]+/*J[10][2]*KJtD[2]+*/
            J[10][3]*KJtD[3]+  J[10][4]*KJtD[4] /*J[10][5]*KJtD[5]*/;
    F[11] = /*J[11][0]*KJtD[0]+  J[11][1]*KJtD[1]+*/J[11][2]*KJtD[2]+
            /*J[11][3]*KJtD[3]+*/J[11][4]*KJtD[4]+  J[11][5]*KJtD[5]  ;
}

//////////////////////////////////////////////////////////////////////
////////////////////  small displacements method  ////////////////////
//////////////////////////////////////////////////////////////////////

template<class DataTypes>
void TetrahedralCorotationalFEMForceField<DataTypes>::initSmall(int i, Index&a, Index&b, Index&c, Index&d)
{
    const VecCoord X0=this->mstate->read(core::ConstVecCoordId::restPosition())->getValue();

    helper::vector<typename TetrahedralCorotationalFEMForceField<DataTypes>::TetrahedronInformation>& tetrahedronInf = *(tetrahedronInfo.beginEdit());

    computeStrainDisplacement(tetrahedronInf[i].strainDisplacementTransposedMatrix, (X0)[a], (X0)[b], (X0)[c], (X0)[d] );

    tetrahedronInfo.endEdit();

    this->printStiffnessMatrix(i);////////////////////////////////////////////////////////////////
}

template<class DataTypes>
void TetrahedralCorotationalFEMForceField<DataTypes>::accumulateForceSmall( Vector& f, const Vector & p,Index elementIndex )
{

    const core::topology::BaseMeshTopology::Tetrahedron t=m_topology->getTetrahedron(elementIndex);
    const VecCoord& X0=this->mstate->read(core::ConstVecCoordId::restPosition())->getValue();


    Index a = t[0];
    Index b = t[1];
    Index c = t[2];
    Index d = t[3];

    // displacements
    Displacement D;
    D[0] = 0;
    D[1] = 0;
    D[2] = 0;
    D[3] =  (X0)[b][0] - (X0)[a][0] - p[b][0]+p[a][0];
    D[4] =  (X0)[b][1] - (X0)[a][1] - p[b][1]+p[a][1];
    D[5] =  (X0)[b][2] - (X0)[a][2] - p[b][2]+p[a][2];
    D[6] =  (X0)[c][0] - (X0)[a][0] - p[c][0]+p[a][0];
    D[7] =  (X0)[c][1] - (X0)[a][1] - p[c][1]+p[a][1];
    D[8] =  (X0)[c][2] - (X0)[a][2] - p[c][2]+p[a][2];
    D[9] =  (X0)[d][0] - (X0)[a][0] - p[d][0]+p[a][0];
    D[10] = (X0)[d][1] - (X0)[a][1] - p[d][1]+p[a][1];
    D[11] = (X0)[d][2] - (X0)[a][2] - p[d][2]+p[a][2];

    // compute force on element
    Displacement F;

    const helper::vector<typename TetrahedralCorotationalFEMForceField<DataTypes>::TetrahedronInformation>& tetrahedronInf = tetrahedronInfo.getValue();

    if(!_assembling.getValue())
    {
        computeForce( F, D,tetrahedronInf[elementIndex].materialMatrix,tetrahedronInf[elementIndex].strainDisplacementTransposedMatrix );
    }
    else
    {
        Transformation Rot;
        Rot[0][0]=Rot[1][1]=Rot[2][2]=1;
        Rot[0][1]=Rot[0][2]=0;
        Rot[1][0]=Rot[1][2]=0;
        Rot[2][0]=Rot[2][1]=0;


        StiffnessMatrix JKJt,tmp;
        computeStiffnessMatrix(JKJt,tmp,tetrahedronInf[elementIndex].materialMatrix,tetrahedronInf[elementIndex].strainDisplacementTransposedMatrix,Rot);


        //erase the stiffness matrix at each time step
        if(elementIndex==0)
        {
            for(unsigned int i=0; i<_stiffnesses.size(); ++i)
            {
                _stiffnesses[i].resize(0);
            }
        }

        for(int i=0; i<12; ++i)
        {
            int row = t[i/3]*3+i%3;

            for(int j=0; j<12; ++j)
            {
                if(JKJt[i][j]!=0)
                {

                    int col = t[j/3]*3+j%3;
                    // search if the vertex is already take into account by another element
                    typename CompressedValue::iterator result = _stiffnesses[row].end();
                    for(typename CompressedValue::iterator it=_stiffnesses[row].begin(); it!=_stiffnesses[row].end()&&result==_stiffnesses[row].end(); ++it)
                    {
                        if( (*it).first == col )
                            result = it;
                    }

                    if( result==_stiffnesses[row].end() )
                        _stiffnesses[row].push_back( Col_Value(col,JKJt[i][j] )  );
                    else
                        (*result).second += JKJt[i][j];
                }
            }
        }

        F = JKJt * D;
    }

    f[a] += Deriv( F[0], F[1], F[2] );
    f[b] += Deriv( F[3], F[4], F[5] );
    f[c] += Deriv( F[6], F[7], F[8] );
    f[d] += Deriv( F[9], F[10], F[11] );
}

template<class DataTypes>
void TetrahedralCorotationalFEMForceField<DataTypes>::applyStiffnessSmall( Vector& f, const Vector& x, int i, Index a, Index b, Index c, Index d, SReal fact )
{
    Displacement X;

    X[0] = x[a][0];
    X[1] = x[a][1];
    X[2] = x[a][2];

    X[3] = x[b][0];
    X[4] = x[b][1];
    X[5] = x[b][2];

    X[6] = x[c][0];
    X[7] = x[c][1];
    X[8] = x[c][2];

    X[9] = x[d][0];
    X[10] = x[d][1];
    X[11] = x[d][2];

    Displacement F;

    const helper::vector<typename TetrahedralCorotationalFEMForceField<DataTypes>::TetrahedronInformation>& tetrahedronInf = tetrahedronInfo.getValue();

    computeForce( F, X,tetrahedronInf[i].materialMatrix,tetrahedronInf[i].strainDisplacementTransposedMatrix, fact);

    f[a] += Deriv( -F[0], -F[1],  -F[2] );
    f[b] += Deriv( -F[3], -F[4],  -F[5] );
    f[c] += Deriv( -F[6], -F[7],  -F[8] );
    f[d] += Deriv( -F[9], -F[10], -F[11] );
}

//////////////////////////////////////////////////////////////////////
////////////////////  large displacements method  ////////////////////
//////////////////////////////////////////////////////////////////////

template<class DataTypes>
inline void TetrahedralCorotationalFEMForceField<DataTypes>::computeRotationLarge( Transformation &r, const Vector &p, const Index &a, const Index &b, const Index &c)
{
    // first vector on first edge
    // second vector in the plane of the two first edges
    // third vector orthogonal to first and second

    Coord edgex = p[b]-p[a];
    edgex.normalize();

    Coord edgey = p[c]-p[a];
    edgey.normalize();

    Coord edgez = cross( edgex, edgey );
    edgez.normalize();

    edgey = cross( edgez, edgex );
    edgey.normalize();

    r[0][0] = edgex[0];
    r[0][1] = edgex[1];
    r[0][2] = edgex[2];
    r[1][0] = edgey[0];
    r[1][1] = edgey[1];
    r[1][2] = edgey[2];
    r[2][0] = edgez[0];
    r[2][1] = edgez[1];
    r[2][2] = edgez[2];
}

template <class DataTypes>
inline void TetrahedralCorotationalFEMForceField<DataTypes>::getElementRotation(Transformation& R, unsigned int elementIdx)
{
    helper::vector<TetrahedronInformation>& tetraInf = *(tetrahedronInfo.beginEdit());
    TetrahedronInformation *tinfo = &tetraInf[elementIdx];
    Transformation r01,r21;
    r01=tinfo->initialTransformation;
    r21=tinfo->rotation*r01;
    R=r21;
}

template <class DataTypes>
inline void TetrahedralCorotationalFEMForceField<DataTypes>::getRotation(Transformation& R, unsigned int nodeIdx)
{
    const helper::vector<typename TetrahedralCorotationalFEMForceField<DataTypes>::TetrahedronInformation>& tetraInf = tetrahedronInfo.getValue();
    int numNeiTetra=m_topology->getTetrahedraAroundVertex(nodeIdx).size();
    Transformation r;
    r.clear();

    for(int i=0; i<numNeiTetra; i++)
    {
        int tetraIdx=m_topology->getTetrahedraAroundVertex(nodeIdx)[i];
        const TetrahedronInformation *tinfo = &tetraInf[tetraIdx];
        Transformation r01,r21;
        r01=tinfo->initialTransformation;
        r21=tinfo->rotation*r01;
        r+=r21;
    }
    R=r*(1.0f/numNeiTetra);

    //orthogonalization
    Coord ex,ey,ez;
    for(int i=0; i<3; i++)
    {
        ex[i]=R[0][i];
        ey[i]=R[1][i];
    }
    ex.normalize();
    ey.normalize();

    ez=cross(ex,ey);
    ez.normalize();

    ey=cross(ez,ex);
    ey.normalize();

    for(int i=0; i<3; i++)
    {
        R[0][i]=ex[i];
        R[1][i]=ey[i];
        R[2][i]=ez[i];
    }
}

template <class DataTypes>
inline void TetrahedralCorotationalFEMForceField<DataTypes>::getElementStiffnessMatrix(Real* stiffness, unsigned int elementIndex)
{
    const helper::vector<typename TetrahedralCorotationalFEMForceField<DataTypes>::TetrahedronInformation>& tetraInf = tetrahedronInfo.getValue();
    Transformation Rot;
    StiffnessMatrix JKJt,tmp;
    Rot[0][0]=Rot[1][1]=Rot[2][2]=1;
    Rot[0][1]=Rot[0][2]=0;
    Rot[1][0]=Rot[1][2]=0;
    Rot[2][0]=Rot[2][1]=0;
    computeStiffnessMatrix(JKJt,tmp,tetraInf[elementIndex].materialMatrix, tetraInf[elementIndex].strainDisplacementTransposedMatrix,Rot);
    for(int i=0; i<12; i++)
    {
        for(int j=0; j<12; j++)
            stiffness[i*12+j]=JKJt(i,j);
    }
}

template <class DataTypes>
inline void TetrahedralCorotationalFEMForceField<DataTypes>::getElementStiffnessMatrix(Real* stiffness, core::topology::BaseMeshTopology::Tetra& te)
{
    const VecCoord X0=this->mstate->read(core::ConstVecCoordId::restPosition())->getValue();

    Index a = te[0];
    Index b = te[1];
    Index c = te[2];
    Index d = te[3];

    Transformation R_0_1;
    computeRotationLarge( R_0_1, (X0), a, b, c);

    MaterialStiffness	materialMatrix;
    StrainDisplacementTransposed	strainMatrix;
    helper::fixed_array<Coord,4> rotatedInitialElements;

    rotatedInitialElements[0] = R_0_1*(X0)[a];
    rotatedInitialElements[1] = R_0_1*(X0)[b];
    rotatedInitialElements[2] = R_0_1*(X0)[c];
    rotatedInitialElements[3] = R_0_1*(X0)[d];

    rotatedInitialElements[1] -= rotatedInitialElements[0];
    rotatedInitialElements[2] -= rotatedInitialElements[0];
    rotatedInitialElements[3] -= rotatedInitialElements[0];
    rotatedInitialElements[0] = Coord(0,0,0);

    computeMaterialStiffness(materialMatrix,a,b,c,d);
    computeStrainDisplacement(strainMatrix, rotatedInitialElements[0], rotatedInitialElements[1], rotatedInitialElements[2], rotatedInitialElements[3]);

    Transformation Rot;
    StiffnessMatrix JKJt,tmp;
    Rot[0][0]=Rot[1][1]=Rot[2][2]=1;
    Rot[0][1]=Rot[0][2]=0;
    Rot[1][0]=Rot[1][2]=0;
    Rot[2][0]=Rot[2][1]=0;
    computeStiffnessMatrix(JKJt, tmp, materialMatrix, strainMatrix, Rot);
    for(int i=0; i<12; i++)
    {
        for(int j=0; j<12; j++)
            stiffness[i*12+j]=JKJt(i,j);
    }
}

template<class DataTypes>
void TetrahedralCorotationalFEMForceField<DataTypes>::initLarge(int i, Index&a, Index&b, Index&c, Index&d)
{
    // Rotation matrix (initial Tetrahedre/world)
    // first vector on first edge
    // second vector in the plane of the two first edges
    // third vector orthogonal to first and second
    const VecCoord& X0=this->mstate->read(core::ConstVecCoordId::restPosition())->getValue();

    Transformation R_0_1;
    computeRotationLarge( R_0_1, (X0), a, b, c);

    helper::vector<typename TetrahedralCorotationalFEMForceField<DataTypes>::TetrahedronInformation>& tetrahedronInf = *(tetrahedronInfo.beginEdit());

    tetrahedronInf[i].rotatedInitialElements[0] = R_0_1*(X0)[a];
    tetrahedronInf[i].rotatedInitialElements[1] = R_0_1*(X0)[b];
    tetrahedronInf[i].rotatedInitialElements[2] = R_0_1*(X0)[c];
    tetrahedronInf[i].rotatedInitialElements[3] = R_0_1*(X0)[d];

    tetrahedronInf[i].initialTransformation = R_0_1;

    tetrahedronInf[i].rotatedInitialElements[1] -= tetrahedronInf[i].rotatedInitialElements[0];
    tetrahedronInf[i].rotatedInitialElements[2] -= tetrahedronInf[i].rotatedInitialElements[0];
    tetrahedronInf[i].rotatedInitialElements[3] -= tetrahedronInf[i].rotatedInitialElements[0];
    tetrahedronInf[i].rotatedInitialElements[0] = Coord(0,0,0);

    computeStrainDisplacement( tetrahedronInf[i].strainDisplacementTransposedMatrix,tetrahedronInf[i].rotatedInitialElements[0], tetrahedronInf[i].rotatedInitialElements[1],tetrahedronInf[i].rotatedInitialElements[2],tetrahedronInf[i].rotatedInitialElements[3] );

    tetrahedronInfo.endEdit();
}

template<class DataTypes>
void TetrahedralCorotationalFEMForceField<DataTypes>::accumulateForceLarge( Vector& f, const Vector & p, Index elementIndex )
{
    const core::topology::BaseMeshTopology::Tetrahedron t=m_topology->getTetrahedron(elementIndex);

    helper::vector<typename TetrahedralCorotationalFEMForceField<DataTypes>::TetrahedronInformation>& tetrahedronInf = *(tetrahedronInfo.beginEdit());

    // Rotation matrix (deformed and displaced Tetrahedron/world)
    Transformation R_0_2;
    computeRotationLarge( R_0_2, p, t[0],t[1],t[2]);
    tetrahedronInf[elementIndex].rotation.transpose(R_0_2);

    // positions of the deformed and displaced Tetrahedron in its frame
    helper::fixed_array<Coord,4> deforme;
    for(int i=0; i<4; ++i)
        deforme[i] = R_0_2*p[t[i]];

    deforme[1][0] -= deforme[0][0];
    deforme[2][0] -= deforme[0][0];
    deforme[2][1] -= deforme[0][1];
    deforme[3] -= deforme[0];

    // displacement
    Displacement D;
    D[0] = 0;
    D[1] = 0;
    D[2] = 0;
    D[3] = tetrahedronInf[elementIndex].rotatedInitialElements[1][0] - deforme[1][0];
    D[4] = 0;
    D[5] = 0;
    D[6] = tetrahedronInf[elementIndex].rotatedInitialElements[2][0] - deforme[2][0];
    D[7] = tetrahedronInf[elementIndex].rotatedInitialElements[2][1] - deforme[2][1];
    D[8] = 0;
    D[9] = tetrahedronInf[elementIndex].rotatedInitialElements[3][0] - deforme[3][0];
    D[10] = tetrahedronInf[elementIndex].rotatedInitialElements[3][1] - deforme[3][1];
    D[11] =tetrahedronInf[elementIndex].rotatedInitialElements[3][2] - deforme[3][2];

    Displacement F;
    if(_updateStiffnessMatrix.getValue())
    {
        StrainDisplacementTransposed& J = tetrahedronInf[elementIndex].strainDisplacementTransposedMatrix;
        J[0][0] = J[1][3] = J[2][5]   = ( - deforme[2][1]*deforme[3][2] );
        J[1][1] = J[0][3] = J[2][4]   = ( deforme[2][0]*deforme[3][2] - deforme[1][0]*deforme[3][2] );
        J[2][2] = J[0][5] = J[1][4]   = ( deforme[2][1]*deforme[3][0] - deforme[2][0]*deforme[3][1] + deforme[1][0]*deforme[3][1] - deforme[1][0]*deforme[2][1] );

        J[3][0] = J[4][3] = J[5][5]   = ( deforme[2][1]*deforme[3][2] );
        J[4][1] = J[3][3] = J[5][4]  = ( - deforme[2][0]*deforme[3][2] );
        J[5][2] = J[3][5] = J[4][4]   = ( - deforme[2][1]*deforme[3][0] + deforme[2][0]*deforme[3][1] );

        J[7][1] = J[6][3] = J[8][4]  = ( deforme[1][0]*deforme[3][2] );
        J[8][2] = J[6][5] = J[7][4]   = ( - deforme[1][0]*deforme[3][1] );

        J[11][2] = J[9][5] = J[10][4] = ( deforme[1][0]*deforme[2][1] );
    }

    if(!_assembling.getValue())
    {
        // compute force on element
        computeForce( F, D, tetrahedronInf[elementIndex].materialMatrix, tetrahedronInf[elementIndex].strainDisplacementTransposedMatrix);
        for(int i=0; i<12; i+=3)
            f[t[i/3]] += tetrahedronInf[elementIndex].rotation * Deriv( F[i], F[i+1],  F[i+2] );
    }
    else
    {
        tetrahedronInf[elementIndex].strainDisplacementTransposedMatrix[6][0] = 0;
        tetrahedronInf[elementIndex].strainDisplacementTransposedMatrix[9][0] = 0;
        tetrahedronInf[elementIndex].strainDisplacementTransposedMatrix[10][1] = 0;

        StiffnessMatrix RJKJt, RJKJtRt;
        computeStiffnessMatrix(RJKJt,RJKJtRt,tetrahedronInf[elementIndex].materialMatrix, tetrahedronInf[elementIndex].strainDisplacementTransposedMatrix,tetrahedronInf[elementIndex].rotation);

        //erase the stiffness matrix at each time step
        if(elementIndex==0)
        {
            for(unsigned int i=0; i<_stiffnesses.size(); ++i)
            {
                _stiffnesses[i].resize(0);
            }
        }

        for(int i=0; i<12; ++i)
        {
            int row = t[i/3]*3+i%3;

            for(int j=0; j<12; ++j)
            {
                int col = t[j/3]*3+j%3;

                // search if the vertex is already take into account by another element
                typename CompressedValue::iterator result = _stiffnesses[row].end();
                for(typename CompressedValue::iterator it=_stiffnesses[row].begin(); it!=_stiffnesses[row].end()&&result==_stiffnesses[row].end(); ++it)
                {
                    if( (*it).first == col )
                    {
                        result = it;
                    }
                }

                if( result==_stiffnesses[row].end() )
                {
                    _stiffnesses[row].push_back( Col_Value(col,RJKJtRt[i][j] )  );
                }
                else
                {
                    (*result).second += RJKJtRt[i][j];
                }
            }
        }

        F = RJKJt*D;

        for(int i=0; i<12; i+=3)
            f[t[i/3]] += Deriv( F[i], F[i+1],  F[i+2] );
    }

    tetrahedronInfo.endEdit();
}

template<class DataTypes>
void TetrahedralCorotationalFEMForceField<DataTypes>::applyStiffnessLarge( Vector& f, const Vector& x, int i, Index a, Index b, Index c, Index d, SReal fact)
{
    const helper::vector<typename TetrahedralCorotationalFEMForceField<DataTypes>::TetrahedronInformation>& tetrahedronInf = tetrahedronInfo.getValue();

    Transformation R_0_2;
    R_0_2.transpose(tetrahedronInf[i].rotation);

    Displacement X;
    Coord x_2;

    x_2 = R_0_2*x[a];
    X[0] = x_2[0];
    X[1] = x_2[1];
    X[2] = x_2[2];

    x_2 = R_0_2*x[b];
    X[3] = x_2[0];
    X[4] = x_2[1];
    X[5] = x_2[2];

    x_2 = R_0_2*x[c];
    X[6] = x_2[0];
    X[7] = x_2[1];
    X[8] = x_2[2];

    x_2 = R_0_2*x[d];
    X[9] = x_2[0];
    X[10] = x_2[1];
    X[11] = x_2[2];

    Displacement F;

    computeForce( F, X,tetrahedronInf[i].materialMatrix, tetrahedronInf[i].strainDisplacementTransposedMatrix, fact);

    f[a] += tetrahedronInf[i].rotation * Deriv( -F[0], -F[1],  -F[2] );
    f[b] += tetrahedronInf[i].rotation * Deriv( -F[3], -F[4],  -F[5] );
    f[c] += tetrahedronInf[i].rotation * Deriv( -F[6], -F[7],  -F[8] );
    f[d] += tetrahedronInf[i].rotation * Deriv( -F[9], -F[10], -F[11] );
}

//////////////////////////////////////////////////////////////////////
////////////////////  polar decomposition method  ////////////////////
//////////////////////////////////////////////////////////////////////

template<class DataTypes>
void TetrahedralCorotationalFEMForceField<DataTypes>::initPolar(int i, Index& a, Index&b, Index&c, Index&d)
{
    const VecCoord X0=this->mstate->read(core::ConstVecCoordId::restPosition())->getValue();

    helper::vector<typename TetrahedralCorotationalFEMForceField<DataTypes>::TetrahedronInformation>& tetrahedronInf = *(tetrahedronInfo.beginEdit());

    Transformation A;
    A[0] = (X0)[b]-(X0)[a];
    A[1] = (X0)[c]-(X0)[a];
    A[2] = (X0)[d]-(X0)[a];
    tetrahedronInf[i].initialTransformation = A;

    Transformation R_0_1;
    helper::Decompose<Real>::polarDecomposition(A, R_0_1);

    tetrahedronInf[i].rotatedInitialElements[0] = R_0_1*(X0)[a];
    tetrahedronInf[i].rotatedInitialElements[1] = R_0_1*(X0)[b];
    tetrahedronInf[i].rotatedInitialElements[2] = R_0_1*(X0)[c];
    tetrahedronInf[i].rotatedInitialElements[3] = R_0_1*(X0)[d];

    computeStrainDisplacement( tetrahedronInf[i].strainDisplacementTransposedMatrix,tetrahedronInf[i].rotatedInitialElements[0], tetrahedronInf[i].rotatedInitialElements[1],tetrahedronInf[i].rotatedInitialElements[2],tetrahedronInf[i].rotatedInitialElements[3] );

    tetrahedronInfo.endEdit();
}

template<class DataTypes>
void TetrahedralCorotationalFEMForceField<DataTypes>::accumulateForcePolar( Vector& f, const Vector & p, Index elementIndex )
{
    const core::topology::BaseMeshTopology::Tetrahedron t=m_topology->getTetrahedron(elementIndex);

    Transformation A;
    A[0] = p[t[1]]-p[t[0]];
    A[1] = p[t[2]]-p[t[0]];
    A[2] = p[t[3]]-p[t[0]];

    Transformation R_0_2;
    defaulttype::MatNoInit<3,3,Real> S;
    helper::Decompose<Real>::polarDecomposition(A, R_0_2);

    helper::vector<typename TetrahedralCorotationalFEMForceField<DataTypes>::TetrahedronInformation>& tetrahedronInf = *(tetrahedronInfo.beginEdit());

    tetrahedronInf[elementIndex].rotation.transpose( R_0_2 );

    // positions of the deformed and displaced Tetrahedre in its frame
    helper::fixed_array<Coord, 4>  deforme;
    for(int i=0; i<4; ++i)
        deforme[i] = R_0_2 * p[t[i]];

    // displacement
    Displacement D;
    D[0] = tetrahedronInf[elementIndex].rotatedInitialElements[0][0] - deforme[0][0];
    D[1] = tetrahedronInf[elementIndex].rotatedInitialElements[0][1] - deforme[0][1];
    D[2] = tetrahedronInf[elementIndex].rotatedInitialElements[0][2] - deforme[0][2];
    D[3] = tetrahedronInf[elementIndex].rotatedInitialElements[1][0] - deforme[1][0];
    D[4] = tetrahedronInf[elementIndex].rotatedInitialElements[1][1] - deforme[1][1];
    D[5] = tetrahedronInf[elementIndex].rotatedInitialElements[1][2] - deforme[1][2];
    D[6] = tetrahedronInf[elementIndex].rotatedInitialElements[2][0] - deforme[2][0];
    D[7] = tetrahedronInf[elementIndex].rotatedInitialElements[2][1] - deforme[2][1];
    D[8] = tetrahedronInf[elementIndex].rotatedInitialElements[2][2] - deforme[2][2];
    D[9] = tetrahedronInf[elementIndex].rotatedInitialElements[3][0] - deforme[3][0];
    D[10] = tetrahedronInf[elementIndex].rotatedInitialElements[3][1] - deforme[3][1];
    D[11] = tetrahedronInf[elementIndex].rotatedInitialElements[3][2] - deforme[3][2];
    //serr<<"D : "<<D<<sendl;

    Displacement F;
    if(_updateStiffnessMatrix.getValue())
    {
        // shape functions matrix
        computeStrainDisplacement( tetrahedronInf[elementIndex].strainDisplacementTransposedMatrix, deforme[0],deforme[1],deforme[2],deforme[3]  );
    }

    if(!_assembling.getValue())
    {
        computeForce( F, D, tetrahedronInf[elementIndex].materialMatrix, tetrahedronInf[elementIndex].strainDisplacementTransposedMatrix );
        for(int i=0; i<12; i+=3)
            f[t[i/3]] += tetrahedronInf[elementIndex].rotation * Deriv( F[i], F[i+1],  F[i+2] );
    }
    else
    {
        serr << "TODO(TetrahedralCorotationalFEMForceField): support for assembling system matrix when using polar method."<<sendl;
    }

    tetrahedronInfo.endEdit();
}

template<class DataTypes>
void TetrahedralCorotationalFEMForceField<DataTypes>::applyStiffnessPolar( Vector& f, const Vector& x, int i, Index a, Index b, Index c, Index d, SReal fact )
{
    helper::vector<typename TetrahedralCorotationalFEMForceField<DataTypes>::TetrahedronInformation>& tetrahedronInf = *(tetrahedronInfo.beginEdit());

    Transformation R_0_2;
    R_0_2.transpose( tetrahedronInf[i].rotation );

    Displacement X;
    Coord x_2;

    x_2 = R_0_2*x[a];
    X[0] = x_2[0];
    X[1] = x_2[1];
    X[2] = x_2[2];

    x_2 = R_0_2*x[b];
    X[3] = x_2[0];
    X[4] = x_2[1];
    X[5] = x_2[2];

    x_2 = R_0_2*x[c];
    X[6] = x_2[0];
    X[7] = x_2[1];
    X[8] = x_2[2];

    x_2 = R_0_2*x[d];
    X[9] = x_2[0];
    X[10] = x_2[1];
    X[11] = x_2[2];

    Displacement F;

    computeForce( F, X, tetrahedronInf[i].materialMatrix, tetrahedronInf[i].strainDisplacementTransposedMatrix, fact);

    f[a] -= tetrahedronInf[i].rotation * Deriv( F[0], F[1],  F[2] );
    f[b] -= tetrahedronInf[i].rotation * Deriv( F[3], F[4],  F[5] );
    f[c] -= tetrahedronInf[i].rotation * Deriv( F[6], F[7],  F[8] );
    f[d] -= tetrahedronInf[i].rotation * Deriv( F[9], F[10], F[11] );

    tetrahedronInfo.endEdit();
}

//////////////////////////////////////////////////////////////////////
//////////////////////////////////////////////////////////////////////
//////////////////////////////////////////////////////////////////////

template<class DataTypes>
void TetrahedralCorotationalFEMForceField<DataTypes>::computeBBox(const core::ExecParams* params, bool onlyVisible)
{
	if( !onlyVisible ) return;

	helper::ReadAccessor<DataVecCoord> x = this->mstate->read(core::VecCoordId::position());

	static const Real max_real = std::numeric_limits<Real>::max();
	static const Real min_real = std::numeric_limits<Real>::lowest();
	Real maxBBox[3] = {min_real,min_real,min_real};
	Real minBBox[3] = {max_real,max_real,max_real};
	for (size_t i=0; i<x.size(); i++)
	{
		for (int c=0; c<3; c++)
		{
			if (x[i][c] > maxBBox[c]) maxBBox[c] = (Real)x[i][c];
			else if (x[i][c] < minBBox[c]) minBBox[c] = (Real)x[i][c];
		}
	}

	this->f_bbox.setValue(params,sofa::defaulttype::TBoundingBox<Real>(minBBox,maxBBox));
}


template<class DataTypes>
void TetrahedralCorotationalFEMForceField<DataTypes>::draw(const core::visual::VisualParams* vparams)
{
    if (!vparams->displayFlags().getShowForceFields()) return;
    if (!this->mstate) return;
    if (!f_drawing.getValue()) return;

    vparams->drawTool()->saveLastState();

    const VecCoord& x = this->mstate->read(core::ConstVecCoordId::position())->getValue();

    if (vparams->displayFlags().getShowWireFrame())
        vparams->drawTool()->setPolygonMode(0,true);


    std::vector< defaulttype::Vector3 > points[4];
    for(size_t i = 0 ; i<m_topology->getNbTetrahedra(); ++i)
    {
        const core::topology::BaseMeshTopology::Tetrahedron t=m_topology->getTetrahedron(i);

        Index a = t[0];
        Index b = t[1];
        Index c = t[2];
        Index d = t[3];
        Coord center = (x[a]+x[b]+x[c]+x[d])*0.125;
        Coord pa = (x[a]+center)*(Real)0.666667;
        Coord pb = (x[b]+center)*(Real)0.666667;
        Coord pc = (x[c]+center)*(Real)0.666667;
        Coord pd = (x[d]+center)*(Real)0.666667;

        points[0].push_back(pa);
        points[0].push_back(pb);
        points[0].push_back(pc);

        points[1].push_back(pb);
        points[1].push_back(pc);
        points[1].push_back(pd);

        points[2].push_back(pc);
        points[2].push_back(pd);
        points[2].push_back(pa);

        points[3].push_back(pd);
        points[3].push_back(pa);
        points[3].push_back(pb);
    }

    vparams->drawTool()->drawTriangles(points[0], drawColor1.getValue());
    vparams->drawTool()->drawTriangles(points[1], drawColor2.getValue());
    vparams->drawTool()->drawTriangles(points[2], drawColor3.getValue());
    vparams->drawTool()->drawTriangles(points[3], drawColor4.getValue());

    if (vparams->displayFlags().getShowWireFrame())
        vparams->drawTool()->setPolygonMode(0,false);


    vparams->drawTool()->restoreLastState();
}


template<class DataTypes>
void TetrahedralCorotationalFEMForceField<DataTypes>::addKToMatrix(sofa::defaulttype::BaseMatrix *mat, SReal k, unsigned int &offset)
{
    // Build Matrix Block for this ForceField
    unsigned int i,j,n1, n2, row, column, ROW, COLUMN;

    Transformation Rot;
    StiffnessMatrix JKJt,tmp;

    const helper::vector<typename TetrahedralCorotationalFEMForceField<DataTypes>::TetrahedronInformation>& tetrahedronInf = tetrahedronInfo.getValue();

    Index noeud1, noeud2;

    Rot[0][0]=Rot[1][1]=Rot[2][2]=1;
    Rot[0][1]=Rot[0][2]=0;
    Rot[1][0]=Rot[1][2]=0;
    Rot[2][0]=Rot[2][1]=0;
    const sofa::core::topology::BaseMeshTopology::SeqTetrahedra& tetras = m_topology->getTetrahedra();
    for(int IT=0 ; IT != (int)tetras.size() ; ++IT)
    {
        if (method == SMALL)
            computeStiffnessMatrix(JKJt,tmp,tetrahedronInf[IT].materialMatrix,tetrahedronInf[IT].strainDisplacementTransposedMatrix,Rot);
        else
            computeStiffnessMatrix(JKJt,tmp,tetrahedronInf[IT].materialMatrix,tetrahedronInf[IT].strainDisplacementTransposedMatrix,tetrahedronInf[IT].rotation);
        const core::topology::BaseMeshTopology::Tetrahedron t=tetras[IT];

        // find index of node 1
        for (n1=0; n1<4; n1++)
        {
            noeud1 = t[n1];

            for(i=0; i<3; i++)
            {
                ROW = offset+3*noeud1+i;
                row = 3*n1+i;
                // find index of node 2
                for (n2=0; n2<4; n2++)
                {
                    noeud2 = t[n2];

                    for (j=0; j<3; j++)
                    {
                        COLUMN = offset+3*noeud2+j;
                        column = 3*n2+j;
                        mat->add(ROW, COLUMN, - tmp[row][column]*k);
                    }
                }
            }
        }
    }
}





template<class DataTypes>
void TetrahedralCorotationalFEMForceField<DataTypes>::printStiffnessMatrix(int idTetra)
{

    const helper::vector<typename TetrahedralCorotationalFEMForceField<DataTypes>::TetrahedronInformation>& tetrahedronInf = tetrahedronInfo.getValue();

    Transformation Rot;
    StiffnessMatrix JKJt,tmp;

    Rot[0][0]=Rot[1][1]=Rot[2][2]=1;
    Rot[0][1]=Rot[0][2]=0;
    Rot[1][0]=Rot[1][2]=0;
    Rot[2][0]=Rot[2][1]=0;

    computeStiffnessMatrix(JKJt,tmp,tetrahedronInf[idTetra].materialMatrix,tetrahedronInf[idTetra].strainDisplacementTransposedMatrix,Rot);
}

} // namespace forcefield

} // namespace component

} // namespace sofa

#endif // SOFA_COMPONENT_FORCEFIELD_TETRAHEDRALCOROTATIONALFEMFORCEFIELD_INL<|MERGE_RESOLUTION|>--- conflicted
+++ resolved
@@ -95,12 +95,8 @@
     , drawColor2(initData(&drawColor2,defaulttype::Vec4f(0.0f,0.5f,1.0f,1.0f),"drawColor2"," draw color for faces 2"))
     , drawColor3(initData(&drawColor3,defaulttype::Vec4f(0.0f,1.0f,1.0f,1.0f),"drawColor3"," draw color for faces 3"))
     , drawColor4(initData(&drawColor4,defaulttype::Vec4f(0.5f,1.0f,1.0f,1.0f),"drawColor4"," draw color for faces 4"))
-<<<<<<< HEAD
     , l_topologyLink(initLink("topology", "link to the topology container"))
-    , tetrahedronHandler(NULL)
-=======
     , tetrahedronHandler(nullptr)
->>>>>>> e4f49805
 {
     this->addAlias(&_assembling, "assembling");
     _poissonRatio.setWidget("poissonRatio");
@@ -121,13 +117,9 @@
         l_topologyLink.set(this->getContext()->getMeshTopology());
     }
 
-<<<<<<< HEAD
     m_topology = l_topologyLink.get();
 
     if (m_topology == nullptr)
-=======
-    if (_topology == nullptr)
->>>>>>> e4f49805
     {
         msg_error() << "No topology component found at path: " << l_topologyLink.getLinkedPath() << ". This FEM needs to rely on a Tetrahedral Topology.";
         m_componentstate = sofa::core::objectmodel::ComponentState::Invalid;
