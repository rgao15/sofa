--- conflicted
+++ resolved
@@ -348,8 +348,6 @@
     Index node1, node2;
 
     const VecElement& hexahedra = this->_topology->getHexahedra();
-<<<<<<< HEAD
-=======
 
     if (this->hexahedronInfo.getValue().size() != hexahedra.size())
     {
@@ -357,8 +355,6 @@
         return;
     }
 
-    //typename VecElement::const_iterator it;
->>>>>>> a21a0a33
     typename helper::vector<HexahedronInformation>::const_iterator it;
 
     sofa::core::behavior::MultiMatrixAccessor::MatrixRef r = matrix->getMatrix(this->mstate);
