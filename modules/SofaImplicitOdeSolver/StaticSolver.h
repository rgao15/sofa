/******************************************************************************
*       SOFA, Simulation Open-Framework Architecture, version 1.0 RC 1        *
*                (c) 2006-2011 MGH, INRIA, USTL, UJF, CNRS                    *
*                                                                             *
* This library is free software; you can redistribute it and/or modify it     *
* under the terms of the GNU Lesser General Public License as published by    *
* the Free Software Foundation; either version 2.1 of the License, or (at     *
* your option) any later version.                                             *
*                                                                             *
* This library is distributed in the hope that it will be useful, but WITHOUT *
* ANY WARRANTY; without even the implied warranty of MERCHANTABILITY or       *
* FITNESS FOR A PARTICULAR PURPOSE. See the GNU Lesser General Public License *
* for more details.                                                           *
*                                                                             *
* You should have received a copy of the GNU Lesser General Public License    *
* along with this library; if not, write to the Free Software Foundation,     *
* Inc., 51 Franklin Street, Fifth Floor, Boston, MA  02110-1301 USA.          *
*******************************************************************************
*                               SOFA :: Modules                               *
*                                                                             *
* Authors: The SOFA Team and external contributors (see Authors.txt)          *
*                                                                             *
* Contact information: contact@sofa-framework.org                             *
******************************************************************************/
// Author: François Faure, INRIA-UJF, (C) 2006
//
// Copyright: See COPYING file that comes with this distribution
#ifndef SOFA_COMPONENT_ODESOLVER_STATICSOLVER_H
#define SOFA_COMPONENT_ODESOLVER_STATICSOLVER_H
#include "config.h"

#include <sofa/core/behavior/OdeSolver.h>
<<<<<<< HEAD
#include <sofa/SofaCommon.h>
=======
>>>>>>> 81f917aa


namespace sofa
{

namespace component
{

namespace odesolver
{

/** Finds the static equilibrium of a system. Can diverge when there are an infinity of solutions. */
class SOFA_IMPLICIT_ODE_SOLVER_API StaticSolver : public sofa::core::behavior::OdeSolver
{

public:
    SOFA_CLASS(StaticSolver, sofa::core::behavior::OdeSolver);
protected:
    StaticSolver();
public:
    void solve (const core::ExecParams* params, SReal dt, sofa::core::MultiVecCoordId xResult, sofa::core::MultiVecDerivId vResult);

    /// Given an input derivative order (0 for position, 1 for velocity, 2 for acceleration),
    /// how much will it affect the output derivative of the given order.
    double getIntegrationFactor(int inputDerivative, int outputDerivative) const
    {
        double matrix[3][3] =
        {
            { 1, 0, 0},
            { 0, 1, 0},
            { 0, 0, 0}
        };
        if (inputDerivative >= 3 || outputDerivative >= 3)
            return 0;
        else
            return matrix[outputDerivative][inputDerivative];
    }

    /// Given a solution of the linear system,
    /// how much will it affect the output derivative of the given order.
    double getSolutionIntegrationFactor(int outputDerivative) const
    {
        double vect[3] = { 1, 0, 0};
        if (outputDerivative >= 3)
            return 0;
        else
            return vect[outputDerivative];
    }

    Data<SReal> massCoef;
    Data<SReal> dampingCoef;
    Data<SReal> stiffnessCoef;
    Data<bool> applyIncrementFactor; ///< multiply the solution by dt. Default: false
};

} // namespace odesolver

} // namespace component

} // namespace sofa

#endif<|MERGE_RESOLUTION|>--- conflicted
+++ resolved
@@ -30,10 +30,6 @@
 #include "config.h"
 
 #include <sofa/core/behavior/OdeSolver.h>
-<<<<<<< HEAD
-#include <sofa/SofaCommon.h>
-=======
->>>>>>> 81f917aa
 
 
 namespace sofa
