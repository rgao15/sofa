--- conflicted
+++ resolved
@@ -111,11 +111,7 @@
         this->getContext()->get(mstate,sofa::core::objectmodel::BaseContext::Local);
         if (mstate)
         {
-<<<<<<< HEAD
-            sofa::core::objectmodel::BaseData* parent = mstate->findField("rest_position");
-=======
-            BaseData* parent = mstate->findData("rest_position");
->>>>>>> c314d633
+            sofa::core::objectmodel::BaseData* parent = mstate->findData("rest_position");
             if (parent)
             {
                 f_X0.setParent(parent);
@@ -128,11 +124,7 @@
             this->getContext()->get(loader,sofa::core::objectmodel::BaseContext::Local);
             if (loader)
             {
-<<<<<<< HEAD
-                sofa::core::objectmodel::BaseData* parent = loader->findField("position");
-=======
-                BaseData* parent = loader->findData("position");
->>>>>>> c314d633
+                sofa::core::objectmodel::BaseData* parent = loader->findData("position");
                 if (parent)
                 {
                     f_X0.setParent(parent);
@@ -143,11 +135,7 @@
             {
                 this->getContext()->get(mstate,sofa::core::objectmodel::BaseContext::SearchUp);
                 assert(mstate && "BoxROI needs a mstate");
-<<<<<<< HEAD
-                sofa::core::objectmodel::BaseData* parent = mstate->findField("rest_position");
-=======
-                BaseData* parent = mstate->findData("rest_position");
->>>>>>> c314d633
+                sofa::core::objectmodel::BaseData* parent = mstate->findData("rest_position");
                 assert(parent && "BoxROI needs a state with a rest_position Data");
                 f_X0.setParent(parent);
                 f_X0.setReadOnly(true);
@@ -162,11 +150,7 @@
         {
             if (!f_edges.isSet() && f_computeEdges.getValue())
             {
-<<<<<<< HEAD
-                sofa::core::objectmodel::BaseData* eparent = topology->findField("edges");
-=======
-                BaseData* eparent = topology->findData("edges");
->>>>>>> c314d633
+                sofa::core::objectmodel::BaseData* eparent = topology->findData("edges");
                 if (eparent)
                 {
                     f_edges.setParent(eparent);
@@ -175,11 +159,7 @@
             }
             if (!f_triangles.isSet() && f_computeTriangles.getValue())
             {
-<<<<<<< HEAD
-                sofa::core::objectmodel::BaseData* tparent = topology->findField("triangles");
-=======
-                BaseData* tparent = topology->findData("triangles");
->>>>>>> c314d633
+                sofa::core::objectmodel::BaseData* tparent = topology->findData("triangles");
                 if (tparent)
                 {
                     f_triangles.setParent(tparent);
@@ -188,11 +168,7 @@
             }
             if (!f_tetrahedra.isSet() && f_computeTetrahedra.getValue())
             {
-<<<<<<< HEAD
-                sofa::core::objectmodel::BaseData* tparent = topology->findField("tetrahedra");
-=======
-                BaseData* tparent = topology->findData("tetrahedra");
->>>>>>> c314d633
+                sofa::core::objectmodel::BaseData* tparent = topology->findData("tetrahedra");
                 if (tparent)
                 {
                     f_tetrahedra.setParent(tparent);
@@ -201,11 +177,7 @@
             }
             if (!f_hexahedra.isSet() && f_computeHexahedra.getValue())
             {
-<<<<<<< HEAD
-                sofa::core::objectmodel::BaseData* tparent = topology->findField("hexahedra");
-=======
-                BaseData* tparent = topology->findData("hexahedra");
->>>>>>> c314d633
+                sofa::core::objectmodel::BaseData* tparent = topology->findData("hexahedra");
                 if (tparent)
                 {
                     f_hexahedra.setParent(tparent);
@@ -214,11 +186,7 @@
             }
             if (!f_quad.isSet() && f_computeQuad.getValue())
             {
-<<<<<<< HEAD
-                sofa::core::objectmodel::BaseData* tparent = topology->findField("quads");
-=======
-                BaseData* tparent = topology->findData("quads");
->>>>>>> c314d633
+                sofa::core::objectmodel::BaseData* tparent = topology->findData("quads");
                 if (tparent)
                 {
                     f_quad.setParent(tparent);
