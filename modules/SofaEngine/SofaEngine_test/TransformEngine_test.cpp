/******************************************************************************
*       SOFA, Simulation Open-Framework Architecture, version 1.0 RC 1        *
*                (c) 2006-2011 INRIA, USTL, UJF, CNRS, MGH                    *
*                                                                             *
* This program is free software; you can redistribute it and/or modify it     *
* under the terms of the GNU General Public License as published by the Free  *
* Software Foundation; either version 2 of the License, or (at your option)   *
* any later version.                                                          *
*                                                                             *
* This program is distributed in the hope that it will be useful, but WITHOUT *
* ANY WARRANTY; without even the implied warranty of MERCHANTABILITY or       *
* FITNESS FOR A PARTICULAR PURPOSE. See the GNU General Public License for    *
* more details.                                                               *
*                                                                             *
* You should have received a copy of the GNU General Public License along     *
* with this program; if not, write to the Free Software Foundation, Inc., 51  *
* Franklin Street, Fifth Floor, Boston, MA 02110-1301, USA.                   *
*******************************************************************************
*                            SOFA :: Applications                             *
*                                                                             *
* Authors: The SOFA Team and external contributors (see Authors.txt)          *
*                                                                             *
* Contact information: contact@sofa-framework.org                             *
******************************************************************************/

#include "Sofa_test.h"
#include <SofaEngine/TransformEngine.h>
#include <sofa/defaulttype/Quat.h>
#include <sofa/defaulttype/Vec3Types.h>
#include <sofa/defaulttype/RigidTypes.h>

using sofa::component::engine::TransformEngine;

sofa::defaulttype::Vector3		NULL_VEC(0,0,0);
sofa::defaulttype::Vector3		NULL_SCALE(1,1,1);

sofa::defaulttype::Vector3		INPUT_POS(1,0,0);
sofa::helper::Quater<SReal>		INPUT_QUAT(0,0,0,1);

sofa::defaulttype::Vector3		TRANSLATION(1,2,3);
sofa::defaulttype::Vector3		OUTPUT_TRANSLATION_POS(2,2,3);

sofa::defaulttype::Vector3		ROTATION(0,0,90);
sofa::defaulttype::Vector3		OUTPUT_ROTATION_POS(0,1,0);
sofa::helper::Quater<SReal>		OUTPUT_ROTATION_QUAT(0,0,0.7071,0.7071);

sofa::defaulttype::Vector3		SCALE(5,10,20);
sofa::defaulttype::Vector3		OUTPUT_SCALE_POS(5,0,0);

sofa::defaulttype::Vector3		OUTPUT_ROTATION_SCALE_POS(0,5,0);


namespace sofa 
{

using defaulttype::Vector3;

template <typename _DataTypes>
class TransformEngine_test : public ::testing::Test, public TransformEngine<_DataTypes>
{
public:
    typedef _DataTypes DataTypes;
	typedef typename DataTypes::VecCoord VecCoord;
	typedef typename DataTypes::Coord Coord;
	typedef typename DataTypes::Real Real;
	typedef sofa::helper::Quater<SReal> Quat;


	TransformEngine_test()
	{
		TransformEngine<DataTypes>::init();
		this->f_outputX.cleanDirty();
		this->f_inputX.cleanDirty();
		this->cleanDirty();
	}

	/*****
	 * Helpers
	 */
	VecCoord initInputVecCoord()
	{
		VecCoord testVec;
		testVec.push_back(createCoord<DataTypes>(INPUT_POS, INPUT_QUAT));
	
		return testVec;
	}

	void setInputTransformation(Vector3 translation, Vector3 rotation, Vector3 scale)
	{
		this->f_inputX.setValue(initInputVecCoord()); 

		this->translation.setValue( translation );
		this->rotation.setValue( rotation );
		this->scale.setValue( scale );
	}

	void testOutput(Vector3 pos, Quat quat = Quat())
	{
		Coord output = this->f_outputX.getValue()[0];
		Coord referenceCoord = createCoord<DataTypes>(pos, quat);

		const Real diff			= (referenceCoord - output).norm();
		const Real abs_error	= 1e-5;
		if (diff > abs_error) 
			ADD_FAILURE() << "There is a difference between the output:\n" << output << "\nand the expected value:\n" << referenceCoord;
	}

	void testInput(core::objectmodel::BaseData* data)
	{
		data->setDirtyValue();
		ASSERT_TRUE( this->f_outputX.isDirty() );
		this->f_outputX.cleanDirty();
		this->cleanDirty();
	}


};

namespace
{

// Define the list of DataTypes to instanciate
using testing::Types;
typedef Types<
	defaulttype::Vec1Types,
	defaulttype::Vec2Types,
    defaulttype::Vec3Types,
	defaulttype::Rigid2Types,
	defaulttype::Rigid3Types
> DataTypes; // the types to instanciate.

// Test suite for all the instanciations
TYPED_TEST_CASE(TransformEngine_test, DataTypes);
// test dirty flag on inputs
TYPED_TEST( TransformEngine_test , input )
{
    this->testInput(&this->f_inputX);
	this->testInput(&this->translation);
	this->testInput(&this->rotation);
	this->testInput(&this->scale);
}

// test translation
TYPED_TEST( TransformEngine_test , translation )
{
<<<<<<< HEAD
	this->setInputTransformation(TRANSLATION, NULL_VEC, NULL_SCALE);
	this->testOutput(OUTPUT_TRANSLATION_POS);
=======
    this->setInputTransformation(TRANSLATION, NULL_VEC, NULL_SCALE);
    this->testOutput(OUTPUT_TRANSLATION_POS);
>>>>>>> 402b1697
}

// test rotation
TYPED_TEST( TransformEngine_test , rotation )
{
    this->setInputTransformation(NULL_VEC, ROTATION, NULL_SCALE);
<<<<<<< HEAD
	this->testOutput(OUTPUT_ROTATION_POS, OUTPUT_ROTATION_QUAT);
=======
    this->testOutput(OUTPUT_ROTATION_POS, OUTPUT_ROTATION_QUAT);
>>>>>>> 402b1697
}

// test scale
TYPED_TEST( TransformEngine_test , scale )
{
    this->setInputTransformation(NULL_VEC, NULL_VEC, SCALE);
<<<<<<< HEAD
	this->testOutput(OUTPUT_SCALE_POS);
=======
    this->testOutput(OUTPUT_SCALE_POS);
>>>>>>> 402b1697
}

// test translation-rotation composite
TYPED_TEST( TransformEngine_test , translationRotation )
{
    this->setInputTransformation(TRANSLATION, ROTATION, NULL_SCALE);
<<<<<<< HEAD
	this->testOutput(OUTPUT_ROTATION_POS + TRANSLATION, OUTPUT_ROTATION_QUAT);
=======
    this->testOutput(OUTPUT_ROTATION_POS + TRANSLATION, OUTPUT_ROTATION_QUAT);
>>>>>>> 402b1697
}

// test translation-scale composite
TYPED_TEST( TransformEngine_test , translationScale )
{
    this->setInputTransformation( TRANSLATION, NULL_VEC, SCALE );
<<<<<<< HEAD
	this->testOutput(OUTPUT_SCALE_POS + TRANSLATION);
=======
    this->testOutput(OUTPUT_SCALE_POS + TRANSLATION);
>>>>>>> 402b1697
}

// test rotation-scale composite
TYPED_TEST( TransformEngine_test , rotationScale )
{
    this->setInputTransformation( NULL_VEC, ROTATION, SCALE );
<<<<<<< HEAD
	this->testOutput(OUTPUT_ROTATION_SCALE_POS, OUTPUT_ROTATION_QUAT);
=======
    this->testOutput(OUTPUT_ROTATION_SCALE_POS, OUTPUT_ROTATION_QUAT);
>>>>>>> 402b1697
}

// test translation-rotation-scale composite
TYPED_TEST( TransformEngine_test , translationRotationScale )
{
    this->setInputTransformation( TRANSLATION, ROTATION, SCALE );
<<<<<<< HEAD
	this->testOutput(OUTPUT_ROTATION_SCALE_POS + TRANSLATION, OUTPUT_ROTATION_QUAT);
=======
    this->testOutput(OUTPUT_ROTATION_SCALE_POS + TRANSLATION, OUTPUT_ROTATION_QUAT);
>>>>>>> 402b1697
}

}// namespace

}// namespace sofa<|MERGE_RESOLUTION|>--- conflicted
+++ resolved
@@ -143,79 +143,50 @@
 // test translation
 TYPED_TEST( TransformEngine_test , translation )
 {
-<<<<<<< HEAD
-	this->setInputTransformation(TRANSLATION, NULL_VEC, NULL_SCALE);
-	this->testOutput(OUTPUT_TRANSLATION_POS);
-=======
     this->setInputTransformation(TRANSLATION, NULL_VEC, NULL_SCALE);
     this->testOutput(OUTPUT_TRANSLATION_POS);
->>>>>>> 402b1697
 }
 
 // test rotation
 TYPED_TEST( TransformEngine_test , rotation )
 {
     this->setInputTransformation(NULL_VEC, ROTATION, NULL_SCALE);
-<<<<<<< HEAD
-	this->testOutput(OUTPUT_ROTATION_POS, OUTPUT_ROTATION_QUAT);
-=======
     this->testOutput(OUTPUT_ROTATION_POS, OUTPUT_ROTATION_QUAT);
->>>>>>> 402b1697
 }
 
 // test scale
 TYPED_TEST( TransformEngine_test , scale )
 {
     this->setInputTransformation(NULL_VEC, NULL_VEC, SCALE);
-<<<<<<< HEAD
-	this->testOutput(OUTPUT_SCALE_POS);
-=======
     this->testOutput(OUTPUT_SCALE_POS);
->>>>>>> 402b1697
 }
 
 // test translation-rotation composite
 TYPED_TEST( TransformEngine_test , translationRotation )
 {
     this->setInputTransformation(TRANSLATION, ROTATION, NULL_SCALE);
-<<<<<<< HEAD
-	this->testOutput(OUTPUT_ROTATION_POS + TRANSLATION, OUTPUT_ROTATION_QUAT);
-=======
     this->testOutput(OUTPUT_ROTATION_POS + TRANSLATION, OUTPUT_ROTATION_QUAT);
->>>>>>> 402b1697
 }
 
 // test translation-scale composite
 TYPED_TEST( TransformEngine_test , translationScale )
 {
     this->setInputTransformation( TRANSLATION, NULL_VEC, SCALE );
-<<<<<<< HEAD
-	this->testOutput(OUTPUT_SCALE_POS + TRANSLATION);
-=======
     this->testOutput(OUTPUT_SCALE_POS + TRANSLATION);
->>>>>>> 402b1697
 }
 
 // test rotation-scale composite
 TYPED_TEST( TransformEngine_test , rotationScale )
 {
     this->setInputTransformation( NULL_VEC, ROTATION, SCALE );
-<<<<<<< HEAD
-	this->testOutput(OUTPUT_ROTATION_SCALE_POS, OUTPUT_ROTATION_QUAT);
-=======
     this->testOutput(OUTPUT_ROTATION_SCALE_POS, OUTPUT_ROTATION_QUAT);
->>>>>>> 402b1697
 }
 
 // test translation-rotation-scale composite
 TYPED_TEST( TransformEngine_test , translationRotationScale )
 {
     this->setInputTransformation( TRANSLATION, ROTATION, SCALE );
-<<<<<<< HEAD
-	this->testOutput(OUTPUT_ROTATION_SCALE_POS + TRANSLATION, OUTPUT_ROTATION_QUAT);
-=======
     this->testOutput(OUTPUT_ROTATION_SCALE_POS + TRANSLATION, OUTPUT_ROTATION_QUAT);
->>>>>>> 402b1697
 }
 
 }// namespace
