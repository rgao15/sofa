--- conflicted
+++ resolved
@@ -80,11 +80,7 @@
         this->getContext()->get(mstate);
         if (mstate)
         {
-<<<<<<< HEAD
-            sofa::core::objectmodel::BaseData* parent = mstate->findField("rest_position");
-=======
-            BaseData* parent = mstate->findData("rest_position");
->>>>>>> c314d633
+            sofa::core::objectmodel::BaseData* parent = mstate->findData("rest_position");
             if (parent)
             {
                 f_X0.setParent(parent);
@@ -97,11 +93,7 @@
             this->getContext()->get(loader);
             if (loader)
             {
-<<<<<<< HEAD
-                sofa::core::objectmodel::BaseData* parent = loader->findField("position");
-=======
-                BaseData* parent = loader->findData("position");
->>>>>>> c314d633
+                sofa::core::objectmodel::BaseData* parent = loader->findData("position");
                 if (parent)
                 {
                     f_X0.setParent(parent);
