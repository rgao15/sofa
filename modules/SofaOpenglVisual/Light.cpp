--- conflicted
+++ resolved
@@ -82,19 +82,12 @@
 
 Light::Light()
     : m_lightID(0), m_shadowTexWidth(0),m_shadowTexHeight(0)
-    #ifdef SOFA_HAVE_GLEW
+#ifdef SOFA_HAVE_GLEW
     , m_shadowFBO(true, true, true), m_blurHFBO(false,false,true), m_blurVFBO(false,false,true)
     , m_depthShader(sofa::core::objectmodel::New<OglShader>())
     , m_blurShader(sofa::core::objectmodel::New<OglShader>())
-<<<<<<< HEAD
 #endif
     , d_color(initData(&d_color, defaulttype::RGBAColor(1.0,1.0,1.0,1.0), "color", "Set the color of the light. (default=[1.0,1.0,1.0,1.0])"))
-=======
-    #endif
-    //TODO FIXME because of: https://github.com/sofa-framework/sofa/issues/64
-    //This field should support the color="red" api.
-    , d_color(initData(&d_color, (Vector3) Vector3(1,1,1), "color", "Set the color of the light"))
->>>>>>> f0dbdb58
     , d_shadowTextureSize(initData(&d_shadowTextureSize, (GLuint)0, "shadowTextureSize", "[Shadowing] Set size for shadow texture "))
     , d_drawSource(initData(&d_drawSource, (bool) false, "drawSource", "Draw Light Source"))
     , d_zNear(initData(&d_zNear, "zNear", "[Shadowing] Light's ZNear"))
@@ -147,64 +140,64 @@
     }
     else
     {
-        serr << "No LightManager found" << sendl;
+        msg_warning() << "No LightManager found." ;
     }
 
     if(!d_shadowsEnabled.getValue() && d_softShadows.getValue()){
         if(d_softShadows.isSet() && d_shadowsEnabled.isSet()){
-            msg_warning() << "Soft shadow is specified but 'shadowEnable' is set to false.  "
-                                 "To remove this warning message you need to synchronize the softShadow & shadowEnable parameters." ;
+            msg_warning() << "Soft shadow is specified but 'shadowEnable' is set to false. " << msgendl
+                                 "To remove this warning message you need to synchronize the softShadow & shadowEnable parameters." << msgendl ;
         }
     }
 
     if(!d_shadowsEnabled.getValue()){
         if( d_shadowTextureSize.isSet() ){
-            msg_warning() << "Shadow is not enabled. The 'shadowTextureSize' parameter is not used but has been set.  "
-                                 "To remove this warning message you can:"
-                                 " - set the 'shadowEnabled' parameter to true."
+            msg_warning() << "Shadow is not enabled. The 'shadowTextureSize' parameter is not used but has been set." << msgendl
+                                 "To remove this warning message you can:" << msgendl
+                                 " - set the 'shadowEnabled' parameter to true." << msgendl
                                  " - unset the 'shadowTextureSize' values.";
         }
 
         if( d_shadowFactor.isSet() ){
-            msg_warning() << "Shadow is not enabled. The 'shadowFactor' parameter is not used but has been set.  "
-                                 "To remove this warning message you can:"
-                                 " - set the 'shadowEnabled' parameter to true."
+            msg_warning() << "Shadow is not enabled. The 'shadowFactor' parameter is not used but has been set." << msgendl
+                                 "To remove this warning message you can:" << msgendl
+                                 " - set the 'shadowEnabled' parameter to true." << msgendl
                                  " - unset the 'shadowFactor' values.";
         }
 
         if( d_textureUnit.isSet() ){
-            msg_warning() << "Shadow is not enabled. The 'textureUnit' parameter is not used but has been set.  "
-                                 "To remove this warning message you can:"
-                                 " - set the 'shadowEnabled' parameter to true."
+            msg_warning() << "Shadow is not enabled. The 'textureUnit' parameter is not used but has been set." << msgendl
+                                 "To remove this warning message you can:" << msgendl
+                                 " - set the 'shadowEnabled' parameter to true." << msgendl
                                  " - unset the 'textureUnit' values.";
         }
 
         if( d_zNear.isSet() ){
-            msg_warning() << "Shadow is not enabled. The 'zNear' parameter is not used but has been set.  "
-                                 "To remove this warning message you can:"
-                                 " - set the 'shadowEnabled' parameter to true."
+            msg_warning() << "Shadow is not enabled. The 'zNear' parameter is not used but has been set." << msgendl
+                                 "To remove this warning message you can:" << msgendl
+                                 " - set the 'shadowEnabled' parameter to true." << msgendl
                                  " - unset the 'zNear' values.";
         }
 
         if( d_zFar.isSet() ){
-            msg_warning() << "Shadow is not enabled. The 'zFar' parameter is not used but has been set.  "
-                                 "To remove this warning message you can:"
-                                 " - set the 'shadowEnabled' parameter to true."
+            msg_warning() << "Shadow is not enabled. The 'zFar' parameter is not used but has been set." << msgendl
+                                 "To remove this warning message you can:" << msgendl
+                                 " - set the 'shadowEnabled' parameter to true." << msgendl
                                  " - unset the 'zFar' values.";
         }
     }
 
     if(!d_softShadows.getValue()){
         if( d_VSMLightBleeding.isSet() ){
-            msg_warning(this) << "Soft shadow is not enabled. The 'VSMLightBleeding' parameter is not used but has been set.  "
-                                 "To remove this warning message you can:"
-                                 " - set the 'softShadows' parameter to true."
+            msg_warning() << "Soft shadow is not enabled. The 'VSMLightBleeding' parameter is not used but has been set." << msgendl
+                                 "To remove this warning message you can:" << msgendl
+                                 " - set the 'softShadows' parameter to true." << msgendl
                                  " - unset the 'VSMLightBleeding' values.";
         }
         if( d_VSMMinVariance.isSet() ){
-            msg_warning(this) << "Soft shadow is not enabled. The 'VSMMinVariance' parameter is not used but has been set.  "
-                                 "To remove this warning message you can:"
-                                 " - set the 'softShadows' parameter to true."
+            msg_warning() << "Soft shadow is not enabled. The 'VSMMinVariance' parameter is not used but has been set." << msgendl
+                                 "To remove this warning message you can:" << msgendl
+                                 " - set the 'softShadows' parameter to true." << msgendl
                                  " - unset the 'VMSMinVariance' values.";
         }
     }
@@ -495,12 +488,6 @@
 
     defaulttype::Quat q;
     q = q.createQuaterFromFrame(xAxis, yAxis, zAxis);
-<<<<<<< HEAD
-//    Vector3 lightMinBBox = q.rotate(sceneBBox.minBBox() - center) + posLight;
-//    Vector3 lightMaxBBox = q.rotate(sceneBBox.maxBBox() - center) + posLight;
-=======
->>>>>>> f0dbdb58
-
     for (unsigned int i = 0; i < 3; i++)
     {
         mat[i * 4] = xAxis[i];
@@ -633,8 +620,6 @@
 
 GLuint DirectionalLight::getColorTexture()
 {
-    //return debugVisualShadowTexture;
-    //return shadowTexture;
 #ifdef SOFA_HAVE_GLEW
     if (d_softShadows.getValue())
         return m_blurVFBO.getColorTexture();
