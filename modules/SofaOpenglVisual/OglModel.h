/******************************************************************************
*       SOFA, Simulation Open-Framework Architecture, development version     *
*                (c) 2006-2019 INRIA, USTL, UJF, CNRS, MGH                    *
*                                                                             *
* This program is free software; you can redistribute it and/or modify it     *
* under the terms of the GNU Lesser General Public License as published by    *
* the Free Software Foundation; either version 2.1 of the License, or (at     *
* your option) any later version.                                             *
*                                                                             *
* This program is distributed in the hope that it will be useful, but WITHOUT *
* ANY WARRANTY; without even the implied warranty of MERCHANTABILITY or       *
* FITNESS FOR A PARTICULAR PURPOSE. See the GNU Lesser General Public License *
* for more details.                                                           *
*                                                                             *
* You should have received a copy of the GNU Lesser General Public License    *
* along with this program. If not, see <http://www.gnu.org/licenses/>.        *
*******************************************************************************
* Authors: The SOFA Team and external contributors (see Authors.txt)          *
*                                                                             *
* Contact information: contact@sofa-framework.org                             *
******************************************************************************/
#ifndef SOFA_COMPONENT_VISUALMODEL_OGLMODEL_H
#define SOFA_COMPONENT_VISUALMODEL_OGLMODEL_H
#include "config.h"

#include <vector>
#include <string>
#include <sofa/helper/gl/template.h>
#include <sofa/helper/gl/Texture.h>
#include <sofa/helper/OptionsGroup.h>
#include <sofa/core/visual/VisualModel.h>
#include <sofa/defaulttype/Vec.h>
#include <sofa/defaulttype/VecTypes.h>
#include <SofaBaseVisual/VisualModelImpl.h>

#define   NB_MAX_TEXTURES 16

namespace sofa
{

namespace component
{

namespace visualmodel
{

/**
 *  \brief Main class for rendering 3D model in SOFA.
 *
 *  This class implements VisuelModelImpl with rendering functions
 *  using OpenGL.
 *
 */

class SOFA_OPENGL_VISUAL_API OglModel : public VisualModelImpl
{
public:
    SOFA_CLASS(OglModel, VisualModelImpl);

    Data<bool> blendTransparency; ///< Blend transparent parts
protected:
    Data<bool> premultipliedAlpha; ///< is alpha premultiplied ?
    Data<bool> writeZTransparent; ///< Write into Z Buffer for Transparent Object
    Data<bool> alphaBlend; ///< Enable alpha blending
    Data<bool> depthTest; ///< Enable depth testing
    Data<int> cullFace; ///< Face culling (0 = no culling, 1 = cull back faces, 2 = cull front faces)
    Data<GLfloat> lineWidth; ///< Line width (set if != 1, only for lines rendering)
    Data<GLfloat> pointSize; ///< Point size (set if != 1, only for points rendering)
    Data<bool> lineSmooth; ///< Enable smooth line rendering
    Data<bool> pointSmooth; ///< Enable smooth point rendering
    /// Suppress field for save as function
    Data < bool > isEnabled;

    // primitive types
    Data<sofa::helper::OptionsGroup> primitiveType; ///< Select types of primitives to send (necessary for some shader types such as geometry or tesselation)

    //alpha blend function
    Data<sofa::helper::OptionsGroup> blendEquation; ///< if alpha blending is enabled this specifies how source and destination colors are combined
    Data<sofa::helper::OptionsGroup> sourceFactor; ///< if alpha blending is enabled this specifies how the red, green, blue, and alpha source blending factors are computed
    Data<sofa::helper::OptionsGroup> destFactor; ///< if alpha blending is enabled this specifies how the red, green, blue, and alpha destination blending factors are computed
    GLenum blendEq, sfactor, dfactor;

    helper::gl::Texture *tex; //this texture is used only if a texture name is specified in the scn
    GLuint vbo, iboEdges, iboTriangles, iboQuads;
<<<<<<< HEAD
    bool canUseVBO, VBOGenDone, initDone, useEdges, useTriangles, useQuads, canUsePatches;
    size_t oldVerticesSize, oldNormalsSize, oldTexCoordsSize, oldTangentsSize, oldBitangentsSize, oldEdgesSize, oldTrianglesSize, oldQuadsSize;
=======
    bool VBOGenDone, initDone, useEdges, useTriangles, useQuads, canUsePatches;
    unsigned int oldVerticesSize, oldNormalsSize, oldTexCoordsSize, oldTangentsSize, oldBitangentsSize, oldEdgesSize, oldTrianglesSize, oldQuadsSize;

    /// These two buffers are used to convert the data field to float type before being sent to
    /// opengl
    std::vector<sofa::defaulttype::Vec3f> verticesTmpBuffer;
    std::vector<sofa::defaulttype::Vec3f> normalsTmpBuffer;

>>>>>>> cd491aef
    void internalDraw(const core::visual::VisualParams* vparams, bool transparent) override;

    void drawGroup(int ig, bool transparent);
    void drawGroups(bool transparent);

    virtual void pushTransformMatrix(float* matrix) { glPushMatrix(); glMultMatrixf(matrix); }
    virtual void popTransformMatrix() { glPopMatrix(); }

    std::vector<helper::gl::Texture*> textures;

    std::map<int, int> materialTextureIdMap; //link between a material and a texture

    GLenum getGLenum(const char* c ) const;


    OglModel();

    ~OglModel() override;
public:

    bool loadTexture(const std::string& filename) override;
    bool loadTextures() override;

    void initTextures();
    void initVisual() override;

    void init() override { VisualModelImpl::init(); }
    void parse(core::objectmodel::BaseObjectDescription* arg) override;

    void updateBuffers() override;

    bool hasTransparent() override;
    bool hasTexture();

public:
    bool isUseEdges()	{ return useEdges; }
    bool isUseTriangles()	{ return useTriangles; }
    bool isUseQuads()	{ return useQuads; }

    helper::gl::Texture* getTex() const	{ return tex; }
    GLuint getVbo()	{ return vbo;	}
    GLuint getIboEdges() { return iboEdges; }
    GLuint getIboTriangles() { return iboTriangles; }
    GLuint getIboQuads()    { return iboQuads; }
    const std::vector<helper::gl::Texture*>& getTextures() const { return textures;	}

    void createVertexBuffer();
    void createEdgesIndicesBuffer();
    void createTrianglesIndicesBuffer();
    void createQuadsIndicesBuffer();
    void initVertexBuffer();
    void initEdgesIndicesBuffer();
    void initTrianglesIndicesBuffer();
    void initQuadsIndicesBuffer();
    void updateVertexBuffer();
    void updateEdgesIndicesBuffer();
    void updateTrianglesIndicesBuffer();
    void updateQuadsIndicesBuffer();
};

typedef sofa::defaulttype::Vec<3,GLfloat> GLVec3f;
typedef sofa::defaulttype::ExtVectorTypes<GLVec3f,GLVec3f> GLExtVec3fTypes;

} // namespace visualmodel

} // namespace component

} // namespace sofa

#endif<|MERGE_RESOLUTION|>--- conflicted
+++ resolved
@@ -82,19 +82,14 @@
 
     helper::gl::Texture *tex; //this texture is used only if a texture name is specified in the scn
     GLuint vbo, iboEdges, iboTriangles, iboQuads;
-<<<<<<< HEAD
-    bool canUseVBO, VBOGenDone, initDone, useEdges, useTriangles, useQuads, canUsePatches;
+    bool VBOGenDone, initDone, useEdges, useTriangles, useQuads, canUsePatches;
     size_t oldVerticesSize, oldNormalsSize, oldTexCoordsSize, oldTangentsSize, oldBitangentsSize, oldEdgesSize, oldTrianglesSize, oldQuadsSize;
-=======
-    bool VBOGenDone, initDone, useEdges, useTriangles, useQuads, canUsePatches;
-    unsigned int oldVerticesSize, oldNormalsSize, oldTexCoordsSize, oldTangentsSize, oldBitangentsSize, oldEdgesSize, oldTrianglesSize, oldQuadsSize;
 
     /// These two buffers are used to convert the data field to float type before being sent to
     /// opengl
     std::vector<sofa::defaulttype::Vec3f> verticesTmpBuffer;
     std::vector<sofa::defaulttype::Vec3f> normalsTmpBuffer;
 
->>>>>>> cd491aef
     void internalDraw(const core::visual::VisualParams* vparams, bool transparent) override;
 
     void drawGroup(int ig, bool transparent);
