/******************************************************************************
*       SOFA, Simulation Open-Framework Architecture, development version     *
*                (c) 2006-2017 INRIA, USTL, UJF, CNRS, MGH                    *
*                                                                             *
* This program is free software; you can redistribute it and/or modify it     *
* under the terms of the GNU Lesser General Public License as published by    *
* the Free Software Foundation; either version 2.1 of the License, or (at     *
* your option) any later version.                                             *
*                                                                             *
* This program is distributed in the hope that it will be useful, but WITHOUT *
* ANY WARRANTY; without even the implied warranty of MERCHANTABILITY or       *
* FITNESS FOR A PARTICULAR PURPOSE. See the GNU Lesser General Public License *
* for more details.                                                           *
*                                                                             *
* You should have received a copy of the GNU Lesser General Public License    *
* along with this program. If not, see <http://www.gnu.org/licenses/>.        *
*******************************************************************************
* Authors: The SOFA Team and external contributors (see Authors.txt)          *
*                                                                             *
* Contact information: contact@sofa-framework.org                             *
******************************************************************************/
/*
 * CompositingVisualLoop.cpp
 *
 *  Created on: 16 janv. 2012
 *      Author: Jeremy Ringard
 */

<<<<<<< HEAD
#define DO_DEBUG_DRAW true
=======
>>>>>>> a2667bbe

#include <SofaOpenglVisual/CompositingVisualLoop.h>
#include <sofa/core/ObjectFactory.h>
#include <SofaBaseVisual/VisualStyle.h>
#include <sofa/core/visual/DisplayFlags.h>
#include <sofa/simulation/VisualVisitor.h>


#include <sofa/helper/AdvancedTimer.h>

namespace sofa
{
namespace component
{
namespace visualmodel
{

SOFA_DECL_CLASS(CompositingVisualLoop)

int CompositingVisualLoopClass = core::RegisterObject("Visual loop enabling multipass rendering. Needs multiple fbo data and a compositing shader")
        .add< CompositingVisualLoop >()
        ;

CompositingVisualLoop::CompositingVisualLoop(simulation::Node* _gnode)
    : simulation::DefaultVisualManagerLoop(_gnode),
      vertFilename(initData(&vertFilename, (std::string) "shaders/compositing.vert", "vertFilename", "Set the vertex shader filename to load")),
      fragFilename(initData(&fragFilename, (std::string) "shaders/compositing.frag", "fragFilename", "Set the fragment shader filename to load"))
{
    //assert(gRoot);
}

CompositingVisualLoop::~CompositingVisualLoop()
{}

void CompositingVisualLoop::initVisual()
{}

void CompositingVisualLoop::init()
{
    if (!gRoot)
        gRoot = dynamic_cast<simulation::Node*>(this->getContext());
}

//should not be called if scene file is well formed
void CompositingVisualLoop::defaultRendering(sofa::core::visual::VisualParams* vparams)
{
    vparams->pass() = sofa::core::visual::VisualParams::Std;
    sofa::simulation::VisualDrawVisitor act ( vparams );
    gRoot->execute ( &act );
    vparams->pass() = sofa::core::visual::VisualParams::Transparent;
    sofa::simulation::VisualDrawVisitor act2 ( vparams );
    gRoot->execute ( &act2 );
}

void CompositingVisualLoop::drawStep(sofa::core::visual::VisualParams* vparams)
{
    if ( !gRoot ) return;

    sofa::core::visual::tristate renderingState;
    //vparams->displayFlags().setShowRendering(false);
    component::visualmodel::VisualStyle::SPtr visualStyle = NULL;
    gRoot->get(visualStyle);
    const sofa::core::visual::DisplayFlags &backupFlags = vparams->displayFlags();
    const sofa::core::visual::DisplayFlags &currentFlags = visualStyle->displayFlags.getValue();
    vparams->displayFlags() = sofa::core::visual::merge_displayFlags(backupFlags, currentFlags);
    renderingState = vparams->displayFlags().getShowRendering();

    if (!(vparams->displayFlags().getShowRendering()))
    {
<<<<<<< HEAD
        msg_info_when(DO_DEBUG_DRAW) << "Advanced Rendering is OFF" ;
=======
        dmsg_info() << "Advanced Rendering is OFF" ;
>>>>>>> a2667bbe

        defaultRendering(vparams);
        return;
    }
    else{
<<<<<<< HEAD
        msg_info_when(DO_DEBUG_DRAW) << "Advanced Rendering is ON" ;
=======
        dmsg_info() << "Advanced Rendering is ON" ;
>>>>>>> a2667bbe
    }
    //should not happen: the compositing loop relies on one or more rendered passes done by the VisualManagerPass component
    if (gRoot->visualManager.empty())
    {
        serr << "CompositingVisualLoop: no VisualManagerPass found. Disable multipass rendering." << sendl;
        defaultRendering(vparams);
    }

    //rendering sequence: call each VisualManagerPass elements, then composite the frames
    else
    {
#ifdef SOFA_HAVE_GLEW
        if (renderingState == sofa::core::visual::tristate::false_value || renderingState == sofa::core::visual::tristate::neutral_value) return;

        sofa::simulation::Node::Sequence<core::visual::VisualManager>::iterator begin = gRoot->visualManager.begin(), end = gRoot->visualManager.end(), it;
        //preDraw sequence
        it=begin;
        for (it = begin; it != end; ++it)
        {
            (*it)->preDrawScene(vparams);
            VisualManagerPass* currentVMP=dynamic_cast<VisualManagerPass*>(*it);
            if( currentVMP!=NULL && !currentVMP->isPrerendered())
            {
<<<<<<< HEAD
                msg_info_when(DO_DEBUG_DRAW) << "final pass is "<<currentVMP->getName()<< "end of predraw loop"  ;
=======
                msg_info() << "final pass is "<<currentVMP->getName()<< "end of predraw loop"  ;
>>>>>>> a2667bbe
                break;
            }
        }
        //Draw sequence
        bool rendered = false; // true if a manager did the rendering
        for (it = begin; it != end; ++it)
            if ((*it)->drawScene(vparams))	{ rendered = true; 	break;	}

        if (!rendered) // do the rendering
        {
            msg_error() << "No visualManager rendered the scene. Please make sure the final visualManager(Secondary)Pass has a renderToScreen=\"true\" attribute" ;
        }

        //postDraw sequence
        sofa::simulation::Node::Sequence<core::visual::VisualManager>::reverse_iterator rbegin = gRoot->visualManager.rbegin(), rend = gRoot->visualManager.rend(), rit;
        for (rit = rbegin; rit != rend; ++rit)
            (*rit)->postDrawScene(vparams);

        // cleanup OpenGL state
        for (int i=0; i<4; ++i)
        {
            glActiveTexture(GL_TEXTURE0+i);
            glDisable(GL_TEXTURE_2D);
            glBindTexture(GL_TEXTURE_2D, 0);
        }

        glDisable(GL_LIGHTING);
        glUseProgramObjectARB(0);
        glBindBufferARB(GL_ELEMENT_ARRAY_BUFFER, 0);
        glBindBufferARB(GL_ARRAY_BUFFER, 0);
        //glViewport(vparams->viewport()[0],vparams->viewport()[1],vparams->viewport()[2],vparams->viewport()[3]);
#endif
    }
}


} // namespace visualmodel
} // namespace component
} //sofa<|MERGE_RESOLUTION|>--- conflicted
+++ resolved
@@ -26,10 +26,6 @@
  *      Author: Jeremy Ringard
  */
 
-<<<<<<< HEAD
-#define DO_DEBUG_DRAW true
-=======
->>>>>>> a2667bbe
 
 #include <SofaOpenglVisual/CompositingVisualLoop.h>
 #include <sofa/core/ObjectFactory.h>
@@ -99,21 +95,13 @@
 
     if (!(vparams->displayFlags().getShowRendering()))
     {
-<<<<<<< HEAD
-        msg_info_when(DO_DEBUG_DRAW) << "Advanced Rendering is OFF" ;
-=======
         dmsg_info() << "Advanced Rendering is OFF" ;
->>>>>>> a2667bbe
 
         defaultRendering(vparams);
         return;
     }
     else{
-<<<<<<< HEAD
-        msg_info_when(DO_DEBUG_DRAW) << "Advanced Rendering is ON" ;
-=======
         dmsg_info() << "Advanced Rendering is ON" ;
->>>>>>> a2667bbe
     }
     //should not happen: the compositing loop relies on one or more rendered passes done by the VisualManagerPass component
     if (gRoot->visualManager.empty())
@@ -137,11 +125,7 @@
             VisualManagerPass* currentVMP=dynamic_cast<VisualManagerPass*>(*it);
             if( currentVMP!=NULL && !currentVMP->isPrerendered())
             {
-<<<<<<< HEAD
-                msg_info_when(DO_DEBUG_DRAW) << "final pass is "<<currentVMP->getName()<< "end of predraw loop"  ;
-=======
                 msg_info() << "final pass is "<<currentVMP->getName()<< "end of predraw loop"  ;
->>>>>>> a2667bbe
                 break;
             }
         }
