--- conflicted
+++ resolved
@@ -31,13 +31,8 @@
 
 #ifndef SOFA_COMPONENT_VISUALMANAGERPASS_H
 #define SOFA_COMPONENT_VISUALMANAGERPASS_H
-<<<<<<< HEAD
-
-#include <sofa/SofaGeneral.h>
-=======
 #include "config.h"
                                                     \
->>>>>>> 81f917aa
 #include <SofaOpenglVisual/CompositingVisualLoop.h>
 #include <sofa/core/visual/VisualManager.h>
 #include <sofa/core/visual/VisualParams.h>
