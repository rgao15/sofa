--- conflicted
+++ resolved
@@ -137,15 +137,9 @@
 
     };
 
-<<<<<<< HEAD
-    topology::PointData<sofa::helper::vector<PointRestInformation> > pointInfo; ///< Internal point data
-    topology::EdgeData<sofa::helper::vector<EdgeRestInformation> > edgeInfo; ///< Internal edge data
+    topology::PointData<sofa::helper::vector<Mat3x3> > pointInfo; ///< Internal point data
+    topology::EdgeData<sofa::helper::vector<Mat3x3> > edgeInfo; ///< Internal edge data
     topology::TetrahedronData<sofa::helper::vector<TetrahedronRestInformation> > tetrahedronInfo; ///< Internal tetrahedron data
-=======
-    topology::PointData<sofa::helper::vector<Mat3x3> > pointInfo;
-    topology::EdgeData<sofa::helper::vector<Mat3x3> > edgeInfo;
-    topology::TetrahedronData<sofa::helper::vector<TetrahedronRestInformation> > tetrahedronInfo;
->>>>>>> 1af37708
 
 
     sofa::core::topology::BaseMeshTopology* _topology;
