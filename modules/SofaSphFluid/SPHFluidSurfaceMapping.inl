--- conflicted
+++ resolved
@@ -445,13 +445,8 @@
     vparams->drawTool()->drawPoints(points1, 3, sofa::defaulttype::Vec<4,float>(1,1,1,1));
 
 
-<<<<<<< HEAD
     std::vector< sofa::defaulttype::Vector3 > points2;
-    const OutVecCoord& out = *this->toModel->getX();
-=======
-    std::vector< Vector3 > points2;
     const OutVecCoord& out = this->toModel->read(core::ConstVecCoordId::position())->getValue();
->>>>>>> c314d633
     for (unsigned int i=0; i<out.size(); ++i)
     {
         points2.push_back(out[i]);
