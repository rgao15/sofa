/******************************************************************************
*       SOFA, Simulation Open-Framework Architecture, version 1.0 RC 1        *
*                (c) 2006-2011 MGH, INRIA, USTL, UJF, CNRS                    *
*                                                                             *
* This library is free software; you can redistribute it and/or modify it     *
* under the terms of the GNU Lesser General Public License as published by    *
* the Free Software Foundation; either version 2.1 of the License, or (at     *
* your option) any later version.                                             *
*                                                                             *
* This library is distributed in the hope that it will be useful, but WITHOUT *
* ANY WARRANTY; without even the implied warranty of MERCHANTABILITY or       *
* FITNESS FOR A PARTICULAR PURPOSE. See the GNU Lesser General Public License *
* for more details.                                                           *
*                                                                             *
* You should have received a copy of the GNU Lesser General Public License    *
* along with this library; if not, write to the Free Software Foundation,     *
* Inc., 51 Franklin Street, Fifth Floor, Boston, MA  02110-1301 USA.          *
*******************************************************************************
*                               SOFA :: Modules                               *
*                                                                             *
* Authors: The SOFA Team and external contributors (see Authors.txt)          *
*                                                                             *
* Contact information: contact@sofa-framework.org                             *
******************************************************************************/
#ifndef SOFA_COMPONENT_FORCEFIELD_BEAMFEMFORCEFIELD_INL
#define SOFA_COMPONENT_FORCEFIELD_BEAMFEMFORCEFIELD_INL

#include <sofa/core/behavior/ForceField.inl>
#include <SofaBaseTopology/TopologyData.inl>
#include "BeamFEMForceField.h"
#include <sofa/core/visual/VisualParams.h>
#include <sofa/core/topology/BaseMeshTopology.h>
#include <SofaBaseTopology/GridTopology.h>
#include <sofa/simulation/common/Simulation.h>
#include <sofa/helper/gl/template.h>
#include <sofa/helper/gl/Axis.h>
#include <sofa/helper/rmath.h>
#include <assert.h>
#include <iostream>
#include <set>
#include <sofa/helper/system/gl.h>
#include <sofa/core/behavior/MechanicalState.h>
#include <sofa/defaulttype/VecTypes.h>
#include <sofa/defaulttype/RigidTypes.h>
#include <sofa/simulation/common/Node.h>

#include "StiffnessContainer.h"
#include "PoissonContainer.h"


namespace sofa
{

namespace component
{

namespace forcefield
{


template<class DataTypes>
BeamFEMForceField<DataTypes>::BeamFEMForceField()
    : beamsData(initData(&beamsData, "beamsData", "Internal element data"))
    , _indexedElements(NULL)
//  , _method(0)
    , _poissonRatio(initData(&_poissonRatio,(Real)0.49f,"poissonRatio","Potion Ratio"))
    , _youngModulus(initData(&_youngModulus,(Real)5000,"youngModulus","Young Modulus"))
//  , _timoshenko(initData(&_timoshenko,true,"timoshenko","use Timoshenko beam (non-null section shear area)"))
    , _radius(initData(&_radius,(Real)0.1,"radius","radius of the section"))
    , _radiusInner(initData(&_radiusInner,(Real)0.0,"radiusInner","inner radius of the section for hollow beams"))
    , _list_segment(initData(&_list_segment,"listSegment", "apply the forcefield to a subset list of beam segments. If no segment defined, forcefield applies to the whole topology"))
    , _partial_list_segment(false)
    , _updateStiffnessMatrix(true)
    , _assembling(false)
    , edgeHandler(NULL)
{
    edgeHandler = new BeamFFEdgeHandler(this, &beamsData);

	_poissonRatio.setRequired(true);
	_youngModulus.setReadOnly(true);
}

template<class DataTypes>
BeamFEMForceField<DataTypes>::BeamFEMForceField(Real poissonRatio, Real youngModulus, Real radius, Real radiusInner)
    : beamsData(initData(&beamsData, "beamsData", "Internal element data"))
    , _indexedElements(NULL)
//  , _method(0)
    , _poissonRatio(initData(&_poissonRatio,(Real)poissonRatio,"poissonRatio","Potion Ratio"))
    , _youngModulus(initData(&_youngModulus,(Real)youngModulus,"youngModulus","Young Modulus"))
//  , _timoshenko(initData(&_timoshenko,true,"timoshenko","use Timoshenko beam (non-null section shear area)"))
    , _radius(initData(&_radius,(Real)radius,"radius","radius of the section"))
    , _radiusInner(initData(&_radiusInner,(Real)radiusInner,"radiusInner","inner radius of the section for hollow beams"))
    , _list_segment(initData(&_list_segment,"listSegment", "apply the forcefield to a subset list of beam segments. If no segment defined, forcefield applies to the whole topology"))
    , _partial_list_segment(false)
    , _updateStiffnessMatrix(true)
    , _assembling(false)
    , edgeHandler(NULL)
{
    edgeHandler = new BeamFFEdgeHandler(this, &beamsData);  

	_poissonRatio.setRequired(true);
	_youngModulus.setReadOnly(true);
}

template<class DataTypes>
BeamFEMForceField<DataTypes>::~BeamFEMForceField()
{
    if(edgeHandler) delete edgeHandler;
}

template <class DataTypes>
void BeamFEMForceField<DataTypes>::bwdInit()
{
#ifdef SOFA_HAVE_EIGEN2
    core::behavior::BaseMechanicalState* state = this->getContext()->getMechanicalState();
    assert(state);
    matS.resize(state->getMatrixSize(),state->getMatrixSize());
    lastUpdatedStep=-1.0;
#endif
}



template <class DataTypes>
void BeamFEMForceField<DataTypes>::init()
{
    this->core::behavior::ForceField<DataTypes>::init();
    sofa::core::objectmodel::BaseContext* context = this->getContext();

    _topology = context->getMeshTopology();


    stiffnessContainer = context->core::objectmodel::BaseContext::get<container::StiffnessContainer>();
    //  	lengthContainer = context->core::objectmodel::BaseContext::get<container::LengthContainer>();
    poissonContainer = context->core::objectmodel::BaseContext::get<container::PoissonContainer>();
    //	radiusContainer = context->core::objectmodel::BaseContext::get<container::RadiusContainer>();

    if (_topology==NULL)
    {
        serr << "ERROR(BeamFEMForceField): object must have a BaseMeshTopology (i.e. EdgeSetTopology or MeshTopology)."<<sendl;
        return;
    }
    else
    {
        if(_topology->getNbEdges()==0)
        {
            serr << "ERROR(BeamFEMForceField): topology is empty."<<sendl;
            return;
        }
        _indexedElements = &_topology->getEdges();
        if (_list_segment.getValue().size() == 0)
        {
            sout<<"Forcefield named "<<this->getName()<<" applies to the wholo topo"<<sendl;
            _partial_list_segment = false;
        }
        else
        {
            sout<<"Forcefield named "<<this->getName()<<" applies to a subset of edges"<<sendl;
            _partial_list_segment = true;

            for (unsigned int j=0; j<_list_segment.getValue().size(); j++)
            {
                unsigned int i = _list_segment.getValue()[j];
                if (i>=_indexedElements->size())
                {
                    serr<<"WARNING defined listSegment is not compatible with topology"<<sendl;
                    _partial_list_segment = false;
                }
            }
        }
    }

    beamsData.createTopologicalEngine(_topology,edgeHandler);
    beamsData.registerTopologicalData();

    reinit();
}

template <class DataTypes>
void BeamFEMForceField<DataTypes>::reinit()
{
    unsigned int n = _indexedElements->size();
    //_beamQuat.resize( n );
    //_stiffnessMatrices.resize( n );
    _forces.resize( this->mstate->getSize() );

    initBeams( n );
    for (unsigned int i=0; i<n; ++i)
        reinitBeam(i);
//        serr<<"reinitBeam Ok"<<sendl;
    sout << "BeamFEMForceField: init OK, "<<n<<" elements."<<sendl;
}

template <class DataTypes>
void BeamFEMForceField<DataTypes>::reinitBeam(unsigned int i)
{
    double stiffness, length, radius, poisson, radiusInner;
    Index a = (*_indexedElements)[i][0];
    Index b = (*_indexedElements)[i][1];

    const VecCoord& x0 = this->mstate->read(core::ConstVecCoordId::restPosition())->getValue();
    //    sout << "Beam "<<i<<" : ("<<a<<' '<<b<<") : beamsData size = "<<beamsData.size()<<" mstate size = "<<this->mstate->getSize()<<" x0 size = "<<x0.size()<<sendl;
    //if (needInit)
    if (stiffnessContainer)
        stiffness = stiffnessContainer->getStiffness(i) ;
    else
        stiffness =  _youngModulus.getValue() ;

    //if (lengthContainer)
    //	length = lengthContainer->getLength(i) ;
    //else
    length = (x0[a].getCenter()-x0[b].getCenter()).norm() ;

    //if (radiusContainer)
    //	radius = radiusContainer->getRadius(i) ;
    //else
    radius = _radius.getValue() ;
    radiusInner = _radiusInner.getValue();
    //if (poissonContainer)
    //	poisson = poissonContainer->getPoisson(i) ;
    //else
    poisson = _poissonRatio.getValue() ;


    setBeam(i, stiffness, length, poisson, radius, radiusInner);

    computeStiffness(i,a,b);

    initLarge(i,a,b);
}

template< class DataTypes>
void BeamFEMForceField<DataTypes>::BeamFFEdgeHandler::applyCreateFunction(unsigned int edgeIndex, BeamInfo &ei, const topology::Edge &, const sofa::helper::vector<unsigned int> &, const sofa::helper::vector<double> &)
{
    if(ff)
    {
        ff->reinitBeam(edgeIndex);
        ei = ff->beamsData.getValue()[edgeIndex];
    }
}

template<class DataTypes>
void BeamFEMForceField<DataTypes>::addForce(const sofa::core::MechanicalParams* /*mparams*/ /* PARAMS FIRST */, DataVecDeriv &  dataF, const DataVecCoord &  dataX , const DataVecDeriv & /*dataV*/ )
{
    VecDeriv& f = *(dataF.beginEdit());
    const VecCoord& p=dataX.getValue();
    //const VecDeriv& v=dataV.getValue();

    //std::cout<<" BeamFEMForceField<DataTypes>::addForce  "<<std::endl;
    f.resize(p.size());
    //_beamQuat.resize( _indexedElements->size() );

    //// First compute each node rotation
    //unsigned int i;

    //_nodeRotations.resize(p.size());
    ////Mat3x3d R; R.identity();
    //for(i=0; i<p.size(); ++i)
    //{
    //	//R = R * MatrixFromEulerXYZ(p[i][3], p[i][4], p[i][5]);
    //	//_nodeRotations[i] = R;
    //	p[i].getOrientation().toMatrix(_nodeRotations[i]);
    //}

    typename VecElement::const_iterator it;

    if (_partial_list_segment)
    {

        for (unsigned int j=0; j<_list_segment.getValue().size(); j++)
        {
            unsigned int i = _list_segment.getValue()[j];
            Element edge= (*_indexedElements)[i];
            Index a = edge[0];
            Index b = edge[1];
            //std::cout<<"addForce for segment "<<a<<" - "<<b<<std::endl;
            initLarge(i,a,b);
            accumulateForceLarge( f, p, i, a, b );
        }

    }
    else
    {
        unsigned int i;
        for(it=_indexedElements->begin(),i=0; it!=_indexedElements->end(); ++it,++i)
        {

            Index a = (*it)[0];
            Index b = (*it)[1];

            initLarge(i,a,b);
            accumulateForceLarge( f, p, i, a, b );
        }
    }
    //std::cout << "F_beam = " << f << std::endl;


    dataF.endEdit();
}

template<class DataTypes>
void BeamFEMForceField<DataTypes>::addDForce(const sofa::core::MechanicalParams *mparams /* PARAMS FIRST */, DataVecDeriv& datadF , const DataVecDeriv& datadX)
{
    VecDeriv& df = *(datadF.beginEdit());
    const VecDeriv& dx=datadX.getValue();
    Real kFactor = (Real)mparams->kFactorIncludingRayleighDamping(this->rayleighStiffness.getValue());

    df.resize(dx.size());

    if (_partial_list_segment)
    {

        for (unsigned int j=0; j<_list_segment.getValue().size(); j++)
        {
            unsigned int i = _list_segment.getValue()[j];
            Element edge= (*_indexedElements)[i];
            Index a = edge[0];
            Index b = edge[1];

            applyStiffnessLarge(df, dx, i, a, b, kFactor);
        }

    }
    else
    {
        typename VecElement::const_iterator it;
        unsigned int i = 0;
        for(it = _indexedElements->begin() ; it != _indexedElements->end() ; ++it, ++i)
        {
            Index a = (*it)[0];
            Index b = (*it)[1];

            applyStiffnessLarge(df, dx, i, a, b, kFactor);
        }
    }

    datadF.endEdit();
}

template<class DataTypes>
typename BeamFEMForceField<DataTypes>::Real BeamFEMForceField<DataTypes>::peudo_determinant_for_coef ( const defaulttype::Mat<2, 3, Real>&  M )
{
    return  M[0][1]*M[1][2] - M[1][1]*M[0][2] -  M[0][0]*M[1][2] + M[1][0]*M[0][2] + M[0][0]*M[1][1] - M[1][0]*M[0][1];
}

template<class DataTypes>
void BeamFEMForceField<DataTypes>::computeStiffness(int i, Index , Index )
{
    Real   phiy, phiz;
    Real _L = (Real)beamsData.getValue()[i]._L;
    Real _A = (Real)beamsData.getValue()[i]._A;
    Real _nu = (Real)beamsData.getValue()[i]._nu;
    Real _E = (Real)beamsData.getValue()[i]._E;
    Real _Iy = (Real)beamsData.getValue()[i]._Iy;
    Real _Iz = (Real)beamsData.getValue()[i]._Iz;
    Real _Asy = (Real)beamsData.getValue()[i]._Asy;
    Real _Asz = (Real)beamsData.getValue()[i]._Asz;
    Real _G = (Real)beamsData.getValue()[i]._G;
    Real _J = (Real)beamsData.getValue()[i]._J;
    Real L2 = (Real) (_L * _L);
    Real L3 = (Real) (L2 * _L);
    Real EIy = (Real)(_E * _Iy);
    Real EIz = (Real)(_E * _Iz);

    //std::cout<<" Young Modulus :"<<_E<<std::endl;

    // Find shear-deformation parameters
    if (_Asy == 0)
        phiy = 0.0;
    else
        phiy = (Real)(24.0*(1.0+_nu)*_Iz/(_Asy*L2));

    if (_Asz == 0)
        phiz = 0.0;
    else
        phiz = (Real)(24.0*(1.0+_nu)*_Iy/(_Asz*L2));
    helper::vector<BeamInfo>& bd = *(beamsData.beginEdit());
    StiffnessMatrix& k_loc = bd[i]._k_loc;

    // Define stiffness matrix 'k' in local coordinates
    k_loc.clear();
    k_loc[6][6]   = k_loc[0][0]   = _E*_A/_L;
    k_loc[7][7]   = k_loc[1][1]   = (Real)(12.0*EIz/(L3*(1.0+phiy)));
    k_loc[8][8]   = k_loc[2][2]   = (Real)(12.0*EIy/(L3*(1.0+phiz)));
    k_loc[9][9]   = k_loc[3][3]   = _G*_J/_L;
    k_loc[10][10] = k_loc[4][4]   = (Real)((4.0+phiz)*EIy/(_L*(1.0+phiz)));
    k_loc[11][11] = k_loc[5][5]   = (Real)((4.0+phiy)*EIz/(_L*(1.0+phiy)));

    k_loc[4][2]   = (Real)(-6.0*EIy/(L2*(1.0+phiz)));
    k_loc[5][1]   = (Real)( 6.0*EIz/(L2*(1.0+phiy)));
    k_loc[6][0]   = -k_loc[0][0];
    k_loc[7][1]   = -k_loc[1][1];
    k_loc[7][5]   = -k_loc[5][1];
    k_loc[8][2]   = -k_loc[2][2];
    k_loc[8][4]   = -k_loc[4][2];
    k_loc[9][3]   = -k_loc[3][3];
    k_loc[10][2]  = k_loc[4][2];
    k_loc[10][4]  = (Real)((2.0-phiz)*EIy/(_L*(1.0+phiz)));
    k_loc[10][8]  = -k_loc[4][2];
    k_loc[11][1]  = k_loc[5][1];
    k_loc[11][5]  = (Real)((2.0-phiy)*EIz/(_L*(1.0+phiy)));
    k_loc[11][7]  = -k_loc[5][1];

    for (int i=0; i<=10; i++)
        for (int j=i+1; j<12; j++)
            k_loc[i][j] = k_loc[j][i];

    beamsData.endEdit();
}

inline defaulttype::Quat qDiff(defaulttype::Quat a, const defaulttype::Quat& b)
{
    if (a[0]*b[0]+a[1]*b[1]+a[2]*b[2]+a[3]*b[3]<0)
    {
        a[0] = -a[0];
        a[1] = -a[1];
        a[2] = -a[2];
        a[3] = -a[3];
    }
    defaulttype::Quat q = b.inverse() * a;
    //sout << "qDiff("<<a<<","<<b<<")="<<q<<", bq="<<(b*q)<<sendl;
    return q;
}

////////////// large displacements method
template<class DataTypes>
void BeamFEMForceField<DataTypes>::initLarge(int i, Index a, Index b)
{
    const VecCoord& x = this->mstate->read(core::ConstVecCoordId::position())->getValue();

    defaulttype::Quat quatA, quatB, dQ;
    Vec3 dW;

    quatA = x[a].getOrientation();
    quatB = x[b].getOrientation();

    quatA.normalize();
    quatB.normalize();

    dQ = qDiff(quatB, quatA);
    dQ.normalize();

    dW = dQ.toEulerVector();

    double Theta = dW.norm();


    if(Theta>0.0000001)
    {
        //std::cout << "beam " << i << " : Theta = " << Theta << std::endl;
        dW.normalize();

        beamQuat(i) = quatA*dQ.axisToQuat(dW, Theta/2);
        beamQuat(i).normalize();
    }
    else
        beamQuat(i)= quatA;

    beamsData.endEdit();
}

template<class DataTypes>
void BeamFEMForceField<DataTypes>::accumulateForceLarge( VecDeriv& f, const VecCoord & x, int i, Index a, Index b )
{
    const VecCoord& x0 = this->mstate->read(core::ConstVecCoordId::restPosition())->getValue();

    beamQuat(i)= x[a].getOrientation();
    beamQuat(i).normalize();

    beamsData.endEdit();

    defaulttype::Vec<3,Real> u, P1P2, P1P2_0;
    // local displacement
    Displacement depl;

    // translations //
    P1P2_0 = x0[b].getCenter() - x0[a].getCenter();
    P1P2_0 = x0[a].getOrientation().inverseRotate(P1P2_0);
    P1P2 = x[b].getCenter() - x[a].getCenter();
    P1P2 = x[a].getOrientation().inverseRotate(P1P2);
    u = P1P2 - P1P2_0;

    depl[0] = 0.0; 	depl[1] = 0.0; 	depl[2] = 0.0;
    depl[6] = u[0]; depl[7] = u[1]; depl[8] = u[2];

    // rotations //
    defaulttype::Quat dQ0, dQ;

    // dQ = QA.i * QB ou dQ = QB * QA.i() ??
    dQ0 = qDiff(x0[b].getOrientation(), x0[a].getOrientation()); // x0[a].getOrientation().inverse() * x0[b].getOrientation();
    dQ =  qDiff(x[b].getOrientation(), x[a].getOrientation()); // x[a].getOrientation().inverse() * x[b].getOrientation();
    //u = dQ.toEulerVector() - dQ0.toEulerVector();

    dQ0.normalize();
    dQ.normalize();

    defaulttype::Quat tmpQ = qDiff(dQ,dQ0);
    tmpQ.normalize();

    u = tmpQ.toEulerVector(); //dQ.toEulerVector() - dQ0.toEulerVector();

    depl[3] = 0.0; 	depl[4] = 0.0; 	depl[5] = 0.0;
    depl[9] = u[0]; depl[10]= u[1]; depl[11]= u[2];

    // this computation can be optimised: (we know that half of "depl" is null)
    Displacement force = beamsData.getValue()[i]._k_loc * depl;


    // Apply lambda transpose (we use the rotation value of point a for the beam)

    Vec3 fa1 = x[a].getOrientation().rotate(defaulttype::Vec3d(force[0],force[1],force[2]));
    Vec3 fa2 = x[a].getOrientation().rotate(defaulttype::Vec3d(force[3],force[4],force[5]));

    Vec3 fb1 = x[a].getOrientation().rotate(defaulttype::Vec3d(force[6],force[7],force[8]));
    Vec3 fb2 = x[a].getOrientation().rotate(defaulttype::Vec3d(force[9],force[10],force[11]));


    f[a] += Deriv(-fa1, -fa2);
    f[b] += Deriv(-fb1, -fb2);

}

template<class DataTypes>
void BeamFEMForceField<DataTypes>::applyStiffnessLarge(VecDeriv& df, const VecDeriv& dx, int i, Index a, Index b, double fact)
{
    //const VecCoord& x = this->mstate->read(core::ConstVecCoordId::position())->getValue();

    Displacement local_depl;
    defaulttype::Vec<3,Real> u;
    defaulttype::Quat& q = beamQuat(i); //x[a].getOrientation();
    q.normalize();

    u = q.inverseRotate(getVCenter(dx[a]));
    local_depl[0] = u[0];
    local_depl[1] = u[1];
    local_depl[2] = u[2];

    u = q.inverseRotate(getVOrientation(dx[a]));
    local_depl[3] = u[0];
    local_depl[4] = u[1];
    local_depl[5] = u[2];

    u = q.inverseRotate(getVCenter(dx[b]));
    local_depl[6] = u[0];
    local_depl[7] = u[1];
    local_depl[8] = u[2];

    u = q.inverseRotate(getVOrientation(dx[b]));
    local_depl[9] = u[0];
    local_depl[10] = u[1];
    local_depl[11] = u[2];

    Displacement local_force = beamsData.getValue()[i]._k_loc * local_depl;

    Vec3 fa1 = q.rotate(defaulttype::Vec3d(local_force[0],local_force[1] ,local_force[2] ));
    Vec3 fa2 = q.rotate(defaulttype::Vec3d(local_force[3],local_force[4] ,local_force[5] ));
    Vec3 fb1 = q.rotate(defaulttype::Vec3d(local_force[6],local_force[7] ,local_force[8] ));
    Vec3 fb2 = q.rotate(defaulttype::Vec3d(local_force[9],local_force[10],local_force[11]));


    df[a] += Deriv(-fa1,-fa2) * fact;
    df[b] += Deriv(-fb1,-fb2) * fact;
}

template<class DataTypes>
void BeamFEMForceField<DataTypes>::addKToMatrix(const sofa::core::MechanicalParams* mparams /* PARAMS FIRST */, const sofa::core::behavior::MultiMatrixAccessor* matrix )
{
    sofa::core::behavior::MultiMatrixAccessor::MatrixRef r = matrix->getMatrix(this->mstate);
    Real k = (Real)mparams->kFactorIncludingRayleighDamping(this->rayleighStiffness.getValue());
<<<<<<< HEAD
    unsigned int &offset = r.offset;
    defaulttype::BaseMatrix* mat = r.matrix;
=======
    sofa::defaulttype::BaseMatrix* mat = r.matrix;
>>>>>>> 7222a048

    if (r)
    {
        unsigned int i=0;

		unsigned int &offset = r.offset;

        if (_partial_list_segment)
        {

            for (unsigned int j=0; j<_list_segment.getValue().size(); j++)
            {

                i = _list_segment.getValue()[j];
                Element edge= (*_indexedElements)[i];
                Index a = edge[0];
                Index b = edge[1];

                Displacement local_depl;
                defaulttype::Vec3d u;
                defaulttype::Quat& q = beamQuat(i); //x[a].getOrientation();
                q.normalize();
                Transformation R,Rt;
                q.toMatrix(R);
                Rt.transpose(R);
                const StiffnessMatrix& K0 = beamsData.getValue()[i]._k_loc;
                StiffnessMatrix K;
                for (int x1=0; x1<12; x1+=3)
                    for (int y1=0; y1<12; y1+=3)
                    {
                        defaulttype::Mat<3,3,Real> m;
                        K0.getsub(x1,y1, m);
                        m = R*m*Rt;
                        K.setsub(x1,y1, m);
                    }
                int index[12];
                for (int x1=0; x1<6; x1++)
                    index[x1] = offset+a*6+x1;
                for (int x1=0; x1<6; x1++)
                    index[6+x1] = offset+b*6+x1;
                for (int x1=0; x1<12; ++x1)
                    for (int y1=0; y1<12; ++y1)
                        mat->add(index[x1], index[y1], - K(x1,y1)*k);

            }

        }
        else
        {
            typename VecElement::const_iterator it;
            for(it = _indexedElements->begin() ; it != _indexedElements->end() ; ++it, ++i)
            {
                Index a = (*it)[0];
                Index b = (*it)[1];


                Displacement local_depl;
                defaulttype::Vec3d u;
                defaulttype::Quat& q = beamQuat(i); //x[a].getOrientation();
                q.normalize();
                Transformation R,Rt;
                q.toMatrix(R);
                Rt.transpose(R);
                const StiffnessMatrix& K0 = beamsData.getValue()[i]._k_loc;
                StiffnessMatrix K;
                for (int x1=0; x1<12; x1+=3)
                    for (int y1=0; y1<12; y1+=3)
                    {
                        defaulttype::Mat<3,3,Real> m;
                        K0.getsub(x1,y1, m);
                        m = R*m*Rt;
                        K.setsub(x1,y1, m);
                    }
                int index[12];
                for (int x1=0; x1<6; x1++)
                    index[x1] = offset+a*6+x1;
                for (int x1=0; x1<6; x1++)
                    index[6+x1] = offset+b*6+x1;
                for (int x1=0; x1<12; ++x1)
                    for (int y1=0; y1<12; ++y1)
                        mat->add(index[x1], index[y1], - K(x1,y1)*k);

            }
        }

    }

}


template<class DataTypes>
void BeamFEMForceField<DataTypes>::draw(const core::visual::VisualParams* vparams)
{
    if (!vparams->displayFlags().getShowForceFields()) return;
    if (!this->mstate) return;

    const VecCoord& x = this->mstate->read(core::ConstVecCoordId::position())->getValue();

    std::vector< defaulttype::Vector3 > points[3];

    if (_partial_list_segment)
    {
        for (unsigned int j=0; j<_list_segment.getValue().size(); j++)
            drawElement(_list_segment.getValue()[j], points, x);
    }
    else
    {
        for (unsigned int i=0; i<_indexedElements->size(); ++i)
            drawElement(i, points, x);
    }
    vparams->drawTool()->drawLines(points[0], 1, defaulttype::Vec<4,float>(1,0,0,1));
    vparams->drawTool()->drawLines(points[1], 1, defaulttype::Vec<4,float>(0,1,0,1));
    vparams->drawTool()->drawLines(points[2], 1, defaulttype::Vec<4,float>(0,0,1,1));
}

template<class DataTypes>
void BeamFEMForceField<DataTypes>::drawElement(int i, std::vector< defaulttype::Vector3 >* points, const VecCoord& x)
{
    Index a = (*_indexedElements)[i][0];
    Index b = (*_indexedElements)[i][1];
    //sout << "edge " << i << " : "<<a<<" "<<b<<" = "<<x[a].getCenter()<<"  -  "<<x[b].getCenter()<<" = "<<beamsData[i]._L<<sendl;
    defaulttype::Vec3d p; p = (x[a].getCenter()+x[b].getCenter())*0.5;
    defaulttype::Vec3d beamVec;
    beamVec[0]=beamsData.getValue()[i]._L*0.5; beamVec[1] = 0.0; beamVec[2] = 0.0;

    const defaulttype::Quat& q = beamQuat(i);
    // axis X
    points[0].push_back(p - q.rotate(beamVec) );
    points[0].push_back(p + q.rotate(beamVec) );
    // axis Y
    beamVec[0]=0.0; beamVec[1] = beamsData.getValue()[i]._r*0.5;
    points[1].push_back(p );
    points[1].push_back(p + q.rotate(beamVec) );
    // axis Z
    beamVec[1]=0.0; beamVec[2] = beamsData.getValue()[i]._r*0.5;
    points[2].push_back(p);
    points[2].push_back(p + q.rotate(beamVec) );
}

template<class DataTypes>
void BeamFEMForceField<DataTypes>::initBeams(unsigned int size)
{
    helper::vector<BeamInfo>& bd = *(beamsData.beginEdit());
    bd.resize(size);
    beamsData.endEdit();
}

template<class DataTypes>
void BeamFEMForceField<DataTypes>::setBeam(unsigned int i, double E, double L, double nu, double r, double rInner)
{
    helper::vector<BeamInfo>& bd = *(beamsData.beginEdit());
    bd[i].init(E,L,nu,r,rInner);
    beamsData.endEdit();
    //_indexedElements = &_topology->getEdges();
}

template<class DataTypes>
void BeamFEMForceField<DataTypes>::BeamInfo::init(double E, double L, double nu, double r, double rInner)
{
    _E = E;
    _E0 = E;
    _nu = nu;
    _L = L;
    _r = r;
    _rInner = rInner;

    _G=_E/(2.0*(1.0+_nu));
    _Iz = M_PI*(r*r*r*r - rInner*rInner*rInner*rInner)/4.0;

    //_Iz = M_PI*(r*r*r*r)/4.0;
    _Iy = _Iz ;
    _J = _Iz+_Iy;
    _A = M_PI*(r*r - rInner*rInner);

    //std::cout << "Iz = " << _Iz << std::endl;
    //std::cout << "A = " << _A << std::endl;

    _Asy = 0.0;
    _Asz = 0.0;

    //_k_loc.ReSize(12, 12);
    //_k_flex.ReSize(12,12);
    //_lambda.ReSize(12, 12);
    //_u_init.ReSize(12,1);
    //_u_actual.ReSize(12,1);
    //_f_k.ReSize(12,1);

    //_k_loc=0;
    //_u_init=0;

    //_Ke.ReSize(12,12);

    //localStiffness();
}
/*
void BeamInfo::localStiffness()
{
	int      i,j;
	double   phiy, phiz;
	double   L2 = _L * _L;
	double   L3 = L2 * _L;
	double   EIy = _E * _Iy;
	double   EIz = _E * _Iz;

	// Find shear-deformation parameters
	if (_Asy == 0)
		phiy = 0.0;
	else
		phiy = 24.0*(1.0+_nu)*_Iz/(_Asy*L2);

	if (_Asz == 0)
		phiz = 0.0;
	else
		phiz = 24.0*(1.0+_nu)*_Iy/(_Asz*L2);


	// Define stiffness matrix 'k' in local coordinates
	Try {
		_k_loc = 0;
		_k_loc(1,1)   = _E*_A/_L;
		_k_loc(2,2)   = 12.0*EIz/(L3*(1.0+phiy));
		_k_loc(3,3)   = 12.0*EIy/(L3*(1.0+phiz));
		_k_loc(4,4)   = _G*_J/_L;
		_k_loc(5,5)   = (4.0+phiz)*EIy/(_L*(1.0+phiz));
		_k_loc(6,6)   = (4.0+phiy)*EIz/(_L*(1.0+phiy));
		_k_loc(7,7)   = _k_loc(1,1);
		_k_loc(8,8)   = _k_loc(2,2);
		_k_loc(9,9)   = _k_loc(3,3);
		_k_loc(10,10) = _k_loc(4,4);
		_k_loc(11,11) = _k_loc(5,5);
		_k_loc(12,12) = _k_loc(6,6);

		_k_loc(5,3)   = -6.0*EIy/(L2*(1.0+phiz));
		_k_loc(6,2)   =  6.0*EIz/(L2*(1.0+phiy));
		_k_loc(7,1)   = -_k_loc(1,1);
		_k_loc(8,2)   = -_k_loc(2,2);
		_k_loc(8,6)   = -_k_loc(6,2);
		_k_loc(9,3)   = -_k_loc(3,3);
		_k_loc(9,5)   = -_k_loc(5,3);
		_k_loc(10,4)  = -_k_loc(4,4);
		_k_loc(11,3)  = _k_loc(5,3);
		_k_loc(11,5)  = (2.0-phiz)*EIy/(_L*(1.0+phiz));
		_k_loc(11,9)  = -_k_loc(5,3);
		_k_loc(12,2)  = _k_loc(6,2);
		_k_loc(12,6)  = (2.0-phiy)*EIz/(_L*(1.0+phiy));
		_k_loc(12,8)  = -_k_loc(6,2);

		for (i=1; i<=11; i++)
			for (j=i+1; j<=12; j++)
				_k_loc(i,j) = _k_loc(j,i);

		_k_flex = _k_loc;

// 		for (i=1; i<=12; i++)
// 			_k_flex(i,i) = FLEXIBILITY * _k_flex(i,i);

	}
	CatchAll { sout << "ERROR while computing '_k_loc'" << NewMAT::Exception::what() << sendl;
	}
}
*/
/*
template<class DataTypes>
void BeamFEMForceField<DataTypes>::computeUinit(unsigned int i, Vec3d &P1, Vec3d &P2, Vec3d &LoX1, Vec3d &LoY1, Vec3d &LoZ1, Vec3d &LoX2, Vec3d &LoY2, Vec3d &LoZ2)
{
	beamsData[i].computeUinit(P1, P2, LoX1, LoY1, LoZ1, LoX2, LoY2, LoZ2);
}

void BeamInfo::computeUinit(Vec3d &P1, Vec3d &P2, Vec3d &LoX1, Vec3d &LoY1, Vec3d &LoZ1, Vec3d &LoX2, Vec3d &LoY2, Vec3d &LoZ2)
{
	Vec3d        p2; //position of point2 in local frame (LoX1,LoY1,LoZ1);
	Vec3d      P1P2, p1p2, p1p2_init, u_init;
	Vec3d      LoX1_loc, LoY1_loc, LoZ1_loc, LoX2_loc, LoY2_loc, LoZ2_loc;
	defaulttype::Mat3x3d    R1;
	NewMAT::ColumnVector Finit(9);
	NewMAT::ColumnVector Uinit(9);
	NewMAT::Matrix K(9,9);

	Finit=0; Uinit=0; K=0;

	LoX1_loc = Vec3d(1.0,0.0,0.0);
	LoY1_loc = Vec3d(0.0,1.0,0.0);
	LoZ1_loc = Vec3d(0.0,0.0,1.0);

 	Try{
		K.SubMatrix(1,6,1,6) = _k_loc.SubMatrix(7,12,7,12);
	}
	CatchAll {
		sout << "ERROR while computing 'K' in ComputeUinit" << NewMAT::Exception::what() << sendl;
	}

	P1P2 = P2 - P1;
	p1p2_init = Vec3d(_L,0.0,0.0); //the beam is aligned along LoX1 if there is no initial deformation

	R1[0] = LoX1;
	R1[1] = LoY1;
	R1[2] = LoZ1;

	p1p2 = R1*P1P2;

	u_init = p1p2 - p1p2_init;

	// add lagrange multipliers:
	K(7,1) = 1.0; K(1,7) = 1.0;
	K(8,2) = 1.0; K(2,8) = 1.0;
	K(9,3) = 1.0; K(3,9) = 1.0;

	//_u_init must respect displacements
	Finit(7) = u_init[0];
	Finit(8) = u_init[1];
	Finit(9) = u_init[2];

	Try
	{
		Uinit = K.i() *	 Finit;
	}
	CatchAll
	{
		sout << "ERROR while computing 'Uinit = K.i() * Finit' in ComputeUinit" << NewMAT::Exception::what() << sendl;
	}
	_u_init=0.0;
 	_u_init.SubMatrix(7,12,1,1) = Uinit.SubMatrix(1,6,1,1);
	Vec3d vtemp = Vec3d(Uinit(4), Uinit(5), Uinit(6));

	if (vtemp == Vec3d(0.0,0.0,0.0))
		vtemp = Vec3d(0.0,0.0,1.0);

	Quaternion q(vtemp, vtemp.norm());
	vtemp.normalize();

	LoX2_loc = q.rotate(LoX1_loc);
	LoY2_loc = q.rotate(LoY1_loc);
	LoZ2_loc = q.rotate(LoZ1_loc);

	LoX2 = LoX1 * LoX2_loc[0] + LoY1 * LoX2_loc[1] + LoZ1 * LoX2_loc[2] ;
	LoY2 = LoX1 * LoY2_loc[0] + LoY1 * LoY2_loc[1] + LoZ1 * LoY2_loc[2] ;
	LoZ2 = LoX1 * LoZ2_loc[0] + LoY1 * LoZ2_loc[1] + LoZ1 * LoZ2_loc[2] ;

	_u_actual = _u_init;
}
*/
} // namespace forcefield

} // namespace component

} // namespace sofa

#endif // SOFA_COMPONENT_FORCEFIELD_BEAMFEMFORCEFIELD_INL<|MERGE_RESOLUTION|>--- conflicted
+++ resolved
@@ -567,12 +567,7 @@
 {
     sofa::core::behavior::MultiMatrixAccessor::MatrixRef r = matrix->getMatrix(this->mstate);
     Real k = (Real)mparams->kFactorIncludingRayleighDamping(this->rayleighStiffness.getValue());
-<<<<<<< HEAD
-    unsigned int &offset = r.offset;
     defaulttype::BaseMatrix* mat = r.matrix;
-=======
-    sofa::defaulttype::BaseMatrix* mat = r.matrix;
->>>>>>> 7222a048
 
     if (r)
     {
