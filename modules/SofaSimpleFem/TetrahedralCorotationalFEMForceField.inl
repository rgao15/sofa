--- conflicted
+++ resolved
@@ -659,13 +659,8 @@
 void TetrahedralCorotationalFEMForceField<DataTypes>::accumulateForceSmall( Vector& f, const Vector & p,Index elementIndex )
 {
 
-<<<<<<< HEAD
     const topology::Tetrahedron t=_topology->getTetrahedron(elementIndex);
-    const VecCoord *X0=this->mstate->getX0();
-=======
-    const Tetrahedron t=_topology->getTetrahedron(elementIndex);
     const VecCoord& X0=this->mstate->read(core::ConstVecCoordId::restPosition())->getValue();
->>>>>>> c314d633
 
 
     Index a = t[0];
