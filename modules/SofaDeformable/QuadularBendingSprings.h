--- conflicted
+++ resolved
@@ -38,10 +38,6 @@
 #include <map>
 #include <set>
 
-<<<<<<< HEAD
-#include <sofa/SofaCommon.h>
-=======
->>>>>>> 81f917aa
 
 namespace sofa
 {
