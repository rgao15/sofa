--- conflicted
+++ resolved
@@ -985,12 +985,8 @@
                 }
                 else if (fmm_status[ind] != FMM_KNOWN_OUT)
                 {
-<<<<<<< HEAD
-                    //msg_error() << "FMM ERROR: cell "<<x<<" "<<y<<" "<<z<<" not computed. dist="<<dists[ind] ;
-=======
                     //todo(dmarchal) shouldn't this be handle like a real error ?
                     //std::cerr << "FMM ERROR: cell "<<x<<" "<<y<<" "<<z<<" not computed. dist="<<dists[ind]<<std::endl;
->>>>>>> bb53f4b9
                 }
             }
     msg_info("DistanceGrid")<< "FMM: DONE. "<< nbin << " points inside ( " << (nbin*100)/size() <<" % )";
