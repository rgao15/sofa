--- conflicted
+++ resolved
@@ -2,11 +2,8 @@
 project(SofaBaseMechanics)
 
 set(HEADER_FILES
-<<<<<<< HEAD
-=======
 
     config.h
->>>>>>> 81f917aa
     initBaseMechanics.h
     MappedObject.h
     MappedObject.inl
@@ -23,9 +20,11 @@
     IdentityMapping.inl
     SubsetMapping.h
     SubsetMapping.inl
+
     )
 
 set(SOURCE_FILES
+
     initBaseMechanics.cpp
     MappedObject.cpp
     MechanicalObject.cpp
@@ -34,12 +33,15 @@
     BarycentricMapping.cpp
     IdentityMapping.cpp
     SubsetMapping.cpp
+
     )
 
 
 if(SOFA-MISC_SMP)
     list(APPEND HEADER_FILES "MechanicalObjectTasks.inl")
 endif()
+
+set(GROUP_BASE_DIR "..")
 
 add_library(${PROJECT_NAME} SHARED ${HEADER_FILES} ${SOURCE_FILES})
 target_link_libraries(${PROJECT_NAME} SofaBaseTopology)
