/******************************************************************************
 *       SOFA, Simulation Open-Framework Architecture, version 1.0 RC 1        *
 *                (c) 2006-2011 MGH, INRIA, USTL, UJF, CNRS                    *
 *                                                                             *
 * This library is free software; you can redistribute it and/or modify it     *
 * under the terms of the GNU Lesser General Public License as published by    *
 * the Free Software Foundation; either version 2.1 of the License, or (at     *
 * your option) any later version.                                             *
 *                                                                             *
 * This library is distributed in the hope that it will be useful, but WITHOUT *
 * ANY WARRANTY; without even the implied warranty of MERCHANTABILITY or       *
 * FITNESS FOR A PARTICULAR PURPOSE. See the GNU Lesser General Public License *
 * for more details.                                                           *
 *                                                                             *
 * You should have received a copy of the GNU Lesser General Public License    *
 * along with this library; if not, write to the Free Software Foundation,     *
 * Inc., 51 Franklin Street, Fifth Floor, Boston, MA  02110-1301 USA.          *
 *******************************************************************************
 *                               SOFA :: Modules                               *
 *                                                                             *
 * Authors: The SOFA Team and external contributors (see Authors.txt)          *
 *                                                                             *
 * Contact information: contact@sofa-framework.org                             *
 ******************************************************************************/
#ifndef SOFA_COMPONENT_MECHANICALOBJECT_INL
#define SOFA_COMPONENT_MECHANICALOBJECT_INL

#include <SofaBaseMechanics/MechanicalObject.h>
#include <sofa/core/State.inl>
#include <sofa/core/visual/VisualParams.h>
#ifdef SOFA_SMP
#include <SofaBaseMechanics/MechanicalObjectTasks.inl>
#endif
#include <SofaBaseLinearSolver/SparseMatrix.h>
#include <sofa/core/topology/TopologyChange.h>
#include <SofaBaseTopology/RegularGridTopology.h>

#include <sofa/defaulttype/DataTypeInfo.h>

#include <sofa/helper/accessor.h>
#include <sofa/helper/system/glut.h>

#include <sofa/simulation/common/Node.h>
#include <sofa/simulation/common/Simulation.h>
#ifdef SOFA_DUMP_VISITOR_INFO
#include <sofa/simulation/common/Visitor.h>
#endif

#include <assert.h>
#include <iostream>

#include <SofaBaseTopology/TopologyData.inl>

namespace
{

template<class V>
void renumber(V* v, V* tmp, const sofa::helper::vector< unsigned int > &index )
{
    if (v == NULL)
        return;

    if (v->empty())
        return;

    *tmp = *v;
    for (unsigned int i = 0; i < v->size(); ++i)
        (*v)[i] = (*tmp)[index[i]];
}

} // anonymous namespace


namespace sofa
{

namespace component
{

namespace container
{

template <class DataTypes>
MechanicalObject<DataTypes>::MechanicalObject()
    : x(initData(&x, "position", "position coordinates of the degrees of freedom"))
    , v(initData(&v, "velocity", "velocity coordinates of the degrees of freedom"))
    , f(initData(&f, "force", "force vector of the degrees of freedom"))
    , externalForces(initData(&externalForces, "externalForce", "externalForces vector of the degrees of freedom"))
    , dx(initData(&dx, "derivX", "dx vector of the degrees of freedom"))
    , xfree(initData(&xfree, "free_position", "free position coordinates of the degrees of freedom"))
    , vfree(initData(&vfree, "free_velocity", "free velocity coordinates of the degrees of freedom"))
    , x0(initData(&x0, "rest_position", "rest position coordinates of the degrees of freedom"))
    , c(initData(&c, "constraint", "constraints applied to the degrees of freedom"))
    , reset_position(initData(&reset_position, "reset_position", "reset position coordinates of the degrees of freedom"))
    , reset_velocity(initData(&reset_velocity, "reset_velocity", "reset velocity coordinates of the degrees of freedom"))
    , restScale(initData(&restScale, (SReal)1.0, "restScale", "optional scaling of rest position coordinates (to simulated pre-existing internal tension)"))
    , showObject(initData(&showObject, (bool) false, "showObject", "Show objects"))
    , showObjectScale(initData(&showObjectScale, (float) 0.1, "showObjectScale", "Scale for object display"))
    , showIndices(initData(&showIndices, (bool) false, "showIndices", "Show indices"))
    , showIndicesScale(initData(&showIndicesScale, (float) 0.0001, "showIndicesScale", "Scale for indices display"))
    , showVectors(initData(&showVectors, (bool) false, "showVectors", "Show velocity"))
    , showVectorsScale(initData(&showVectorsScale, (float) 0.0001, "showVectorsScale", "Scale for vectors display"))
    , drawMode(initData(&drawMode,0,"drawMode","The way vectors will be drawn:\n- 0: Line\n- 1:Cylinder\n- 2: Arrow.\n\nThe DOFS will be drawn:\n- 0: point\n- >1: sphere"))
    , isToPrint( initData(&isToPrint, false, "isToPrint", "suppress somes data before using save as function"))
    , translation(initData(&translation, Vector3(), "translation", "Translation of the DOFs"))
    , rotation(initData(&rotation, Vector3(), "rotation", "Rotation of the DOFs"))
    , scale(initData(&scale, Vector3(1.0,1.0,1.0), "scale3d", "Scale of the DOFs in 3 dimensions"))
    , translation2(initData(&translation2, Vector3(), "translation2", "Translation of the DOFs, applied after the rest position has been computed"))
    , rotation2(initData(&rotation2, Vector3(), "rotation2", "Rotation of the DOFs, applied the after the rest position has been computed"))
    , filename(initData(&filename, std::string(""), "filename", "File corresponding to the Mechanical Object", false))
    , ignoreLoader(initData(&ignoreLoader, (bool) false, "ignoreLoader", "Is the Mechanical Object do not use a loader"))
    , f_reserve(initData(&f_reserve, 0, "reserve", "Size to reserve when creating vectors"))
    , vsize(0)
    , m_gnuplotFileX(NULL)
    , m_gnuplotFileV(NULL)
{
    // HACK
    if (!restScale.isSet())
    {
        restScale.setValue(1);
    }

    m_initialized = false;

    data = MechanicalObjectInternalData<DataTypes>(this);

    x               .setGroup("Vector");
    v               .setGroup("Vector");
    f               .setGroup("Vector");
    externalForces  .setGroup("Vector");
    dx              .setGroup("Vector");
    xfree           .setGroup("Vector");
    vfree           .setGroup("Vector");
    x0              .setGroup("Vector");
    c               .setGroup("Vector");
    reset_position  .setGroup("Vector");
    reset_velocity  .setGroup("Vector");

    translation     .setGroup("Transformation");
    translation2    .setGroup("Transformation");
    rotation        .setGroup("Transformation");
    rotation2       .setGroup("Transformation");
    scale           .setGroup("Transformation");

    // Deactivate the Filter.
    // MechanicalObjects created during the collision response must not use the filter as it will be empty
    this->forceMask.activate(false);

    setVecCoord(core::VecCoordId::position().index, &x);
    setVecCoord(core::VecCoordId::freePosition().index, &xfree);
    setVecCoord(core::VecCoordId::restPosition().index, &x0);
    setVecCoord(core::VecCoordId::resetPosition().index, &reset_position);
    setVecDeriv(core::VecDerivId::velocity().index, &v);
    setVecDeriv(core::VecDerivId::force().index, &f);
    setVecDeriv(core::VecDerivId::externalForce().index, &externalForces);
    setVecDeriv(core::VecDerivId::dx().index, &dx);
    setVecDeriv(core::VecDerivId::freeVelocity().index, &vfree);
    setVecDeriv(core::VecDerivId::resetVelocity().index, &reset_velocity);
    setVecMatrixDeriv(core::MatrixDerivId::holonomicC().index, &c);

    // These vectors are set as modified as they are mandatory in the MechanicalObject.
    x               .forceSet();
    //  x0              .forceSet();
    v               .forceSet();
    dx              .forceSet();
    f               .forceSet();
    externalForces  .forceSet();

    // do not forget to delete these in the destructor
    write(core::VecCoordId::null())->forceSet();
    write(core::VecDerivId::null())->forceSet();
    write(core::VecDerivId::dforce())->forceSet();

    // default size is 1
    resize(1);
}


template <class DataTypes>
MechanicalObject<DataTypes>::~MechanicalObject()
{
    if (m_gnuplotFileV != NULL)
        delete m_gnuplotFileV;

    if (m_gnuplotFileX != NULL)
        delete m_gnuplotFileX;

    for(unsigned i=core::VecCoordId::V_FIRST_DYNAMIC_INDEX; i<vectorsCoord.size(); i++)
        if( vectorsCoord[i] != NULL ) { delete vectorsCoord[i]; vectorsCoord[i]=NULL; }
    delete vectorsCoord[sofa::core::VecCoordId::null().getIndex()]; vectorsCoord[core::VecCoordId::null().getIndex()] = NULL;

    for(unsigned i=core::VecDerivId::V_FIRST_DYNAMIC_INDEX; i<vectorsDeriv.size(); i++)
        if( vectorsDeriv[i] != NULL )  { delete vectorsDeriv[i]; vectorsDeriv[i]=NULL; }
    delete vectorsDeriv[sofa::core::VecDerivId::null().getIndex()]; vectorsDeriv[core::VecDerivId::null().getIndex()] = NULL;
    delete vectorsDeriv[sofa::core::VecDerivId::dforce().getIndex()]; vectorsDeriv[core::VecDerivId::dforce().getIndex()] = NULL;

    for(unsigned i=core::MatrixDerivId::V_FIRST_DYNAMIC_INDEX; i<vectorsMatrixDeriv.size(); i++)
        if( vectorsMatrixDeriv[i] != NULL )  { delete vectorsMatrixDeriv[i]; vectorsMatrixDeriv[i]=NULL; }
}

#ifdef SOFA_HAVE_NEW_TOPOLOGYCHANGES
template <class DataTypes>
void MechanicalObject<DataTypes>::MOPointHandler::applyCreateFunction(unsigned int /*pointIndex*/, Coord& /*dest*/,
                                                                      const sofa::helper::vector< unsigned int > &ancestors,
                                                                      const sofa::helper::vector< double > &coefs)
{
    if (!obj)
        return;

    if (!ancestors.empty() )
    {
        const unsigned int prevSizeMechObj = obj->getSize();
        obj->vsize =prevSizeMechObj + 1;

        obj->computeWeightedValue( prevSizeMechObj + 1, ancestors, coefs );
    }
    else
    {
        // No ancestors specified, resize DOFs vectors and set new values to the reset default value.
        obj->vsize = obj->getSize() + 1;
    }
}


template <class DataTypes>
void MechanicalObject<DataTypes>::MOPointHandler::applyDestroyFunction(unsigned int, Coord &)
{
    if (!obj)
        return;

    unsigned int prevSizeMechObj   = obj->getSize();
    //unsigned int lastIndexMech = prevSizeMechObj - 1;

    obj->vsize = prevSizeMechObj - 1;
    //obj->replaceValue(lastIndexMech, index );
    //obj->resize( prevSizeMechObj - 1 );
}

#endif


template <class DataTypes>
void MechanicalObject<DataTypes>::initGnuplot(const std::string path)
{
    if( !this->getName().empty() )
    {
        if (m_gnuplotFileX != NULL)
            delete m_gnuplotFileX;

        if (m_gnuplotFileV != NULL)
            delete m_gnuplotFileV;

        m_gnuplotFileX = new std::ofstream( (path + this->getName()+"_x.txt").c_str() );
        m_gnuplotFileV = new std::ofstream( (path + this->getName()+"_v.txt").c_str() );
    }
}

template <class DataTypes>
void MechanicalObject<DataTypes>::exportGnuplot(Real time)
{
    if( m_gnuplotFileX!=NULL )
    {
        (*m_gnuplotFileX) << time <<"\t"<< read(core::ConstVecCoordId::position())->getValue() << std::endl;
    }

    if( m_gnuplotFileV!=NULL )
    {
        (*m_gnuplotFileV) << time <<"\t"<< read(core::ConstVecDerivId::velocity())->getValue() << std::endl;
    }
}

template <class DataTypes>
MechanicalObject<DataTypes> &MechanicalObject<DataTypes>::operator = (const MechanicalObject& obj)
{
    resize(obj.getSize());

    return *this;
}


template <class DataTypes>
void MechanicalObject<DataTypes>::parse ( sofa::core::objectmodel::BaseObjectDescription* arg )
{
    Inherited::parse(arg);
    
    if (arg->getAttribute("size") != NULL)
    {
        resize(atoi(arg->getAttribute("size", "0")));
    }

    // DEPRECATED: Warning, you should not use these parameters, but a TransformEngine instead
    if (arg->getAttribute("scale") != NULL)
    {
        SReal s = (SReal)atof(arg->getAttribute("scale", "1.0"));
        scale.setValue(Vector3(s, s, s));
    }

    if (arg->getAttribute("sx") != NULL || arg->getAttribute("sy") != NULL || arg->getAttribute("sz") != NULL)
    {
        scale.setValue(Vector3((SReal)(atof(arg->getAttribute("sx","1.0"))),(SReal)(atof(arg->getAttribute("sy","1.0"))),(SReal)(atof(arg->getAttribute("sz","1.0")))));
    }

    if (arg->getAttribute("rx") != NULL || arg->getAttribute("ry") != NULL || arg->getAttribute("rz") != NULL)
    {
        rotation.setValue(Vector3((SReal)(atof(arg->getAttribute("rx","0.0"))),(SReal)(atof(arg->getAttribute("ry","0.0"))),(SReal)(atof(arg->getAttribute("rz","0.0")))));
    }

    if (arg->getAttribute("dx") != NULL || arg->getAttribute("dy") != NULL || arg->getAttribute("dz") != NULL)
    {
        translation.setValue(Vector3((Real)atof(arg->getAttribute("dx","0.0")), (Real)atof(arg->getAttribute("dy","0.0")), (Real)atof(arg->getAttribute("dz","0.0"))));
    }

    if (arg->getAttribute("rx2") != NULL || arg->getAttribute("ry2") != NULL || arg->getAttribute("rz2") != NULL)
    {
        rotation2.setValue(Vector3((SReal)(atof(arg->getAttribute("rx2","0.0"))),(SReal)(atof(arg->getAttribute("ry2","0.0"))),(SReal)(atof(arg->getAttribute("rz2","0.0")))));
    }

    if (arg->getAttribute("dx2") != NULL || arg->getAttribute("dy2") != NULL || arg->getAttribute("dz2") != NULL)
    {
        translation2.setValue(Vector3((Real)atof(arg->getAttribute("dx2","0.0")), (Real)atof(arg->getAttribute("dy2","0.0")), (Real)atof(arg->getAttribute("dz2","0.0"))));
    }
}


#if 0 //SOFA_HAVE_NEW_TOPOLOGYCHANGES
template <class DataTypes>
void MechanicalObject<DataTypes>::PointCreationFunction(int , void * param, Coord & , const sofa::helper::vector<unsigned int> & ancestors, const sofa::helper::vector<double> & coefs)
{
    MechanicalObject<DataTypes> *meca = (MechanicalObject<DataTypes>*) param;

    if (!meca)
        return;

    if (!ancestors.empty() )
    {
        const unsigned int prevSizeMechObj = meca->getSize();
        meca->vsize =prevSizeMechObj + 1;

        meca->computeWeightedValue( prevSizeMechObj + 1, ancestors, coefs );
    }
    else
    {
        // No ancestors specified, resize DOFs vectors and set new values to the reset default value.
        meca->vsize = meca->getSize() + 1;
    }
}


template <class DataTypes>
void MechanicalObject<DataTypes>::PointDestroyFunction(int , void * param, Coord &)
{
    MechanicalObject<DataTypes> *meca = (MechanicalObject<DataTypes>*) param;
    if (!meca)
        return;

    unsigned int prevSizeMechObj   = meca->getSize();
    //unsigned int lastIndexMech = prevSizeMechObj - 1;

    meca->vsize = prevSizeMechObj - 1;
    //meca->replaceValue(lastIndexMech, index );
    //meca->resize( prevSizeMechObj - 1 );
}

#endif

template <class DataTypes>
void MechanicalObject<DataTypes>::handleStateChange()
{
    //#ifdef SOFA_HAVE_NEW_TOPOLOGYCHANGES
    //    std::cout << "WARNING MechanicalObject<DataTypes>::handleStateChange()" << std::endl;
    //#else
    using sofa::core::topology::TopologyChange;
    using sofa::core::topology::TopologyChangeType;
    using sofa::core::topology::PointsAdded;
    using sofa::core::topology::PointsMoved;
    using sofa::core::topology::PointsRemoved;
    using sofa::core::topology::PointsRenumbering;
    sofa::core::topology::GeometryAlgorithms *geoAlgo = NULL;
    this->getContext()->get(geoAlgo, sofa::core::objectmodel::BaseContext::Local);

    std::list< const TopologyChange * >::const_iterator itBegin = m_topology->beginStateChange();
    std::list< const TopologyChange * >::const_iterator itEnd = m_topology->endStateChange();

    while( itBegin != itEnd )
    {
        TopologyChangeType changeType = (*itBegin)->getChangeType();

        switch( changeType )
        {
        case core::topology::POINTSADDED:
        {
            using sofa::helper::vector;
            const PointsAdded &pointsAdded = *static_cast< const PointsAdded * >( *itBegin );

            unsigned int prevSizeMechObj = getSize();
            unsigned int nbPoints = pointsAdded.getNbAddedVertices();

            if (pointsAdded.pointIndexArray.size() != nbPoints)
            {
                serr << "TOPO STATE EVENT POINTSADDED SIZE MISMATCH: "
                     << nbPoints << " != " << pointsAdded.pointIndexArray.size() << sendl;
            }
            for (unsigned int i=0; i<pointsAdded.pointIndexArray.size(); ++i)
            {
                unsigned int p1 = prevSizeMechObj + i;
                unsigned int p2 = pointsAdded.pointIndexArray[i];
                if (p1 != p2)
                {
                    serr << "TOPO STATE EVENT POINTSADDED INDEX " << i << " MISMATCH: "
                         << p1 << " != " << p2 << sendl;
                }
            }

            vector< vector< unsigned int > > ancestors = pointsAdded.ancestorsList;
            vector< vector< double       > > coefs     = pointsAdded.coefs;

            resize(prevSizeMechObj + nbPoints);

            if (!ancestors.empty() )
            {
                vector< vector< double > > coefs2;
                coefs2.resize(ancestors.size());

                for (unsigned int i = 0; i < ancestors.size(); ++i)
                {
                    coefs2[i].resize(ancestors[i].size());

                    for (unsigned int j = 0; j < ancestors[i].size(); ++j)
                    {
                        // constructng default coefs if none were defined
                        if (coefs == (const vector< vector< double > >)0 || coefs[i].size() == 0)
                            coefs2[i][j] = 1.0f / ancestors[i].size();
                        else
                            coefs2[i][j] = coefs[i][j];
                    }
                }

                for (unsigned int i = 0; i < ancestors.size(); ++i)
                {
                    computeWeightedValue( prevSizeMechObj + i, ancestors[i], coefs2[i] );
                }
            }

            if (!pointsAdded.ancestorElems.empty() && (geoAlgo != NULL))
            {
                helper::vector< core::VecCoordId > coordVecs;
                helper::vector< core::VecDerivId > derivVecs;

                for (unsigned int k = 0; k < vectorsCoord.size(); k++)
                {
                    if (vectorsCoord[k] != NULL)
                    {
                        const VecCoord &vecCoord = vectorsCoord[k]->getValue();

                        if (vecCoord.size() != 0)
                        {
                            coordVecs.push_back(k);
                        }
                    }
                }

                for (unsigned int k = 0; k < vectorsDeriv.size(); k++)
                {
                    if (vectorsDeriv[k] != NULL)
                    {
                        const VecDeriv &vecDeriv = vectorsDeriv[k]->getValue();

                        if (vecDeriv.size() != 0)
                        {
                            derivVecs.push_back(k);
                        }
                    }
                }

                geoAlgo->initPointsAdded(pointsAdded.pointIndexArray, pointsAdded.ancestorElems, coordVecs, derivVecs);
            }
            
            break;
        }
        case core::topology::POINTSREMOVED:
        {
            const sofa::helper::vector<unsigned int> tab = ( static_cast< const PointsRemoved * >( *itBegin ) )->getArray();

            unsigned int prevSizeMechObj   = getSize();
            unsigned int lastIndexMech = prevSizeMechObj - 1;
            for (unsigned int i = 0; i < tab.size(); ++i)
            {
                replaceValue(lastIndexMech, tab[i] );

                --lastIndexMech;
            }
            resize( prevSizeMechObj - tab.size() );
            break;
        }
        case core::topology::POINTSMOVED:
        {
            using sofa::helper::vector;

            const vector< unsigned int > indicesList = ( static_cast <const PointsMoved *> (*itBegin))->indicesList;
            const vector< vector< unsigned int > > ancestors = ( static_cast< const PointsMoved * >( *itBegin ) )->ancestorsList;
            const vector< vector< double > > coefs = ( static_cast< const PointsMoved * >( *itBegin ) )->baryCoefsList;

            if (ancestors.size() != indicesList.size() || ancestors.empty())
            {
                this->serr << "Error ! MechanicalObject::POINTSMOVED topological event, bad inputs (inputs don't share the same size or are empty)."<<this->sendl;
                break;
            }

            vector< vector < double > > coefs2;
            coefs2.resize (coefs.size());

            for (unsigned int i = 0; i<ancestors.size(); ++i)
            {
                coefs2[i].resize(ancestors[i].size());

                for (unsigned int j = 0; j < ancestors[i].size(); ++j)
                {
                    // constructng default coefs if none were defined
                    if (coefs == (const vector< vector< double > >)0 || coefs[i].size() == 0)
                        coefs2[i][j] = 1.0f / ancestors[i].size();
                    else
                        coefs2[i][j] = coefs[i][j];
                }
            }

            for (unsigned int i = 0; i < indicesList.size(); ++i)
            {
                computeWeightedValue( indicesList[i], ancestors[i], coefs2[i] );
            }

            break;
        }
        case core::topology::POINTSRENUMBERING:
        {
            const sofa::helper::vector<unsigned int> &tab = ( static_cast< const PointsRenumbering * >( *itBegin ) )->getIndexArray();

            renumberValues( tab );
            break;
        }
        default:
            // Ignore events that are not Point-related.
            break;
        };

        ++itBegin;
    }
    //#endif
}

template <class DataTypes>
void MechanicalObject<DataTypes>::replaceValue (const int inputIndex, const int outputIndex)
{
    //const unsigned int maxIndex = std::max(inputIndex, outputIndex);
    const unsigned int maxIndex = inputIndex<outputIndex ? outputIndex : inputIndex;
    const unsigned int vecCoordSize = vectorsCoord.size();
    for (unsigned int i = 0; i < vecCoordSize; i++)
    {
        if (vectorsCoord[i] != NULL)
        {
            VecCoord& vector = *(vectorsCoord[i]->beginEdit());

            if (vector.size() > maxIndex)
                vector[outputIndex] = vector[inputIndex];

            vectorsCoord[i]->endEdit();
        }
    }

    const unsigned int vecDerivSize = vectorsDeriv.size();
    for (unsigned int i = 0; i < vecDerivSize; i++)
    {
        if (vectorsDeriv[i] != NULL)
        {
            VecDeriv& vector = *(vectorsDeriv[i]->beginEdit());

            if (vector.size() > maxIndex)
                vector[outputIndex] = vector[inputIndex];

            vectorsDeriv[i]->endEdit();
        }
    }
}

template <class DataTypes>
void MechanicalObject<DataTypes>::swapValues (const int idx1, const int idx2)
{
    //const unsigned int maxIndex = std::max(idx1, idx2);
    const unsigned int maxIndex = idx1<idx2 ? idx2 : idx1;

    Coord tmp;
    Deriv tmp2;
    unsigned int i;
    for (i=0; i<vectorsCoord.size(); i++)
    {
        if(vectorsCoord[i] != NULL)
        {
            VecCoord& vector = *vectorsCoord[i]->beginEdit();
            if(vector.size() > maxIndex)
            {
                tmp = vector[idx1];
                vector[idx1] = vector[idx2];
                vector[idx2] = tmp;
            }
            vectorsCoord[i]->endEdit();
        }
    }
    for (i=0; i<vectorsDeriv.size(); i++)
    {
        if(vectorsDeriv[i] != NULL)
        {
            VecDeriv& vector = *vectorsDeriv[i]->beginEdit();
            if(vector.size() > maxIndex)
            {
                tmp2 = vector[idx1];
                vector[idx1] = vector[idx2];
                vector[idx2] = tmp2;
            }
            vectorsDeriv[i]->endEdit();
        }
    }
}

template <class DataTypes>
void MechanicalObject<DataTypes>::renumberValues( const sofa::helper::vector< unsigned int > &index )
{
    VecDeriv dtmp;
    VecCoord ctmp;

    for (unsigned int i = 0; i < vectorsCoord.size(); ++i)
    {
        if (vectorsCoord[i] != NULL)
        {
            renumber(vectorsCoord[i]->beginEdit(), &ctmp, index);
            vectorsCoord[i]->endEdit();
        }
    }

    for (unsigned int i = 0; i < vectorsDeriv.size(); ++i)
    {
        if (vectorsDeriv[i] != NULL)
        {
            renumber(vectorsDeriv[i]->beginEdit(), &dtmp, index);
            vectorsDeriv[i]->endEdit();
        }
    }
}

template <class DataTypes>
void MechanicalObject<DataTypes>::resize(const int size)
{
#ifdef SOFA_SMP_NUMA
    if(this->getContext()->getProcessor()!=-1)
        numa_set_preferred(this->getContext()->getProcessor()/2);
#endif

    //if (size!=vsize)
    {
        vsize = size;
        for (unsigned int i = 0; i < vectorsCoord.size(); i++)
        {
            if (vectorsCoord[i] != NULL && vectorsCoord[i]->isSet())
            {
                vectorsCoord[i]->beginEdit()->resize(size);
                vectorsCoord[i]->endEdit();
            }
        }

        for (unsigned int i = 0; i < vectorsDeriv.size(); i++)
        {
            if (vectorsDeriv[i] != NULL && vectorsDeriv[i]->isSet())
            {
                vectorsDeriv[i]->beginEdit()->resize(size);
                vectorsDeriv[i]->endEdit();
            }
        }
    }
}

template <class DataTypes>
void MechanicalObject<DataTypes>::reserve(const int size)
{
    if (size == 0) return;

    for (unsigned int i = 0; i < vectorsCoord.size(); i++)
    {
        if (vectorsCoord[i] != NULL && vectorsCoord[i]->isSet())
        {
            vectorsCoord[i]->beginEdit()->reserve(size);
            vectorsCoord[i]->endEdit();
        }
    }

    for (unsigned int i = 0; i < vectorsDeriv.size(); i++)
    {
        if (vectorsDeriv[i] != NULL && vectorsDeriv[i]->isSet())
        {
            vectorsDeriv[i]->beginEdit()->reserve(size);
            vectorsDeriv[i]->endEdit();
        }
    }
}

template <class DataTypes>
void MechanicalObject<DataTypes>::applyTranslation (const double dx, const double dy, const double dz)
{
    helper::WriteAccessor< Data<VecCoord> > x_wA = *this->write(core::VecCoordId::position());

    for (unsigned int i = 0; i < x_wA.size(); i++)
    {
        DataTypes::add(x_wA[i], dx, dy, dz);
    }
}

//Apply Rotation from Euler angles (in degree!)
template <class DataTypes>
void MechanicalObject<DataTypes>::applyRotation (const double rx, const double ry, const double rz)
{
    sofa::defaulttype::Quaternion q =
            helper::Quater< SReal >::createQuaterFromEuler(sofa::defaulttype::Vec< 3, SReal >(rx, ry, rz) * M_PI / 180.0);
    applyRotation(q);
}

template <class DataTypes>
void MechanicalObject<DataTypes>::applyRotation (const defaulttype::Quat q)
{
    helper::WriteAccessor< Data<VecCoord> > x_wA = *this->write(core::VecCoordId::position());

    for (unsigned int i = 0; i < x_wA.size(); i++)
    {
        sofa::defaulttype::Vec<3,Real> pos;
        DataTypes::get(pos[0], pos[1], pos[2], x_wA[i]);
        sofa::defaulttype::Vec<3,Real> newposition = q.rotate(pos);
        DataTypes::set(x_wA[i], newposition[0], newposition[1], newposition[2]);
    }
}

template <class DataTypes>
void MechanicalObject<DataTypes>::applyScale(const double sx,const double sy,const double sz)
{
    helper::WriteAccessor< Data<VecCoord> > x_wA = this->writePositions();

    const sofa::defaulttype::Vec<3,Real> s((Real)sx, (Real)sy, (Real)sz);
    for (unsigned int i=0; i<x_wA.size(); i++)
    {
        x_wA[i][0] = x_wA[i][0] * s[0];
        x_wA[i][1] = x_wA[i][1] * s[1];
        x_wA[i][2] = x_wA[i][2] * s[2];
    }
}

template <class DataTypes>
void MechanicalObject<DataTypes>::getIndicesInSpace(sofa::helper::vector<unsigned>& indices, Real xmin, Real xmax, Real ymin, Real ymax, Real zmin, Real zmax) const
{
    helper::ReadAccessor< Data<VecCoord> > x_rA = this->readPositions();

    for( unsigned i=0; i<x_rA.size(); ++i )
    {
        Real x=0.0,y=0.0,z=0.0;
        DataTypes::get(x,y,z,x_rA[i]);
        if( x >= xmin && x <= xmax && y >= ymin && y <= ymax && z >= zmin && z <= zmax )
        {
            indices.push_back(i);
        }
    }
}

template <class DataTypes>
void MechanicalObject<DataTypes>::computeWeightedValue( const unsigned int i, const sofa::helper::vector< unsigned int >& ancestors, const sofa::helper::vector< double >& coefs)
{
    // HD interpolate position, speed,force,...
    // assume all coef sum to 1.0
    unsigned int j;

    const unsigned int ancestorsSize = ancestors.size();

    helper::vector< Coord > ancestorsCoord(ancestorsSize);
    helper::vector< Deriv > ancestorsDeriv(ancestorsSize);
    helper::vector< Real > ancestorsCoefs(ancestorsSize);

    for (unsigned int k = 0; k < vectorsCoord.size(); k++)
    {
        if (vectorsCoord[k] != NULL)
        {
            VecCoord &vecCoord = *(vectorsCoord[k]->beginEdit());

            if (vecCoord.size() != 0)
            {
                for (j = 0; j < ancestorsSize; ++j)
                {
                    ancestorsCoord[j] = vecCoord[ancestors[j]];
                    ancestorsCoefs[j] = (Real)coefs[j];
                }

                vecCoord[i] = DataTypes::interpolate(ancestorsCoord, ancestorsCoefs);
            }

            vectorsCoord[k]->endEdit();
        }
    }

    for (unsigned int k = 0; k < vectorsDeriv.size(); k++)
    {
        if (vectorsDeriv[k] != NULL)
        {
            VecDeriv &vecDeriv = *(vectorsDeriv[k]->beginEdit());

            if (vecDeriv.size() != 0)
            {
                for (j = 0; j < ancestorsSize; ++j)
                {
                    ancestorsDeriv[j] = vecDeriv[ancestors[j]];
                    ancestorsCoefs[j] = (Real)coefs[j];
                }

                vecDeriv[i] = DataTypes::interpolate(ancestorsDeriv, ancestorsCoefs);
            }

            vectorsDeriv[k]->endEdit();
        }
    }
}

// Force the position of a point (and force its velocity to zero value)
template <class DataTypes>
void MechanicalObject<DataTypes>::forcePointPosition(const unsigned int i, const sofa::helper::vector< double >& m_x)
{
    helper::WriteAccessor< Data<VecCoord> > x_wA = this->writePositions();
    helper::WriteAccessor< Data<VecDeriv> > v_wA = this->writeVelocities();

    DataTypes::set(x_wA[i], m_x[0], m_x[1], m_x[2]);
    DataTypes::set(v_wA[i], (Real) 0.0, (Real) 0.0, (Real) 0.0);
}

template <class DataTypes>
void MechanicalObject<DataTypes>::copyToBaseVector(defaulttype::BaseVector * dest, core::ConstVecId src, unsigned int &offset)
{
    if (src.type == sofa::core::V_COORD)
    {
        helper::ReadAccessor< Data<VecCoord> > vSrc = *this->read(sofa::core::ConstVecCoordId(src));
        const unsigned int coordDim = sofa::defaulttype::DataTypeInfo<Coord>::size();

        for (unsigned int i = 0; i < vSrc.size(); i++)
        {
            for (unsigned int j = 0; j < coordDim; j++)
            {
                Real tmp = (Real)0.0;
                sofa::defaulttype::DataTypeInfo<Coord>::getValue(vSrc[i], j, tmp);
                dest->set(offset + i * coordDim + j, tmp);
            }
        }

        offset += vSrc.size() * coordDim;
    }
    else
    {
        helper::ReadAccessor< Data<VecDeriv> > vSrc = *this->read(sofa::core::ConstVecDerivId(src));
        const unsigned int derivDim = defaulttype::DataTypeInfo<Deriv>::size();

        for (unsigned int i = 0; i < vSrc.size(); i++)
        {
            for (unsigned int j = 0; j < derivDim; j++)
            {
                Real tmp;
                sofa::defaulttype::DataTypeInfo<Deriv>::getValue(vSrc[i], j, tmp);
                dest->set(offset + i * derivDim + j, tmp);
            }
        }

        offset += vSrc.size() * derivDim;
    }
}

template <class DataTypes>
void MechanicalObject<DataTypes>::copyFromBaseVector(sofa::core::VecId dest, const defaulttype::BaseVector *src, unsigned int &offset)
{
    if (dest.type == sofa::core::V_COORD)
    {
        helper::WriteAccessor< Data<VecCoord> > vDest = *this->write(sofa::core::VecCoordId(dest));
        const unsigned int coordDim = defaulttype::DataTypeInfo<Coord>::size();

        for (unsigned int i = 0; i < vDest.size(); i++)
        {
            for (unsigned int j = 0; j < coordDim; j++)
            {
                Real tmp;
                tmp = (Real)src->element(offset + i * coordDim + j);
                sofa::defaulttype::DataTypeInfo<Coord>::setValue(vDest[i], j, tmp);
            }
        }

        offset += vDest.size() * coordDim;
    }
    else
    {
        helper::WriteAccessor< Data<VecDeriv> > vDest = *this->write(sofa::core::VecDerivId(dest));
        const unsigned int derivDim = sofa::defaulttype::DataTypeInfo<Deriv>::size();

        for (unsigned int i = 0; i < vDest.size(); i++)
        {
            for (unsigned int j = 0; j < derivDim; j++)
            {
                Real tmp;
                tmp = (Real)src->element(offset + i * derivDim + j);
                defaulttype::DataTypeInfo<Deriv>::setValue(vDest[i], j, tmp);
            }
        }

        offset += vDest.size() * derivDim;
    }
}

template <class DataTypes>
void MechanicalObject<DataTypes>::addToBaseVector(defaulttype::BaseVector* dest, sofa::core::ConstVecId src, unsigned int &offset)
{
    if (src.type == sofa::core::V_COORD)
    {
        helper::ReadAccessor< Data<VecCoord> > vSrc = *this->read(core::ConstVecCoordId(src));
        const unsigned int coordDim = defaulttype::DataTypeInfo<Coord>::size();

        for (unsigned int i = 0; i < vSrc.size(); i++)
        {
            for (unsigned int j = 0; j < coordDim; j++)
            {
                Real tmp = (Real)0.0;
                defaulttype::DataTypeInfo<Coord>::getValue(vSrc[i], j, tmp);
                dest->add(offset + i * coordDim + j, tmp);
            }
        }

        offset += vSrc.size() * coordDim;
    }
    else
    {
        helper::ReadAccessor< Data<VecDeriv> > vSrc = *this->read(core::ConstVecDerivId(src));
        const unsigned int derivDim = defaulttype::DataTypeInfo<Deriv>::size();

        for (unsigned int i = 0; i < vSrc.size(); i++)
        {
            for (unsigned int j = 0; j < derivDim; j++)
            {
                Real tmp;
                defaulttype::DataTypeInfo<Deriv>::getValue(vSrc[i], j, tmp);
                dest->add(offset + i * derivDim + j, tmp);
            }
        }

        offset += vSrc.size() * derivDim;
    }
}

template <class DataTypes>
void MechanicalObject<DataTypes>::addFromBaseVectorSameSize(sofa::core::VecId dest, const defaulttype::BaseVector *src, unsigned int &offset)
{
    if (dest.type == sofa::core::V_COORD)
    {
        helper::WriteAccessor< Data<VecCoord> > vDest = *this->write(core::VecCoordId(dest));
        const unsigned int coordDim = defaulttype::DataTypeInfo<Coord>::size();

        for (unsigned int i = 0; i < vDest.size(); i++)
        {
            for (unsigned int j = 0; j < coordDim; j++)
            {
                Real tmp = (Real)0.0;
                defaulttype::DataTypeInfo<Coord>::getValue(vDest[i], j, tmp);
                defaulttype::DataTypeInfo<Coord>::setValue(vDest[i], j, tmp + src->element(offset + i * coordDim + j));
            }
        }

        offset += vDest.size() * coordDim;
    }
    else
    {
        helper::WriteAccessor< Data<VecDeriv> > vDest = *this->write(core::VecDerivId(dest));
        const unsigned int derivDim = defaulttype::DataTypeInfo<Deriv>::size();

        for (unsigned int i = 0; i < vDest.size(); i++)
        {
            for (unsigned int j = 0; j < derivDim; j++)
            {
                Real tmp = (Real)0.0;
                defaulttype::DataTypeInfo<Deriv>::getValue(vDest[i], j, tmp);
                defaulttype::DataTypeInfo<Deriv>::setValue(vDest[i], j, tmp + src->element(offset + i * derivDim + j));
            }
        }

        offset += vDest.size() * derivDim;
    }
}

template <class DataTypes>
void MechanicalObject<DataTypes>::addFromBaseVectorDifferentSize(sofa::core::VecId dest, const defaulttype::BaseVector* src, unsigned int &offset )
{
    if (dest.type == sofa::core::V_COORD)
    {
        helper::WriteAccessor< Data<VecCoord> > vDest = *this->write(core::VecCoordId(dest));
        const unsigned int coordDim = defaulttype::DataTypeInfo<Coord>::size();
        const unsigned int nbEntries = src->size()/coordDim;
        for (unsigned int i=0; i<nbEntries; i++)
        {
            for (unsigned int j=0; j<coordDim; ++j)
            {
                Real tmp = (Real)0.0;
                defaulttype::DataTypeInfo<Coord>::getValue(vDest[i+offset],j,tmp);
                defaulttype::DataTypeInfo<Coord>::setValue(vDest[i+offset],j, tmp + src->element(i*coordDim+j));
            }
        }
        offset += nbEntries;
    }
    else
    {
        helper::WriteAccessor< Data<VecDeriv> > vDest = *this->write(core::VecDerivId(dest));

        const unsigned int derivDim = defaulttype::DataTypeInfo<Deriv>::size();
        const unsigned int nbEntries = src->size()/derivDim;
        for (unsigned int i=0; i<nbEntries; i++)
        {
            for (unsigned int j=0; j<derivDim; ++j)
            {
                Real tmp = (Real)0.0;
                defaulttype::DataTypeInfo<Deriv>::getValue(vDest[i+offset],j,tmp);
                defaulttype::DataTypeInfo<Deriv>::setValue(vDest[i+offset],j, tmp + src->element(i*derivDim+j));
            }
        }
        offset += nbEntries;
    }


}


template <class DataTypes>
void MechanicalObject<DataTypes>::init()
{
#ifdef SOFA_SMP_NUMA1
    if(this->getContext()->getProcessor()!=-1)
        numa_set_preferred(this->getContext()->getProcessor()/2);
#endif
    m_topology = this->getContext()->getMeshTopology();

    //helper::WriteAccessor< Data<VecCoord> > x_wA = *this->write(VecCoordId::position());
    //helper::WriteAccessor< Data<VecDeriv> > v_wA = *this->write(VecDerivId::velocity());
    Data<VecCoord>* x_wAData = this->write(sofa::core::VecCoordId::position());
    Data<VecDeriv>* v_wAData = this->write(sofa::core::VecDerivId::velocity());
    VecCoord& x_wA = *x_wAData->beginEdit();
    VecDeriv& v_wA = *v_wAData->beginEdit();

    //case if X0 has been set but not X
    if (read(core::ConstVecCoordId::restPosition())->getValue().size() > x_wA.size())
    {
        vOp(core::ExecParams::defaultInstance(), core::VecId::position(), core::VecId::restPosition());
    }

    if (x_wA.size() != (std::size_t)vsize || v_wA.size() != (std::size_t)vsize)
    {
        // X and/or V were user-specified
        // copy the last specified velocity to all points

        const unsigned int xSize = x_wA.size();

        helper::WriteAccessor< Data<VecDeriv> > v_wA = *this->write(sofa::core::VecDerivId::velocity());

        if (v_wA.size() >= 1 && v_wA.size() < xSize)
        {
            unsigned int i = v_wA.size();
            Deriv v1 = v_wA[i-1];
            v_wA.resize(xSize);
            while (i < v_wA.size())
                v_wA[i++] = v1;
        }

        resize(xSize > v_wA.size() ? xSize : v_wA.size());
    }
    else if ( x_wA.size() <= 1)
    {
        if (m_topology != NULL && m_topology->hasPos() && m_topology->getContext() == this->getContext())
        {
            int nbp = m_topology->getNbPoints();
            //std::cout<<"Setting "<<nbp<<" points from topology. " << this->getName() << " topo : " << m_topology->getName() <<std::endl;
            // copy the last specified velocity to all points
            if (v_wA.size() >= 1 && v_wA.size() < (unsigned)nbp)
            {
                unsigned int i = v_wA.size();
                Deriv v1 = v_wA[i-1];
                v_wA.resize(nbp);
                while (i < v_wA.size())
                    v_wA[i++] = v1;
            }
            this->resize(nbp);
            for (int i=0; i<nbp; i++)
            {
                x_wA[i] = Coord();
                DataTypes::set(x_wA[i], m_topology->getPX(i), m_topology->getPY(i), m_topology->getPZ(i));
            }
        }
    }

    reinit();

    VecCoord *x0_edit = x0.beginEdit();


    // Rest position
    if (x0_edit->size() == 0)
    {
        x0.setValue(x.getValue());
        if (restScale.getValue() != (Real)1)
        {
            Real s = (Real)restScale.getValue();
            for (unsigned int i=0; i<x0_edit->size(); i++)
                (*x0_edit)[i] *= s;
        }
    }

#if 0// SOFA_HAVE_NEW_TOPOLOGYCHANGES
    x0.createTopologicalEngine(m_topology);
    //x0.setCreateFunction(PointCreationFunction);
    //x0.setDestroyFunction(PointDestroyFunction);
    //x0.setCreateParameter( (void *) this );
    //x0.setDestroyParameter( (void *) this );
    x0.registerTopologicalData();

    x.createTopologicalEngine(m_topology);
    x.setCreateFunction(PointCreationFunction);
    x.setDestroyFunction(PointDestroyFunction);
    x.setCreateParameter( (void *) this );
    x.setDestroyParameter( (void *) this );
    x.registerTopologicalData();

    v.createTopologicalEngine(m_topology);
    v.registerTopologicalData();

    f.createTopologicalEngine(m_topology);
    f.registerTopologicalData();
#endif


    x0.endEdit();

    if (rotation2.getValue()[0]!=0.0 || rotation2.getValue()[1]!=0.0 || rotation2.getValue()[2]!=0.0)
    {
        this->applyRotation(rotation2.getValue()[0],rotation2.getValue()[1],rotation2.getValue()[2]);
    }

    if (translation2.getValue()[0]!=0.0 || translation2.getValue()[1]!=0.0 || translation2.getValue()[2]!=0.0)
    {
        this->applyTranslation( translation2.getValue()[0],translation2.getValue()[1],translation2.getValue()[2]);
    }

    m_initialized = true;

    if (f_reserve.getValue() > 0)
        reserve(f_reserve.getValue());

    if(isToPrint.getValue()==true) {
        x.setPersistent(false);
        v.setPersistent(false);
        f.setPersistent(false);
        externalForces.setPersistent(false);
        dx.setPersistent(false);
        xfree.setPersistent(false);
        vfree.setPersistent(false);
        x0.setPersistent(false);
        reset_position.setPersistent(false);}
}

template <class DataTypes>
void MechanicalObject<DataTypes>::reinit()
{
    Vector3 p0;
    sofa::component::topology::RegularGridTopology *grid;
    this->getContext()->get(grid, sofa::core::objectmodel::BaseContext::Local);
    if (grid) p0 = grid->getP0();

    if (scale.getValue() != Vector3(1.0,1.0,1.0))
    {
        this->applyScale(scale.getValue()[0],scale.getValue()[1],scale.getValue()[2]);
        p0 = p0.linearProduct(scale.getValue());
    }

    if (rotation.getValue()[0]!=0.0 || rotation.getValue()[1]!=0.0 || rotation.getValue()[2]!=0.0)
    {
        this->applyRotation(rotation.getValue()[0],rotation.getValue()[1],rotation.getValue()[2]);

        if (grid)
        {
            this->serr << "Warning ! MechanicalObject initial rotation is not applied to its grid topology"<<this->sendl;
            this->serr << "Regular grid topologies rotations are unsupported."<<this->sendl;
            //  p0 = q.rotate(p0);
        }
    }

    if (translation.getValue()[0]!=0.0 || translation.getValue()[1]!=0.0 || translation.getValue()[2]!=0.0)
    {
        this->applyTranslation( translation.getValue()[0],translation.getValue()[1],translation.getValue()[2]);
        p0 += translation.getValue();
    }


    if (grid)
        grid->setP0(p0);
}

template <class DataTypes>
void MechanicalObject<DataTypes>::storeResetState()
{
    // Save initial state for reset button
    vOp(core::ExecParams::defaultInstance(), core::VecId::resetPosition(), core::VecId::position());

    //vOp(VecId::resetVelocity(), VecId::velocity());
    // we only store a resetVelocity if the velocity is not zero
    helper::ReadAccessor< Data<VecDeriv> > v = *this->read(core::VecDerivId::velocity());
    bool zero = true;
    for (unsigned int i=0; i<v.size(); ++i)
    {
        const Deriv& vi = v[i];
        for (unsigned int j=0; j<vi.size(); ++j)
            if (vi[j] != 0) zero = false;
        if (!zero) break;
    }
    if (!zero)
        vOp(core::ExecParams::defaultInstance(), core::VecId::resetVelocity(), core::VecId::velocity());
}

//
// Integration related methods
//
template <class DataTypes>
void MechanicalObject<DataTypes>::reset()
{
    if (!reset_position.isSet())
        return;

    vOp(core::ExecParams::defaultInstance(), core::VecId::position(), core::VecId::resetPosition());

    if (!reset_velocity.isSet())
    {
        vOp(core::ExecParams::defaultInstance(), core::VecId::velocity());
    }
    else
    {
        vOp(core::ExecParams::defaultInstance(), core::VecId::velocity(), core::VecId::resetVelocity());
    }

    vOp(core::ExecParams::defaultInstance(), core::VecId::freePosition(), core::VecId::position());
    vOp(core::ExecParams::defaultInstance(), core::VecId::freeVelocity(), core::VecId::velocity());
}


template <class DataTypes>
void MechanicalObject<DataTypes>::writeVec(core::ConstVecId v, std::ostream &out)
{
    switch (v.type)
    {
    case sofa::core::V_COORD:
        out << this->read(core::ConstVecCoordId(v))->getValue();
        break;
    case sofa::core::V_DERIV:
        out << this->read(core::ConstVecDerivId(v))->getValue();
        break;
    case sofa::core::V_MATDERIV:
        out << this->read(core::ConstMatrixDerivId(v))->getValue();
        break;
    default:
        break;
    }
}

template <class DataTypes>
void MechanicalObject<DataTypes>::readVec(core::VecId v, std::istream &in)
{
    int i = 0;

    switch (v.type)
    {
    case sofa::core::V_COORD:
    {
        Coord coord;
        helper::WriteAccessor< Data< VecCoord > > vec = *this->write(core::VecCoordId(v));

        while (in >> coord)
        {
            if (i >= getSize())
                resize(i+1);
            vec[i++] = coord;
        }

        break;
    }
    case sofa::core::V_DERIV:
    {
        Deriv deriv;
        helper::WriteAccessor< Data< VecDeriv > > vec = *this->write(core::VecDerivId(v));

        while (in >> deriv)
        {
            if (i >= getSize())
                resize(i+1);
            vec[i++] = deriv;
        }

        break;
    }
    case sofa::core::V_MATDERIV:
        //TODO
        break;
    default:
        break;
    }

    if (i < getSize())
        resize(i);
}

template <class DataTypes>
double MechanicalObject<DataTypes>::compareVec(core::ConstVecId v, std::istream &in)
{
    std::string ref,cur;
    getline(in, ref);

    std::ostringstream out;

    switch (v.type)
    {
    case sofa::core::V_COORD:
        out << this->read(core::ConstVecCoordId(v))->getValue();
        break;
    case sofa::core::V_DERIV:
        out << this->read(core::ConstVecDerivId(v))->getValue();
        break;
    case sofa::core::V_MATDERIV:
        out << this->read(core::ConstMatrixDerivId(v))->getValue();
        break;
    default:
        break;
    }

    cur = out.str();

    double error=0;
    std::istringstream compare_ref(ref);
    std::istringstream compare_cur(cur);

    Real value_ref, value_cur;
    unsigned int count=0;
    while (compare_ref >> value_ref && compare_cur >> value_cur )
    {
        error += fabs(value_ref-value_cur);
        count ++;
    }
    if( count == 0 ) return 0; //both vector are empy, so we return 0;

    return error/count;
}

template <class DataTypes>
void MechanicalObject<DataTypes>::writeState(std::ostream& out)
{
    writeVec(core::VecId::position(),out);
    out << " ";
    writeVec(core::VecId::velocity(),out);
}

template <class DataTypes>
void MechanicalObject<DataTypes>::beginIntegration(Real /*dt*/)
{
    this->forceMask.activate(false);
}

template <class DataTypes>
void MechanicalObject<DataTypes>::endIntegration(const core::ExecParams*
                                                 #ifdef SOFA_SMP
                                                 params
                                                 #endif
                                                 /* PARAMS FIRST */, Real /*dt*/    )
{
    this->forceMask.clear();
    //By default the mask is disabled, the user has to enable it to benefit from the speedup
    this->forceMask.setInUse(this->useMask.getValue());

#ifdef SOFA_SMP
    if (params->execMode() == core::ExecParams::EXEC_KAAPI)
    {
        BaseObject::Task<vClear<VecDeriv,Deriv> >
                (this,**defaulttype::getShared(*this->write(VecDerivId::externalForce())),0);
    }
    else
#endif /* SOFA_SMP */
    {
        this->externalForces.beginEdit()->clear();
        this->externalForces.endEdit();
    }
}

template <class DataTypes>
void MechanicalObject<DataTypes>::accumulateForce(const core::ExecParams* params)
{
#ifdef SOFA_SMP
    if (params->execMode() == core::ExecParams::EXEC_KAAPI)
    {
        BaseObject::Task < vPEq2 <  VecDeriv, VecDeriv > >
                (this, **defaulttype::getShared(*this->write(VecDerivId::force())),
                 **defaulttype::getShared(*this->read(ConstVecDerivId::externalForce())));
    }
    else
#endif /* SOFA_SMP */
    {
        helper::ReadAccessor< Data<VecDeriv> > extForces_rA( params, *this->read(core::ConstVecDerivId::externalForce()) );

        if (!extForces_rA.empty())
        {
            helper::WriteAccessor< Data<VecDeriv> > f_wA ( params, *this->write(core::VecDerivId::force()) );

            if (!this->forceMask.isInUse())
            {
                for (unsigned int i=0; i < extForces_rA.size(); i++)
                    f_wA[i] += extForces_rA[i];
            }
            else
            {
                typedef helper::ParticleMask ParticleMask;
                const ParticleMask::InternalStorage &indices = this->forceMask.getEntries();
                ParticleMask::InternalStorage::const_iterator it;
                for (it = indices.begin(); it != indices.end(); it++)
                {
                    const int i = (*it);
                    f_wA[i] += extForces_rA[i];
                }
            }
        }
    }
}

template <class DataTypes>
Data<typename MechanicalObject<DataTypes>::VecCoord>* MechanicalObject<DataTypes>::write(core::VecCoordId v)
{
#ifdef SOFA_SMP_NUMA
    //  if(this->getContext()->getProcessor()!=-1)
    //      numa_set_preferred(this->getContext()->getProcessor()/2);
#endif

    if (v.index >= vectorsCoord.size())
    {
        vectorsCoord.resize(v.index + 1, 0);
    }

    if (vectorsCoord[v.index] == NULL)
    {
        vectorsCoord[v.index] = new Data< VecCoord >;
        if (f_reserve.getValue() > 0)
        {
            vectorsCoord[v.index]->beginEdit()->reserve(f_reserve.getValue());
            vectorsCoord[v.index]->endEdit();
        }
    }
    Data<typename MechanicalObject<DataTypes>::VecCoord>* d = vectorsCoord[v.index];
#if defined(SOFA_DEBUG) || !defined(NDEBUG)
    const typename MechanicalObject<DataTypes>::VecCoord& val = d->getValue();
    if (!val.empty() && val.size() != (unsigned int)this->getSize())
    {
        serr << "Writing to State vector " << v << " with incorrect size : " << val.size() << " != " << this->getSize() << sendl;
    }
#endif
    return d;
}

template <class DataTypes>
const Data<typename MechanicalObject<DataTypes>::VecCoord>* MechanicalObject<DataTypes>::read(core::ConstVecCoordId v) const
{
    if (v.isNull())
    {
        serr << "Accessing null VecCoord" << sendl;
    }
    if (v.index < vectorsCoord.size() && vectorsCoord[v.index] != NULL)
    {
        const Data<typename MechanicalObject<DataTypes>::VecCoord>* d = vectorsCoord[v.index];
#if defined(SOFA_DEBUG) || !defined(NDEBUG)
        const typename MechanicalObject<DataTypes>::VecCoord& val = d->getValue();
        if (!val.empty() && val.size() != (unsigned int)this->getSize())
        {
            serr << "Accessing State vector " << v << " with incorrect size : " << val.size() << " != " << this->getSize() << sendl;
        }
#endif
        return d;
    }
    else
    {
        serr << "Vector " << v << " does not exist" << sendl;
        return NULL;
    }
}

template <class DataTypes>
Data<typename MechanicalObject<DataTypes>::VecDeriv>* MechanicalObject<DataTypes>::write(core::VecDerivId v)
{
#ifdef SOFA_SMP_NUMA
    //  if(this->getContext()->getProcessor()!=-1)
    //      numa_set_preferred(this->getContext()->getProcessor()/2);
#endif

    if (v.index >= vectorsDeriv.size())
    {
        vectorsDeriv.resize(v.index + 1, 0);
    }

    if (vectorsDeriv[v.index] == NULL)
    {
        vectorsDeriv[v.index] = new Data< VecDeriv >;
        if (f_reserve.getValue() > 0)
        {
            vectorsDeriv[v.index]->beginEdit()->reserve(f_reserve.getValue());
            vectorsDeriv[v.index]->endEdit();
        }
    }
    Data<typename MechanicalObject<DataTypes>::VecDeriv>* d = vectorsDeriv[v.index];
#if defined(SOFA_DEBUG) || !defined(NDEBUG)
    const typename MechanicalObject<DataTypes>::VecDeriv& val = d->getValue();
    if (!val.empty() && val.size() != (unsigned int)this->getSize())
    {
        serr << "Writing to State vector " << v << " with incorrect size : " << val.size() << " != " << this->getSize() << sendl;
    }
#endif
    return d;
}

template <class DataTypes>
const Data<typename MechanicalObject<DataTypes>::VecDeriv>* MechanicalObject<DataTypes>::read(core::ConstVecDerivId v) const
{
    if (v.index < vectorsDeriv.size())
    {
        const Data<typename MechanicalObject<DataTypes>::VecDeriv>* d = vectorsDeriv[v.index];
#if defined(SOFA_DEBUG) || !defined(NDEBUG)
        const typename MechanicalObject<DataTypes>::VecDeriv& val = d->getValue();
        if (!val.empty() && val.size() != (unsigned int)this->getSize())
        {
            serr << "Accessing State vector " << v << " with incorrect size : " << val.size() << " != " << this->getSize() << sendl;
        }
#endif
        return d;
    }
    else
    {
        serr << "Vector " << v << "does not exist" << sendl;
        return NULL;
    }
}

template <class DataTypes>
Data<typename MechanicalObject<DataTypes>::MatrixDeriv>* MechanicalObject<DataTypes>::write(core::MatrixDerivId v)
{
#ifdef SOFA_SMP_NUMA
    //  if(this->getContext()->getProcessor()!=-1)
    //      numa_set_preferred(this->getContext()->getProcessor()/2);
#endif

    if (v.index >= vectorsMatrixDeriv.size())
    {
        vectorsMatrixDeriv.resize(v.index + 1, 0);
    }

    if (vectorsMatrixDeriv[v.index] == NULL)
    {
        vectorsMatrixDeriv[v.index] = new Data< MatrixDeriv >;
    }

    return vectorsMatrixDeriv[v.index];
}

template <class DataTypes>
const Data<typename MechanicalObject<DataTypes>::MatrixDeriv>* MechanicalObject<DataTypes>::read(core::ConstMatrixDerivId v) const
{
    if (v.index < vectorsMatrixDeriv.size())
        return vectorsMatrixDeriv[v.index];
    else
    {
        serr << "Vector " << v << "does not exist" << sendl;
        return NULL;
    }
}

template <class DataTypes>
void MechanicalObject<DataTypes>::setVecCoord(unsigned int index, Data< VecCoord > *v)
{
    if (index >= vectorsCoord.size())
    {
        vectorsCoord.resize(index + 1, 0);
    }

    vectorsCoord[index] = v;
}

template <class DataTypes>
void MechanicalObject<DataTypes>::setVecDeriv(unsigned int index, Data< VecDeriv > *v)
{
    if (index >= vectorsDeriv.size())
    {
        vectorsDeriv.resize(index + 1, 0);
    }

    vectorsDeriv[index] = v;
}


template <class DataTypes>
void MechanicalObject<DataTypes>::setVecMatrixDeriv(unsigned int index, Data < MatrixDeriv > *m)
{
    if (index >= vectorsMatrixDeriv.size())
    {
        vectorsMatrixDeriv.resize(index + 1, 0);
    }

    vectorsMatrixDeriv[index] = m;
}

template <class DataTypes>
void MechanicalObject<DataTypes>::vAvail(const core::ExecParams* /* params */ /* PARAMS FIRST */, core::VecCoordId& v)
{
    for (unsigned int i = v.index; i < vectorsCoord.size(); ++i)
    {
        if (vectorsCoord[i] && vectorsCoord[i]->isSet())
            v.index = i+1;
    }
}

template <class DataTypes>
void MechanicalObject<DataTypes>::vAvail(const core::ExecParams* /* params */ /* PARAMS FIRST */, core::VecDerivId& v)
{
    for (unsigned int i = v.index; i < vectorsDeriv.size(); ++i)
    {
        if (vectorsDeriv[i] && vectorsDeriv[i]->isSet())
            v.index = i+1;
    }
}

template <class DataTypes>
void MechanicalObject<DataTypes>::vAlloc(const core::ExecParams* params /* PARAMS FIRST */, core::VecCoordId v)
{
#ifdef SOFA_SMP_NUMA
    if(this->getContext()->getProcessor()!=-1)
        numa_set_preferred(this->getContext()->getProcessor()/2);
#endif
    if (v.index >= sofa::core::VecCoordId::V_FIRST_DYNAMIC_INDEX)
    {
        Data<VecCoord>* vec_d = this->write(v);
        vec_d->beginEdit(params)->resize(vsize);
        vec_d->endEdit(params);
#ifdef SOFA_SMP
        if (params->execMode() == core::ExecParams::EXEC_KAAPI)
        {
            BaseObject::Task< VecInitResize < VecCoord > >(this,**defaulttype::getShared(*this->write(VecCoordId(v))), this->vsize);
        }
#endif /* SOFA_SMP */
    }

    //vOp(v); // clear vector
}

template <class DataTypes>
void MechanicalObject<DataTypes>::vAlloc(const core::ExecParams* params /* PARAMS FIRST */, core::VecDerivId v)
{
#ifdef SOFA_SMP_NUMA
    if(this->getContext()->getProcessor()!=-1)
        numa_set_preferred(this->getContext()->getProcessor()/2);
#endif

    if (v.index >= sofa::core::VecDerivId::V_FIRST_DYNAMIC_INDEX)
    {
        Data<VecDeriv>* vec_d = this->write(v);
        vec_d->beginEdit(params)->resize(vsize);
        vec_d->endEdit(params);
#ifdef SOFA_SMP
        if (params->execMode() == core::ExecParams::EXEC_KAAPI)
        {
            BaseObject::Task < VecInitResize < VecDeriv > >(this,**defaulttype::getShared(*this->write(VecDerivId(v))), this->vsize);
        }
#endif /* SOFA_SMP */
    }

    //vOp(v); // clear vector
}

template <class DataTypes>
void MechanicalObject<DataTypes>::vRealloc(const core::ExecParams* params /* PARAMS FIRST */, core::VecCoordId v)
{
    Data<VecCoord>* vec_d = this->write(v);

    if ( !vec_d->isSet(params) /*&& v.index >= sofa::core::VecCoordId::V_FIRST_DYNAMIC_INDEX*/ )
    {
        vec_d->beginEdit(params)->resize(vsize);
        vec_d->endEdit(params);
    }
}

template <class DataTypes>
void MechanicalObject<DataTypes>::vRealloc(const core::ExecParams* params /* PARAMS FIRST */, core::VecDerivId v)
{
    Data<VecDeriv>* vec_d = this->write(v);

    if ( !vec_d->isSet(params) /*&& v.index >= sofa::core::VecDerivId::V_FIRST_DYNAMIC_INDEX*/ )
    {
        vec_d->beginEdit(params)->resize(vsize);
        vec_d->endEdit(params);
    }
}

template <class DataTypes>
void MechanicalObject<DataTypes>::vFree(const core::ExecParams* params /* PARAMS FIRST */, core::VecCoordId vId)
{
    if (vId.index >= sofa::core::VecCoordId::V_FIRST_DYNAMIC_INDEX)
    {
        Data< VecCoord >* vec_d = this->write(vId);

        VecCoord *vec = vec_d->beginEdit(params);
        vec->resize(0);
        vec_d->endEdit(params);

        vec_d->unset(params);
    }
}

template <class DataTypes>
void MechanicalObject<DataTypes>::vFree(const core::ExecParams* params /* PARAMS FIRST */, core::VecDerivId vId)
{
    if (vId.index >= sofa::core::VecDerivId::V_FIRST_DYNAMIC_INDEX)
    {
        Data< VecDeriv >* vec_d = this->write(vId);

        VecDeriv *vec = vec_d->beginEdit(params);
        vec->resize(0);
        vec_d->endEdit(params);

        vec_d->unset(params);
    }
}

template <class DataTypes>
void MechanicalObject<DataTypes>::vInit(const core::ExecParams* params /* PARAMS FIRST */
                                        , core::VecCoordId vId
                                        , core::ConstVecCoordId vSrcId)
{
    Data< VecCoord >* vec_d = this->write(vId);

    if (!vec_d->isSet(params))
    {
        vec_d->forceSet(params);

        if (vSrcId != core::ConstVecCoordId::null())
            vOp(params, vId, vSrcId);
    }
}

template <class DataTypes>
void MechanicalObject<DataTypes>::vInit(const core::ExecParams* params /* PARAMS FIRST */,
                                        core::VecDerivId vId,
                                        core::ConstVecDerivId vSrcId)
{
    Data< VecDeriv >* vec_d = this->write(vId);

    if (!vec_d->isSet(params))
    {
        vec_d->forceSet(params);

        if (vSrcId != core::ConstVecDerivId::null())
            vOp(params, vId, vSrcId);
    }
}

template <class DataTypes>
void MechanicalObject<DataTypes>::vOp(const core::ExecParams* params /* PARAMS FIRST */, core::VecId v,
                                      core::ConstVecId a,
                                      core::ConstVecId b, double f)
{
#ifdef SOFA_SMP
    if (params->execMode() == core::ExecParams::EXEC_KAAPI)
    {
        vOp(params /* PARAMS FIRST */, v, a, b, f, NULL);
    }
    else
#endif
    {

        if(v.isNull())
        {
            // ERROR
            serr << "Invalid vOp operation 1 ("<<v<<','<<a<<','<<b<<','<<f<<")" << sendl;
            return;
        }
        if (a.isNull())
        {
            if (b.isNull())
            {
                // v = 0
                if (v.type == sofa::core::V_COORD)
                {
                    helper::WriteAccessor< Data<VecCoord> > vv( params, *this->write(core::VecCoordId(v)) );
                    vv.resize(this->vsize);
                    for (unsigned int i=0; i<vv.size(); i++)
                        vv[i] = Coord();
                }
                else
                {
                    helper::WriteAccessor< Data<VecDeriv> > vv( params, *this->write(core::VecDerivId(v)) );
                    vv.resize(this->vsize);
                    for (unsigned int i=0; i<vv.size(); i++)
                        vv[i] = Deriv();
                }
            }
            else
            {
                if (b.type != v.type)
                {
                    // ERROR
                    serr << "Invalid vOp operation 2 ("<<v<<','<<a<<','<<b<<','<<f<<")" << sendl;
                    return;
                }
                if (v == b)
                {
                    // v *= f
                    if (v.type == sofa::core::V_COORD)
                    {
                        helper::WriteAccessor< Data<VecCoord> > vv( params, *this->write(core::VecCoordId(v)) );
                        for (unsigned int i=0; i<vv.size(); i++)
                            vv[i] *= (Real)f;
                    }
                    else
                    {
                        helper::WriteAccessor< Data<VecDeriv> > vv( params, *this->write(core::VecDerivId(v)) );
                        for (unsigned int i=0; i<vv.size(); i++)
                            vv[i] *= (Real)f;
                    }
                }
                else
                {
                    // v = b*f
                    if (v.type == sofa::core::V_COORD)
                    {
                        helper::WriteAccessor< Data<VecCoord> > vv( params, *this->write(core::VecCoordId(v)) );
                        helper::ReadAccessor< Data<VecCoord> > vb( params, *this->read(core::ConstVecCoordId(b)) );
                        vv.resize(vb.size());
                        for (unsigned int i=0; i<vv.size(); i++)
                            vv[i] = vb[i] * (Real)f;
                    }
                    else
                    {
                        helper::WriteAccessor< Data<VecDeriv> > vv( params, *this->write(core::VecDerivId(v)) );
                        helper::ReadAccessor< Data<VecDeriv> > vb( params, *this->read(core::ConstVecDerivId(b)) );
                        vv.resize(vb.size());
                        for (unsigned int i=0; i<vv.size(); i++)
                            vv[i] = vb[i] * (Real)f;
                    }
                }
            }
        }
        else
        {
            if (a.type != v.type)
            {
                // ERROR
                serr << "Invalid vOp operation 3 ("<<v<<','<<a<<','<<b<<','<<f<<")" << sendl;
                return;
            }
            if (b.isNull())
            {
                // v = a
                if (v.type == sofa::core::V_COORD)
                {
                    helper::WriteAccessor< Data<VecCoord> > vv( params, *this->write(core::VecCoordId(v)) );
                    helper::ReadAccessor< Data<VecCoord> > va( params, *this->read(core::ConstVecCoordId(a)) );
                    vv.resize(va.size());
                    for (unsigned int i=0; i<vv.size(); i++)
                        vv[i] = va[i];
                }
                else
                {
                    helper::WriteAccessor< Data<VecDeriv> > vv( params, *this->write(core::VecDerivId(v)) );
                    helper::ReadAccessor< Data<VecDeriv> > va( params, *this->read(core::ConstVecDerivId(a)) );
                    vv.resize(va.size());
                    for (unsigned int i=0; i<vv.size(); i++)
                        vv[i] = va[i];
                }
            }
            else
            {
                if (v == a)
                {
                    if (f==1.0)
                    {
                        // v += b
                        if (v.type == sofa::core::V_COORD)
                        {
                            helper::WriteAccessor< Data<VecCoord> > vv( params, *this->write(core::VecCoordId(v)) );
                            if (b.type == sofa::core::V_COORD)
                            {
                                helper::ReadAccessor< Data<VecCoord> > vb( params, *this->read(core::ConstVecCoordId(b)) );

                                if (vb.size() > vv.size())
                                    vv.resize(vb.size());

                                for (unsigned int i=0; i<vb.size(); i++)
                                    vv[i] += vb[i];
                            }
                            else
                            {
                                helper::ReadAccessor< Data<VecDeriv> > vb( params, *this->read(core::ConstVecDerivId(b)) );

                                if (vb.size() > vv.size())
                                    vv.resize(vb.size());

                                for (unsigned int i=0; i<vb.size(); i++)
                                    vv[i] += vb[i];
                            }
                        }
                        else if (b.type == sofa::core::V_DERIV)
                        {
                            helper::WriteAccessor< Data<VecDeriv> > vv( params, *this->write(core::VecDerivId(v)) );
                            helper::ReadAccessor< Data<VecDeriv> > vb( params, *this->read(core::ConstVecDerivId(b)) );

                            if (vb.size() > vv.size())
                                vv.resize(vb.size());

                            for (unsigned int i=0; i<vb.size(); i++)
                                vv[i] += vb[i];
                        }
                        else
                        {
                            // ERROR
                            serr << "Invalid vOp operation 4 ("<<v<<','<<a<<','<<b<<','<<f<<")" << sendl;
                            return;
                        }
                    }
                    else
                    {
                        // v += b*f
                        if (v.type == sofa::core::V_COORD)
                        {
                            helper::WriteAccessor< Data<VecCoord> > vv( params, *this->write(core::VecCoordId(v)) );
                            if (b.type == sofa::core::V_COORD)
                            {
                                helper::ReadAccessor< Data<VecCoord> > vb( params, *this->read(core::ConstVecCoordId(b)) );

                                if (vb.size() > vv.size())
                                    vv.resize(vb.size());

                                for (unsigned int i=0; i<vb.size(); i++)
                                    vv[i] += vb[i]*(Real)f;
                            }
                            else
                            {
                                helper::ReadAccessor< Data<VecDeriv> > vb( params, *this->read(core::ConstVecDerivId(b)) );

                                if (vb.size() > vv.size())
                                    vv.resize(vb.size());

                                for (unsigned int i=0; i<vb.size(); i++)
                                    vv[i] += vb[i]*(Real)f;
                            }
                        }
                        else if (b.type == sofa::core::V_DERIV)
                        {
                            helper::WriteAccessor< Data<VecDeriv> > vv( params, *this->write(core::VecDerivId(v)) );
                            helper::ReadAccessor< Data<VecDeriv> > vb( params, *this->read(core::ConstVecDerivId(b)) );

                            if (vb.size() > vv.size())
                                vv.resize(vb.size());

                            for (unsigned int i=0; i<vb.size(); i++)
                                vv[i] += vb[i]*(Real)f;
                        }
                        else
                        {
                            // ERROR
                            serr << "Invalid vOp operation 5 ("<<v<<','<<a<<','<<b<<','<<f<<")" << sendl;
                            return;
                        }
                    }
                }
                else if (v == b)
                {
                    if (f==1.0)
                    {
                        // v += a
                        if (v.type == sofa::core::V_COORD)
                        {
                            helper::WriteAccessor< Data<VecCoord> > vv( params, *this->write(core::VecCoordId(v)) );
                            if (a.type == sofa::core::V_COORD)
                            {
                                helper::ReadAccessor< Data<VecCoord> > va( params, *this->read(core::ConstVecCoordId(a)) );

                                if (va.size() > vv.size())
                                    vv.resize(va.size());

                                for (unsigned int i=0; i<va.size(); i++)
                                    vv[i] += va[i];
                            }
                            else
                            {
                                helper::ReadAccessor< Data<VecDeriv> > va( params, *this->read(core::ConstVecDerivId(a)) );

                                if (va.size() > vv.size())
                                    vv.resize(va.size());

                                for (unsigned int i=0; i<va.size(); i++)
                                    vv[i] += va[i];
                            }
                        }
                        else if (a.type == sofa::core::V_DERIV)
                        {
                            helper::WriteAccessor< Data<VecDeriv> > vv( params, *this->write(core::VecDerivId(v)) );
                            helper::ReadAccessor< Data<VecDeriv> > va( params, *this->read(core::ConstVecDerivId(a)) );

                            if (va.size() > vv.size())
                                vv.resize(va.size());

                            for (unsigned int i=0; i<va.size(); i++)
                                vv[i] += va[i];
                        }
                        else
                        {
                            // ERROR
                            serr << "Invalid vOp operation 6 ("<<v<<','<<a<<','<<b<<','<<f<<")" << sendl;
                            return;
                        }
                    }
                    else
                    {
                        // v = a+v*f
                        if (v.type == sofa::core::V_COORD)
                        {
                            helper::WriteAccessor< Data<VecCoord> > vv( params, *this->write(core::VecCoordId(v)) );
                            helper::ReadAccessor< Data<VecCoord> > va( params, *this->read(core::ConstVecCoordId(a)) );
                            vv.resize(va.size());
                            for (unsigned int i=0; i<vv.size(); i++)
                            {
                                vv[i] *= (Real)f;
                                vv[i] += va[i];
                            }
                        }
                        else
                        {
                            helper::WriteAccessor< Data<VecDeriv> > vv( params, *this->write(core::VecDerivId(v)) );
                            helper::ReadAccessor< Data<VecDeriv> > va( params, *this->read(core::ConstVecDerivId(a)) );
                            vv.resize(va.size());
                            for (unsigned int i=0; i<vv.size(); i++)
                            {
                                vv[i] *= (Real)f;
                                vv[i] += va[i];
                            }
                        }
                    }
                }
                else
                {
                    if (f==1.0)
                    {
                        // v = a+b
                        if (v.type == sofa::core::V_COORD)
                        {
                            helper::WriteAccessor< Data<VecCoord> > vv( params, *this->write(core::VecCoordId(v)) );
                            helper::ReadAccessor< Data<VecCoord> > va( params, *this->read(core::ConstVecCoordId(a)) );
                            vv.resize(va.size());
                            if (b.type == sofa::core::V_COORD)
                            {
                                helper::ReadAccessor< Data<VecCoord> > vb( params, *this->read(core::ConstVecCoordId(b)) );
                                for (unsigned int i=0; i<vv.size(); i++)
                                {
                                    vv[i] = va[i];
                                    vv[i] += vb[i];
                                }
                            }
                            else
                            {
                                helper::ReadAccessor< Data<VecDeriv> > vb( params, *this->read(core::ConstVecDerivId(b)) );
                                for (unsigned int i=0; i<vv.size(); i++)
                                {
                                    vv[i] = va[i];
                                    vv[i] += vb[i];
                                }
                            }
                        }
                        else if (b.type == sofa::core::V_DERIV)
                        {
                            helper::WriteAccessor< Data<VecDeriv> > vv( params, *this->write(core::VecDerivId(v)) );
                            helper::ReadAccessor< Data<VecDeriv> > va( params, *this->read(core::ConstVecDerivId(a)) );
                            helper::ReadAccessor< Data<VecDeriv> > vb( params, *this->read(core::ConstVecDerivId(b)) );
                            vv.resize(va.size());
                            for (unsigned int i=0; i<vv.size(); i++)
                            {
                                vv[i] = va[i];
                                vv[i] += vb[i];
                            }
                        }
                        else
                        {
                            // ERROR
                            serr << "Invalid vOp operation 7 ("<<v<<','<<a<<','<<b<<','<<f<<")" << sendl;
                            return;
                        }
                    }
                    else
                    {
                        // v = a+b*f
                        if (v.type == sofa::core::V_COORD)
                        {
                            helper::WriteAccessor< Data<VecCoord> > vv( params, *this->write(core::VecCoordId(v)) );
                            helper::ReadAccessor< Data<VecCoord> > va( params, *this->read(core::ConstVecCoordId(a)) );
                            vv.resize(va.size());
                            if (b.type == sofa::core::V_COORD)
                            {
                                helper::ReadAccessor< Data<VecCoord> > vb( params, *this->read(core::ConstVecCoordId(b)) );
                                for (unsigned int i=0; i<vv.size(); i++)
                                {
                                    vv[i] = va[i];
                                    vv[i] += vb[i]*(Real)f;
                                }
                            }
                            else
                            {
                                helper::ReadAccessor< Data<VecDeriv> > vb( params, *this->read(core::ConstVecDerivId(b)) );
                                for (unsigned int i=0; i<vv.size(); i++)
                                {
                                    vv[i] = va[i];
                                    vv[i] += vb[i]*(Real)f;
                                }
                            }
                        }
                        else if (b.type == sofa::core::V_DERIV)
                        {
                            helper::WriteAccessor< Data<VecDeriv> > vv( params, *this->write(core::VecDerivId(v)) );
                            helper::ReadAccessor< Data<VecDeriv> > va( params, *this->read(core::ConstVecDerivId(a)) );
                            helper::ReadAccessor< Data<VecDeriv> > vb( params, *this->read(core::ConstVecDerivId(b)) );
                            vv.resize(va.size());
                            for (unsigned int i=0; i<vv.size(); i++)
                            {
                                vv[i] = va[i];
                                vv[i] += vb[i]*(Real)f;
                            }
                        }
                        else
                        {
                            // ERROR
                            serr << "Invalid vOp operation 8 ("<<v<<','<<a<<','<<b<<','<<f<<")" << sendl;
                            return;
                        }
                    }
                }
            }
        }
    }
}

template <class DataTypes>
void MechanicalObject<DataTypes>::vMultiOp(const core::ExecParams* params /* PARAMS FIRST */, const VMultiOp& ops)
{
    // optimize common integration case: v += a*dt, x += v*dt
    if (ops.size() == 2
            && ops[0].second.size() == 2
            && ops[0].first.getId(this) == ops[0].second[0].first.getId(this)
            && ops[0].first.getId(this).type == sofa::core::V_DERIV
            && ops[0].second[1].first.getId(this).type == sofa::core::V_DERIV
            && ops[1].second.size() == 2
            && ops[1].first.getId(this) == ops[1].second[0].first.getId(this)
            && ops[0].first.getId(this) == ops[1].second[1].first.getId(this)
            && ops[1].first.getId(this).type == sofa::core::V_COORD)
    {
        helper::ReadAccessor< Data<VecDeriv> > va( params, *this->read(core::ConstVecDerivId(ops[0].second[1].first.getId(this))) );
        helper::WriteAccessor< Data<VecDeriv> > vv( params, *this->write(core::VecDerivId(ops[0].first.getId(this))) );
        helper::WriteAccessor< Data<VecCoord> > vx( params, *this->write(core::VecCoordId(ops[1].first.getId(this))) );

        const unsigned int n = vx.size();
        const Real f_v_v = (Real)(ops[0].second[0].second);
        const Real f_v_a = (Real)(ops[0].second[1].second);
        const Real f_x_x = (Real)(ops[1].second[0].second);
        const Real f_x_v = (Real)(ops[1].second[1].second);

        if (f_v_v == 1.0 && f_x_x == 1.0) // very common case
        {
            if (f_v_a == 1.0) // used by euler implicit and other integrators that directly computes a*dt
            {
                for (unsigned int i=0; i<n; ++i)
                {
                    vv[i] += va[i];
                    vx[i] += vv[i]*f_x_v;
                }
            }
            else
            {
                for (unsigned int i=0; i<n; ++i)
                {
                    vv[i] += va[i]*f_v_a;
                    vx[i] += vv[i]*f_x_v;
                }
            }
        }
        else if (f_x_x == 1.0) // some damping is applied to v
        {
            for (unsigned int i=0; i<n; ++i)
            {
                vv[i] *= f_v_v;
                vv[i] += va[i];
                vx[i] += vv[i]*f_x_v;
            }
        }
        else // general case
        {
            for (unsigned int i=0; i<n; ++i)
            {
                vv[i] *= f_v_v;
                vv[i] += va[i]*f_v_a;
                vx[i] *= f_x_x;
                vx[i] += vv[i]*f_x_v;
            }
        }
    }
    else if(ops.size()==2 //used in the ExplicitBDF solver only (Electrophysiology)
            && ops[0].second.size()==1
            && ops[0].second[0].second == 1.0
            && ops[1].second.size()==3
            )
    {
        helper::ReadAccessor< Data<VecCoord> > v11( params, *this->read(core::ConstVecCoordId(ops[0].second[0].first.getId(this))) );
        helper::ReadAccessor< Data<VecCoord> > v21( params, *this->read(core::ConstVecCoordId(ops[1].second[0].first.getId(this))) );
        helper::ReadAccessor< Data<VecCoord> > v22( params, *this->read(core::ConstVecCoordId(ops[1].second[1].first.getId(this))) );
        helper::ReadAccessor< Data<VecDeriv> > v23( params, *this->read(core::ConstVecDerivId(ops[1].second[2].first.getId(this))) );

        helper::WriteAccessor< Data<VecCoord> > previousPos( params, *this->write(core::VecCoordId(ops[0].first.getId(this))) );
        helper::WriteAccessor< Data<VecCoord> > newPos( params, *this->write(core::VecCoordId(ops[1].first.getId(this))) );

        const unsigned int n = v11.size();
        const Real f_1 = (Real)(ops[1].second[0].second);
        const Real f_2 = (Real)(ops[1].second[1].second);
        const Real f_3 = (Real)(ops[1].second[2].second);

        for (unsigned int i=0; i<n; ++i)
        {
            previousPos[i] = v11[i];
            newPos[i]  = v21[i]*f_1;
            newPos[i] += v22[i]*f_2;
            newPos[i] += v23[i]*f_3;
        }
    }
    else // no optimization for now for other cases
        Inherited::vMultiOp(params, ops);
}

template <class T> inline void clear( T& t )
{
    t.clear();
}

template<> inline void clear( float& t )
{
    t=0;
}

template<> inline void clear( double& t )
{
    t=0;
}

template <class DataTypes>
void MechanicalObject<DataTypes>::vThreshold(core::VecId v, SReal t)
{
    if( v.type==sofa::core::V_DERIV)
    {
        helper::WriteAccessor< Data<VecDeriv> > vv = *this->write(core::VecDerivId(v));
        Real t2 = (Real)(t*t);
        for (unsigned int i=0; i<vv.size(); i++)
        {
            if( vv[i]*vv[i] < t2 )
                clear(vv[i]);
        }
    }
    else
    {
        serr<<"vThreshold does not apply to coordinate vectors"<<sendl;
    }
}

template <class DataTypes>
double MechanicalObject<DataTypes>::vDot(const core::ExecParams* params /* PARAMS FIRST */, core::ConstVecId a, core::ConstVecId b)
{
    Real r = 0.0;

    if (a.type == sofa::core::V_COORD && b.type == sofa::core::V_COORD)
    {
        const VecCoord &va = this->read(core::ConstVecCoordId(a))->getValue(params);
        const VecCoord &vb = this->read(core::ConstVecCoordId(b))->getValue(params);

        for (unsigned int i=0; i<va.size(); i++)
        {
            r += va[i] * vb[i];
        }
    }
    else if (a.type == sofa::core::V_DERIV && b.type == sofa::core::V_DERIV)
    {
        const VecDeriv &va = this->read(core::ConstVecDerivId(a))->getValue(params);
        const VecDeriv &vb = this->read(core::ConstVecDerivId(b))->getValue(params);

        for (unsigned int i=0; i<va.size(); i++)
        {
            r += va[i] * vb[i];
        }
    }
    else
    {
        serr << "Invalid dot operation ("<<a<<','<<b<<")" << sendl;
    }

    return r;
}

typedef std::size_t nat;

template <class DataTypes>
double MechanicalObject<DataTypes>::vSum(const core::ExecParams* params, core::ConstVecId a, unsigned l)
{
    Real r = 0.0;

    if (a.type == sofa::core::V_COORD )
    {
        serr << "Invalid vSum operation: can not compute the sum of V_Coord terms in vector "<< a << sendl;
    }
    else if (a.type == sofa::core::V_DERIV)
    {
        const VecDeriv &va = this->read(core::ConstVecDerivId(a))->getValue(params);

        if( l==0 ) for (nat i=0; i<va.size(); i++)
        {
            for(unsigned j=0; j<DataTypes::deriv_total_size; j++)
                if ( fabs(va[i][j])>r) r=fabs(va[i][j]);
        }
        else for (unsigned int i=0; i<va.size(); i++)
        {
            for(unsigned j=0; j<DataTypes::deriv_total_size; j++)
                r += (Real) exp(va[i][j]/l);
        }
    }
    else
    {
        serr << "Invalid vSum operation ("<<a<<")" << sendl;
    }

    return r;
}

template <class DataTypes>
double MechanicalObject<DataTypes>::vMax(const core::ExecParams* params, core::ConstVecId a )
{
    Real r = 0.0;

    if (a.type == sofa::core::V_COORD )
    {
        serr << "Invalid vMax operation: can not compute the max of V_Coord terms in vector "<< a << sendl;
    }
    else if (a.type == sofa::core::V_DERIV)
    {
        const VecDeriv &va = this->read(core::ConstVecDerivId(a))->getValue(params);

        for (nat i=0; i<va.size(); i++)
        {
            for(unsigned j=0; j<DataTypes::deriv_total_size; j++)
                if (fabs(va[i][j])>r) r=fabs(va[i][j]);
        }
    }
    else
    {
        serr << "Invalid vMax operation ("<<a<<")" << sendl;
    }

    return r;
}

template <class DataTypes>
size_t MechanicalObject<DataTypes>::vSize(const core::ExecParams* params /* PARAMS FIRST */, core::ConstVecId v)
{
    if (v.type == sofa::core::V_COORD)
    {
        const VecCoord &vv = this->read(core::ConstVecCoordId(v))->getValue(params);
        return vv.size() * Coord::total_size;
    }
    else if (v.type == sofa::core::V_DERIV)
    {
        const VecDeriv &vv = this->read(core::ConstVecDerivId(v))->getValue(params);
        return vv.size() * Deriv::total_size;
    }
    else
    {
        serr << "Invalid size operation ("<<v<<")" << sendl;
        return 0;
    }
}




#ifndef SOFA_SMP
template <class DataTypes>
void MechanicalObject<DataTypes>::printDOF( core::ConstVecId v, std::ostream& out, int firstIndex, int range) const
{
    const unsigned int size=this->getSize();
    if ((unsigned int) (abs(firstIndex)) >= size) return;
    const unsigned int first=((firstIndex>=0)?firstIndex:size+firstIndex);
    const unsigned int max=( ( (range >= 0) && ( (range+first)<size) ) ? (range+first):size);

    if( v.type==sofa::core::V_COORD)
    {
        const Data<VecCoord>* d_x = this->read(core::ConstVecCoordId(v));
        if (d_x == NULL) return;
        helper::ReadAccessor< Data<VecCoord> > x = *d_x;

        if (x.empty())
            return;

        for (unsigned i=first; i<max; ++i)
        {
            out << x[i];
            if (i != max-1)
                out <<" ";
        }
    }
    else if( v.type==sofa::core::V_DERIV)
    {
        const Data<VecDeriv>* d_x = this->read(core::ConstVecDerivId(v));
        if (d_x == NULL) return;
        helper::ReadAccessor< Data<VecDeriv> > x = *d_x;

        if (x.empty())
            return;

        for (unsigned i=first; i<max; ++i)
        {
            out << x[i];
            if (i != max-1)
                out <<" ";
        }
    }
    else
        out<<"MechanicalObject<DataTypes>::printDOF, unknown v.type = "<<v.type<<std::endl;
}
#endif

template <class DataTypes>
unsigned MechanicalObject<DataTypes>::printDOFWithElapsedTime(core::VecId v, unsigned count, unsigned time, std::ostream& out)
{
    if (v.type == sofa::core::V_COORD)
    {
        const Data<VecCoord>* d_x = this->read(core::ConstVecCoordId(v));
        if (d_x == NULL) return 0;
        helper::ReadAccessor< Data<VecCoord> > x = *d_x;

        for (unsigned i = 0; i < x.size(); ++i)
        {
            out << count + i << "\t" << time << "\t" << x[i] << std::endl;
        }
        out << std::endl << std::endl;

        return x.size();
    }
    else if (v.type == sofa::core::V_DERIV)
    {
        const Data<VecDeriv>* d_x = this->read(core::ConstVecDerivId(v));
        if (d_x == NULL) return 0;
        helper::ReadAccessor< Data<VecDeriv> > x = *d_x;

        for (unsigned i = 0; i < x.size(); ++i)
        {
            out << count + i << "\t" << time << "\t" << x[i] << std::endl;
        }
        out << std::endl << std::endl;

        return x.size();
    }
    else
        out << "MechanicalObject<DataTypes>::printDOFWithElapsedTime, unknown v.type = " << v.type << std::endl;

    return 0;
}

template <class DataTypes>
void MechanicalObject<DataTypes>::resetForce(const core::ExecParams* params)
{
#ifdef SOFA_SMP
    if (params->execMode() == core::ExecParams::EXEC_KAAPI)
    {
        BaseObject::Task< vClear<VecDeriv, Deriv> >(this, **defaulttype::getShared(*this->write(core::VecDerivId::force())));
    }
    else
#endif /* SOFA_SMP */
    {
        helper::WriteAccessor< Data<VecDeriv> > f( params, *this->write(core::VecDerivId::force()) );

        if (!this->forceMask.isInUse())
        {
            for (unsigned i = 0; i < f.size(); ++i)
            {
                f[i] = Deriv();
            }
        }
        else
        {
            typedef helper::ParticleMask ParticleMask;

            const ParticleMask::InternalStorage &indices = this->forceMask.getEntries();
            ParticleMask::InternalStorage::const_iterator it;

            for (it = indices.begin(); it != indices.end(); it++)
            {
                f[(*it)] = Deriv();
            }
        }
    }
}

template <class DataTypes>
void MechanicalObject<DataTypes>::resetAcc(const core::ExecParams* params)
{
#ifdef SOFA_SMP
    if (params->execMode() == core::ExecParams::EXEC_KAAPI)
    {
        BaseObject::Task< vClear<VecDeriv, Deriv> >(this, **defaulttype::getShared(*this->write(core::VecDerivId::dx())));
    }
    else
#endif /* SOFA_SMP */
    {
        helper::WriteAccessor< Data<VecDeriv> > a( params, *this->write(core::VecDerivId::dx()) );

        for (unsigned i = 0; i < a.size(); ++i)
        {
            a[i] = Deriv();
        }
    }
}

template <class DataTypes>
void MechanicalObject<DataTypes>::resetConstraint(const core::ExecParams* params)
{
    Data<MatrixDeriv>& c_data = *this->write(core::MatrixDerivId::holonomicC());
    MatrixDeriv *c = c_data.beginEdit(params);
    c->clear();
    c_data.endEdit(params);
}

template <class DataTypes>
void MechanicalObject<DataTypes>::getConstraintJacobian(const core::ExecParams* /*params*/, sofa::defaulttype::BaseMatrix* J,unsigned int & off)
{
    // Compute J
    const size_t N = Deriv::size();
    const MatrixDeriv& c = this->read(ConstMatrixDerivId::holonomicC())->getValue();

    MatrixDerivRowConstIterator rowItEnd = c.end();

    for (MatrixDerivRowConstIterator rowIt = c.begin(); rowIt != rowItEnd; ++rowIt)
    {
        const int cid = rowIt.index();

        MatrixDerivColConstIterator colItEnd = rowIt.end();

        for (MatrixDerivColConstIterator colIt = rowIt.begin(); colIt != colItEnd; ++colIt) {
            const unsigned int dof = colIt.index();
            const Deriv n = colIt.val();

            for (unsigned int r = 0; r < N; ++r) {
                J->add(cid, off + dof * N + r, n[r]);
            }
        }
    }

    off += this->getSize() * N;
}

template <class DataTypes>
void MechanicalObject<DataTypes>::renumberConstraintId(const sofa::helper::vector<unsigned>& /*renumbering*/)
{
    this->serr << "MechanicalObject<DataTypes>::renumberConstraintId not implemented in the MatrixDeriv constraint API" << this->sendl;
}

template <class DataTypes>
std::list< core::behavior::BaseMechanicalState::ConstraintBlock > MechanicalObject<DataTypes>::constraintBlocks( const std::list<unsigned int> &indices) const
{
    const unsigned int dimensionDeriv = defaulttype::DataTypeInfo< Deriv >::size();
    assert( indices.size() > 0 );
    assert( dimensionDeriv > 0 );

    // simple column/block map

    typedef sofa::component::linearsolver::SparseMatrix<SReal> matrix_t;
    // typedef sofa::component::linearsolver::FullMatrix<SReal> matrix_t;

    typedef std::map<unsigned int, matrix_t* > blocks_t;
    blocks_t blocks;

    // for all row indices
    typedef std::list<unsigned int> indices_t;

    const MatrixDeriv& constraints = c.getValue();

    unsigned int block_row = 0;
    for (indices_t::const_iterator rowIt = indices.begin(); rowIt != indices.end(); ++rowIt, ++block_row)
    {
        MatrixDerivRowConstIterator rowIterator = constraints.readLine(*rowIt);

        if (rowIterator != constraints.end())
        {
            MatrixDerivColConstIterator chunk = rowIterator.begin();
            MatrixDerivColConstIterator chunkEnd = rowIterator.end();

            for( ; chunk != chunkEnd ; chunk++)
            {
                const unsigned int column = chunk.index();
                if( blocks.find( column ) == blocks.end() )
                {
                    // nope: let's create it
                    matrix_t* mat = new matrix_t(indices.size(), dimensionDeriv);
                    blocks[column] = mat;
                }

                // now it's created no matter what \o/
                matrix_t& block = *blocks[column];

                // fill the right line of the block
                const Deriv curValue = chunk.val();

                for (unsigned int i = 0; i < dimensionDeriv; ++i)
                {
                    SReal value;
                    defaulttype::DataTypeInfo< Deriv >::getValue(curValue, i, value);
                    block.set(block_row, i, value);
                }
            }
        }
    }

    // put all blocks in a list and we're done
    std::list<ConstraintBlock> res;
    for(blocks_t::const_iterator b = blocks.begin(); b != blocks.end(); ++b)
    {
        res.push_back( ConstraintBlock( b->first, b->second ) );
    }

    return res;
}

template <class DataTypes>
SReal MechanicalObject<DataTypes>::getConstraintJacobianTimesVecDeriv(unsigned int line, core::ConstVecId id)
{
    SReal result = 0;

    const MatrixDeriv& constraints = c.getValue();

    MatrixDerivRowConstIterator rowIterator = constraints.readLine(line);

    if (rowIterator == constraints.end())
        return 0;

    const VecDeriv *data = 0;

    // Maybe we should extend this to restvelocity
    if (id == core::ConstVecId::velocity())
    {
        data = &v.getValue();
    }
    else if (id == core::ConstVecId::dx())
    {
        data = &dx.getValue();
    }
    else
    {
        this->serr << "getConstraintJacobianTimesVecDeriv " << "NOT IMPLEMENTED for " << id.getName() << this->sendl;
        return 0;
    }

    MatrixDerivColConstIterator it = rowIterator.begin();
    MatrixDerivColConstIterator itEnd = rowIterator.end();

    while (it != itEnd)
    {
        result += it.val() * (*data)[it.index()];
        ++it;
    }

    return result;
}

template <class DataTypes>
inline void MechanicalObject<DataTypes>::draw(const core::visual::VisualParams* vparams)
{
#ifndef SOFA_NO_OPENGL
    glPushAttrib(GL_LIGHTING_BIT);
    glDisable(GL_LIGHTING);

    if (showIndices.getValue())
    {
        glColor3f(1.0,1.0,1.0);
        float scale = (float)( ( vparams->sceneBBox().maxBBox() - vparams->sceneBBox().minBBox() ).norm() * showIndicesScale.getValue() );

        defaulttype::Mat<4,4, GLfloat> modelviewM;

        for (int i=0 ; i< vsize ; i++)
        {
            std::ostringstream oss;
            oss << i;
            std::string tmp = oss.str();
            const char* s = tmp.c_str();
            //glVertex3f(getPX(i),getPY(i),getPZ(i) );
            glPushMatrix();

            glTranslatef((float)getPX(i), (float)getPY(i), (float)getPZ(i));
            glScalef(scale,scale,scale);

            // Makes text always face the viewer by removing the scene rotation
            // get the current modelview matrix
            glGetFloatv(GL_MODELVIEW_MATRIX , modelviewM.ptr() );
            modelviewM.transpose();

            defaulttype::Vec3d temp(getPX(i), getPY(i), getPZ(i));
            temp = modelviewM.transform(temp);

            //glLoadMatrixf(modelview);
            glLoadIdentity();

            glTranslatef((float)temp[0], (float)temp[1], (float)temp[2]);
            glScalef(scale,scale,scale);

            while(*s)
            {
                glutStrokeCharacter(GLUT_STROKE_ROMAN, *s);
                s++;
            }

            glPopMatrix();
        }
    }
    if (showVectors.getValue())
    {
        defaulttype::Vec<3, SReal> sceneMinBBox, sceneMaxBBox;
        sofa::simulation::Node* context = dynamic_cast<sofa::simulation::Node*>(this->getContext());
        glColor3f(1.0,1.0,1.0);
        sofa::simulation::getSimulation()->computeBBox((sofa::simulation::Node*)context, sceneMinBBox.ptr(), sceneMaxBBox.ptr());
        //float scale = (sceneMaxBBox - sceneMinBBox).norm() * showVectorsScale.getValue();
        float scale = showVectorsScale.getValue();
        sofa::helper::ReadAccessor< Data<VecDeriv> > v_rA = *this->read(core::ConstVecDerivId::velocity());
        //std::cout << "number of velocity values: " << v_rA.size() << std::endl;
        vector<Vector3> points;
        points.resize(2);
        for( unsigned i=0; i<v_rA.size(); ++i )
        {
            Real vx=0.0,vy=0.0,vz=0.0;
            DataTypes::get(vx,vy,vz,v_rA[i]);
            //v = DataTypes::getDPos(v_rA[i]);
            //Real vx = v[0]; Real vy = v[1]; Real vz = v[2];
            //std::cout << "v=" << vx << ", " << vy << ", " << vz << std::endl;
            Vector3 p1 = Vector3(getPX(i), getPY(i), getPZ(i));
            Vector3 p2 = Vector3(getPX(i)+scale*vx, getPY(i)+scale*vy, getPZ(i)+scale*vz);

            float rad = (float)( (p1-p2).norm()/20.0 );
            switch (drawMode.getValue())
            {
            case 0:
                points[0] = p1;
                points[1] = p2;
                vparams->drawTool()->drawLines(points, 1, defaulttype::Vec<4,float>(1.0,1.0,1.0,1.0));
                break;
            case 1:
                vparams->drawTool()->drawCylinder(p1, p2, rad, defaulttype::Vec<4,float>(1.0,1.0,1.0,1.0));
                break;
            case 2:
                vparams->drawTool()->drawArrow(p1, p2, rad, defaulttype::Vec<4,float>(1.0,1.0,1.0,1.0));
                break;
            default:
                serr << "No proper drawing mode found!" << sendl;
                break;
            }
        }
    }
    if (showObject.getValue())
    {
        const float& scale = showObjectScale.getValue();
        vector<Vector3> positions(vsize);
        for (int i = 0; i < vsize; ++i)
            positions[i] = Vector3(getPX(i), getPY(i), getPZ(i));

        switch (drawMode.getValue())
        {
        case 0:
            vparams->drawTool()->drawPoints(positions,scale,defaulttype::Vec<4,float>(1.0,1.0,1.0,1.0));
            break;
        case 1:
            glEnable(GL_LIGHTING);
            vparams->drawTool()->drawSpheres(positions,scale,defaulttype::Vec<4,float>(1.0,1.0,1.0,1.0));
            break;
        case 2:
            glEnable(GL_LIGHTING);
            vparams->drawTool()->drawSpheres(positions,scale,defaulttype::Vec<4,float>(1.0,0.0,0.0,1.0));
            break;
        case 3:
            glEnable(GL_LIGHTING);
            vparams->drawTool()->drawSpheres(positions,scale,defaulttype::Vec<4,float>(0.0,1.0,0.0,1.0));
            break;
        case 4:
            glEnable(GL_LIGHTING);
            vparams->drawTool()->drawSpheres(positions,scale,defaulttype::Vec<4,float>(0.0,0.0,1.0,1.0));
            break;
        default:
            serr << "No proper drawing mode found!" << sendl;
            break;
        }
    }
    glPopAttrib();
#endif /* SOFA_NO_OPENGL */
}

#ifdef SOFA_SMP
template < class DataTypes >
void MechanicalObject < DataTypes >::vOpMEq (const core::ExecParams* /* params */ /* PARAMS FIRST */, VecId v, ConstVecId b, a1::Shared < double >*f)
{
    if (v.type == sofa::core::V_COORD)
    {
        if (b.type == sofa::core::V_COORD)
        {
            BaseObject::Task < vOpMinusEqualMult < DataTypes, VecCoord, VecCoord > >
                    (this, **defaulttype::getShared(*this->write(VecCoordId(v))),
                     **defaulttype::getShared(*this->read(ConstVecCoordId(b))), *f);
        }
        else
        {
            BaseObject::Task < vOpMinusEqualMult < DataTypes, VecCoord, VecDeriv > >
                    (this, **defaulttype::getShared(*this->write(VecCoordId(v))),
                     **defaulttype::getShared(*this->read(ConstVecDerivId(b))), *f);
        }
    }
    else if (b.type == sofa::core::V_DERIV)
    {
        BaseObject::Task < vOpMinusEqualMult < DataTypes, VecDeriv, VecDeriv > >
                (this, **defaulttype::getShared(*this->write(VecDerivId(v))),
                 **defaulttype::getShared(*this->read(ConstVecDerivId(b))), *f);
        // helper::ReadAccessor< Data<VecCoord> > vSrc = *this->read(ConstVecCoordId(src));
        // helper::ReadAccessor< Data<VecCoord> > x_rA = *this->read(ConstVecCoordId::position());
    }
    else
    {
        // ERROR
        //  serr << "Invalid vOp operation ("<<v<<','<<a<<','<<b<<','<<f<<")" << sendl;
        return;
    }
}

// template < class DataTypes >
// void MechanicalObject < DataTypes >::vOp(const core::ExecParams* params /* PARAMS FIRST */, core::VecId v, core::ConstVecId a, core::ConstVecId b , double f){ vOp(params /* PARAMS FIRST */, v,a,b,f,NULL); }

template < class DataTypes >
void MechanicalObject < DataTypes >::vOp (const core::ExecParams* params /* PARAMS FIRST */, core::VecId v, core::ConstVecId a, core::ConstVecId b, double f, a1::Shared  < double >*fSh )
{
    if (params->execMode() != core::ExecParams::EXEC_KAAPI)
    {
        vOp(params /* PARAMS FIRST */, v, a, b, f);
    }
    else
    {
#ifdef SOFA_SMP_NUMA
        if(this->getContext()->getProcessor()!=-1)
            numa_set_preferred(this->getContext()->getProcessor()/2);
#endif
        if (v.isNull ())
        {
            // ERROR
            serr << "Invalid vOp operation (" << v << ',' << a << ','
                 << b << ',' << f << ")" << sendl;
            return;
        }
        if (a.isNull ())
        {
            if (b.isNull ())
            {
                // v = 0
                if (v.type == sofa::core::V_COORD)
                {
                    BaseObject::Task < vClear < VecCoord,Coord > >
                            (this,**defaulttype::getShared(*this->write(VecCoordId(v))),
                             (unsigned) (this->vsize));

                    /*unsigned int vt=ExecutionGraph::add_operation("v=0");
                     ExecutionGraph::read_var(vt,vv);
                     ExecutionGraph::write_var(vt,vv); */
                }
                else
                {
                    BaseObject::Task < vClear < VecDeriv,Deriv > >
                            (this,**defaulttype::getShared(*this->write(VecDerivId(v))),
                             (unsigned) (this->vsize));
                    /*unsigned int vt=ExecutionGraph::add_operation("v=0");
                     ExecutionGraph::read_var(vt,vv);
                     ExecutionGraph::write_var(vt,vv);
                     vv->resize(this->this->vsize);
                     */
                }
            }
            else
            {
                if (b.type != v.type)
                {
                    // ERROR
                    serr << "Invalid vOp operation (" << v << ',' << a << ',' << b << ',' << f << ")" << sendl;
                    return;
                }
                if (v == b)
                {
                    // v *= f
                    if (v.type == sofa::core::V_COORD)
                    {

                        /*VecCoord* vv = getVecCoord(v.index);
                         unsigned int vt=ExecutionGraph::add_operation("v*=f");
                         ExecutionGraph::read_var(vt,vv);
                         ExecutionGraph::write_var(vt,vv); */
                        BaseObject::Task < vTEq < VecCoord, Real > >
                                (this,**defaulttype::getShared(*this->write(VecCoordId(v))), f);
                    }
                    else
                    {
                        /*
                         unsigned int vt=ExecutionGraph::add_operation("v*=f");
                         ExecutionGraph::read_var(vt,vv);
                         ExecutionGraph::write_var(vt,vv);
                         */
                        BaseObject::Task < vTEq < VecDeriv, Real > >
                                (this,**defaulttype::getShared(*this->write(VecDerivId(v))), f);
                    }
                }
                else
                {
                    // v = b*f
                    if (v.type == sofa::core::V_COORD)
                    {
                        BaseObject::Task < vEqBF < VecCoord,Real > >
                                (this,**defaulttype::getShared(*this->write(VecCoordId(v))),
                                 **defaulttype::getShared(*this->read(ConstVecCoordId(b))), f);
                        // >(this,**getVecCoord (b.index), TODO : check order
                        // **getVecCoord (v.index), f);
                    }
                    else
                    {
                        BaseObject::Task < vEqBF < VecDeriv,Real > >
                                (this,**defaulttype::getShared(*this->write(VecDerivId(v))),
                                 **defaulttype::getShared(*this->read(ConstVecDerivId(b))), f);
                        // *getVecDeriv (b.index), TODO : check order
                        // **getVecDeriv (v.index), f);
                    }
                }
            }
        }
        else
        {
            if (a.type != v.type)
            {
                // ERROR
                serr << "Invalid vOp operation (" << v << ',' << a <<
                        ',' << b << ',' << f << ")" << sendl;
                return;
            }
            if (b.isNull ())
            {
                // v = a
                if (v.type == sofa::core::V_COORD)
                {
                    BaseObject::Task < vAssign < VecCoord > >
                            (this,**defaulttype::getShared(*this->write(VecCoordId(v))),
                             **defaulttype::getShared(*this->read(ConstVecCoordId(a))));
                }
                else
                {
                    BaseObject::Task < vAssign < VecDeriv > >
                            (this,**defaulttype::getShared(*this->write(VecDerivId(v))),
                             **defaulttype::getShared(*this->read(ConstVecDerivId(a))));
                }
            }
            else
            {
                if (v == a)
                {
                    if (f == 1.0 && !fSh)
                    {
                        // v += b
                        if (v.type == sofa::core::V_COORD)
                        {

                            if (b.type == sofa::core::V_COORD)
                            {
                                BaseObject::Task < vPEq < VecCoord, VecCoord > >
                                        (this,**defaulttype::getShared(*this->write(VecCoordId(v))),
                                         **defaulttype::getShared(*this->read(ConstVecCoordId(v))));
                            }
                            else
                            {
                                BaseObject::Task < vPEq < VecCoord, VecDeriv > >
                                        (this,**defaulttype::getShared(*this->write(VecCoordId(v))),
                                         **defaulttype::getShared(*this->read(ConstVecDerivId(v))));
                            }
                        }
                        else if (b.type == sofa::core::V_DERIV)
                        {

                            BaseObject::Task < vPEq <  VecDeriv, VecDeriv > >
                                    (this,**defaulttype::getShared(*this->write(VecDerivId(v))),
                                     **defaulttype::getShared(*this->read(ConstVecDerivId(v))));
                        }
                        else
                        {
                            // ERROR
                            serr << "Invalid vOp operation (" << v <<
                                    ',' << a << ',' << b << ',' << f << ")" << sendl;
                            return;
                        }
                    }
                    else
                    {
                        // v += b*f
                        if (v.type == sofa::core::V_COORD)
                        {
                            if (b.type == sofa::core::V_COORD)
                            {
                                if (fSh)
                                {
                                    BaseObject::Task < vPEqBF < DataTypes, VecCoord, VecCoord > >
                                            (this,**defaulttype::getShared(*this->write(VecCoordId(v))),
                                             **defaulttype::getShared(*this->read(ConstVecCoordId(b))), *fSh, f);
                                }
                                else
                                {
                                    BaseObject::Task < vPEqBF < DataTypes, VecCoord, VecCoord > >
                                            (this,**defaulttype::getShared(*this->write(VecCoordId(v))),
                                             **defaulttype::getShared(*this->read(ConstVecCoordId(b))), f);
                                }
                            }
                            else
                            {
                                if (fSh)
                                {
                                    BaseObject::Task < vPEqBF < DataTypes, VecCoord, VecDeriv > >
                                            (this,**defaulttype::getShared(*this->write(VecCoordId(v))),
                                             **defaulttype::getShared(*this->read(ConstVecDerivId(b))),*fSh, f);
                                }
                                else
                                {
                                    BaseObject::Task < vPEqBF < DataTypes, VecCoord, VecDeriv > >
                                            (this,**defaulttype::getShared(*this->write(VecCoordId(v))),
                                             **defaulttype::getShared(*this->read(ConstVecDerivId(b))), f);
                                }
                            }
                        }// v.type == sofa::core::V_COORD
                        else if (b.type == sofa::core::V_DERIV)
                        {
                            if (fSh)
                            {
                                BaseObject::Task < vPEqBF < DataTypes, VecDeriv, VecDeriv > >
                                        (this,**defaulttype::getShared(*this->write(VecDerivId(v))),
                                         **defaulttype::getShared(*this->read(ConstVecDerivId(b))),*fSh, f);
                            }
                            else
                            {
                                BaseObject::Task < vPEqBF < DataTypes, VecDeriv, VecDeriv > >
                                        (this,**defaulttype::getShared(*this->write(VecDerivId(v))),
                                         **defaulttype::getShared(*this->read(ConstVecDerivId(b))), f);
                            }
                        }
                        else
                        {
                            // ERROR
                            serr << "Invalid vOp operation (" << v <<
                                    ',' << a << ',' << b << ',' << f << ")" << sendl;
                            return;
                        }
                    }
                }
                else if (v == b)
                {
                    if (f == 1.0 && !fSh)
                    {
                        // v += a
                        if (v.type == sofa::core::V_COORD)
                        {

                            if (a.type == sofa::core::V_COORD)
                            {
                                BaseObject::Task < vPEq < VecCoord, VecCoord > >
                                        (this,**defaulttype::getShared(*this->write(VecCoordId(v))),
                                         **defaulttype::getShared(*this->read(ConstVecCoordId(a))));
                            }
                            else
                            {
                                BaseObject::Task < vPEq < VecCoord, VecDeriv > >
                                        (this,**defaulttype::getShared(*this->write(VecCoordId(v))),
                                         **defaulttype::getShared(*this->read(ConstVecDerivId(a))));
                            }
                        }
                        else if (a.type == sofa::core::V_DERIV)
                        {
                            BaseObject::Task< vPEq <VecDeriv, VecDeriv > >
                                    (this, **defaulttype::getShared(*this->write(VecDerivId(v))),
                                     **defaulttype::getShared(*this->read(ConstVecDerivId(a))));
                            // BaseObject::Task<vPEq <VecCoord,VecDeriv> >  TODO CHECK
                            //      (this,**getVecDeriv(v.index),**getVecDeriv(a.index));
                        }
                        else
                        {
                            // ERROR
                            serr << "Invalid vOp operation (" << v << ',' << a << ',' << b << ',' << f << ")" << sendl;
                            return;
                        }
                    }
                    else
                    {
                        // v = a+v*f
                        if (v.type == sofa::core::V_COORD)
                        {
                            if (fSh)
                            {
                                BaseObject::Task < vOpSumMult < DataTypes, VecCoord, VecCoord > >
                                        (this, **defaulttype::getShared(*this->write(VecCoordId(v))),
                                         **defaulttype::getShared(*this->read(ConstVecCoordId(a))), *fSh, (Real) f);
                            }
                            else
                            {
                                BaseObject::Task < vOpSumMult < DataTypes, VecCoord, VecCoord > >
                                        (this, **defaulttype::getShared(*this->write(VecCoordId(v))),
                                         **defaulttype::getShared(*this->read(ConstVecCoordId(a))), (Real) f);
                            }
                        }
                        else
                        {
                            if (fSh)
                            {
                                BaseObject::Task < vOpSumMult < DataTypes, VecDeriv, VecDeriv > >
                                        (this, **defaulttype::getShared(*this->write(VecDerivId(v))),
                                         **defaulttype::getShared(*this->read(ConstVecDerivId(a))), *fSh, (Real) f);
                            }
                            else
                            {
                                BaseObject::Task < vOpSumMult < DataTypes, VecDeriv, VecDeriv > >
                                        (this, **defaulttype::getShared(*this->write(VecDerivId(v))),
                                         **defaulttype::getShared(*this->read(ConstVecDerivId(a))), (Real) f);
                            }
                        }
                    }
                }
                else
                {
                    if (f == 1.0 && !fSh)
                    {
                        // v = a+b
                        if (v.type == sofa::core::V_COORD)
                        {
                            if (b.type == sofa::core::V_COORD)
                            {
                                BaseObject::Task < vAdd < VecCoord, VecCoord, VecCoord > >
                                        (this, **defaulttype::getShared(*this->write(VecCoordId(v))),
                                         **defaulttype::getShared(*this->read(ConstVecCoordId(a))),
                                         **defaulttype::getShared(*this->read(ConstVecCoordId(b))));
                            }
                            else
                            {
                                BaseObject::Task < vAdd < VecCoord, VecCoord, VecDeriv > >
                                        (this, **defaulttype::getShared(*this->write(VecCoordId(v))),
                                         **defaulttype::getShared(*this->read(ConstVecCoordId(a))),
                                         **defaulttype::getShared(*this->read(ConstVecDerivId(b))));
                            }
                        }
                        else if (b.type == sofa::core::V_DERIV)
                        {
                            BaseObject::Task < vAdd < VecDeriv, VecDeriv, VecDeriv > >
                                    (this, **defaulttype::getShared(*this->write(VecDerivId(v))),
                                     **defaulttype::getShared(*this->read(ConstVecDerivId(a))),
                                     **defaulttype::getShared(*this->read(ConstVecDerivId(b))));
                        }
                        else
                        {
                            // ERROR
                            serr << "Invalid vOp operation (" << v << ',' << a << ',' << b << ',' << f << ")" << sendl;
                            return;
                        }
                    }
                    else
                    {
                        // v = a+b*f
                        if (v.type == sofa::core::V_COORD)
                        {
                            if (b.type == sofa::core::V_COORD)
                            {
                                BaseObject::Task < vOpVeqAplusBmultF < DataTypes, VecCoord, VecCoord > >
                                        (this, **defaulttype::getShared(*this->write(VecCoordId(v))),
                                         **defaulttype::getShared(*this->read(ConstVecCoordId(a))),
                                         **defaulttype::getShared(*this->read(ConstVecCoordId(b))), (Real) f);
                            }
                            else
                            {
                                BaseObject::Task < vOpVeqAplusBmultF < DataTypes, VecCoord, VecDeriv > >
                                        (this, **defaulttype::getShared(*this->write(VecCoordId(v))),
                                         **defaulttype::getShared(*this->read(ConstVecCoordId(a))),
                                         **defaulttype::getShared(*this->read(ConstVecDerivId(b))), (Real) f);
                            }
                        }
                        else if (b.type == sofa::core::V_DERIV)
                        {
                            BaseObject::Task < vOpVeqAplusBmultF < DataTypes, VecDeriv, VecDeriv > >
                                    (this, **defaulttype::getShared(*this->write(VecDerivId(v))),
                                     **defaulttype::getShared(*this->read(ConstVecDerivId(a))),
                                     **defaulttype::getShared(*this->read(ConstVecDerivId(b))), (Real) f);
                        }
                        else
                        {
                            // ERROR
                            serr << "Invalid vOp operation (" << v << ',' << a << ',' << b << ',' << f << ")" << sendl;
                            return;
                        }
                    }
                }
            }
        }
    }
}

template < class DataTypes >
void MechanicalObject < DataTypes >::vDot ( const core::ExecParams* /* params */ /* PARAMS FIRST */, a1::Shared  < double >*res, core::ConstVecId a,  core::ConstVecId b)
{
    //      double r = 0.0;
    if (a.type == sofa::core::V_COORD && b.type == sofa::core::V_COORD)
    {
        if (a.index == b.index)
        {
            BaseObject::Task < vDotOp < DataTypes, VecCoord > >
                    (this, **defaulttype::getShared(*this->read(ConstVecCoordId(a))), *res);
        }
        else
        {
            BaseObject::Task < vDotOp < DataTypes, VecCoord > >
                    (this, **defaulttype::getShared(*this->read(ConstVecCoordId(a))),
                     **defaulttype::getShared(*this->read(ConstVecCoordId(b))), *res);
        }
    }
    else if (a.type == sofa::core::V_DERIV && b.type == sofa::core::V_DERIV)
    {
        if (a.index == b.index)
        {
            BaseObject::Task < vDotOp < DataTypes, VecDeriv > >
                    (this, **defaulttype::getShared(*this->read(ConstVecDerivId(a))), *res);
        }
        else
        {
            BaseObject::Task < vDotOp < DataTypes, VecDeriv > >
                    (this, **defaulttype::getShared(*this->read(ConstVecDerivId(a))),
                     **defaulttype::getShared(*this->read(ConstVecDerivId(b))), *res);
        }
    }
    else
    {
        serr << "Invalid dot operation (" << a << ',' << b << ")" << sendl;
    }
    // return r;
}

//     template < class DataTypes >
//       void MechanicalObject < DataTypes >::setX (VecId v)
//     {
//       if (v.type == sofa::core::V_COORD)
//  {
//
//    this->xSh = *getVecCoord (v.index);
//
//    this->x = getVecCoord (v.index);
//
//  }
//       else
//  {
//    std::cerr << "Invalid setX operation (" << v << ")\n";
//  }
//     }
//
//     template < class DataTypes >
//       void ParallelMechanicalObject < DataTypes >::setXfree (VecId v)
//     {
//       if (v.type == sofa::core::V_COORD)
//  {
//    this->xfreeSh = *getVecCoord (v.index);
//
//    this->xfree = getVecCoord (v.index);
//
//  }
//       else
//  {
//    std::cerr << "Invalid setXfree operation (" << v << ")\n";
//  }
//     }
//
//     template < class DataTypes >
//       void ParallelMechanicalObject < DataTypes >::setVfree (VecId v)
//     {
//       if (v.type == sofa::core::V_DERIV)
//  {
//
//    this->vfreeSh = *getVecDeriv (v.index);
//
//    this->vfree = getVecDeriv (v.index);
//
//  }
//       else
//  {
//    std::cerr << "Invalid setVfree operation (" << v << ")\n";
//  }
//     }
//
//     template < class DataTypes >
//       void ParallelMechanicalObject < DataTypes >::setV (VecId v)
//     {
//       if (v.type == sofa::core::V_DERIV)
//  {
//    this->vSh = *getVecDeriv (v.index);
//
//    this->v = getVecDeriv (v.index);
//
//  }
//       else
//  {
//    std::cerr << "Invalid setV operation (" << v << ")\n";
//  }
//     }
//
//     template < class DataTypes >
//       void ParallelMechanicalObject < DataTypes >::setF (VecId v)
//     {
//       if (v.type == sofa::core::V_DERIV)
//  {
//
//    this->fSh = *getVecDeriv (v.index);
//
//    this->f = getVecDeriv (v.index);
//
//  }
//       else
//  {
//    std::cerr << "Invalid setF operation (" << v << ")\n";
//  }
//     }
//
//     template < class DataTypes >
//       void ParallelMechanicalObject < DataTypes >::setDx (VecId v)
//     {
//       if (v.type == sofa::core::V_DERIV)
//  {
//    this->dxSh = *getVecDeriv (v.index);
//
//
//    this->dx = getVecDeriv (v.index);
//
//  }
//       else
//  {
//    std::cerr << "Invalid setDx operation (" << v << ")\n";
//  }
//     }
//
//
template < class DataTypes >
void MechanicalObject < DataTypes >::printDOF (core::ConstVecId /*v*/, std::ostream & /*out*/, int /* firstIndex */, int /* range */) const
{
    //  if (v.type == sofa::core::V_COORD)
    //  {
    //      VecCoord & x = *getVecCoord (v.index);
    //      Task < printDOFSh < VecCoord > >(this,*x);
    //  }
    //  else if (v.type == sofa::core::V_DERIV)
    //  {
    //      VecDeriv & x = *getVecDeriv (v.index);
    //      Task < printDOFSh < VecDeriv > >(this,*x);
    //  }
    //  else
    //      out << "ParallelMechanicalObject<DataTypes>::printDOF, unknown v.type = " <<
    //          v.type << std::endl;

}
#endif /* SOFA_SMP */

/// Find mechanical particles hit by the given ray.
/// A mechanical particle is defined as a 2D or 3D, position or rigid DOF
/// Returns false if this object does not support picking
template <class DataTypes>
bool MechanicalObject<DataTypes>::pickParticles(const core::ExecParams* /* params */ /* PARAMS FIRST */, double rayOx, double rayOy, double rayOz, double rayDx, double rayDy, double rayDz, double radius0, double dRadius,
                                                std::multimap< double, std::pair<sofa::core::behavior::BaseMechanicalState*, int> >& particles)
{
    if (defaulttype::DataTypeInfo<Coord>::size() == 2 || defaulttype::DataTypeInfo<Coord>::size() == 3
            || (defaulttype::DataTypeInfo<Coord>::size() == 7 && defaulttype::DataTypeInfo<Deriv>::size() == 6))
    {
        // seems to be valid DOFs
<<<<<<< HEAD
        const VecCoord& x = *this->getX();
        defaulttype::Vec<3,Real> origin((Real)rayOx, (Real)rayOy, (Real)rayOz);
        defaulttype::Vec<3,Real> direction((Real)rayDx, (Real)rayDy, (Real)rayDz);
=======
        const VecCoord& x =this->read(core::ConstVecCoordId::position())->getValue();
        Vec<3,Real> origin((Real)rayOx, (Real)rayOy, (Real)rayOz);
        Vec<3,Real> direction((Real)rayDx, (Real)rayDy, (Real)rayDz);
>>>>>>> c314d633
//                            cerr<<"MechanicalObject<DataTypes>::pickParticles, ray point = " << rayOx << ", " << rayOy << ", " << rayOz << endl;
//                            cerr<<"MechanicalObject<DataTypes>::pickParticles, ray dir = " << rayDx << ", " << rayDy << ", " << rayDz << endl;
//                            cerr<<"MechanicalObject<DataTypes>::pickParticles, radius0 = " << radius0 << endl;
//                            cerr<<"MechanicalObject<DataTypes>::pickParticles, dRadius = " << dRadius << endl;
        for (int i=0; i< vsize; ++i)
        {
            defaulttype::Vec<3,Real> pos;
            DataTypes::get(pos[0],pos[1],pos[2],x[i]);

//                                    cerr<<"MechanicalObject<DataTypes>::pickParticles, point " << i << " = " << pos << endl;
            if (pos == origin) continue;
            double dist = (pos-origin)*direction;
            if (dist < 0) continue; // discard particles behind the camera, such as mouse position

            defaulttype::Vec<3,Real> vecPoint = (pos-origin) - direction*dist;
            double distToRay = vecPoint.norm2();
            double maxr = radius0 + dRadius*dist;
//                                    cerr<<"MechanicalObject<DataTypes>::pickParticles, point " << i << ", maxR = " << maxr << endl;
            double r2 = (pos-origin-direction*dist).norm2();
            if (r2 <= maxr*maxr)
            {
                particles.insert(std::make_pair(distToRay,std::make_pair(this,i)));
//                                            cerr<<"MechanicalObject<DataTypes>::pickParticles, point " << i << ", distance = " << r2 << " inserted " << endl;
            }
//                                    cerr<<"MechanicalObject<DataTypes>::pickParticles, point " << i << ", distance = " << r2 << " not inserted " << endl;
        }
        return true;
    }
    else
        return false;
}

} // namespace container

} // namespace component

} // namespace sofa

#endif<|MERGE_RESOLUTION|>--- conflicted
+++ resolved
@@ -2544,7 +2544,7 @@
 {
     // Compute J
     const size_t N = Deriv::size();
-    const MatrixDeriv& c = this->read(ConstMatrixDerivId::holonomicC())->getValue();
+    const MatrixDeriv& c = this->read(core::ConstMatrixDerivId::holonomicC())->getValue();
 
     MatrixDerivRowConstIterator rowItEnd = c.end();
 
@@ -3388,15 +3388,10 @@
             || (defaulttype::DataTypeInfo<Coord>::size() == 7 && defaulttype::DataTypeInfo<Deriv>::size() == 6))
     {
         // seems to be valid DOFs
-<<<<<<< HEAD
-        const VecCoord& x = *this->getX();
+        const VecCoord& x =this->read(core::ConstVecCoordId::position())->getValue();
+
         defaulttype::Vec<3,Real> origin((Real)rayOx, (Real)rayOy, (Real)rayOz);
         defaulttype::Vec<3,Real> direction((Real)rayDx, (Real)rayDy, (Real)rayDz);
-=======
-        const VecCoord& x =this->read(core::ConstVecCoordId::position())->getValue();
-        Vec<3,Real> origin((Real)rayOx, (Real)rayOy, (Real)rayOz);
-        Vec<3,Real> direction((Real)rayDx, (Real)rayDy, (Real)rayDz);
->>>>>>> c314d633
 //                            cerr<<"MechanicalObject<DataTypes>::pickParticles, ray point = " << rayOx << ", " << rayOy << ", " << rayOz << endl;
 //                            cerr<<"MechanicalObject<DataTypes>::pickParticles, ray dir = " << rayDx << ", " << rayDy << ", " << rayDz << endl;
 //                            cerr<<"MechanicalObject<DataTypes>::pickParticles, radius0 = " << radius0 << endl;
