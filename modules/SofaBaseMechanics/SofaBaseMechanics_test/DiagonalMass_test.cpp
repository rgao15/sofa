/******************************************************************************
*       SOFA, Simulation Open-Framework Architecture, version 1.0 RC 1        *
*                (c) 2006-2011 INRIA, USTL, UJF, CNRS, MGH                    *
*                                                                             *
* This program is free software; you can redistribute it and/or modify it     *
* under the terms of the GNU General Public License as published by the Free  *
* Software Foundation; either version 2 of the License, or (at your option)   *
* any later version.                                                          *
*                                                                             *
* This program is distributed in the hope that it will be useful, but WITHOUT *
* ANY WARRANTY; without even the implied warranty of MERCHANTABILITY or       *
* FITNESS FOR A PARTICULAR PURPOSE. See the GNU General Public License for    *
* more details.                                                               *
*                                                                             *
* You should have received a copy of the GNU General Public License along     *
* with this program; if not, write to the Free Software Foundation, Inc., 51  *
* Franklin Street, Fifth Floor, Boston, MA 02110-1301, USA.                   *
*******************************************************************************
*                            SOFA :: Applications                             *
*                                                                             *
* Authors: The SOFA Team and external contributors (see Authors.txt)          *
*                                                                             *
* Contact information: contact@sofa-framework.org                             *
******************************************************************************/
#define MY_PARAM_TYPE(name, DType, MType) \
    struct name { \
        typedef DType DataType; \
        typedef MType MassType; \
    }; \

<<<<<<< HEAD
#include <gtest/gtest.h>
=======
#include "Sofa_test.h"

#include <SofaComponentMain/init.h>

//Including Simulation
#include <sofa/simulation/common/Simulation.h>
#include <sofa/simulation/graph/DAGSimulation.h>
#include <sofa/simulation/common/Node.h>
#include <SceneCreator/SceneCreator.h>

>>>>>>> a2c128eb
#include <SofaBaseMechanics/DiagonalMass.h>
#include <SofaBaseTopology/HexahedronSetTopologyContainer.h>
#include <SofaBaseTopology/HexahedronSetGeometryAlgorithms.h>
#include <SofaBaseMechanics/MechanicalObject.h>

//TODO : Perform smart tests :) Infrastructure for multi templated tests is ok.

namespace sofa {

template <class T>
class DiagonalMass_test : public ::testing::Test
{
public :

    typedef typename T::DataType dt;
    typedef typename T::MassType mt;
    typedef typename dt::Coord       Coord;
    typedef typename dt::VecCoord    VecCoord;
    typedef sofa::component::mass::DiagonalMass<dt,mt> DiagonalMassType;
    typename DiagonalMassType::SPtr m;

    /// Root of the scene graph
    sofa::simulation::Node::SPtr root;
    /// Simulation
    sofa::simulation::Simulation* simulation;

    /**
     * Constructor call for each test
     */
    virtual void SetUp()
    {
        // Init simulation
        sofa::component::init();
        sofa::simulation::setSimulation(simulation = new sofa::simulation::graph::DAGSimulation());

        root = simulation::getSimulation()->createNewGraph("root");
    }

    void createSceneHexa()
    {
        simulation::Node::SPtr oneHexa = root->createChild("oneHexa");

        sofa::component::topology::HexahedronSetTopologyContainer::SPtr container = sofa::modeling::addNew<sofa::component::topology::HexahedronSetTopologyContainer>(oneHexa, "container");
        container->addHexa(0,1,2,3,4,5,6,7);
        typename sofa::component::topology::HexahedronSetGeometryAlgorithms<dt>::SPtr algo = sofa::modeling::addNew<sofa::component::topology::HexahedronSetGeometryAlgorithms<dt> >(oneHexa);
        typename sofa::component::container::MechanicalObject<dt>::SPtr meca= sofa::modeling::addNew<sofa::component::container::MechanicalObject<dt> >(oneHexa);
        VecCoord pos;
        pos.push_back(Coord(0.0, 0.0, 0.0));
        pos.push_back(Coord(1.0, 0.0, 0.0));
        pos.push_back(Coord(1.0, 1.0, 0.0));
        pos.push_back(Coord(0.0, 1.0, 0.0));
        pos.push_back(Coord(0.0, 0.0, 1.0));
        pos.push_back(Coord(1.0, 0.0, 1.0));
        pos.push_back(Coord(1.0, 1.0, 1.0));
        pos.push_back(Coord(0.0, 1.0, 1.0));
        meca->x = pos;

        typename sofa::component::mass::DiagonalMass<dt,mt>::SPtr mass = sofa::modeling::addNew<sofa::component::mass::DiagonalMass<dt,mt> >(oneHexa);
    }


    bool testHexaMass()
    {
        //initialize the simulation
        sofa::simulation::getSimulation()->init(root.get());

        //get the node called "oneHexa"
        simulation::Node *node = root->getChild("oneHexa");

        //the node is supposed to be found
        if (!node)
        {
            ADD_FAILURE() << "Cannot find first node" << std::endl;
            return false;
        }

        //get the mass
        sofa::component::mass::DiagonalMass<dt,mt> *mass = node->get<sofa::component::mass::DiagonalMass<dt,mt> >(node->SearchDown);
        if (!mass)
        {
            ADD_FAILURE() << "Cannot find mass" << std::endl;
            return false;
        }

        //get the mechanical object
        typename sofa::component::container::MechanicalObject<dt> *meca = node->get<sofa::component::container::MechanicalObject<dt> >(node->SearchDown);
        if (!meca)
        {
            ADD_FAILURE() << "Cannot find mechanical object" << std::endl;
            return false;
        }

        //test the number of mass points
        if (meca->x.getValue().size() != mass->f_mass.getValue().size())
        {
            ADD_FAILURE() << "Mass vector has not the same size as the number of points (" << mass->f_mass.getValue().size() << "!="<< meca->x.getValue().size() << ")" << std::endl;
            return false;
        }

        //check if the total mass is correct
        if ( fabs(1.0 - mass->m_totalMass.getValue()) > 1e-6)
        {
            ADD_FAILURE() << "Not the expected total mass: " << mass->m_totalMass << " and should be 1" << std::endl;
            return false;
        }

        return true;
    }

    void TearDown()
    {
        if (root!=NULL)
            sofa::simulation::getSimulation()->unload(root);
    }
};


TYPED_TEST_CASE_P(DiagonalMass_test);


TYPED_TEST_P(DiagonalMass_test, testHexahedra)
{
    this->createSceneHexa();
    ASSERT_TRUE(this->testHexaMass());
}

REGISTER_TYPED_TEST_CASE_P(DiagonalMass_test, testHexahedra);

#ifndef SOFA_FLOAT

MY_PARAM_TYPE(Vec3dd, sofa::defaulttype::Vec3dTypes, double)
MY_PARAM_TYPE(Vec2dd, sofa::defaulttype::Vec2dTypes, double)
MY_PARAM_TYPE(Vec1dd, sofa::defaulttype::Vec1dTypes, double)

INSTANTIATE_TYPED_TEST_CASE_P(DiagonalMass_hexa_test_case3d, DiagonalMass_test, Vec3dd);

//INSTANTIATE_TYPED_TEST_CASE_P(DiagonalMass_test_case1d, DiagonalMass_test, Vec3dd);
//INSTANTIATE_TYPED_TEST_CASE_P(DiagonalMass_test_case2d, DiagonalMass_test, Vec2dd);
//INSTANTIATE_TYPED_TEST_CASE_P(DiagonalMass_test_case3d, DiagonalMass_test, Vec1dd);

#endif

#ifndef SOFA_DOUBLE

MY_PARAM_TYPE(Vec3ff, sofa::defaulttype::Vec3fTypes, float)
MY_PARAM_TYPE(Vec2ff, sofa::defaulttype::Vec2fTypes, float)
MY_PARAM_TYPE(Vec1ff, sofa::defaulttype::Vec1fTypes, float)

INSTANTIATE_TYPED_TEST_CASE_P(DiagonalMass_hexa_test_case3f, DiagonalMass_test, Vec3ff);

//INSTANTIATE_TYPED_TEST_CASE_P(DiagonalMass_test_case1f, DiagonalMass_test, Vec3ff);
//INSTANTIATE_TYPED_TEST_CASE_P(DiagonalMass_test_case2f, DiagonalMass_test, Vec2ff);
//INSTANTIATE_TYPED_TEST_CASE_P(DiagonalMass_test_case3f, DiagonalMass_test, Vec1ff);

#endif

} // namespace sofa<|MERGE_RESOLUTION|>--- conflicted
+++ resolved
@@ -28,12 +28,7 @@
         typedef MType MassType; \
     }; \
 
-<<<<<<< HEAD
 #include <gtest/gtest.h>
-=======
-#include "Sofa_test.h"
-
-#include <SofaComponentMain/init.h>
 
 //Including Simulation
 #include <sofa/simulation/common/Simulation.h>
@@ -41,7 +36,6 @@
 #include <sofa/simulation/common/Node.h>
 #include <SceneCreator/SceneCreator.h>
 
->>>>>>> a2c128eb
 #include <SofaBaseMechanics/DiagonalMass.h>
 #include <SofaBaseTopology/HexahedronSetTopologyContainer.h>
 #include <SofaBaseTopology/HexahedronSetGeometryAlgorithms.h>
@@ -74,7 +68,6 @@
     virtual void SetUp()
     {
         // Init simulation
-        sofa::component::init();
         sofa::simulation::setSimulation(simulation = new sofa::simulation::graph::DAGSimulation());
 
         root = simulation::getSimulation()->createNewGraph("root");
