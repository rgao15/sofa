/******************************************************************************
*       SOFA, Simulation Open-Framework Architecture, development version     *
*                (c) 2006-2016 INRIA, USTL, UJF, CNRS, MGH                    *
*                                                                             *
* This library is free software; you can redistribute it and/or modify it     *
* under the terms of the GNU Lesser General Public License as published by    *
* the Free Software Foundation; either version 2.1 of the License, or (at     *
* your option) any later version.                                             *
*                                                                             *
* This library is distributed in the hope that it will be useful, but WITHOUT *
* ANY WARRANTY; without even the implied warranty of MERCHANTABILITY or       *
* FITNESS FOR A PARTICULAR PURPOSE. See the GNU Lesser General Public License *
* for more details.                                                           *
*                                                                             *
* You should have received a copy of the GNU Lesser General Public License    *
* along with this library; if not, write to the Free Software Foundation,     *
* Inc., 51 Franklin Street, Fifth Floor, Boston, MA  02110-1301 USA.          *
*******************************************************************************
*                               SOFA :: Modules                               *
*                                                                             *
* Authors: The SOFA Team and external contributors (see Authors.txt)          *
*                                                                             *
* Contact information: contact@sofa-framework.org                             *
******************************************************************************/
#ifndef SOFA_COMPONENT_LINEARSOLVER_BTDLINEARSOLVER_INL
#define SOFA_COMPONENT_LINEARSOLVER_BTDLINEARSOLVER_INL

#include "BTDLinearSolver.h"

#include <sofa/helper/AdvancedTimer.h>

#include <iomanip>

// #define BLOC_INDICES_HASH
#define NEWJMinvJt


namespace sofa
{

namespace component
{

namespace linearsolver
{


/// Factorize M
///
///     [ A0 C0 0  0  ]         [ a0 0  0  0  ] [ I  l0 0  0  ]
/// M = [ B1 A1 C1 0  ] = L U = [ B1 a1 0  0  ] [ 0  I  l1 0  ]
///     [ 0  B2 A2 C2 ]         [ 0  B2 a2 0  ] [ 0  0  I  l2 ]
///     [ 0  0  B3 A3 ]         [ 0  0  B3 a3 ] [ 0  0  0  I  ]
///     [ a0 a0l0    0       0       ]
/// M = [ B1 B1l0+a1 a1l1    0       ]
///     [ 0  B2      B2l1+a2 a2l2    ]
///     [ 0  0       B3      B3l2+a3 ]
/// L X = [ a0X0 B1X0+a1X1 B2X1+a2X2 B3X2+a3X3 ]
///        [                       inva0                   0             0     0 ]
/// Linv = [               -inva1B1inva0               inva1             0     0 ]
///        [         inva2B2inva1B1inva0       -inva2B2inva1         inva2     0 ]
///        [ -inva3B3inva2B2inva1B1inva0 inva3B3inva2B2inva1 -inva3B3inva2 inva3 ]
/// U X = [ X0+l0X1 X1+l1X2 X2+l2X3 X3 ]
/// Uinv = [ I -l0 l0l1 -l0l1l2 ]
///        [ 0   I  -l1    l1l2 ]
///        [ 0   0    I     -l2 ]
///        [ 0   0    0       I ]
///
///                    [ (I+l0(I+l1(I+l2inva3B3)inva2B2)inva1B1)inva0 -l0(I+l1(I+l2inva3B3)inva2B2)inva1 l0l1(inva2+l2inva3B3inva2) -l0l1l2inva3 ]
/// Minv = Uinv Linv = [    -((I+l1(I+l2inva3B3)inva2B2)inva1B1)inva0    (I+l1(I+l2inva3B3)inva2B2)inva1  -l1(inva2+l2inva3B3inva2)    l1l2inva3 ]
///                    [         (((I+l2inva3B3)inva2B2)inva1B1)inva0       -((I+l2inva3B3)inva2B2)inva1      inva2+l2inva3B3inva2     -l2inva3 ]
///                    [                  -inva3B3inva2B2inva1B1inva0                inva3B3inva2B2inva1             -inva3B3inva2        inva3 ]
///
///                    [ inva0-l0(Minv10)              (-l0)(Minv11)              (-l0)(Minv12)           (-l0)(Minv13) ]
/// Minv = Uinv Linv = [         (Minv11)(-B1inva0) inva1-l1(Minv21)              (-l1)(Minv22)           (-l1)(Minv23) ]
///                    [         (Minv21)(-B1inva0)         (Minv22)(-B2inva1) inva2-l2(Minv32)           (-l2)(Minv33) ]
///                    [         (Minv31)(-B1inva0)         (Minv32)(-B2inva1)         (Minv33)(-B3inva2)       inva3   ]
///
/// if M is symmetric (Ai = Ait and Bi+1 = C1t) :
/// li = invai*Ci = (invai)t*(Bi+1)t = (B(i+1)invai)t
///
///                    [ inva0-l0(Minv11)(-l0t)     Minv10t          Minv20t      Minv30t ]
/// Minv = Uinv Linv = [  (Minv11)(-l0t)  inva1-l1(Minv22)(-l1t)     Minv21t      Minv31t ]
///                    [  (Minv21)(-l0t)   (Minv22)(-l1t)  inva2-l2(Minv33)(-l2t) Minv32t ]
///                    [  (Minv31)(-l0t)   (Minv32)(-l1t)   (Minv33)(-l2t)   inva3  ]
///
template<class Matrix, class Vector>
void BTDLinearSolver<Matrix,Vector>::my_identity(SubMatrix& Id, const Index size_id)
{
    Id.resize(size_id,size_id);
    for (Index i=0; i<size_id; i++)
        Id.set(i,i,1.0);
}

template<class Matrix, class Vector>
void BTDLinearSolver<Matrix,Vector>::invert(SubMatrix& Inv, const BlocType& m)
{
    SubMatrix M;
    M = m;
    // Check for diagonal matrices
    Index i0 = 0;
    const Index n = M.Nrows();
    Inv.resize(n,n);
    while (i0 < n)
    {
        Index j0 = i0+1;
        double eps = M.element(i0,i0)*1.0e-10;
        while (j0 < n)
            if (fabs(M.element(i0,j0)) > eps) break;
            else ++j0;
        if (j0 == n)
        {
            // i0 row is the identity
            Inv.set(i0,i0,(float)1.0/M.element(i0,i0));
            ++i0;
        }
        else break;
    }
    if (i0 < n)
//if (i0 == 0)
        Inv = M.i();
    //else if (i0 < n)
    //        Inv.sub(i0,i0,n-i0,n-i0) = M.sub(i0,i0,n-i0,n-i0).i();
    //else return true;
    //return false;
}

template<class Matrix, class Vector>
void BTDLinearSolver<Matrix,Vector>::invert(Matrix& M)
{
    const bool verbose  = this->f_verbose.getValue() || this->f_printLog.getValue();

    if( verbose )
    {
        serr<<"BTDLinearSolver, invert Matrix = "<< M <<sendl;
    }

    const Index bsize = Matrix::getSubMatrixDim(f_blockSize.getValue());
    const Index nb = M.rowSize() / bsize;
    if (nb == 0) return;
    //alpha.resize(nb);
    alpha_inv.resize(nb);
    lambda.resize(nb-1);
    B.resize(nb);

    /////////////////////////// subpartSolve init ////////////

    if(subpartSolve.getValue() )
    {
        this->init_partial_inverse(nb,bsize);
    }

    SubMatrix A, C;
    //Index ndiag = 0;
    M.getAlignedSubMatrix(0,0,bsize,bsize,A);
    //if (verbose) sout << "A[0] = " << A << sendl;
    M.getAlignedSubMatrix(0,1,bsize,bsize,C);
    //if (verbose) sout << "C[0] = " << C << sendl;
    //alpha[0] = A;
    invert(alpha_inv[0],A);
    if (verbose) sout << "alpha_inv[0] = " << alpha_inv[0] << sendl;
    lambda[0] = alpha_inv[0]*C;
    if (verbose) sout << "lambda[0] = " << lambda[0] << sendl;
    //if (verbose) sout << "C[0] = alpha[0]*lambda[0] = " << alpha[0]*lambda[0] << sendl;


    for (Index i=1; i<nb; ++i)
    {
        M.getAlignedSubMatrix((i  ),(i  ),bsize,bsize,A);
        //if (verbose) sout << "A["<<i<<"] = " << A << sendl;
        M.getAlignedSubMatrix((i  ),(i-1),bsize,bsize,B[i]);
        //if (verbose) sout << "B["<<i<<"] = " << B[i] << sendl;
        //alpha[i] = (A - B[i]*lambda[i-1]);


        BlocType Temp1= B[i]*lambda[i-1];
        BlocType Temp2= A - Temp1;
        invert(alpha_inv[i], Temp2);


        //if(subpartSolve.getValue() ) {
        //	helper::vector<SubMatrix> nHn_1; // bizarre: pb compilation avec SubMatrix nHn_1 = B[i] *alpha_inv[i];
        //	nHn_1.resize(1);
        //	nHn_1[0] = B[i] *alpha_inv[i-1];
        //	H.insert(make_pair(IndexPair(i,i-1),nHn_1[0])); //IndexPair(i+1,i) ??
        //	serr<<" Add pair ("<<i<<","<<i-1<<")"<<sendl;
        //}

        if (verbose) sout << "alpha_inv["<<i<<"] = " << alpha_inv[i] << sendl;
        //if (verbose) sout << "A["<<i<<"] = B["<<i<<"]*lambda["<<i-1<<"]+alpha["<<i<<"] = " << B[i]*lambda[i-1]+alpha[i] << sendl;
        if (i<nb-1)
        {
            M.getAlignedSubMatrix((i  ),(i+1),bsize,bsize,C);
            //if (verbose) sout << "C["<<i<<"] = " << C << sendl;
            lambda[i] = alpha_inv[i]*C;
            if (verbose) sout << "lambda["<<i<<"] = " << lambda[i] << sendl;
            //if (verbose) sout << "C["<<i<<"] = alpha["<<i<<"]*lambda["<<i<<"] = " << alpha[i]*lambda[i] << sendl;
        }
    }
    nBlockComputedMinv.resize(nb);
    for (Index i=0; i<nb; ++i)
        nBlockComputedMinv[i] = 0;

    // WARNING : cost of resize here : ???
    Minv.resize(nb*bsize,nb*bsize);
    Minv.setAlignedSubMatrix((nb-1),(nb-1),bsize,bsize,alpha_inv[nb-1]);

    //std::cout<<"Minv.setSubMatrix call for block number"<<(nb-1)<<std::endl;

    nBlockComputedMinv[nb-1] = 1;

    if(subpartSolve.getValue() )
    {
        SubMatrix iHi; // bizarre: pb compilation avec SubMatrix nHn_1 = B[i] *alpha_inv[i];
        my_identity(iHi, bsize);
        H.insert( make_pair(  IndexPair(nb-1, nb-1), iHi  ) );

        // on calcule les blocks diagonaux jusqu'au bout!!
        // TODO : ajouter un compteur "first_block" qui évite de descendre les déplacements jusqu'au block 0 dans partial_solve si ce block n'a pas été appelé
        computeMinvBlock(0, 0);
    }

    //sout << "BTDLinearSolver: "<<ndiag<<"/"<<nb<<"diagonal blocs."<<sendl;
}



///
///                    [ inva0-l0(Minv10)     Minv10t          Minv20t      Minv30t ]
/// Minv = Uinv Linv = [  (Minv11)(-l0t)  inva1-l1(Minv21)     Minv21t      Minv31t ]
///                    [  (Minv21)(-l0t)   (Minv22)(-l1t)  inva2-l2(Minv32) Minv32t ]
///                    [  (Minv31)(-l0t)   (Minv32)(-l1t)   (Minv33)(-l2t)   inva3  ]
///

template<class Matrix, class Vector>
void BTDLinearSolver<Matrix,Vector>::computeMinvBlock(Index i, Index j)
{
    if (i < j)
    {
        // i < j correspond to the upper diagonal
        // for the computation, we use the lower diagonal matrix
        Index t = i; i = j; j = t;
    }

    if (nBlockComputedMinv[i] > i-j) 
    {
        return; // the block was already computed
    }

    ///// the block was not computed yet :

    // the block is computed now :
    // 1. all the diagonal block between N and i need to be computed
    const Index bsize = Matrix::getSubMatrixDim(f_blockSize.getValue());
    Index i0 = i;
    while (nBlockComputedMinv[i0]==0)
        ++i0;
    // i0 is the "closest" block of the diagonal that is computed
    // we need to compute all the Minv[i0][i0] (with i0>=i) till i0=i
    while (i0 > i)
    {
        //serr<<"i0 ="<<i0<<"nBlockComputedMinv[i0]="<<nBlockComputedMinv[i0]<<sendl;
        if (nBlockComputedMinv[i0] == 1) // only the bloc on the diagonal is computed : need of the the bloc [i0][i0-1]
        {
            // compute bloc (i0,i0-1)
            //Minv[i0][i0-1] = Minv[i0][i0]*-L[i0-1].t()
            Minv.asub((i0  ),(i0-1),bsize,bsize) = Minv.asub((i0  ),(i0  ),bsize,bsize)*(-(lambda[i0-1].t()));
            ++nBlockComputedMinv[i0];

            if(subpartSolve.getValue() )
            {
                // store -L[i0-1].t() H structure
                SubMatrix iHi_1;
                iHi_1 = - lambda[i0-1].t();
                H.insert( make_pair(  IndexPair(i0, i0-1), iHi_1  ) );
                // compute bloc (i0,i0-1) :  the upper diagonal blocks Minv[i0-1][i0]
                Minv.asub((i0-1),(i0),bsize,bsize) = -lambda[i0-1] * Minv.asub((i0  ),(i0  ),bsize,bsize);
            }

        }


        // compute bloc (i0-1,i0-1)  : //Minv[i0-1][i0-1] = inv(M[i0-1][i0-1]) + L[i0-1] * Minv[i0][i0-1]
        Minv.asub((i0-1),(i0-1),bsize,bsize) = alpha_inv[i0-1] - lambda[i0-1]*Minv.asub((i0  ),(i0-1),bsize,bsize);

        if(subpartSolve.getValue() )
        {
            // store Id in H structure
            SubMatrix iHi;
            my_identity(iHi, bsize);
            H.insert( make_pair(  IndexPair(i0-1, i0-1), iHi  ) );
        }

        ++nBlockComputedMinv[i0-1]; // now Minv[i0-1][i0-1] is computed so   nBlockComputedMinv[i0-1] = 1
        --i0;                       // we can go down to the following block (till we reach i)
    }


    //2. all the block on the lines of block i between the diagonal and the block j are computed
    // i0=i

    Index j0 = i-nBlockComputedMinv[i];


    /////////////// ADD : Calcul pour faire du partial_solve //////////
    // first iHj is initiallized to iHj0+1 (that is supposed to be already computed)
    SubMatrix iHj ;
    if(subpartSolve.getValue() )
    {


        H_it = H.find( IndexPair(i0,j0+1) );
        //serr<<" find pair ("<<i<<","<<j0+1<<")"<<sendl;

        if (H_it == H.end())
        {
            my_identity(iHj, bsize);
            if (i0!=j0+1)
                serr<<"WARNING !! element("<<i0<<","<<j0+1<<") not found : nBlockComputedMinv[i] = "<<nBlockComputedMinv[i]<<sendl;
        }
        else
        {
            //serr<<"element("<<i0<<","<<j0+1<<")  found )!"<<sendl;
            iHj = H_it->second;
        }

    }
    /////////////////////////////////////////////////////////////////////

    while (j0 >= j)
    {
        // compute bloc (i0,j0)
        // Minv[i][j0] = Minv[i][j0+1] * (-L[j0].t)
        Minv.asub((i0  ),(j0  ),bsize,bsize) = Minv.asub((i0  ),(j0+1),bsize,bsize)*(-lambda[j0].t());
        if(subpartSolve.getValue() )
        {
            // iHj0 = iHj0+1 * (-L[j0].t)
            iHj = iHj * -lambda[j0].t();
            H.insert(make_pair(IndexPair(i0,j0),iHj));

            // compute bloc (j0,i0)  the upper diagonal blocks Minv[j0][i0]
            Minv.asub((j0  ),(i0  ),bsize,bsize) = -lambda[j0]*Minv.asub((j0+1),(i0),bsize,bsize);
        }
        ++nBlockComputedMinv[i0];
        --j0;
    }
}

template<class Matrix, class Vector>
double BTDLinearSolver<Matrix,Vector>::getMinvElement(Index i, Index j)
{
#ifndef BLOC_INDICES_HASH
    const Index bsize = Matrix::getSubMatrixDim(m_blockSize);
#endif

    if (i < j)
    {
        // lower diagonal
        return getMinvElement(j, i);
    }

#ifdef BLOC_INDICES_HASH
    const std::pair<Index, Index>& b_i = m_blockIndicesHashMap[i];
    const std::pair<Index, Index>& b_j = m_blockIndicesHashMap[j];

    computeMinvBlock(b_i.first, b_j.first);
#else
    computeMinvBlock(i / bsize, j / bsize);
#endif

#ifdef BLOC_INDICES_HASH
    return Minv.element(b_i.first, b_i.second, b_j.first, b_j.second);
#else
    return Minv.element(i,j);
#endif
}

template<class Matrix, class Vector>
void BTDLinearSolver<Matrix,Vector>::solve (Matrix& /*M*/, Vector& x, Vector& b)
{
    const bool verbose  = this->f_verbose.getValue() || this->f_printLog.getValue();

    if( verbose )
    {
        serr<<"BTDLinearSolver, b = "<< b <<sendl;
    }

    //invert(M);

    const Index bsize = Matrix::getSubMatrixDim(f_blockSize.getValue());
    const Index nb = b.size() / bsize;
    if (nb == 0) return;

    //if (verbose) sout << "D["<<0<<"] = " << b.asub(0,bsize) << sendl;
    x.asub(0,bsize) = alpha_inv[0] * b.asub(0,bsize);
    //if (verbose) sout << "Y["<<0<<"] = " << x.asub(0,bsize) << sendl;
    for (Index i=1; i<nb; ++i)
    {
        //if (verbose) sout << "D["<<i<<"] = " << b.asub(i,bsize) << sendl;
        x.asub(i,bsize) = alpha_inv[i]*(b.asub(i,bsize) - B[i]*x.asub((i-1),bsize));
        //if (verbose) sout << "Y["<<i<<"] = " << x.asub(i,bsize) << sendl;
    }
    //x.asub((nb-1),bsize) = Y.asub((nb-1),bsize);
    //if (verbose) sout << "x["<<nb-1<<"] = " << x.asub((nb-1),bsize) << sendl;
    for (Index i=nb-2; i>=0; --i)
    {
        x.asub(i,bsize) /* = Y.asub(i,bsize)- */ -= lambda[i]*x.asub((i+1),bsize);
        //if (verbose) sout << "x["<<i<<"] = " << x.asub(i,bsize) << sendl;
    }

    // x is the solution of the system
    if( verbose )
    {
        serr<<"BTDLinearSolver::solve, solution = "<<x<<sendl;
    }
}

template<class Matrix, class Vector>
bool BTDLinearSolver<Matrix,Vector>::addJMInvJt(defaulttype::BaseMatrix* result, defaulttype::BaseMatrix* J, double fact)
{
    if (FullMatrix<double>* r = dynamic_cast<FullMatrix<double>*>(result))
    {
        if (SparseMatrix<double>* j = dynamic_cast<SparseMatrix<double>*>(J))
        {
            return addJMInvJt(*r,*j,fact);
        }
        else if (SparseMatrix<float>* j = dynamic_cast<SparseMatrix<float>*>(J))
        {
            return addJMInvJt(*r,*j,fact);
        }
    }
    else if (FullMatrix<float>* r = dynamic_cast<FullMatrix<float>*>(result))
    {
        if (SparseMatrix<double>* j = dynamic_cast<SparseMatrix<double>*>(J))
        {
            return addJMInvJt(*r,*j,fact);
        }
        else if (SparseMatrix<float>* j = dynamic_cast<SparseMatrix<float>*>(J))
        {
            return addJMInvJt(*r,*j,fact);
        }
    }
    else if (defaulttype::BaseMatrix* r = result)
    {
        if (SparseMatrix<double>* j = dynamic_cast<SparseMatrix<double>*>(J))
        {
            return addJMInvJt(*r,*j,fact);
        }
        else if (SparseMatrix<float>* j = dynamic_cast<SparseMatrix<float>*>(J))
        {
            return addJMInvJt(*r,*j,fact);
        }
    }
    return false;
}



///////////////////////////////////////
///////  partial solve  //////////
///////////////////////////////////////


template<class Matrix, class Vector>
void BTDLinearSolver<Matrix,Vector>::init_partial_inverse(const Index &/*nb*/, const Index &/*bsize*/)
{
    // need to stay in init_partial_inverse (called before inverse)
    H.clear();

}

template<class Matrix, class Vector>
void BTDLinearSolver<Matrix,Vector>::init_partial_solve()
{

    const Index bsize = Matrix::getSubMatrixDim(f_blockSize.getValue());
    const Index nb = this->currentGroup->systemRHVector->size() / bsize;

    //TODO => optimisation ??
    bwdContributionOnLH.clear();
    bwdContributionOnLH.resize(nb*bsize);
    fwdContributionOnRH.clear();
    fwdContributionOnRH.resize(nb*bsize);


    _rh_buf.resize(nb*bsize);
    _acc_rh_bloc=0;
    _acc_rh_bloc.resize(bsize);
    _acc_lh_bloc=0;
    _acc_lh_bloc.resize(bsize);

    // Bloc that is currently being proceed => start from the end (so that we use step2 bwdAccumulateLHGlobal and accumulate potential initial forces)
    current_bloc = nb-1;


    // DF represents the variation of the right hand side of the equation (Force in mechanics)
    Vec_dRH.resize(nb);
    for (Index i=0; i<nb; i++)
    {
        Vec_dRH[i]=0;
        Vec_dRH[i].resize(bsize);
        _rh_buf.asub(i,bsize) = this->currentGroup->systemRHVector->asub(i,bsize) ;

    }




}


////// STEP 1


template<class Matrix, class Vector>
void BTDLinearSolver<Matrix,Vector>::bwdAccumulateRHinBloc(Index indMaxBloc)
{
    const Index bsize = Matrix::getSubMatrixDim(f_blockSize.getValue());

    Index b=indMaxBloc;

    //debug
    if (indMaxBloc <  current_bloc)
    {
        std::cout<<" WARNING in bwdAccumulateRHinBloc : indMaxBloc = "<<indMaxBloc <<" <  "<<" current_bloc = "<<current_bloc<<std::endl;
    }

    SubVector RHbloc;
    RHbloc.resize(bsize);

    _acc_lh_bloc= bwdContributionOnLH.asub(b,bsize);


    while(b > current_bloc )
    {

        // evaluate the Right Hand Term for the bloc b
        RHbloc = this->currentGroup->systemRHVector->asub(b,bsize) ;

        // compute the contribution on LH created by RH
        _acc_lh_bloc  += Minv.asub(b,b,bsize,bsize) * RHbloc;

        b--;
        // accumulate this contribution on LH on the lower blocs
        _acc_lh_bloc =  -(lambda[b]*_acc_lh_bloc);

        if (problem.getValue())
            std::cout<<"bwdLH["<<b<<"] = H["<<b<<"]["<<b+1<<"] * ( Minv["<<b+1<<"]["<<b+1<<"] * RH["<<b+1<< "] +bwdLH["<<b+1<<"])"<<std::endl;



        // store the contribution as bwdContributionOnLH
        bwdContributionOnLH.asub(b,bsize) = _acc_lh_bloc;

    }

    b = current_bloc;
    // compute the bloc which indice is current_bloc
    this->currentGroup->systemLHVector->asub(b,bsize) = Minv.asub( b, b ,bsize,bsize) * ( fwdContributionOnRH.asub(b, bsize) + this->currentGroup->systemRHVector->asub(b,bsize) ) +
            bwdContributionOnLH.asub(b, bsize);

    if (problem.getValue())
        std::cout<<"LH["<<b<<"] = Minv["<<b<<"]["<<b<<"] * (fwdRH("<<b<< ") + RH("<<b<<")) + bwdLH("<<b<<")"<<std::endl;


    // here b==current_bloc
}



////// STEP 2

template<class Matrix, class Vector>
void BTDLinearSolver<Matrix,Vector>::bwdAccumulateLHGlobal( )
{
    const Index bsize = Matrix::getSubMatrixDim(f_blockSize.getValue());
    _acc_lh_bloc =  bwdContributionOnLH.asub(current_bloc, bsize);

    while( current_bloc > 0)
    {

        if (problem.getValue())
            std::cout<<"bwdLH["<<current_bloc-1<<"] = H["<<current_bloc-1<<"]["<<current_bloc<<"] *( bwdLH["<<current_bloc<<"] + Minv["<<current_bloc<<"]["<<current_bloc<<"] * RH["<<current_bloc<< "])"<<std::endl;

        // BwdLH += Minv*RH
        _acc_lh_bloc +=  Minv.asub(current_bloc,current_bloc,bsize,bsize) * this->currentGroup->systemRHVector->asub(current_bloc,bsize) ;

        current_bloc--;
        // BwdLH(n-1) = H(n-1)(n)*BwdLH(n)
        _acc_lh_bloc = -(lambda[current_bloc]*_acc_lh_bloc);

        bwdContributionOnLH.asub(current_bloc, bsize) = _acc_lh_bloc;


    }

    // at this point, current_bloc must be equal to 0

    // all the forces from RH were accumulated through bwdAccumulation:
    _indMaxNonNullForce = 0;

    // need to update all the value of LH during forward
    _indMaxFwdLHComputed = 0;

    // init fwdContribution
    fwdContributionOnRH.asub(0, bsize) = 0;


}


/////// STEP 3

template<class Matrix, class Vector>
void BTDLinearSolver<Matrix,Vector>::fwdAccumulateRHGlobal(Index indMinBloc)
{
    const Index bsize = Matrix::getSubMatrixDim(f_blockSize.getValue());
    _acc_rh_bloc =fwdContributionOnRH.asub(current_bloc, bsize);

    while( current_bloc< indMinBloc)
    {

        // fwdRH(n) += RH(n)
        _acc_rh_bloc += this->currentGroup->systemRHVector->asub(current_bloc,bsize);

        // fwdRH(n+1) = H(n+1)(n) * fwdRH(n)
        _acc_rh_bloc = -(lambda[current_bloc].t() * _acc_rh_bloc);
        current_bloc++;

        fwdContributionOnRH.asub(current_bloc, bsize) = _acc_rh_bloc;

        if (problem.getValue())
            std::cout<<"fwdRH["<<current_bloc<<"] = H["<<current_bloc<<"]["<<current_bloc-1<<"] * (fwdRH["<<current_bloc-1<< "] + RH["<<current_bloc-1<<"])"<<std::endl;

    }

    _indMaxFwdLHComputed = current_bloc;


    Index b = current_bloc;
    // compute the bloc which indice is _indMaxFwdLHComputed
    this->currentGroup->systemLHVector->asub(b,bsize) = Minv.asub( b, b ,bsize,bsize) * ( fwdContributionOnRH.asub(b, bsize) + this->currentGroup->systemRHVector->asub(b,bsize) ) +
            bwdContributionOnLH.asub(b, bsize);

    if (problem.getValue())
        std::cout<<"LH["<<b<<"] = Minv["<<b<<"]["<<b<<"] * (fwdRH("<<b<< ") + RH("<<b<<")) + bwdLH("<<b<<")"<<std::endl;


}


/////// STEP 4

template<class Matrix, class Vector>
void BTDLinearSolver<Matrix,Vector>::fwdComputeLHinBloc(Index indMaxBloc)
{

    const Index bsize = Matrix::getSubMatrixDim(f_blockSize.getValue());

    Index b;

    while(_indMaxFwdLHComputed < indMaxBloc )
    {

        b = _indMaxFwdLHComputed;

        if(b>=0)
        {
            if (problem.getValue())
                std::cout<<" fwdRH["<<b+1<<"] = H["<<b+1<<"]["<<b<<"] * (fwdRH("<<b<< ") + RH("<<b<<"))"<<std::endl;
            // fwdRH(n+1) = H(n+1)(n) * (fwdRH(n) + RH(n))
            fwdContributionOnRH.asub(b+1, bsize) = (-lambda[b].t())* ( fwdContributionOnRH.asub(b, bsize) + this->currentGroup->systemRHVector->asub(b,bsize) ) ;
        }

        _indMaxFwdLHComputed++; b++;

        // compute the bloc which indice is _indMaxFwdLHComputed
        this->currentGroup->systemLHVector->asub(b,bsize) = Minv.asub( b, b ,bsize,bsize) * ( fwdContributionOnRH.asub(b, bsize) + this->currentGroup->systemRHVector->asub(b,bsize) ) +
                bwdContributionOnLH.asub(b, bsize);
        if (problem.getValue())
            std::cout<<"LH["<<b<<"] = Minv["<<b<<"]["<<b<<"] * (fwdRH("<<b<< ") + RH("<<b<<")) + bwdLH("<<b<<")"<<std::endl;

    }




}

template<class Matrix, class Vector>
void BTDLinearSolver<Matrix,Vector>::partial_solve(ListIndex&  Iout, ListIndex&  Iin , bool NewIn)  ///*Matrix& M, Vector& result, Vector& rh, */
{

    Index MinIdBloc_OUT = Iout.front();
    Index MaxIdBloc_OUT = Iout.back();


    //std::cout<<"partial_solve: need update on position for bloc between dofs "<< MinIdBloc_OUT<< "  and "<<MaxIdBloc_OUT<<std::endl;
    if (verification.getValue())
    {
//        const Index bsize = Matrix::getSubMatrixDim(f_blockSize.getValue());
//        std::cout<<" input Force= ";
//        for (Index i=MinIdBloc_OUT; i<=MaxIdBloc_OUT; i++)
//        {
//            std::cout<<"     ["<<i<<"] "<<this->currentGroup->systemRHVector->asub(i,bsize);
//        }
//        std::cout<<" "<<std::endl;
    }


    if( NewIn)
    {

        Index MinIdBloc_IN = Iin.front(); //  Iin needs to be sorted
        Index MaxIdBloc_IN = Iin.back();  //



        //debug
        if (problem.getValue())
            std::cout<<"STEP1: new force on bloc between dofs "<< MinIdBloc_IN<< "  and "<<MaxIdBloc_IN<<std::endl;

        if (MaxIdBloc_IN > this->_indMaxNonNullForce)
            this->_indMaxNonNullForce = MaxIdBloc_IN;

        //step 1:
        bwdAccumulateRHinBloc(this->_indMaxNonNullForce );

        // now the fwdLH begins to be wrong when > to the indice of MinIdBloc_IN (need to be updated in step 3 or 4)
        this->_indMaxFwdLHComputed = MinIdBloc_IN;



    }


    if (current_bloc > MinIdBloc_OUT)
    {
        //debug
        if (problem.getValue())
            std::cout<<"STEP2 (bwd GLOBAL on structure) : current_bloc ="<<current_bloc<<" > to  MinIdBloc_OUT ="<<MinIdBloc_OUT<<std::endl;

        // step 2:
        bwdAccumulateLHGlobal();

        //debug
        if (problem.getValue())
            std::cout<<" new current_bloc = "<<current_bloc<<std::endl;
    }


    if (current_bloc < MinIdBloc_OUT)
    {
        //debug
        if (problem.getValue())
            std::cout<<"STEP3 (fwd GLOBAL on structure) : current_bloc ="<<current_bloc<<" < to  MinIdBloc_OUT ="<<MinIdBloc_OUT<<std::endl;

        //step 3:
        fwdAccumulateRHGlobal(MinIdBloc_OUT);

        // debug
        if (problem.getValue())
            std::cout<<" new current_bloc = "<<current_bloc<<std::endl;
    }



    if ( _indMaxFwdLHComputed < MaxIdBloc_OUT)
    {
        //debug
        if (problem.getValue())
            std::cout<<" STEP 4 :_indMaxFwdLHComputed = "<<_indMaxFwdLHComputed<<" < "<<"MaxIdBloc_OUT = "<<MaxIdBloc_OUT<<"  - verify that current_bloc="<<current_bloc<<" == "<<" MinIdBloc_OUT ="<<MinIdBloc_OUT<<std::endl;

        fwdComputeLHinBloc(MaxIdBloc_OUT );


        //debug
        if (problem.getValue())
            std::cout<<"  new _indMaxFwdLHComputed = "<<_indMaxFwdLHComputed<<std::endl;
    }








    // debug: test
    if (verification.getValue())
    {
        const Index bsize = Matrix::getSubMatrixDim(f_blockSize.getValue());
        Vector *Result_partial_Solve = new Vector();
        (*Result_partial_Solve) = (*this->currentGroup->systemLHVector);

        solve(*this->currentGroup->systemMatrix,*this->currentGroup->systemLHVector, *this->currentGroup->systemRHVector);

        Vector *Result = new Vector();
        (*Result) = (*this->currentGroup->systemLHVector);

        Vector *DR = new Vector();
        (*DR) = (*Result);
        (*DR) -= (*Result_partial_Solve);


        double normDR = 0.0;
        double normR = 0.0;
        for (Index i=MinIdBloc_OUT; i<=MaxIdBloc_OUT; i++)
        {
            normDR += (DR->asub(i,bsize)).norm();
            normR += (Result->asub(i,bsize)).norm();
        }

        if (normDR > ((1.0e-7)*normR + 1.0e-20) )
        {


            std::cout<<"++++++++++++++++ WARNING +++++++++++\n \n Found solution for bloc OUT :";
            for (Index i=MinIdBloc_OUT; i<=MaxIdBloc_OUT; i++)
            {
                std::cout<<"     ["<<i<<"] "<< Result_partial_Solve->asub(i,bsize);
            }
            std::cout<<std::endl;

            std::cout<<" after complete resolution OUT :";
            for (Index i=MinIdBloc_OUT; i<=MaxIdBloc_OUT; i++)
            {
                std::cout<<"     ["<<i<<"] "<<Result->asub(i,bsize);
            }
            std::cout<<std::endl;

        }



        delete(Result_partial_Solve);
        delete(Result);
        delete(DR);


        return;
    }



}


template<class Matrix, class Vector>
template<class RMatrix, class JMatrix>
void BTDLinearSolver<Matrix,Vector>::logMatrices(const RMatrix& result, const JMatrix &J)
{
    typedef typename JMatrix::LineConstIterator LineConstIterator;
    typedef typename JMatrix::LElementConstIterator LElementConstIterator;

    sout << "C = [" << sendl;
    for  (Index mr = 0; mr < Minv.rowSize(); mr++)
    {
        sout << " " << sendl;
        for (Index mc = 0; mc < Minv.colSize(); mc++)
        {
            sout << " " << getMinvElement(mr, mc);
        }
    }
    sout << "];" << sendl;
    sout << sendl;

    sout << "J = [" << sendl;
    for  (Index jr = 0; jr < J.rowSize(); jr++)
    {
        sout << " " << sendl;
        for (Index jc = 0; jc < J.colSize(); jc++)
        {
            sout << " " << std::setprecision(2) << J.element(jr, jc) ;
        }
    }
    sout << "];" << sendl;
    sout << sendl;

    sout << "Res = ["<<sendl;
    for  (Index rr = 0; rr < result.rowSize(); rr++)
    {
        sout << " " << sendl;
        for (Index rc = 0; rc < result.colSize(); rc++)
        {
            sout << " " << std::setprecision(2) << result.element(rr, rc) ;
        }
    }
    sout << "];" << sendl;

}

#ifdef NEWJMinvJt

template<class Matrix, class Vector>
template<class RMatrix, class JMatrix>
bool BTDLinearSolver<Matrix,Vector>::addJMInvJt(RMatrix& result, JMatrix& J, double fact)
{
    typedef typename JMatrix::LineConstIterator LineConstIterator;
    typedef typename JMatrix::LElementConstIterator LElementConstIterator;

    const Index Jcols = J.colSize();
    if (Jcols != Minv.rowSize())
    {
        serr << "BTDLinearSolver::addJMInvJt ERROR: incompatible J matrix size." << sendl;
        return false;
    }

<<<<<<< HEAD
    const bool verbose  = this->f_verbose.getValue();
=======
    /*using sofa::helper::AdvancedTimer;
    AdvancedTimer::stepBegin("BTDLinearSolver<Matrix,Vector>::addJMInvJt" + this->getName());*/

>>>>>>> 187b3e82

    if (verbose)
    {
        logMatrices(result, J);
    }

    typedef std::vector< std::pair< Index, std::vector< double > > > TMinvJT;
    TMinvJT MinvJt;
    typedef std::set< Index > TActiveDofs;
    TActiveDofs activeDofs;

    unsigned int nbConstraints = 0;

    for (LineConstIterator jRowIt = J.begin(), jRowItEnd = J.end(); jRowIt != jRowItEnd; ++jRowIt)
    {
        for (LElementConstIterator jColIt = jRowIt->second.begin(), jColItEnd = jRowIt->second.end(); jColIt != jColItEnd; ++jColIt)
        {
            activeDofs.insert(jColIt->first);
        }

        nbConstraints++;
    }

    if (m_state == NULL)
    {
        serr << "ERROR : BTDLinearSolver has no MechanicalState associated" << sendl;
        return false;
    }

    const unsigned int nbDofs = m_state->getSize();
    const unsigned int dimConstraints = nbDofs * m_blockSize;
    MinvJt.resize(nbConstraints);

    unsigned int i = 0;
    for (LineConstIterator jRowIt = J.begin(), jRowItEnd = J.end(); jRowIt != jRowItEnd; ++jRowIt)
    {
        const Index &row1 = jRowIt->first;
        MinvJt[i].first = row1;
        MinvJt[i].second.resize(dimConstraints);

        for (typename TActiveDofs::const_iterator actDofIt = activeDofs.begin(), actDofItEnd = activeDofs.end(); actDofIt != actDofItEnd; ++actDofIt)
        {
            const Index &dof1 = *actDofIt;
            double acc = 0.0;

            for (LElementConstIterator jColIt = jRowIt->second.begin(), jColItEnd = jRowIt->second.end(); jColIt != jColItEnd; ++jColIt)
            {
                const Index& dof2 = jColIt->first;
                const double& val2 = jColIt->second;

                acc += getMinvElement(dof1, dof2) * val2; 
            }

            MinvJt[i].second[dof1] = acc;
        }

        ++i;
    }

    typename TMinvJT::const_iterator mInvJtItBegin = MinvJt.begin();

    for (LineConstIterator jRowIt = J.begin(), jRowItEnd = J.end(); jRowIt != jRowItEnd; ++jRowIt)
    {
        const Index &row2 = jRowIt->first;

        for (typename TMinvJT::const_iterator mInvJtIt = mInvJtItBegin, mInvJtItEnd = MinvJt.end(); mInvJtIt != mInvJtItEnd; ++mInvJtIt)
        {
            const Index &row1 = mInvJtIt->first;

            double acc = 0.0;

            for (LElementConstIterator jColIt = jRowIt->second.begin(), jColItEnd = jRowIt->second.end(); jColIt != jColItEnd; ++jColIt)
            {
                acc += jColIt->second * mInvJtIt->second[jColIt->first];
            }

            acc *= fact;

            result.add(row1, row2, acc);
            if (row1 != row2)
            {
                result.add(row2, row1, acc);
            }
        }

        ++mInvJtItBegin;
    }    

    // AdvancedTimer::stepEnd("BTDLinearSolver<Matrix,Vector>::addJMInvJt" + this->getName());
    return true;
}

#else

template<class Matrix, class Vector>
template<class RMatrix, class JMatrix>
bool BTDLinearSolver<Matrix,Vector>::addJMInvJt(RMatrix& result, JMatrix& J, double fact)
{
    //const Index Jrows = J.rowSize();
    const Index Jcols = J.colSize();
    if (Jcols != Minv.rowSize())
    {
        serr << "BTDLinearSolver::addJMInvJt ERROR: incompatible J matrix size." << sendl;
        return false;
    }

    /*using sofa::helper::AdvancedTimer;
    AdvancedTimer::stepBegin("BTDLinearSolver<Matrix,Vector>::addJMInvJt" + this->getName());*/

    const bool verbose  = this->f_verbose.getValue();

    if (verbose)
    {
        logMatrices(result, J);
    }

    const typename JMatrix::LineConstIterator jitend = J.end();
    for (typename JMatrix::LineConstIterator jit1 = J.begin(); jit1 != jitend; ++jit1)
    {
        Index row1 = jit1->first;
        for (typename JMatrix::LineConstIterator jit2 = jit1; jit2 != jitend; ++jit2)
        {
            Index row2 = jit2->first;
            double acc = 0.0;

            for (typename JMatrix::LElementConstIterator i1 = jit1->second.begin(), i1end = jit1->second.end(); i1 != i1end; ++i1)
            {
                Index col1 = i1->first;
                double val1 = i1->second;
                if (val1 != 0.0)
                {
                    for (typename JMatrix::LElementConstIterator i2 = jit2->second.begin(), i2end = jit2->second.end(); i2 != i2end; ++i2)
                    {
                        Index col2 = i2->first;
                        double val2 = i2->second;
                        if (val2 != 0.0)
                        {
                            acc += val1 * getMinvElement(col1, col2) * val2;
                        }
                    }
                }
            }
<<<<<<< HEAD
            if (verbose)
            {
                sout << "W("<<row1<<","<<row2<<") += "<<acc<<" * "<<fact<<sendl;
            }
=======

            sout << "W("<<row1<<","<<row2<<") += "<<acc<<" * "<<fact<<sendl;
            
>>>>>>> 187b3e82
            acc *= fact;
            result.add(row1, row2, acc);
            if (row1 != row2)
            {
                result.add(row2, row1, acc);
            }
        }
    }

    // AdvancedTimer::stepEnd("BTDLinearSolver<Matrix,Vector>::addJMInvJt" + this->getName());
    return true;
}

#endif

#ifndef SOFA_FLOAT
template<> const char* BTDMatrix<1,double>::Name() { return "BTDMatrix1d"; }
template<> const char* BTDMatrix<2,double>::Name() { return "BTDMatrix2d"; }
template<> const char* BTDMatrix<3,double>::Name() { return "BTDMatrix3d"; }
template<> const char* BTDMatrix<4,double>::Name() { return "BTDMatrix4d"; }
template<> const char* BTDMatrix<5,double>::Name() { return "BTDMatrix5d"; }
template<> const char* BTDMatrix<6,double>::Name() { return "BTDMatrix6d"; }
#endif

#ifndef SOFA_DOUBLE
template<> const char* BTDMatrix<1,float>::Name() { return "BTDMatrix1f"; }
template<> const char* BTDMatrix<2,float>::Name() { return "BTDMatrix2f"; }
template<> const char* BTDMatrix<3,float>::Name() { return "BTDMatrix3f"; }
template<> const char* BTDMatrix<4,float>::Name() { return "BTDMatrix4f"; }
template<> const char* BTDMatrix<5,float>::Name() { return "BTDMatrix5f"; }
template<> const char* BTDMatrix<6,float>::Name() { return "BTDMatrix6f"; }
#endif

} // namespace linearsolver

} // namespace component

} // namespace sofa

#endif<|MERGE_RESOLUTION|>--- conflicted
+++ resolved
@@ -906,13 +906,10 @@
         return false;
     }
 
-<<<<<<< HEAD
     const bool verbose  = this->f_verbose.getValue();
-=======
     /*using sofa::helper::AdvancedTimer;
     AdvancedTimer::stepBegin("BTDLinearSolver<Matrix,Vector>::addJMInvJt" + this->getName());*/
 
->>>>>>> 187b3e82
 
     if (verbose)
     {
@@ -1055,16 +1052,11 @@
                     }
                 }
             }
-<<<<<<< HEAD
             if (verbose)
             {
+
                 sout << "W("<<row1<<","<<row2<<") += "<<acc<<" * "<<fact<<sendl;
             }
-=======
-
-            sout << "W("<<row1<<","<<row2<<") += "<<acc<<" * "<<fact<<sendl;
-            
->>>>>>> 187b3e82
             acc *= fact;
             result.add(row1, row2, acc);
             if (row1 != row2)
