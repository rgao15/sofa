/******************************************************************************
*       SOFA, Simulation Open-Framework Architecture, development version     *
*                (c) 2006-2018 INRIA, USTL, UJF, CNRS, MGH                    *
*                                                                             *
* This program is free software; you can redistribute it and/or modify it     *
* under the terms of the GNU Lesser General Public License as published by    *
* the Free Software Foundation; either version 2.1 of the License, or (at     *
* your option) any later version.                                             *
*                                                                             *
* This program is distributed in the hope that it will be useful, but WITHOUT *
* ANY WARRANTY; without even the implied warranty of MERCHANTABILITY or       *
* FITNESS FOR A PARTICULAR PURPOSE. See the GNU Lesser General Public License *
* for more details.                                                           *
*                                                                             *
* You should have received a copy of the GNU Lesser General Public License    *
* along with this program. If not, see <http://www.gnu.org/licenses/>.        *
*******************************************************************************
* Authors: The SOFA Team and external contributors (see Authors.txt)          *
*                                                                             *
* Contact information: contact@sofa-framework.org                             *
******************************************************************************/
#ifndef SOFA_COMPONENT_LINEARSOLVER_BTDLINEARSOLVER_INL
#define SOFA_COMPONENT_LINEARSOLVER_BTDLINEARSOLVER_INL

#include "BTDLinearSolver.h"


namespace sofa
{

namespace component
{

namespace linearsolver
{


/// Factorize M
///
///     [ A0 C0 0  0  ]         [ a0 0  0  0  ] [ I  l0 0  0  ]
/// M = [ B1 A1 C1 0  ] = L U = [ B1 a1 0  0  ] [ 0  I  l1 0  ]
///     [ 0  B2 A2 C2 ]         [ 0  B2 a2 0  ] [ 0  0  I  l2 ]
///     [ 0  0  B3 A3 ]         [ 0  0  B3 a3 ] [ 0  0  0  I  ]
///     [ a0 a0l0    0       0       ]
/// M = [ B1 B1l0+a1 a1l1    0       ]
///     [ 0  B2      B2l1+a2 a2l2    ]
///     [ 0  0       B3      B3l2+a3 ]
/// L X = [ a0X0 B1X0+a1X1 B2X1+a2X2 B3X2+a3X3 ]
///        [                       inva0                   0             0     0 ]
/// Linv = [               -inva1B1inva0               inva1             0     0 ]
///        [         inva2B2inva1B1inva0       -inva2B2inva1         inva2     0 ]
///        [ -inva3B3inva2B2inva1B1inva0 inva3B3inva2B2inva1 -inva3B3inva2 inva3 ]
/// U X = [ X0+l0X1 X1+l1X2 X2+l2X3 X3 ]
/// Uinv = [ I -l0 l0l1 -l0l1l2 ]
///        [ 0   I  -l1    l1l2 ]
///        [ 0   0    I     -l2 ]
///        [ 0   0    0       I ]
///
///                    [ (I+l0(I+l1(I+l2inva3B3)inva2B2)inva1B1)inva0 -l0(I+l1(I+l2inva3B3)inva2B2)inva1 l0l1(inva2+l2inva3B3inva2) -l0l1l2inva3 ]
/// Minv = Uinv Linv = [    -((I+l1(I+l2inva3B3)inva2B2)inva1B1)inva0    (I+l1(I+l2inva3B3)inva2B2)inva1  -l1(inva2+l2inva3B3inva2)    l1l2inva3 ]
///                    [         (((I+l2inva3B3)inva2B2)inva1B1)inva0       -((I+l2inva3B3)inva2B2)inva1      inva2+l2inva3B3inva2     -l2inva3 ]
///                    [                  -inva3B3inva2B2inva1B1inva0                inva3B3inva2B2inva1             -inva3B3inva2        inva3 ]
///
///                    [ inva0-l0(Minv10)              (-l0)(Minv11)              (-l0)(Minv12)           (-l0)(Minv13) ]
/// Minv = Uinv Linv = [         (Minv11)(-B1inva0) inva1-l1(Minv21)              (-l1)(Minv22)           (-l1)(Minv23) ]
///                    [         (Minv21)(-B1inva0)         (Minv22)(-B2inva1) inva2-l2(Minv32)           (-l2)(Minv33) ]
///                    [         (Minv31)(-B1inva0)         (Minv32)(-B2inva1)         (Minv33)(-B3inva2)       inva3   ]
///
/// if M is symmetric (Ai = Ait and Bi+1 = C1t) :
/// li = invai*Ci = (invai)t*(Bi+1)t = (B(i+1)invai)t
///
///                    [ inva0-l0(Minv11)(-l0t)     Minv10t          Minv20t      Minv30t ]
/// Minv = Uinv Linv = [  (Minv11)(-l0t)  inva1-l1(Minv22)(-l1t)     Minv21t      Minv31t ]
///                    [  (Minv21)(-l0t)   (Minv22)(-l1t)  inva2-l2(Minv33)(-l2t) Minv32t ]
///                    [  (Minv31)(-l0t)   (Minv32)(-l1t)   (Minv33)(-l2t)   inva3  ]
///
template<class Matrix, class Vector>
void BTDLinearSolver<Matrix,Vector>::my_identity(SubMatrix& Id, const Index size_id)
{
    Id.resize(size_id,size_id);
    for (Index i=0; i<size_id; i++)
        Id.set(i,i,1.0);
}

template<class Matrix, class Vector>
void BTDLinearSolver<Matrix,Vector>::invert(SubMatrix& Inv, const BlocType& m)
{
    SubMatrix M;
    M = m;
    // Check for diagonal matrices
    Index i0 = 0;
    const Index n = M.Nrows();
    Inv.resize(n,n);
    while (i0 < n)
    {
        Index j0 = i0+1;
        double eps = M.element(i0,i0)*1.0e-10;
        while (j0 < n)
            if (fabs(M.element(i0,j0)) > eps) break;
            else ++j0;
        if (j0 == n)
        {
            // i0 row is the identity
            Inv.set(i0,i0,(float)1.0/M.element(i0,i0));
            ++i0;
        }
        else break;
    }
    if (i0 < n)
//if (i0 == 0)
        Inv = M.i();
    //else if (i0 < n)
    //        Inv.sub(i0,i0,n-i0,n-i0) = M.sub(i0,i0,n-i0,n-i0).i();
    //else return true;
    //return false;
}

template<class Matrix, class Vector>
void BTDLinearSolver<Matrix,Vector>::invert(Matrix& M)
{

    msg_info_when(this->f_verbose.getValue()) << "BTDLinearSolver, invert Matrix = "<< M ;

    const Index bsize = Matrix::getSubMatrixDim(f_blockSize.getValue());
    const Index nb = M.rowSize() / bsize;
    if (nb == 0) return;
    //alpha.resize(nb);
    alpha_inv.resize(nb);
    lambda.resize(nb-1);
    B.resize(nb);

    /////////////////////////// subpartSolve init ////////////

    if(subpartSolve.getValue() )
    {
        this->init_partial_inverse(nb,bsize);
    }

    SubMatrix A, C;
    //Index ndiag = 0;
    M.getAlignedSubMatrix(0,0,bsize,bsize,A);
    //if (verbose) sout << "A[0] = " << A << sendl;
    M.getAlignedSubMatrix(0,1,bsize,bsize,C);
    //if (verbose) sout << "C[0] = " << C << sendl;
    //alpha[0] = A;
    invert(alpha_inv[0],A);
    msg_info_when(this->f_verbose.getValue()) << "alpha_inv[0] = " << alpha_inv[0] ;
    lambda[0] = alpha_inv[0]*C;
    msg_info_when(this->f_verbose.getValue()) << "lambda[0] = " << lambda[0] ;

    for (Index i=1; i<nb; ++i)
    {
        M.getAlignedSubMatrix((i  ),(i  ),bsize,bsize,A);
        //if (verbose) sout << "A["<<i<<"] = " << A << sendl;
        M.getAlignedSubMatrix((i  ),(i-1),bsize,bsize,B[i]);
        //if (verbose) sout << "B["<<i<<"] = " << B[i] << sendl;
        //alpha[i] = (A - B[i]*lambda[i-1]);


        BlocType Temp1= B[i]*lambda[i-1];
        BlocType Temp2= A - Temp1;
        invert(alpha_inv[i], Temp2);


        //if(subpartSolve.getValue() ) {
        //	helper::vector<SubMatrix> nHn_1; // bizarre: pb compilation avec SubMatrix nHn_1 = B[i] *alpha_inv[i];
        //	nHn_1.resize(1);
        //	nHn_1[0] = B[i] *alpha_inv[i-1];
        //	H.insert(make_pair(IndexPair(i,i-1),nHn_1[0])); //IndexPair(i+1,i) ??
        //	serr<<" Add pair ("<<i<<","<<i-1<<")"<<sendl;
        //}

        msg_info_when(this->f_verbose.getValue()) << "alpha_inv["<<i<<"] = " << alpha_inv[i] ;
        if (i<nb-1)
        {
            M.getAlignedSubMatrix((i  ),(i+1),bsize,bsize,C);
            lambda[i] = alpha_inv[i]*C;

            msg_info_when(this->f_verbose.getValue()) << "lambda["<<i<<"] = " << lambda[i] ;
        }
    }
    nBlockComputedMinv.resize(nb);
    for (Index i=0; i<nb; ++i)
        nBlockComputedMinv[i] = 0;

    // WARNING : cost of resize here : ???
    Minv.resize(nb*bsize,nb*bsize);
    Minv.setAlignedSubMatrix((nb-1),(nb-1),bsize,bsize,alpha_inv[nb-1]);

    nBlockComputedMinv[nb-1] = 1;

    if(subpartSolve.getValue() )
    {
        SubMatrix iHi; // bizarre: pb compilation avec SubMatrix nHn_1 = B[i] *alpha_inv[i];
        my_identity(iHi, bsize);
        H.insert( make_pair(  IndexPair(nb-1, nb-1), iHi  ) );

        // on calcule les blocks diagonaux jusqu'au bout!!
        // TODO : ajouter un compteur "first_block" qui évite de descendre les déplacements jusqu'au block 0 dans partial_solve si ce block n'a pas été appelé
        computeMinvBlock(0, 0);
    }
}



///
///                    [ inva0-l0(Minv10)     Minv10t          Minv20t      Minv30t ]
/// Minv = Uinv Linv = [  (Minv11)(-l0t)  inva1-l1(Minv21)     Minv21t      Minv31t ]
///                    [  (Minv21)(-l0t)   (Minv22)(-l1t)  inva2-l2(Minv32) Minv32t ]
///                    [  (Minv31)(-l0t)   (Minv32)(-l1t)   (Minv33)(-l2t)   inva3  ]
///

template<class Matrix, class Vector>
void BTDLinearSolver<Matrix,Vector>::computeMinvBlock(Index i, Index j)
{
    if (i < j)
    {
        // i < j correspond to the upper diagonal
        // for the computation, we use the lower diagonal matrix
        Index t = i; i = j; j = t;
    }
    if (nBlockComputedMinv[i] > i-j) return; // the block was already computed



    ///// the block was not computed yet :

    // the block is computed now :
    // 1. all the diagonal block between N and i need to be computed
    const Index bsize = Matrix::getSubMatrixDim(f_blockSize.getValue());
    Index i0 = i;
    while (nBlockComputedMinv[i0]==0)
        ++i0;
    // i0 is the "closest" block of the diagonal that is computed
    // we need to compute all the Minv[i0][i0] (with i0>=i) till i0=i
    while (i0 > i)
    {
        if (nBlockComputedMinv[i0] == 1) // only the bloc on the diagonal is computed : need of the the bloc [i0][i0-1]
        {
            // compute bloc (i0,i0-1)
            //Minv[i0][i0-1] = Minv[i0][i0]*-L[i0-1].t()
            Minv.asub((i0  ),(i0-1),bsize,bsize) = Minv.asub((i0  ),(i0  ),bsize,bsize)*(-(lambda[i0-1].t()));
            ++nBlockComputedMinv[i0];

            if(subpartSolve.getValue() )
            {
                // store -L[i0-1].t() H structure
                SubMatrix iHi_1;
                iHi_1 = - lambda[i0-1].t();
                H.insert( make_pair(  IndexPair(i0, i0-1), iHi_1  ) );
                // compute bloc (i0,i0-1) :  the upper diagonal blocks Minv[i0-1][i0]
                Minv.asub((i0-1),(i0),bsize,bsize) = -lambda[i0-1] * Minv.asub((i0  ),(i0  ),bsize,bsize);
            }

        }


        // compute bloc (i0-1,i0-1)  : //Minv[i0-1][i0-1] = inv(M[i0-1][i0-1]) + L[i0-1] * Minv[i0][i0-1]
        Minv.asub((i0-1),(i0-1),bsize,bsize) = alpha_inv[i0-1] - lambda[i0-1]*Minv.asub((i0  ),(i0-1),bsize,bsize);

        if(subpartSolve.getValue() )
        {
            // store Id in H structure
            SubMatrix iHi;
            my_identity(iHi, bsize);
            H.insert( make_pair(  IndexPair(i0-1, i0-1), iHi  ) );
        }

        ++nBlockComputedMinv[i0-1]; // now Minv[i0-1][i0-1] is computed so   nBlockComputedMinv[i0-1] = 1
        --i0;                       // we can go down to the following block (till we reach i)
    }


    //2. all the block on the lines of block i between the diagonal and the block j are computed
    // i0=i

    Index j0 = i-nBlockComputedMinv[i];


    /////////////// ADD : Calcul pour faire du partial_solve //////////
    // first iHj is initiallized to iHj0+1 (that is supposed to be already computed)
    SubMatrix iHj ;
    if(subpartSolve.getValue() )
    {


        H_it = H.find( IndexPair(i0,j0+1) );
        //serr<<" find pair ("<<i<<","<<j0+1<<")"<<sendl;

        if (H_it == H.end())
        {
            my_identity(iHj, bsize);
            if (i0!=j0+1)
                serr<<"WARNING !! element("<<i0<<","<<j0+1<<") not found : nBlockComputedMinv[i] = "<<nBlockComputedMinv[i]<<sendl;
        }
        else
        {
            //serr<<"element("<<i0<<","<<j0+1<<")  found )!"<<sendl;
            iHj = H_it->second;
        }

    }
    /////////////////////////////////////////////////////////////////////

    while (j0 >= j)
    {
        // compute bloc (i0,j0)
        // Minv[i][j0] = Minv[i][j0+1] * (-L[j0].t)
        Minv.asub((i0  ),(j0  ),bsize,bsize) = Minv.asub((i0  ),(j0+1),bsize,bsize)*(-lambda[j0].t());
        if(subpartSolve.getValue() )
        {
            // iHj0 = iHj0+1 * (-L[j0].t)
            iHj = iHj * -lambda[j0].t();
            H.insert(make_pair(IndexPair(i0,j0),iHj));

            // compute bloc (j0,i0)  the upper diagonal blocks Minv[j0][i0]
            Minv.asub((j0  ),(i0  ),bsize,bsize) = -lambda[j0]*Minv.asub((j0+1),(i0),bsize,bsize);
        }
        ++nBlockComputedMinv[i0];
        --j0;
    }
}

template<class Matrix, class Vector>
double BTDLinearSolver<Matrix,Vector>::getMinvElement(Index i, Index j)
{
    const Index bsize = Matrix::getSubMatrixDim(f_blockSize.getValue());
    if (i < j)
    {
        // lower diagonal
        return getMinvElement(j,i);
    }
    computeMinvBlock(i/bsize, j/bsize);
    return Minv.element(i,j);
}

template<class Matrix, class Vector>
void BTDLinearSolver<Matrix,Vector>::solve (Matrix& /*M*/, Vector& x, Vector& b)
{
    msg_info_when(this->f_verbose.getValue() ) << "solve, b = "<< b;

    const Index bsize = Matrix::getSubMatrixDim(f_blockSize.getValue());
    const Index nb = b.size() / bsize;
    if (nb == 0) return;

    x.asub(0,bsize) = alpha_inv[0] * b.asub(0,bsize);
    for (Index i=1; i<nb; ++i)
    {
        x.asub(i,bsize) = alpha_inv[i]*(b.asub(i,bsize) - B[i]*x.asub((i-1),bsize));
    }
    for (Index i=nb-2; i>=0; --i)
    {
        x.asub(i,bsize) /* = Y.asub(i,bsize)- */ -= lambda[i]*x.asub((i+1),bsize);
    }

    // x is the solution of the system
    msg_info_when(this->f_verbose.getValue()) << "solve, solution = "<<x;

}

template<class Matrix, class Vector>
bool BTDLinearSolver<Matrix,Vector>::addJMInvJt(defaulttype::BaseMatrix* result, defaulttype::BaseMatrix* J, double fact)
{
    if (FullMatrix<double>* r = dynamic_cast<FullMatrix<double>*>(result))
    {
        if (SparseMatrix<double>* j = dynamic_cast<SparseMatrix<double>*>(J))
        {
            return addJMInvJt(*r,*j,fact);
        }
        else if (SparseMatrix<float>* j = dynamic_cast<SparseMatrix<float>*>(J))
        {
            return addJMInvJt(*r,*j,fact);
        }
    }
    else if (FullMatrix<float>* r = dynamic_cast<FullMatrix<float>*>(result))
    {
        if (SparseMatrix<double>* j = dynamic_cast<SparseMatrix<double>*>(J))
        {
            return addJMInvJt(*r,*j,fact);
        }
        else if (SparseMatrix<float>* j = dynamic_cast<SparseMatrix<float>*>(J))
        {
            return addJMInvJt(*r,*j,fact);
        }
    }
    else if (defaulttype::BaseMatrix* r = result)
    {
        if (SparseMatrix<double>* j = dynamic_cast<SparseMatrix<double>*>(J))
        {
            return addJMInvJt(*r,*j,fact);
        }
        else if (SparseMatrix<float>* j = dynamic_cast<SparseMatrix<float>*>(J))
        {
            return addJMInvJt(*r,*j,fact);
        }
    }
    return false;
}



///////////////////////////////////////
///////  partial solve  //////////
///////////////////////////////////////


template<class Matrix, class Vector>
void BTDLinearSolver<Matrix,Vector>::init_partial_inverse(const Index &/*nb*/, const Index &/*bsize*/)
{
    // need to stay in init_partial_inverse (called before inverse)
    H.clear();

}

template<class Matrix, class Vector>
void BTDLinearSolver<Matrix,Vector>::init_partial_solve()
{

    const Index bsize = Matrix::getSubMatrixDim(f_blockSize.getValue());
    const Index nb = this->currentGroup->systemRHVector->size() / bsize;

    //TODO => optimisation ??
    bwdContributionOnLH.clear();
    bwdContributionOnLH.resize(nb*bsize);
    fwdContributionOnRH.clear();
    fwdContributionOnRH.resize(nb*bsize);


    _rh_buf.resize(nb*bsize);
    _acc_rh_bloc=0;
    _acc_rh_bloc.resize(bsize);
    _acc_lh_bloc=0;
    _acc_lh_bloc.resize(bsize);

    // Bloc that is currently being proceed => start from the end (so that we use step2 bwdAccumulateLHGlobal and accumulate potential initial forces)
    current_bloc = nb-1;


    // DF represents the variation of the right hand side of the equation (Force in mechanics)
    Vec_dRH.resize(nb);
    for (Index i=0; i<nb; i++)
    {
        Vec_dRH[i]=0;
        Vec_dRH[i].resize(bsize);
        _rh_buf.asub(i,bsize) = this->currentGroup->systemRHVector->asub(i,bsize) ;

    }




}


////// STEP 1


template<class Matrix, class Vector>
void BTDLinearSolver<Matrix,Vector>::bwdAccumulateRHinBloc(Index indMaxBloc)
{
    const Index bsize = Matrix::getSubMatrixDim(f_blockSize.getValue());

    Index b=indMaxBloc;

    //debug
    if (indMaxBloc <  current_bloc)
    {
        std::cout <<" WARNING in bwdAccumulateRHinBloc : indMaxBloc = "<<indMaxBloc <<" <  "<<" current_bloc = "<<current_bloc<<std::endl;
    }

    SubVector RHbloc;
    RHbloc.resize(bsize);

    _acc_lh_bloc= bwdContributionOnLH.asub(b,bsize);


    while(b > current_bloc )
    {

        // evaluate the Right Hand Term for the bloc b
        RHbloc = this->currentGroup->systemRHVector->asub(b,bsize) ;

        // compute the contribution on LH created by RH
        _acc_lh_bloc  += Minv.asub(b,b,bsize,bsize) * RHbloc;

        b--;
        // accumulate this contribution on LH on the lower blocs
        _acc_lh_bloc =  -(lambda[b]*_acc_lh_bloc);

        if (problem.getValue())
            std::cout<<"bwdLH["<<b<<"] = H["<<b<<"]["<<b+1<<"] * ( Minv["<<b+1<<"]["<<b+1<<"] * RH["<<b+1<< "] +bwdLH["<<b+1<<"])"<<std::endl;



        // store the contribution as bwdContributionOnLH
        bwdContributionOnLH.asub(b,bsize) = _acc_lh_bloc;

    }

    b = current_bloc;
    // compute the bloc which indice is current_bloc
    this->currentGroup->systemLHVector->asub(b,bsize) = Minv.asub( b, b ,bsize,bsize) * ( fwdContributionOnRH.asub(b, bsize) + this->currentGroup->systemRHVector->asub(b,bsize) ) +
            bwdContributionOnLH.asub(b, bsize);

    if (problem.getValue())
        std::cout<<"LH["<<b<<"] = Minv["<<b<<"]["<<b<<"] * (fwdRH("<<b<< ") + RH("<<b<<")) + bwdLH("<<b<<")"<<std::endl;


    // here b==current_bloc
}



////// STEP 2

template<class Matrix, class Vector>
void BTDLinearSolver<Matrix,Vector>::bwdAccumulateLHGlobal( )
{
    const Index bsize = Matrix::getSubMatrixDim(f_blockSize.getValue());
    _acc_lh_bloc =  bwdContributionOnLH.asub(current_bloc, bsize);

    while( current_bloc > 0)
    {

        if (problem.getValue())
            std::cout<<"bwdLH["<<current_bloc-1<<"] = H["<<current_bloc-1<<"]["<<current_bloc<<"] *( bwdLH["<<current_bloc<<"] + Minv["<<current_bloc<<"]["<<current_bloc<<"] * RH["<<current_bloc<< "])"<<std::endl;

        // BwdLH += Minv*RH
        _acc_lh_bloc +=  Minv.asub(current_bloc,current_bloc,bsize,bsize) * this->currentGroup->systemRHVector->asub(current_bloc,bsize) ;

        current_bloc--;
        // BwdLH(n-1) = H(n-1)(n)*BwdLH(n)
        _acc_lh_bloc = -(lambda[current_bloc]*_acc_lh_bloc);

        bwdContributionOnLH.asub(current_bloc, bsize) = _acc_lh_bloc;


    }

    // at this point, current_bloc must be equal to 0

    // all the forces from RH were accumulated through bwdAccumulation:
    _indMaxNonNullForce = 0;

    // need to update all the value of LH during forward
    _indMaxFwdLHComputed = 0;

    // init fwdContribution
    fwdContributionOnRH.asub(0, bsize) = 0;


}


/////// STEP 3

template<class Matrix, class Vector>
void BTDLinearSolver<Matrix,Vector>::fwdAccumulateRHGlobal(Index indMinBloc)
{
    const Index bsize = Matrix::getSubMatrixDim(f_blockSize.getValue());
    _acc_rh_bloc =fwdContributionOnRH.asub(current_bloc, bsize);

    while( current_bloc< indMinBloc)
    {

        // fwdRH(n) += RH(n)
        _acc_rh_bloc += this->currentGroup->systemRHVector->asub(current_bloc,bsize);

        // fwdRH(n+1) = H(n+1)(n) * fwdRH(n)
        _acc_rh_bloc = -(lambda[current_bloc].t() * _acc_rh_bloc);
        current_bloc++;

        fwdContributionOnRH.asub(current_bloc, bsize) = _acc_rh_bloc;

        if (problem.getValue())
            std::cout<<"fwdRH["<<current_bloc<<"] = H["<<current_bloc<<"]["<<current_bloc-1<<"] * (fwdRH["<<current_bloc-1<< "] + RH["<<current_bloc-1<<"])"<<std::endl;

    }

    _indMaxFwdLHComputed = current_bloc;


    Index b = current_bloc;
    // compute the bloc which indice is _indMaxFwdLHComputed
    this->currentGroup->systemLHVector->asub(b,bsize) = Minv.asub( b, b ,bsize,bsize) * ( fwdContributionOnRH.asub(b, bsize) + this->currentGroup->systemRHVector->asub(b,bsize) ) +
            bwdContributionOnLH.asub(b, bsize);

    if (problem.getValue())
        std::cout<<"LH["<<b<<"] = Minv["<<b<<"]["<<b<<"] * (fwdRH("<<b<< ") + RH("<<b<<")) + bwdLH("<<b<<")"<<std::endl;


}


/////// STEP 4

template<class Matrix, class Vector>
void BTDLinearSolver<Matrix,Vector>::fwdComputeLHinBloc(Index indMaxBloc)
{

    const Index bsize = Matrix::getSubMatrixDim(f_blockSize.getValue());

    Index b;

    while(_indMaxFwdLHComputed < indMaxBloc )
    {

        b = _indMaxFwdLHComputed;

        if(b>=0)
        {
            if (problem.getValue())
                std::cout<<" fwdRH["<<b+1<<"] = H["<<b+1<<"]["<<b<<"] * (fwdRH("<<b<< ") + RH("<<b<<"))"<<std::endl;
            // fwdRH(n+1) = H(n+1)(n) * (fwdRH(n) + RH(n))
            fwdContributionOnRH.asub(b+1, bsize) = (-lambda[b].t())* ( fwdContributionOnRH.asub(b, bsize) + this->currentGroup->systemRHVector->asub(b,bsize) ) ;
        }

        _indMaxFwdLHComputed++; b++;

        // compute the bloc which indice is _indMaxFwdLHComputed
        this->currentGroup->systemLHVector->asub(b,bsize) = Minv.asub( b, b ,bsize,bsize) * ( fwdContributionOnRH.asub(b, bsize) + this->currentGroup->systemRHVector->asub(b,bsize) ) +
                bwdContributionOnLH.asub(b, bsize);
        if (problem.getValue())
            std::cout<<"LH["<<b<<"] = Minv["<<b<<"]["<<b<<"] * (fwdRH("<<b<< ") + RH("<<b<<")) + bwdLH("<<b<<")"<<std::endl;

    }




}

template<class Matrix, class Vector>
void BTDLinearSolver<Matrix,Vector>::partial_solve(ListIndex&  Iout, ListIndex&  Iin , bool NewIn)  ///*Matrix& M, Vector& result, Vector& rh, */
{

    Index MinIdBloc_OUT = Iout.front();
    Index MaxIdBloc_OUT = Iout.back();


    //std::cout<<"partial_solve: need update on position for bloc between dofs "<< MinIdBloc_OUT<< "  and "<<MaxIdBloc_OUT<<std::endl;
    if (verification.getValue())
    {
//        const Index bsize = Matrix::getSubMatrixDim(f_blockSize.getValue());
//        std::cout<<" input Force= ";
//        for (Index i=MinIdBloc_OUT; i<=MaxIdBloc_OUT; i++)
//        {
//            std::cout<<"     ["<<i<<"] "<<this->currentGroup->systemRHVector->asub(i,bsize);
//        }
//        std::cout<<" "<<std::endl;
    }


    if( NewIn)
    {

        Index MinIdBloc_IN = Iin.front(); //  Iin needs to be sorted
        Index MaxIdBloc_IN = Iin.back();  //



        //debug
        if (problem.getValue())
            std::cout<<"STEP1: new force on bloc between dofs "<< MinIdBloc_IN<< "  and "<<MaxIdBloc_IN<<std::endl;

        if (MaxIdBloc_IN > this->_indMaxNonNullForce)
            this->_indMaxNonNullForce = MaxIdBloc_IN;

        //step 1:
        bwdAccumulateRHinBloc(this->_indMaxNonNullForce );

        // now the fwdLH begins to be wrong when > to the indice of MinIdBloc_IN (need to be updated in step 3 or 4)
        this->_indMaxFwdLHComputed = MinIdBloc_IN;



    }


    if (current_bloc > MinIdBloc_OUT)
    {
        //debug
        if (problem.getValue())
            std::cout<<"STEP2 (bwd GLOBAL on structure) : current_bloc ="<<current_bloc<<" > to  MinIdBloc_OUT ="<<MinIdBloc_OUT<<std::endl;

        // step 2:
        bwdAccumulateLHGlobal();

        //debug
        if (problem.getValue())
            std::cout<<" new current_bloc = "<<current_bloc<<std::endl;
    }


    if (current_bloc < MinIdBloc_OUT)
    {
        //debug
        if (problem.getValue())
            std::cout<<"STEP3 (fwd GLOBAL on structure) : current_bloc ="<<current_bloc<<" < to  MinIdBloc_OUT ="<<MinIdBloc_OUT<<std::endl;

        //step 3:
        fwdAccumulateRHGlobal(MinIdBloc_OUT);

        // debug
        if (problem.getValue())
            std::cout<<" new current_bloc = "<<current_bloc<<std::endl;
    }



    if ( _indMaxFwdLHComputed < MaxIdBloc_OUT)
    {
        //debug
        if (problem.getValue())
            std::cout<<" STEP 4 :_indMaxFwdLHComputed = "<<_indMaxFwdLHComputed<<" < "<<"MaxIdBloc_OUT = "<<MaxIdBloc_OUT<<"  - verify that current_bloc="<<current_bloc<<" == "<<" MinIdBloc_OUT ="<<MinIdBloc_OUT<<std::endl;

        fwdComputeLHinBloc(MaxIdBloc_OUT );


        //debug
        if (problem.getValue())
            std::cout<<"  new _indMaxFwdLHComputed = "<<_indMaxFwdLHComputed<<std::endl;
    }








    // debug: test
    if (verification.getValue())
    {
        const Index bsize = Matrix::getSubMatrixDim(f_blockSize.getValue());
        Vector *Result_partial_Solve = new Vector();
        (*Result_partial_Solve) = (*this->currentGroup->systemLHVector);

        solve(*this->currentGroup->systemMatrix,*this->currentGroup->systemLHVector, *this->currentGroup->systemRHVector);

        Vector *Result = new Vector();
        (*Result) = (*this->currentGroup->systemLHVector);

        Vector *DR = new Vector();
        (*DR) = (*Result);
        (*DR) -= (*Result_partial_Solve);


        double normDR = 0.0;
        double normR = 0.0;
        for (Index i=MinIdBloc_OUT; i<=MaxIdBloc_OUT; i++)
        {
            normDR += (DR->asub(i,bsize)).norm();
            normR += (Result->asub(i,bsize)).norm();
        }

        if (normDR > ((1.0e-7)*normR + 1.0e-20) )
        {


            std::cout<<"++++++++++++++++ WARNING +++++++++++\n \n Found solution for bloc OUT :";
            for (Index i=MinIdBloc_OUT; i<=MaxIdBloc_OUT; i++)
            {
                std::cout<<"     ["<<i<<"] "<< Result_partial_Solve->asub(i,bsize);
            }
            std::cout<<std::endl;

            std::cout<<" after complete resolution OUT :";
            for (Index i=MinIdBloc_OUT; i<=MaxIdBloc_OUT; i++)
            {
                std::cout<<"     ["<<i<<"] "<<Result->asub(i,bsize);
            }
            std::cout<<std::endl;

        }



        delete(Result_partial_Solve);
        delete(Result);
        delete(DR);


        return;
    }



}





template<class Matrix, class Vector>
template<class RMatrix, class JMatrix>
bool BTDLinearSolver<Matrix,Vector>::addJMInvJt(RMatrix& result, JMatrix& J, double fact)
{
    //const Index Jrows = J.rowSize();
    const Index Jcols = J.colSize();
    if (Jcols != Minv.rowSize())
    {
        serr << "BTDLinearSolver::addJMInvJt ERROR: incompatible J matrix size." << sendl;
        return false;
    }

    const bool verbose  = this->f_verbose.getValue();

<<<<<<< HEAD
=======
    const bool verbose  = this->f_verbose.getValue();

>>>>>>> 354c76c2
    if (verbose)
    {
// debug christian: print of the inverse matrix:
        sout<< "C = ["<<sendl;
        for  (Index mr=0; mr<Minv.rowSize(); mr++)
        {
            sout<<" "<<sendl;
            for (Index mc=0; mc<Minv.colSize(); mc++)
            {
                sout<<" "<< getMinvElement(mr,mc);
            }
        }
        sout<< "];"<<sendl;

// debug christian: print of matrix J:
        sout<< "J = ["<<sendl;
        for  (Index jr=0; jr<J.rowSize(); jr++)
        {
            sout<<" "<<sendl;
            for (Index jc=0; jc<J.colSize(); jc++)
            {
                sout<<" "<< J.element(jr, jc) ;
            }
        }
        sout<< "];"<<sendl;
    }


    const typename JMatrix::LineConstIterator jitend = J.end();
    for (typename JMatrix::LineConstIterator jit1 = J.begin(); jit1 != jitend; ++jit1)
    {
        Index row1 = jit1->first;
        for (typename JMatrix::LineConstIterator jit2 = jit1; jit2 != jitend; ++jit2)
        {
            Index row2 = jit2->first;
            double acc = 0.0;
            for (typename JMatrix::LElementConstIterator i1 = jit1->second.begin(), i1end = jit1->second.end(); i1 != i1end; ++i1)
            {
                Index col1 = i1->first;
                double val1 = i1->second;
                for (typename JMatrix::LElementConstIterator i2 = jit2->second.begin(), i2end = jit2->second.end(); i2 != i2end; ++i2)
                {
                    Index col2 = i2->first;
                    double val2 = i2->second;
                    acc += val1 * getMinvElement(col1,col2) * val2;
                }
            }
<<<<<<< HEAD
=======

>>>>>>> 354c76c2
            if (verbose)
            {
                sout << "W("<<row1<<","<<row2<<") += "<<acc<<" * "<<fact<<sendl;
            }
<<<<<<< HEAD
=======

>>>>>>> 354c76c2
            acc *= fact;
            result.add(row1,row2,acc);
            if (row1!=row2)
                result.add(row2,row1,acc);
        }
    }
    return true;
}

template<> const char* BTDMatrix<1,double>::Name() { return "BTDMatrix1d"; }
template<> const char* BTDMatrix<2,double>::Name() { return "BTDMatrix2d"; }
template<> const char* BTDMatrix<3,double>::Name() { return "BTDMatrix3d"; }
template<> const char* BTDMatrix<4,double>::Name() { return "BTDMatrix4d"; }
template<> const char* BTDMatrix<5,double>::Name() { return "BTDMatrix5d"; }
template<> const char* BTDMatrix<6,double>::Name() { return "BTDMatrix6d"; }


} // namespace linearsolver

} // namespace component

} // namespace sofa

#endif<|MERGE_RESOLUTION|>--- conflicted
+++ resolved
@@ -804,13 +804,9 @@
         return false;
     }
 
+
     const bool verbose  = this->f_verbose.getValue();
 
-<<<<<<< HEAD
-=======
-    const bool verbose  = this->f_verbose.getValue();
-
->>>>>>> 354c76c2
     if (verbose)
     {
 // debug christian: print of the inverse matrix:
@@ -858,18 +854,12 @@
                     acc += val1 * getMinvElement(col1,col2) * val2;
                 }
             }
-<<<<<<< HEAD
-=======
-
->>>>>>> 354c76c2
+
             if (verbose)
             {
                 sout << "W("<<row1<<","<<row2<<") += "<<acc<<" * "<<fact<<sendl;
             }
-<<<<<<< HEAD
-=======
-
->>>>>>> 354c76c2
+
             acc *= fact;
             result.add(row1,row2,acc);
             if (row1!=row2)
