--- conflicted
+++ resolved
@@ -31,10 +31,6 @@
 
 #include <sofa/helper/system/thread/CTime.h>
 
-<<<<<<< HEAD
-#include <sofa/SofaGeneral.h>
-=======
->>>>>>> 81f917aa
 
 namespace sofa
 {
