--- conflicted
+++ resolved
@@ -28,10 +28,6 @@
 
 #include <SofaHaptics/ForceFeedback.h>
 
-<<<<<<< HEAD
-#include <sofa/SofaGeneral.h>
-=======
->>>>>>> 81f917aa
 
 
 namespace sofa
