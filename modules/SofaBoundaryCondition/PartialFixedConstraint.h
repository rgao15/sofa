--- conflicted
+++ resolved
@@ -80,15 +80,9 @@
     friend class PartialFixedConstraintInternalData<DataTypes>;
 
 public:
-<<<<<<< HEAD
-    SetIndex f_indices; ///< Indices of the fixed points
-    Data<bool> f_fixAll; ///< filter all the DOF to implement a fixed object
-    Data<SReal> _drawSize; ///< 0 -> point based rendering, >0 -> radius of spheres
-=======
     SetIndex d_indices;
     Data<bool> d_fixAll;
     Data<SReal> d_drawSize;
->>>>>>> 1a3f4e25
     enum { NumDimensions = Deriv::total_size };
     typedef sofa::helper::fixed_array<bool,NumDimensions> VecBool;
     Data<VecBool> fixedDirections;  ///< Defines the directions in which the particles are fixed: true (or 1) for fixed, false (or 0) for free.
