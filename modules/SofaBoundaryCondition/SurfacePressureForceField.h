--- conflicted
+++ resolved
@@ -28,10 +28,6 @@
 
 #include <sofa/core/behavior/ForceField.h>
 #include <sofa/core/topology/BaseMeshTopology.h>
-<<<<<<< HEAD
-#include <sofa/SofaGeneral.h>
-=======
->>>>>>> 81f917aa
 
 namespace sofa { namespace core { namespace topology { class BaseMeshTopology; } } }
 
