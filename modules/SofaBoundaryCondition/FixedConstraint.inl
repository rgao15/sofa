/******************************************************************************
*       SOFA, Simulation Open-Framework Architecture, development version     *
*                (c) 2006-2018 INRIA, USTL, UJF, CNRS, MGH                    *
*                                                                             *
* This program is free software; you can redistribute it and/or modify it     *
* under the terms of the GNU Lesser General Public License as published by    *
* the Free Software Foundation; either version 2.1 of the License, or (at     *
* your option) any later version.                                             *
*                                                                             *
* This program is distributed in the hope that it will be useful, but WITHOUT *
* ANY WARRANTY; without even the implied warranty of MERCHANTABILITY or       *
* FITNESS FOR A PARTICULAR PURPOSE. See the GNU Lesser General Public License *
* for more details.                                                           *
*                                                                             *
* You should have received a copy of the GNU Lesser General Public License    *
* along with this program. If not, see <http://www.gnu.org/licenses/>.        *
*******************************************************************************
* Authors: The SOFA Team and external contributors (see Authors.txt)          *
*                                                                             *
* Contact information: contact@sofa-framework.org                             *
******************************************************************************/
#ifndef SOFA_COMPONENT_PROJECTIVECONSTRAINTSET_FIXEDCONSTRAINT_INL
#define SOFA_COMPONENT_PROJECTIVECONSTRAINTSET_FIXEDCONSTRAINT_INL

#include <sofa/core/topology/BaseMeshTopology.h>
#include <SofaBoundaryCondition/FixedConstraint.h>
#include <SofaBaseLinearSolver/SparseMatrix.h>
#include <sofa/core/visual/VisualParams.h>
#include <sofa/simulation/Simulation.h>
#include <sofa/defaulttype/RigidTypes.h>
#include <iostream>
#include <SofaBaseTopology/TopologySubsetData.inl>




namespace sofa
{

namespace component
{

namespace projectiveconstraintset
{

// Define TestNewPointFunction
template< class DataTypes>
bool FixedConstraint<DataTypes>::FCPointHandler::applyTestCreateFunction(unsigned int, const sofa::helper::vector<unsigned int> &, const sofa::helper::vector<double> &)
{
    if (fc)
    {
        return false;
    }
    else
    {
        return false;
    }
}

// Define RemovalFunction
template< class DataTypes>
void FixedConstraint<DataTypes>::FCPointHandler::applyDestroyFunction(unsigned int pointIndex, value_type &)
{
    if (fc)
    {
        fc->removeConstraint((unsigned int) pointIndex);
    }
}

template <class DataTypes>
FixedConstraint<DataTypes>::FixedConstraint()
    : core::behavior::ProjectiveConstraintSet<DataTypes>(NULL)
    , d_indices( initData(&d_indices,"indices","Indices of the fixed points") )
    , d_fixAll( initData(&d_fixAll,false,"fixAll","filter all the DOF to implement a fixed object") )
    , d_showObject(initData(&d_showObject,true,"showObject","draw or not the fixed constraints"))
    , d_drawSize( initData(&d_drawSize,(SReal)0.0,"drawSize","0 -> point based rendering, >0 -> radius of spheres") )
    , d_projectVelocity( initData(&d_projectVelocity,false,"activate_projectVelocity","activate project velocity to set velocity") )
    , data(new FixedConstraintInternalData<DataTypes>())
{
    // default to indice 0
    d_indices.beginEdit()->push_back(0);
    d_indices.endEdit();

    pointHandler = new FCPointHandler(this, &d_indices);
}


template <class DataTypes>
FixedConstraint<DataTypes>::~FixedConstraint()
{
    if (pointHandler)
        delete pointHandler;

    delete data;
}

template <class DataTypes>
void FixedConstraint<DataTypes>::clearConstraints()
{
    d_indices.beginEdit()->clear();
    d_indices.endEdit();
}

template <class DataTypes>
void FixedConstraint<DataTypes>::addConstraint(unsigned int index)
{
    d_indices.beginEdit()->push_back(index);
    d_indices.endEdit();
}

template <class DataTypes>
void FixedConstraint<DataTypes>::removeConstraint(unsigned int index)
{
    removeValue(*d_indices.beginEdit(),index);
    d_indices.endEdit();
}

// -- Constraint interface


template <class DataTypes>
void FixedConstraint<DataTypes>::init()
{
    this->core::behavior::ProjectiveConstraintSet<DataTypes>::init();

    topology = this->getContext()->getMeshTopology();

<<<<<<< HEAD
    // Initialize functions and parameters
=======
      if (!topology)
        msg_warning() << "Can not find the topology, won't be able to handle topological changes";

    // Initialize topological functions
>>>>>>> a21a0a33
    d_indices.createTopologicalEngine(topology, pointHandler);
    d_indices.registerTopologicalData();

    this->checkIndices();
}

template <class DataTypes>
void  FixedConstraint<DataTypes>::reinit()
{
    this->checkIndices();
}

template <class DataTypes>
void  FixedConstraint<DataTypes>::checkIndices()
{
    // Check value of given indices
    unsigned int maxIndex=this->mstate->getSize();

    const SetIndexArray & indices = d_indices.getValue();
    for (unsigned int i=0; i<indices.size(); ++i)
    {
        const unsigned int index=indices[i];
        if (index >= maxIndex)
        {
            msg_warning() << "Index " << index << " not valid, should be [0,"<< maxIndex <<"]";
            removeConstraint(index);
        }
    }
<<<<<<< HEAD

    reinit();
}

template <class DataTypes>
void  FixedConstraint<DataTypes>::reinit()
{
=======
>>>>>>> a21a0a33
}

template <class DataTypes>
void FixedConstraint<DataTypes>::projectMatrix( sofa::defaulttype::BaseMatrix* M, unsigned offset )
{
    static const unsigned blockSize = DataTypes::deriv_total_size;

    if( d_fixAll.getValue() )
    {
        unsigned size = this->mstate->getSize();
        for( unsigned i=0; i<size; i++ )
        {
            M->clearRowsCols( offset + i * blockSize, offset + (i+1) * (blockSize) );
        }
    }
    else
    {
        // clears the rows and columns associated with fixed particles
        for(SetIndexArray::const_iterator it= d_indices.getValue().begin(), iend=d_indices.getValue().end(); it!=iend; it++ )
        {
            M->clearRowsCols( offset + (*it) * blockSize, offset + (*it+1) * (blockSize) );
        }
    }
}


template <class DataTypes>
void FixedConstraint<DataTypes>::projectResponse(const core::MechanicalParams* mparams, DataVecDeriv& resData)
{
    helper::WriteAccessor<DataVecDeriv> res ( mparams, resData );
    const SetIndexArray & indices = d_indices.getValue(mparams);
<<<<<<< HEAD
    if( d_fixAll.getValue(mparams) )
=======

    if( d_fixAll.getValue() )
>>>>>>> a21a0a33
    {
        // fix everything
        typename VecDeriv::iterator it;
        for( it = res.begin(); it != res.end(); ++it )
        {
            *it = Deriv();
        }
    }
    else
    {
        unsigned i=0;
        for (SetIndexArray::const_iterator it = indices.begin(); it != indices.end() && i<res.size(); ++it, ++i)
        {
            res[*it] = Deriv();
        }
    }
}

template <class DataTypes>
void FixedConstraint<DataTypes>::projectJacobianMatrix(const core::MechanicalParams* mparams, DataMatrixDeriv& cData)
{
    helper::WriteAccessor<DataMatrixDeriv> c ( mparams, cData );
    const SetIndexArray & indices = d_indices.getValue(mparams);

    MatrixDerivRowIterator rowIt = c->begin();
    MatrixDerivRowIterator rowItEnd = c->end();

    if( d_fixAll.getValue() )
    {
        while (rowIt != rowItEnd)
        {
            rowIt.row().clear();
            ++rowIt;
        }
    }
    else
    {
        while (rowIt != rowItEnd)
        {
            unsigned i=0;
            for (SetIndexArray::const_iterator it = indices.begin(); it != indices.end() && i<rowIt.row().size(); ++it, ++i)
            {
                rowIt.row().erase(*it);
            }
            ++rowIt;
        }
    }
}

// projectVelocity applies the same changes on velocity vector as projectResponse on position vector :
// Each fixed point received a null velocity vector.
// When a new fixed point is added while its velocity vector is already null, projectVelocity is not usefull.
// But when a new fixed point is added while its velocity vector is not null, it's necessary to fix it to null. If not, the fixed point is going to drift.
template <class DataTypes>
void FixedConstraint<DataTypes>::projectVelocity(const core::MechanicalParams* mparams, DataVecDeriv& vData)
{
    if(!d_projectVelocity.getValue()) return;
    const SetIndexArray & indices = this->d_indices.getValue();
    helper::WriteAccessor<DataVecDeriv> res ( mparams, vData );

<<<<<<< HEAD
    if( this->d_fixAll.getValue()==true )
=======
    if( d_fixAll.getValue() )    // fix everyting
>>>>>>> a21a0a33
    {
        for( unsigned i=0; i<res.size(); i++ )
            res[i] = Deriv();
    }
    else
    {
        unsigned i=0;
        for (SetIndexArray::const_iterator it = indices.begin(); it != indices.end() && i<res.size(); ++it, ++i)
        {
            res[*it] = Deriv();
        }
    }
}


template <class DataTypes>
void FixedConstraint<DataTypes>::projectPosition(const core::MechanicalParams* /*mparams*/, DataVecCoord& /*xData*/)
{

}

// Matrix Integration interface
template <class DataTypes>
void FixedConstraint<DataTypes>::applyConstraint(const core::MechanicalParams* mparams, const sofa::core::behavior::MultiMatrixAccessor* matrix)
{
    core::behavior::MultiMatrixAccessor::MatrixRef r = matrix->getMatrix(this->mstate.get(mparams));
    if(r)
    {
        const unsigned int N = Deriv::size();

        if( d_fixAll.getValue() )
        {
            unsigned size = this->mstate->getSize();
            for(unsigned int i=0; i<size; i++)
            {
                // Reset Fixed Row and Col
                for (unsigned int c=0; c<N; ++c)
                    r.matrix->clearRowCol(r.offset + N * i + c);
                // Set Fixed Vertex
                for (unsigned int c=0; c<N; ++c)
                    r.matrix->set(r.offset + N * i + c, r.offset + N * i + c, 1.0);
            }
        }
        else
        {
            const SetIndexArray & indices = d_indices.getValue();

            for (SetIndexArray::const_iterator it = indices.begin(); it != indices.end(); ++it)
            {
                // Reset Fixed Row and Col
                for (unsigned int c=0; c<N; ++c)
                    r.matrix->clearRowCol(r.offset + N * (*it) + c);
                // Set Fixed Vertex
                for (unsigned int c=0; c<N; ++c)
                    r.matrix->set(r.offset + N * (*it) + c, r.offset + N * (*it) + c, 1.0);
            }
        }
    }
}

template <class DataTypes>
void FixedConstraint<DataTypes>::applyConstraint(const core::MechanicalParams* mparams, defaulttype::BaseVector* vect, const sofa::core::behavior::MultiMatrixAccessor* matrix)
{
    int o = matrix->getGlobalOffset(this->mstate.get(mparams));
    if (o >= 0)
    {
        unsigned int offset = (unsigned int)o;
        const unsigned int N = Deriv::size();

        if( d_fixAll.getValue() )
        {
            for( int i=0; i<vect->size(); i++ )
            {
                for (unsigned int c=0; c<N; ++c)
                    vect->clear(offset + N * i + c);
            }
        }
        else
        {
            const SetIndexArray & indices = d_indices.getValue();
            for (SetIndexArray::const_iterator it = indices.begin(); it != indices.end(); ++it)
            {
                for (unsigned int c=0; c<N; ++c)
                    vect->clear(offset + N * (*it) + c);
            }
        }
    }
}




template <class DataTypes>
void FixedConstraint<DataTypes>::draw(const core::visual::VisualParams* vparams)
{
    if (!vparams->displayFlags().getShowBehaviorModels()) return;
    if (!d_showObject.getValue()) return;
    if (!this->isActive()) return;
<<<<<<< HEAD
    const VecCoord& x = this->mstate->read(core::ConstVecCoordId::position())->getValue();
=======

>>>>>>> a21a0a33
    vparams->drawTool()->saveLastState();

    const VecCoord& x = this->mstate->read(core::ConstVecCoordId::position())->getValue();
    const SetIndexArray & indices = d_indices.getValue();

    if( d_drawSize.getValue() == 0) // old classical drawing by points
    {
        std::vector< sofa::defaulttype::Vector3 > points;
        sofa::defaulttype::Vector3 point;
<<<<<<< HEAD
=======

>>>>>>> a21a0a33
        if( d_fixAll.getValue() )
            for (unsigned i=0; i<x.size(); i++ )
            {
                point = DataTypes::getCPos(x[i]);
                points.push_back(point);
            }
        else
        {
            unsigned i=0;
            for (SetIndexArray::const_iterator it = indices.begin(); it != indices.end() && i<x.size(); ++it, ++i)
            {
                point = DataTypes::getCPos(x[*it]);
                points.push_back(point);
            }
        }
        vparams->drawTool()->drawPoints(points, 10, sofa::defaulttype::Vec<4,float>(1,0.5,0.5,1));
    }
    else // new drawing by spheres
    {
        vparams->drawTool()->setLightingEnabled(true);

        std::vector< sofa::defaulttype::Vector3 > points;
        sofa::defaulttype::Vector3 point;
        if( d_fixAll.getValue()==true )
            for (unsigned i=0; i<x.size(); i++ )
            {
                point = DataTypes::getCPos(x[i]);
                points.push_back(point);
            }
        else
        {
            unsigned i=0;
            for (SetIndexArray::const_iterator it = indices.begin(); it != indices.end() && i<x.size(); ++it, ++i)
            {
                point = DataTypes::getCPos(x[*it]);
                points.push_back(point);
            }
        }
        vparams->drawTool()->drawSpheres(points, (float)d_drawSize.getValue(), sofa::defaulttype::Vec<4,float>(1.0f,0.35f,0.35f,1.0f));
    }

    vparams->drawTool()->restoreLastState();
}

} // namespace constraint

} // namespace component

} // namespace sofa

#endif

<|MERGE_RESOLUTION|>--- conflicted
+++ resolved
@@ -125,14 +125,10 @@
 
     topology = this->getContext()->getMeshTopology();
 
-<<<<<<< HEAD
-    // Initialize functions and parameters
-=======
       if (!topology)
         msg_warning() << "Can not find the topology, won't be able to handle topological changes";
 
     // Initialize topological functions
->>>>>>> a21a0a33
     d_indices.createTopologicalEngine(topology, pointHandler);
     d_indices.registerTopologicalData();
 
@@ -161,16 +157,6 @@
             removeConstraint(index);
         }
     }
-<<<<<<< HEAD
-
-    reinit();
-}
-
-template <class DataTypes>
-void  FixedConstraint<DataTypes>::reinit()
-{
-=======
->>>>>>> a21a0a33
 }
 
 template <class DataTypes>
@@ -202,12 +188,8 @@
 {
     helper::WriteAccessor<DataVecDeriv> res ( mparams, resData );
     const SetIndexArray & indices = d_indices.getValue(mparams);
-<<<<<<< HEAD
-    if( d_fixAll.getValue(mparams) )
-=======
 
     if( d_fixAll.getValue() )
->>>>>>> a21a0a33
     {
         // fix everything
         typename VecDeriv::iterator it;
@@ -237,6 +219,7 @@
 
     if( d_fixAll.getValue() )
     {
+        // fix everything
         while (rowIt != rowItEnd)
         {
             rowIt.row().clear();
@@ -268,11 +251,7 @@
     const SetIndexArray & indices = this->d_indices.getValue();
     helper::WriteAccessor<DataVecDeriv> res ( mparams, vData );
 
-<<<<<<< HEAD
-    if( this->d_fixAll.getValue()==true )
-=======
     if( d_fixAll.getValue() )    // fix everyting
->>>>>>> a21a0a33
     {
         for( unsigned i=0; i<res.size(); i++ )
             res[i] = Deriv();
@@ -371,11 +350,7 @@
     if (!vparams->displayFlags().getShowBehaviorModels()) return;
     if (!d_showObject.getValue()) return;
     if (!this->isActive()) return;
-<<<<<<< HEAD
-    const VecCoord& x = this->mstate->read(core::ConstVecCoordId::position())->getValue();
-=======
-
->>>>>>> a21a0a33
+
     vparams->drawTool()->saveLastState();
 
     const VecCoord& x = this->mstate->read(core::ConstVecCoordId::position())->getValue();
@@ -385,10 +360,7 @@
     {
         std::vector< sofa::defaulttype::Vector3 > points;
         sofa::defaulttype::Vector3 point;
-<<<<<<< HEAD
-=======
-
->>>>>>> a21a0a33
+
         if( d_fixAll.getValue() )
             for (unsigned i=0; i<x.size(); i++ )
             {
