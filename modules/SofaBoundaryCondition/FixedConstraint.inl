/******************************************************************************
*       SOFA, Simulation Open-Framework Architecture, development version     *
*                (c) 2006-2016 INRIA, USTL, UJF, CNRS, MGH                    *
*                                                                             *
* This library is free software; you can redistribute it and/or modify it     *
* under the terms of the GNU Lesser General Public License as published by    *
* the Free Software Foundation; either version 2.1 of the License, or (at     *
* your option) any later version.                                             *
*                                                                             *
* This library is distributed in the hope that it will be useful, but WITHOUT *
* ANY WARRANTY; without even the implied warranty of MERCHANTABILITY or       *
* FITNESS FOR A PARTICULAR PURPOSE. See the GNU Lesser General Public License *
* for more details.                                                           *
*                                                                             *
* You should have received a copy of the GNU Lesser General Public License    *
* along with this library; if not, write to the Free Software Foundation,     *
* Inc., 51 Franklin Street, Fifth Floor, Boston, MA  02110-1301 USA.          *
*******************************************************************************
*                               SOFA :: Modules                               *
*                                                                             *
* Authors: The SOFA Team and external contributors (see Authors.txt)          *
*                                                                             *
* Contact information: contact@sofa-framework.org                             *
******************************************************************************/
#ifndef SOFA_COMPONENT_PROJECTIVECONSTRAINTSET_FIXEDCONSTRAINT_INL
#define SOFA_COMPONENT_PROJECTIVECONSTRAINTSET_FIXEDCONSTRAINT_INL

#include <sofa/core/topology/BaseMeshTopology.h>
#include <SofaBoundaryCondition/FixedConstraint.h>
#include <SofaBaseLinearSolver/SparseMatrix.h>
#include <sofa/core/visual/VisualParams.h>
#include <sofa/simulation/common/Simulation.h>
#include <sofa/defaulttype/RigidTypes.h>
#include <iostream>
#include <SofaBaseTopology/TopologySubsetData.inl>




namespace sofa
{

namespace component
{

namespace projectiveconstraintset
{

// Define TestNewPointFunction
template< class DataTypes>
bool FixedConstraint<DataTypes>::FCPointHandler::applyTestCreateFunction(unsigned int, const sofa::helper::vector<unsigned int> &, const sofa::helper::vector<double> &)
{
    if (fc)
    {
        return false;
    }
    else
    {
        return false;
    }
}

// Define RemovalFunction
template< class DataTypes>
void FixedConstraint<DataTypes>::FCPointHandler::applyDestroyFunction(unsigned int pointIndex, value_type &)
{
    if (fc)
    {
        fc->removeConstraint((unsigned int) pointIndex);
    }
}

template <class DataTypes>
FixedConstraint<DataTypes>::FixedConstraint()
    : core::behavior::ProjectiveConstraintSet<DataTypes>(NULL)
    , f_indices( initData(&f_indices,"indices","Indices of the fixed points") )
    , f_fixAll( initData(&f_fixAll,false,"fixAll","filter all the DOF to implement a fixed object") )
<<<<<<< HEAD
    , f_projectVelocity( initData(&f_projectVelocity, false,"projectVelocity","project velocity to ensure no drift of the fixed point"))
=======
    , f_showObject(initData(&f_showObject,true,"showObject","draw or not the fixed constraints"))
>>>>>>> b55c7b25
    , f_drawSize( initData(&f_drawSize,(SReal)0.0,"drawSize","0 -> point based rendering, >0 -> radius of spheres") )
    , data(new FixedConstraintInternalData<DataTypes>())
{
    // default to indice 0
    f_indices.beginEdit()->push_back(0);
    f_indices.endEdit();

    pointHandler = new FCPointHandler(this, &f_indices);
}


template <class DataTypes>
FixedConstraint<DataTypes>::~FixedConstraint()
{
    if (pointHandler)
        delete pointHandler;

    delete data;
}

template <class DataTypes>
void FixedConstraint<DataTypes>::clearConstraints()
{
    f_indices.beginEdit()->clear();
    f_indices.endEdit();
}

template <class DataTypes>
void FixedConstraint<DataTypes>::addConstraint(unsigned int index)
{
    f_indices.beginEdit()->push_back(index);
    f_indices.endEdit();
}

template <class DataTypes>
void FixedConstraint<DataTypes>::removeConstraint(unsigned int index)
{
    removeValue(*f_indices.beginEdit(),index);
    f_indices.endEdit();
}

// -- Constraint interface


template <class DataTypes>
void FixedConstraint<DataTypes>::init()
{
    this->core::behavior::ProjectiveConstraintSet<DataTypes>::init();

    topology = this->getContext()->getMeshTopology();

    //  if (!topology)
    //    serr << "Can not find the topology." << sendl;

    // Initialize functions and parameters
    f_indices.createTopologicalEngine(topology, pointHandler);
    f_indices.registerTopologicalData();

    const SetIndexArray & indices = f_indices.getValue();

    unsigned int maxIndex=this->mstate->getSize();
    for (unsigned int i=0; i<indices.size(); ++i)
    {
        const unsigned int index=indices[i];
        if (index >= maxIndex)
        {
            serr << "Index " << index << " not valid!" << sendl;
            removeConstraint(index);
        }
    }

    reinit();

//  cerr<<"FixedConstraint<DataTypes>::init(), getJ = " << *getJ(0) << endl;

}

template <class DataTypes>
void  FixedConstraint<DataTypes>::reinit()
{
}

template <class DataTypes>
void FixedConstraint<DataTypes>::projectMatrix( sofa::defaulttype::BaseMatrix* M, unsigned offset )
{
    static const unsigned blockSize = DataTypes::deriv_total_size;

    if( f_fixAll.getValue()==true )
    {
        unsigned size = this->mstate->getSize();
        for( unsigned i=0; i<size; i++ )
        {
            M->clearRowsCols( offset + i * blockSize, offset + (i+1) * (blockSize) );
        }
    }
    else
    {
        // clears the rows and columns associated with fixed particles
        for(SetIndexArray::const_iterator it= f_indices.getValue().begin(), iend=f_indices.getValue().end(); it!=iend; it++ )
        {
            M->clearRowsCols( offset + (*it) * blockSize, offset + (*it+1) * (blockSize) );
        }
    }
}


template <class DataTypes>
void FixedConstraint<DataTypes>::projectResponse(const core::MechanicalParams* mparams, DataVecDeriv& resData)
{
//    cerr<<"FixedConstraint<DataTypes>::projectResponse is called "<<endl;
//    assert(false);
    helper::WriteAccessor<DataVecDeriv> res ( mparams, resData );
    const SetIndexArray & indices = f_indices.getValue(mparams);
    //serr<<"FixedConstraint<DataTypes>::projectResponse, dx.size()="<<res.size()<<sendl;
    if( f_fixAll.getValue(mparams) )
    {
        // fix everything
        typename VecDeriv::iterator it;
        for( it = res.begin(); it != res.end(); ++it )
        {
            *it = Deriv();
        }
    }
    else
    {
        unsigned i=0;
        for (SetIndexArray::const_iterator it = indices.begin(); it != indices.end() && i<res.size(); ++it, ++i)
        {
            res[*it] = Deriv();
        }
    }
    //cerr<<"FixedConstraint<DataTypes>::projectResponse is called  res = "<<endl<<res<<endl;
}

template <class DataTypes>
void FixedConstraint<DataTypes>::projectJacobianMatrix(const core::MechanicalParams* mparams, DataMatrixDeriv& cData)
{
    helper::WriteAccessor<DataMatrixDeriv> c ( mparams, cData );
    const SetIndexArray & indices = f_indices.getValue(mparams);

    MatrixDerivRowIterator rowIt = c->begin();
    MatrixDerivRowIterator rowItEnd = c->end();

    if( f_fixAll.getValue(mparams) )
    {
        // fix everything
        while (rowIt != rowItEnd)
        {
            rowIt.row().clear();
            ++rowIt;
        }
    }
    else
    {
        while (rowIt != rowItEnd)
        {
            unsigned i=0;
            for (SetIndexArray::const_iterator it = indices.begin(); it != indices.end() && i<rowIt.row().size(); ++it, ++i)
            {
                rowIt.row().erase(*it);
            }
            ++rowIt;
        }
    }
    //cerr<<"FixedConstraint<DataTypes>::projectJacobianMatrix : helper::WriteAccessor<DataMatrixDeriv> c =  "<<endl<< c<<endl;
}

// projectVelocity applies the same changes on velocity vector as projectResponse on position vector :
// Each fixed point received a null velocity vector.
// When a new fixed point is added while its velocity vector is already null, projectVelocity is not usefull.
// But when a new fixed point is added while its velocity vector is not null, it's necessary to fix it to null or 
// to set the projectVelocity option to True. If not, the fixed point is going to drift.
template <class DataTypes>
void FixedConstraint<DataTypes>::projectVelocity(const core::MechanicalParams* /*mparams*/, DataVecDeriv& vData)
{
    if(f_projectVelocity.getValue())
    {
        const VecDeriv &freeV = (dynamic_cast<core::behavior::MechanicalState<DataTypes>*>(this->getContext()->getMechanicalState()))->read(core::ConstVecDerivId::freeVelocity())->getValue();
        helper::WriteAccessor<DataVecDeriv> res = vData;
        const SetIndexArray & indices = f_indices.getValue();
        size_t freeVsize = freeV.size();
        //serr<<"FixedConstraint<DataTypes>::projectVelocity, res.size()="<<res.size()<<sendl;
        if( f_fixAll.getValue()==true )    // fix everyting
        {
            for( unsigned i=0; i<res.size(); i++ )
                if(freeVsize>i)
                    res[i] = freeV[i];
                else 
                    res[i] =Deriv();
        }
        else
        {
            unsigned i=0;
            for (SetIndexArray::const_iterator it = indices.begin(); it != indices.end() && i<res.size(); ++it, ++i)
            {
                if(freeVsize>*it)
                    res[*it] = freeV[*it];
                else 
                    res[*it] = Deriv();
            }
        }
    }
}

template <class DataTypes>
void FixedConstraint<DataTypes>::projectPosition(const core::MechanicalParams* /*mparams*/, DataVecCoord& /*xData*/)
{

}

// Matrix Integration interface
template <class DataTypes>
void FixedConstraint<DataTypes>::applyConstraint(const core::MechanicalParams* mparams, const sofa::core::behavior::MultiMatrixAccessor* matrix)
{
    core::behavior::MultiMatrixAccessor::MatrixRef r = matrix->getMatrix(this->mstate.get(mparams));
    if(r)
    {
        //sout << "applyConstraint in Matrix with offset = " << offset << sendl;
        //cerr<<"FixedConstraint<DataTypes>::applyConstraint(defaulttype::BaseMatrix *mat, unsigned int offset) is called "<<endl;
        const unsigned int N = Deriv::size();
        const SetIndexArray & indices = f_indices.getValue();

        //TODO take f_fixAll into account


        for (SetIndexArray::const_iterator it = indices.begin(); it != indices.end(); ++it)
        {
            // Reset Fixed Row and Col
            for (unsigned int c=0; c<N; ++c)
                r.matrix->clearRowCol(r.offset + N * (*it) + c);
            // Set Fixed Vertex
            for (unsigned int c=0; c<N; ++c)
                r.matrix->set(r.offset + N * (*it) + c, r.offset + N * (*it) + c, 1.0);
        }
    }
}

template <class DataTypes>
void FixedConstraint<DataTypes>::applyConstraint(const core::MechanicalParams* mparams, defaulttype::BaseVector* vect, const sofa::core::behavior::MultiMatrixAccessor* matrix)
{
    int o = matrix->getGlobalOffset(this->mstate.get(mparams));
    if (o >= 0)
    {
        unsigned int offset = (unsigned int)o;

        //cerr<<"FixedConstraint<DataTypes>::applyConstraint(defaulttype::BaseVector *vect, unsigned int offset) is called "<<endl;
        //sout << "applyConstraint in Vector with offset = " << offset << sendl;
        const unsigned int N = Deriv::size();

        //TODO take f_fixAll into account


        const SetIndexArray & indices = f_indices.getValue();
        for (SetIndexArray::const_iterator it = indices.begin(); it != indices.end(); ++it)
        {
            for (unsigned int c=0; c<N; ++c)
                vect->clear(offset + N * (*it) + c);
        }
    }
}




template <class DataTypes>
void FixedConstraint<DataTypes>::draw(const core::visual::VisualParams* vparams)
{
    if (!vparams->displayFlags().getShowBehaviorModels()) return;
    if (!f_showObject.getValue()) return;
    if (!this->isActive()) return;
    const VecCoord& x = this->mstate->read(core::ConstVecCoordId::position())->getValue();
    //serr<<"FixedConstraint<DataTypes>::draw(), x.size() = "<<x.size()<<sendl;

    vparams->drawTool()->saveLastState();

    const SetIndexArray & indices = f_indices.getValue();

    if( f_drawSize.getValue() == 0) // old classical drawing by points
    {
        std::vector< sofa::defaulttype::Vector3 > points;
        sofa::defaulttype::Vector3 point;
        //serr<<"FixedConstraint<DataTypes>::draw(), indices = "<<indices<<sendl;
        if( f_fixAll.getValue() )
            for (unsigned i=0; i<x.size(); i++ )
            {
                point = DataTypes::getCPos(x[i]);
                points.push_back(point);
            }
        else
        {
            unsigned i=0;
            for (SetIndexArray::const_iterator it = indices.begin(); it != indices.end() && i<x.size(); ++it, ++i)
            {
                point = DataTypes::getCPos(x[*it]);
                points.push_back(point);
            }
        }
        vparams->drawTool()->drawPoints(points, 10, sofa::defaulttype::Vec<4,float>(1,0.5,0.5,1));
    }
    else // new drawing by spheres
    {
        vparams->drawTool()->setLightingEnabled(true);

        std::vector< sofa::defaulttype::Vector3 > points;
        sofa::defaulttype::Vector3 point;
        if( f_fixAll.getValue()==true )
            for (unsigned i=0; i<x.size(); i++ )
            {
                point = DataTypes::getCPos(x[i]);
                points.push_back(point);
            }
        else
        {
            unsigned i=0;
            for (SetIndexArray::const_iterator it = indices.begin(); it != indices.end() && i<x.size(); ++it, ++i)
            {
                point = DataTypes::getCPos(x[*it]);
                points.push_back(point);
            }
        }
        vparams->drawTool()->drawSpheres(points, (float)f_drawSize.getValue(), sofa::defaulttype::Vec<4,float>(1.0f,0.35f,0.35f,1.0f));
    }

    vparams->drawTool()->restoreLastState();
}

} // namespace constraint

} // namespace component

} // namespace sofa

#endif

<|MERGE_RESOLUTION|>--- conflicted
+++ resolved
@@ -75,11 +75,8 @@
     : core::behavior::ProjectiveConstraintSet<DataTypes>(NULL)
     , f_indices( initData(&f_indices,"indices","Indices of the fixed points") )
     , f_fixAll( initData(&f_fixAll,false,"fixAll","filter all the DOF to implement a fixed object") )
-<<<<<<< HEAD
+    , f_showObject(initData(&f_showObject,true,"showObject","draw or not the fixed constraints"))
     , f_projectVelocity( initData(&f_projectVelocity, false,"projectVelocity","project velocity to ensure no drift of the fixed point"))
-=======
-    , f_showObject(initData(&f_showObject,true,"showObject","draw or not the fixed constraints"))
->>>>>>> b55c7b25
     , f_drawSize( initData(&f_drawSize,(SReal)0.0,"drawSize","0 -> point based rendering, >0 -> radius of spheres") )
     , data(new FixedConstraintInternalData<DataTypes>())
 {
