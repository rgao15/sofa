--- conflicted
+++ resolved
@@ -101,14 +101,8 @@
     }
     else
     {
-<<<<<<< HEAD
-        const SetIndexArray & indices = d_indices.getValue();
+        const SetIndexArray & indices = this->d_indices.getValue();
         for (SetIndexArray::const_iterator it = indices.begin(); it != indices.end(); ++it)
-=======
-        const SetIndexArray & indices = this->d_indices.getValue();
-        unsigned i=0;
-        for (SetIndexArray::const_iterator it = indices.begin(); it != indices.end() && i<res.size(); ++it, ++i)
->>>>>>> 546ad183
         {
             for (unsigned j = 0; j < NumDimensions; j++)
             {
@@ -127,44 +121,6 @@
     helper::WriteAccessor<DataVecDeriv> res = resData;
     projectResponseT(mparams, res.wref());
 }
-
-<<<<<<< HEAD
-// projectVelocity applies the same changes on velocity vector as projectResponse on position vector :
-// Each fixed point received a null velocity vector.
-// When a new fixed point is added while its velocity vector is already null, projectVelocity is not usefull.
-// But when a new fixed point is added while its velocity vector is not null, it's necessary to fix it to null. If not, the fixed point is going to drift.
-template <class DataTypes>
-void PartialFixedConstraint<DataTypes>::projectVelocity(const core::MechanicalParams* mparams, DataVecDeriv& vData)
-{
-    if(!d_projectVelocity.getValue()) return;
-    helper::WriteAccessor<DataVecDeriv> res ( mparams, vData );
-
-    //serr<<"PartialFixedConstraint<DataTypes>::projectVelocity, res.size()="<<res.size()<<sendl;
-    if( d_fixAll.getValue()==true )
-    {
-        // fix everyting
-        for( unsigned i=0; i<res.size(); i++ )
-        {
-            res[i] = Deriv();
-        }
-    }
-    else
-    {
-        const SetIndexArray & indices = d_indices.getValue();
-        for (SetIndexArray::const_iterator it = indices.begin(); it != indices.end(); ++it)
-        {
-            res[*it] = Deriv();
-        }
-    }
-}
-
-template <class DataTypes>
-void PartialFixedConstraint<DataTypes>::projectPosition(const core::MechanicalParams* /*mparams*/, DataVecCoord& /*xData*/)
-{
-
-}
-=======
->>>>>>> 546ad183
 
 template <class DataTypes>
 void PartialFixedConstraint<DataTypes>::projectJacobianMatrix(const core::MechanicalParams* mparams, DataMatrixDeriv& cData)
@@ -359,73 +315,6 @@
 }
 
 
-<<<<<<< HEAD
-template <class DataTypes>
-void PartialFixedConstraint<DataTypes>::draw(const core::visual::VisualParams* vparams)
-{
-    if (!vparams->displayFlags().getShowBehaviorModels())
-        return;
-    if (!this->isActive())
-        return;
-    const VecCoord& x = this->mstate->read(core::ConstVecCoordId::position())->getValue();
-    //serr<<"PartialFixedConstraint<DataTypes>::draw(), x.size() = "<<x.size()<<sendl;
-
-
-    const SetIndexArray & indices = d_indices.getValue();
-
-    if (d_drawSize.getValue() == 0) // old classical drawing by points
-    {
-        std::vector<sofa::defaulttype::Vector3> points;
-        sofa::defaulttype::Vector3 point;
-        //serr<<"PartialFixedConstraint<DataTypes>::draw(), indices = "<<indices<<sendl;
-        if (d_fixAll.getValue() == true)
-        {
-            for (unsigned i = 0; i < x.size(); i++)
-            {
-                point = DataTypes::getCPos(x[i]);
-                points.push_back(point);
-            }
-        }
-        else
-        {
-            for (SetIndexArray::const_iterator it = indices.begin(); it != indices.end(); ++it)
-            {
-                point = DataTypes::getCPos(x[*it]);
-                points.push_back(point);
-            }
-        }
-        vparams->drawTool()->drawPoints(points, 10, sofa::defaulttype::Vec<4, float> (1, 0.5, 0.5, 1));
-    }
-    else // new drawing by spheres
-    {
-        std::vector<sofa::defaulttype::Vector3> points;
-        sofa::defaulttype::Vector3 point;
-        if (d_fixAll.getValue() == true)
-        {
-            for (unsigned i = 0; i < x.size(); i++)
-            {
-                point = DataTypes::getCPos(x[i]);
-                points.push_back(point);
-            }
-        }
-        else
-        {
-            for (SetIndexArray::const_iterator it = indices.begin(); it != indices.end(); ++it)
-            {
-                point = DataTypes::getCPos(x[*it]);
-                points.push_back(point);
-            }
-        }
-        vparams->drawTool()->drawSpheres(points, (float) d_drawSize.getValue(), sofa::defaulttype::Vec<4, float> (1.0f, 0.35f, 0.35f, 1.0f));
-    }
-}
-
-
-
-
-
-=======
->>>>>>> 546ad183
 } // namespace constraint
 
 } // namespace component
