/******************************************************************************
*       SOFA, Simulation Open-Framework Architecture, development version     *
*                (c) 2006-2018 INRIA, USTL, UJF, CNRS, MGH                    *
*                                                                             *
* This program is free software; you can redistribute it and/or modify it     *
* under the terms of the GNU Lesser General Public License as published by    *
* the Free Software Foundation; either version 2.1 of the License, or (at     *
* your option) any later version.                                             *
*                                                                             *
* This program is distributed in the hope that it will be useful, but WITHOUT *
* ANY WARRANTY; without even the implied warranty of MERCHANTABILITY or       *
* FITNESS FOR A PARTICULAR PURPOSE. See the GNU Lesser General Public License *
* for more details.                                                           *
*                                                                             *
* You should have received a copy of the GNU Lesser General Public License    *
* along with this program. If not, see <http://www.gnu.org/licenses/>.        *
*******************************************************************************
* Authors: The SOFA Team and external contributors (see Authors.txt)          *
*                                                                             *
* Contact information: contact@sofa-framework.org                             *
******************************************************************************/
#ifndef SOFA_COMPONENT_PROJECTIVECONSTRAINTSET_PARTIALFIXEDCONSTRAINT_INL
#define SOFA_COMPONENT_PROJECTIVECONSTRAINTSET_PARTIALFIXEDCONSTRAINT_INL

#include <sofa/core/topology/BaseMeshTopology.h>
#include <SofaBoundaryCondition/PartialFixedConstraint.h>
#include <sofa/simulation/Simulation.h>
#include <sofa/defaulttype/RigidTypes.h>
#include <iostream>
#include <SofaBaseTopology/TopologySubsetData.inl>

#include <sofa/core/visual/VisualParams.h>


namespace sofa
{

namespace component
{

namespace projectiveconstraintset
{

template <class DataTypes>
PartialFixedConstraint<DataTypes>::PartialFixedConstraint()
    : d_fixedDirections( initData(&d_fixedDirections,"fixedDirections","for each direction, 1 if fixed, 0 if free") )
{
    // default to indice 0
    this->d_indices.beginEdit()->push_back(0);
    this->d_indices.endEdit();

    this->pointHandler = new typename Inherited::FCPointHandler(this, &this->d_indices);

    VecBool blockedDirection;
    for( unsigned i=0; i<NumDimensions; i++)
        blockedDirection[i] = true;
    d_fixedDirections.setValue(blockedDirection);
}


template <class DataTypes>
PartialFixedConstraint<DataTypes>::~PartialFixedConstraint()
{
    //Parent class FixedConstraint already destruct : pointHandler and data
}


template <class DataTypes>
void PartialFixedConstraint<DataTypes>::init()
{
    this->Inherited::init();
}


template <class DataTypes>
void PartialFixedConstraint<DataTypes>::reinit()
{
    this->Inherited::reinit();
}


template <class DataTypes>
template <class DataDeriv>
void PartialFixedConstraint<DataTypes>::projectResponseT(const core::MechanicalParams* /*mparams*/, DataDeriv& res)
{
<<<<<<< HEAD
    const VecBool& blockedDirection = fixedDirections.getValue();
    if (d_fixAll.getValue() == true)
=======
    const VecBool& blockedDirection = d_fixedDirections.getValue();

    if (this->d_fixAll.getValue() == true)
>>>>>>> a21a0a33
    {
        // fix everyting
        for( unsigned i=0; i<res.size(); i++ )
        {
            for (unsigned j = 0; j < NumDimensions; j++)
            {
                if (blockedDirection[j])
                {
                    res[i][j] = (Real) 0.0;
                }
            }
        }
    }
    else
    {
        const SetIndexArray & indices = this->d_indices.getValue();
        unsigned i=0;
        for (SetIndexArray::const_iterator it = indices.begin(); it != indices.end() && i<res.size(); ++it, ++i)
        {
            for (unsigned j = 0; j < NumDimensions; j++)
            {
                if (blockedDirection[j])
                {
                    res[*it][j] = (Real) 0.0;
                }
            }
        }
    }
}

template <class DataTypes>
void PartialFixedConstraint<DataTypes>::projectResponse(const core::MechanicalParams* mparams, DataVecDeriv& resData)
{
    helper::WriteAccessor<DataVecDeriv> res = resData;
    projectResponseT(mparams, res.wref());
}

<<<<<<< HEAD
// projectVelocity applies the same changes on velocity vector as projectResponse on position vector :
// Each fixed point received a null velocity vector.
// When a new fixed point is added while its velocity vector is already null, projectVelocity is not usefull.
// But when a new fixed point is added while its velocity vector is not null, it's necessary to fix it to null. If not, the fixed point is going to drift.
template <class DataTypes>
void PartialFixedConstraint<DataTypes>::projectVelocity(const core::MechanicalParams* mparams, DataVecDeriv& vData)
{
    if(!d_projectVelocity.getValue()) return;
    helper::WriteAccessor<DataVecDeriv> res ( mparams, vData );

    if( d_fixAll.getValue()==true )
    {
        // fix everyting
        for( unsigned i=0; i<res.size(); i++ )
        {
            res[i] = Deriv();
        }
    }
    else
    {
        const SetIndexArray & indices = d_indices.getValue();
        unsigned i=0;
        for (SetIndexArray::const_iterator it = indices.begin(); it != indices.end() && i<res.size(); ++it, ++i)
        {
            res[*it] = Deriv();
        }
    }
}

template <class DataTypes>
void PartialFixedConstraint<DataTypes>::projectPosition(const core::MechanicalParams* /*mparams*/, DataVecCoord& /*xData*/)
{

}
=======
>>>>>>> a21a0a33

template <class DataTypes>
void PartialFixedConstraint<DataTypes>::projectJacobianMatrix(const core::MechanicalParams* mparams, DataMatrixDeriv& cData)
{
    helper::WriteAccessor<DataMatrixDeriv> c = cData;

    MatrixDerivRowIterator rowIt = c->begin();
    MatrixDerivRowIterator rowItEnd = c->end();

    while (rowIt != rowItEnd)
    {
        projectResponseT<MatrixDerivRowType>(mparams, rowIt.row());
        ++rowIt;
    }
}

// Matrix Integration interface
template <class DataTypes>
void PartialFixedConstraint<DataTypes>::applyConstraint(defaulttype::BaseMatrix *mat, unsigned int offset)
{
<<<<<<< HEAD
    //TODO take f_fixAll into account
=======
>>>>>>> a21a0a33

    const unsigned int N = Deriv::size();
    const VecBool& blockedDirection = d_fixedDirections.getValue();

    if( this->d_fixAll.getValue() )
    {
        unsigned size = this->mstate->getSize();
        for(unsigned int i=0; i<size; i++)
        {
            // Reset Fixed Row and Col
            for (unsigned int c=0; c<N; ++c)
            {
                if( blockedDirection[c] ) mat->clearRowCol(offset + N * i + c);
            }
            // Set Fixed Vertex
            for (unsigned int c=0; c<N; ++c)
            {
                if( blockedDirection[c] ) mat->set(offset + N * i + c, offset + N * i + c, 1.0);
            }
        }
    }
    else
    {
        const SetIndexArray & indices = this->d_indices.getValue();
        for (SetIndexArray::const_iterator it = indices.begin(); it != indices.end(); ++it)
        {
            // Reset Fixed Row and Col
            for (unsigned int c=0; c<N; ++c)
            {
                if( blockedDirection[c] ) mat->clearRowCol(offset + N * (*it) + c);
            }
            // Set Fixed Vertex
            for (unsigned int c=0; c<N; ++c)
            {
                if( blockedDirection[c] ) mat->set(offset + N * (*it) + c, offset + N * (*it) + c, 1.0);
            }
        }
    }
}

template <class DataTypes>
void PartialFixedConstraint<DataTypes>::applyConstraint(defaulttype::BaseVector *vect, unsigned int offset)
{
<<<<<<< HEAD
    //TODO take f_fixAll into account
=======


>>>>>>> a21a0a33
    const unsigned int N = Deriv::size();

    const VecBool& blockedDirection = d_fixedDirections.getValue();

    if( this->d_fixAll.getValue() )
    {
        for( int i=0; i<vect->size(); i++ )
        {
            for (unsigned int c = 0; c < N; ++c)
            {
                if (blockedDirection[c])
                {
                    vect->clear(offset + N * i + c);
                }
            }
        }
    }
    else
    {
        const SetIndexArray & indices = this->d_indices.getValue();
        for (SetIndexArray::const_iterator it = indices.begin(); it != indices.end(); ++it)
        {
            for (unsigned int c = 0; c < N; ++c)
            {
                if (blockedDirection[c])
                {
                    vect->clear(offset + N * (*it) + c);
                }
            }
        }
    }
}

template <class DataTypes>
void PartialFixedConstraint<DataTypes>::applyConstraint(const core::MechanicalParams* mparams, const sofa::core::behavior::MultiMatrixAccessor* matrix)
{
    core::behavior::MultiMatrixAccessor::MatrixRef r = matrix->getMatrix(this->mstate.get(mparams));
    if(r)
    {
        const unsigned int N = Deriv::size();
        const VecBool& blockedDirection = d_fixedDirections.getValue();
        const SetIndexArray & indices = this->d_indices.getValue();

        if( this->d_fixAll.getValue() )
        {
            unsigned size = this->mstate->getSize();
            for(unsigned int i=0; i<size; i++)
            {
                // Reset Fixed Row and Col
                for (unsigned int c=0; c<N; ++c)
                {
                    if (blockedDirection[c])
                    {
                        r.matrix->clearRowCol(r.offset + N * i + c);
                    }
                }
                // Set Fixed Vertex
                for (unsigned int c=0; c<N; ++c)
                {
                    if (blockedDirection[c])
                    {
                        r.matrix->set(r.offset + N * i + c, r.offset + N * i + c, 1.0);
                    }
                }
            }
        }
        else
        {
            for (SetIndexArray::const_iterator it = indices.begin(); it != indices.end(); ++it)
            {
                // Reset Fixed Row and Col
                for (unsigned int c=0; c<N; ++c)
                {
                    if (blockedDirection[c])
                    {
                        r.matrix->clearRowCol(r.offset + N * (*it) + c);
                    }
                }
                // Set Fixed Vertex
                for (unsigned int c=0; c<N; ++c)
                {
                    if (blockedDirection[c])
                    {
                        r.matrix->set(r.offset + N * (*it) + c, r.offset + N * (*it) + c, 1.0);
                    }
                }
            }
        }
    }
}

template <class DataTypes>
void PartialFixedConstraint<DataTypes>::projectMatrix( sofa::defaulttype::BaseMatrix* M, unsigned offset )
{
    static const unsigned blockSize = DataTypes::deriv_total_size;

    const VecBool& blockedDirection = d_fixedDirections.getValue();

    if( this->d_fixAll.getValue() )
    {
        unsigned size = this->mstate->getSize();
        for( unsigned i=0; i<size; i++ )
        {
            for (unsigned int c = 0; c < blockSize; ++c)
            {
                if (blockedDirection[c])
                {
                    M->clearRowCol( offset + i * blockSize + c );
                }
            }
        }
    }
    else
    {
        const SetIndexArray & indices = this->d_indices.getValue();
        for (SetIndexArray::const_iterator it = indices.begin(); it != indices.end(); ++it)
        {
            for (unsigned int c = 0; c < blockSize; ++c)
            {
                if (blockedDirection[c])
                {
                    M->clearRowCol( offset + (*it) * blockSize + c);
                }
            }
        }
    }
}


<<<<<<< HEAD
template <class DataTypes>
void PartialFixedConstraint<DataTypes>::draw(const core::visual::VisualParams* vparams)
{
    if (!vparams->displayFlags().getShowBehaviorModels())
        return;
    if (!this->isActive())
        return;
    const VecCoord& x = this->mstate->read(core::ConstVecCoordId::position())->getValue();

    const SetIndexArray & indices = d_indices.getValue();

    if (d_drawSize.getValue() == 0) // old classical drawing by points
    {
        std::vector<sofa::defaulttype::Vector3> points;
        sofa::defaulttype::Vector3 point;
        if (d_fixAll.getValue() == true)
        {
            for (unsigned i = 0; i < x.size(); i++)
            {
                point = DataTypes::getCPos(x[i]);
                points.push_back(point);
            }
        }
        else
        {
            unsigned i=0;
            for (SetIndexArray::const_iterator it = indices.begin(); it != indices.end() && i<x.size(); ++it, ++i)
            {
                point = DataTypes::getCPos(x[*it]);
                points.push_back(point);
            }
        }
        vparams->drawTool()->drawPoints(points, 10, sofa::defaulttype::Vec<4, float> (1, 0.5, 0.5, 1));
    }
    else // new drawing by spheres
    {
        std::vector<sofa::defaulttype::Vector3> points;
        sofa::defaulttype::Vector3 point;
        if (d_fixAll.getValue() == true)
        {
            for (unsigned i = 0; i < x.size(); i++)
            {
                point = DataTypes::getCPos(x[i]);
                points.push_back(point);
            }
        }
        else
        {
            unsigned i=0;
            for (SetIndexArray::const_iterator it = indices.begin(); it != indices.end() && i<x.size(); ++it, ++i)
            {
                point = DataTypes::getCPos(x[*it]);
                points.push_back(point);
            }
        }
        vparams->drawTool()->drawSpheres(points, (float) d_drawSize.getValue(), sofa::defaulttype::Vec<4, float> (1.0f, 0.35f, 0.35f, 1.0f));
    }
}

=======
>>>>>>> a21a0a33
} // namespace constraint

} // namespace component

} // namespace sofa

#endif // SOFA_COMPONENT_PROJECTIVECONSTRAINTSET_PARTIALFIXEDCONSTRAINT_INL

<|MERGE_RESOLUTION|>--- conflicted
+++ resolved
@@ -83,14 +83,9 @@
 template <class DataDeriv>
 void PartialFixedConstraint<DataTypes>::projectResponseT(const core::MechanicalParams* /*mparams*/, DataDeriv& res)
 {
-<<<<<<< HEAD
-    const VecBool& blockedDirection = fixedDirections.getValue();
-    if (d_fixAll.getValue() == true)
-=======
     const VecBool& blockedDirection = d_fixedDirections.getValue();
 
     if (this->d_fixAll.getValue() == true)
->>>>>>> a21a0a33
     {
         // fix everyting
         for( unsigned i=0; i<res.size(); i++ )
@@ -128,43 +123,6 @@
     projectResponseT(mparams, res.wref());
 }
 
-<<<<<<< HEAD
-// projectVelocity applies the same changes on velocity vector as projectResponse on position vector :
-// Each fixed point received a null velocity vector.
-// When a new fixed point is added while its velocity vector is already null, projectVelocity is not usefull.
-// But when a new fixed point is added while its velocity vector is not null, it's necessary to fix it to null. If not, the fixed point is going to drift.
-template <class DataTypes>
-void PartialFixedConstraint<DataTypes>::projectVelocity(const core::MechanicalParams* mparams, DataVecDeriv& vData)
-{
-    if(!d_projectVelocity.getValue()) return;
-    helper::WriteAccessor<DataVecDeriv> res ( mparams, vData );
-
-    if( d_fixAll.getValue()==true )
-    {
-        // fix everyting
-        for( unsigned i=0; i<res.size(); i++ )
-        {
-            res[i] = Deriv();
-        }
-    }
-    else
-    {
-        const SetIndexArray & indices = d_indices.getValue();
-        unsigned i=0;
-        for (SetIndexArray::const_iterator it = indices.begin(); it != indices.end() && i<res.size(); ++it, ++i)
-        {
-            res[*it] = Deriv();
-        }
-    }
-}
-
-template <class DataTypes>
-void PartialFixedConstraint<DataTypes>::projectPosition(const core::MechanicalParams* /*mparams*/, DataVecCoord& /*xData*/)
-{
-
-}
-=======
->>>>>>> a21a0a33
 
 template <class DataTypes>
 void PartialFixedConstraint<DataTypes>::projectJacobianMatrix(const core::MechanicalParams* mparams, DataMatrixDeriv& cData)
@@ -185,10 +143,6 @@
 template <class DataTypes>
 void PartialFixedConstraint<DataTypes>::applyConstraint(defaulttype::BaseMatrix *mat, unsigned int offset)
 {
-<<<<<<< HEAD
-    //TODO take f_fixAll into account
-=======
->>>>>>> a21a0a33
 
     const unsigned int N = Deriv::size();
     const VecBool& blockedDirection = d_fixedDirections.getValue();
@@ -232,12 +186,8 @@
 template <class DataTypes>
 void PartialFixedConstraint<DataTypes>::applyConstraint(defaulttype::BaseVector *vect, unsigned int offset)
 {
-<<<<<<< HEAD
-    //TODO take f_fixAll into account
-=======
-
-
->>>>>>> a21a0a33
+
+
     const unsigned int N = Deriv::size();
 
     const VecBool& blockedDirection = d_fixedDirections.getValue();
@@ -367,68 +317,6 @@
 }
 
 
-<<<<<<< HEAD
-template <class DataTypes>
-void PartialFixedConstraint<DataTypes>::draw(const core::visual::VisualParams* vparams)
-{
-    if (!vparams->displayFlags().getShowBehaviorModels())
-        return;
-    if (!this->isActive())
-        return;
-    const VecCoord& x = this->mstate->read(core::ConstVecCoordId::position())->getValue();
-
-    const SetIndexArray & indices = d_indices.getValue();
-
-    if (d_drawSize.getValue() == 0) // old classical drawing by points
-    {
-        std::vector<sofa::defaulttype::Vector3> points;
-        sofa::defaulttype::Vector3 point;
-        if (d_fixAll.getValue() == true)
-        {
-            for (unsigned i = 0; i < x.size(); i++)
-            {
-                point = DataTypes::getCPos(x[i]);
-                points.push_back(point);
-            }
-        }
-        else
-        {
-            unsigned i=0;
-            for (SetIndexArray::const_iterator it = indices.begin(); it != indices.end() && i<x.size(); ++it, ++i)
-            {
-                point = DataTypes::getCPos(x[*it]);
-                points.push_back(point);
-            }
-        }
-        vparams->drawTool()->drawPoints(points, 10, sofa::defaulttype::Vec<4, float> (1, 0.5, 0.5, 1));
-    }
-    else // new drawing by spheres
-    {
-        std::vector<sofa::defaulttype::Vector3> points;
-        sofa::defaulttype::Vector3 point;
-        if (d_fixAll.getValue() == true)
-        {
-            for (unsigned i = 0; i < x.size(); i++)
-            {
-                point = DataTypes::getCPos(x[i]);
-                points.push_back(point);
-            }
-        }
-        else
-        {
-            unsigned i=0;
-            for (SetIndexArray::const_iterator it = indices.begin(); it != indices.end() && i<x.size(); ++it, ++i)
-            {
-                point = DataTypes::getCPos(x[*it]);
-                points.push_back(point);
-            }
-        }
-        vparams->drawTool()->drawSpheres(points, (float) d_drawSize.getValue(), sofa::defaulttype::Vec<4, float> (1.0f, 0.35f, 0.35f, 1.0f));
-    }
-}
-
-=======
->>>>>>> a21a0a33
 } // namespace constraint
 
 } // namespace component
