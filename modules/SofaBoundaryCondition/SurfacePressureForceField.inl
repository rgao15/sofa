--- conflicted
+++ resolved
@@ -39,8 +39,6 @@
 namespace forcefield
 {
 
-
-
 template <class DataTypes>
 SurfacePressureForceField<DataTypes>::SurfacePressureForceField():
     m_pressure(initData(&m_pressure, (Real)0.0, "pressure", "Pressure force per unit area")),
@@ -80,7 +78,7 @@
 
     if (m_pulseMode.getValue() && (m_pressureSpeed.getValue() == 0.0))
     {
-        serr<<"Default pressure speed value has been set in SurfacePressureForceField" << sendl;
+        msg_warning() << "Default pressure speed value has been set in SurfacePressureForceField" ;
         m_pressureSpeed.setValue((Real)fabs( m_pressure.getValue()));
     }
 
@@ -94,26 +92,25 @@
         const VecDeriv& Din)
 {
 
-    std::cout<<" enters verifyDerivative"<<std::endl;
-
-    std::cout<<" verifyDerivative : vplus.size()="<<v_plus.size()<<"  v.size()="<<v.size()<<"  DVval.size()="<<DVval.size()<<" DVind.size()="<<DVind.size()<<"  Din.size()="<<Din.size()<<std::endl;
-
-
+    msg_info() <<" verifyDerivative : vplus.size()="<<v_plus.size()<<"  v.size()="<<v.size()
+               <<"  DVval.size()="<<DVval.size()<<" DVind.size()="<<DVind.size()<<"  Din.size()="<<Din.size();
+
+    std::stringstream s;
     for (unsigned int i=0; i<v.size(); i++)
     {
 
         Deriv DV;
         DV.clear();
-        std::cout<<" DVnum["<<i<<"] ="<<v_plus[i]-v[i];
+        s <<" DVnum["<<i<<"] ="<<v_plus[i]-v[i];
 
         for(unsigned int j=0; j<DVval[i].size(); j++)
         {
             DV+=DVval[i][j]*Din[ (DVind[i][j]) ];
         }
-        std::cout<<" DVana["<<i<<"] = "<<DV<<" DVval[i].size() = "<<DVval[i].size()<<std::endl;
-
-    }
-
+        s <<" DVana["<<i<<"] = "<<DV<<" DVval[i].size() = "<<DVval[i].size()<<msgendl;
+    }
+
+    msg_info() << s.str();
 }
 
 
@@ -220,12 +217,9 @@
 				df[i] += (derivTriNormalValues[i][j] * dx[v])*kFactor;
 
 			}
-
 		} 
 		d_df.endEdit();
 	}
-
-
 }
 
 
@@ -244,11 +238,9 @@
 	if (m_useTangentStiffness.getValue()) {
 		for (unsigned int i=0; i<derivTriNormalIndices.size(); i++)
 		{
-
 			for (unsigned int j=0; j<derivTriNormalIndices[i].size(); j++)
 			{
 				unsigned int v = derivTriNormalIndices[i][j];
-
 				Mat33 Kiv = derivTriNormalValues[i][j];
 
 				for (unsigned int l=0; l<3; l++)
@@ -256,8 +248,6 @@
 					for (unsigned int c=0; c<3; c++)
 					{
 						mat->add(offset + N * i + l, offset + N * v + c, kFact * Kiv[l][c]);
-
-
 					}
 				}
 			}
@@ -525,9 +515,9 @@
     vparams->drawTool()->restoreLastState();
 }
 
-
 template<>
-void SurfacePressureForceField<defaulttype::Rigid3Types>::addDForce(const core::MechanicalParams* mparams , DataVecDeriv& d_df , const DataVecDeriv& d_dx)
+void SurfacePressureForceField<defaulttype::Rigid3Types>::addDForce(const core::MechanicalParams* mparams ,
+                                                                     DataVecDeriv& d_df , const DataVecDeriv& d_dx)
 {
 
 
@@ -561,15 +551,6 @@
 
     Real volume = 0;
 
-<<<<<<< HEAD
-	for (i = 0; i < m_topology->getNbTriangles(); i++)
-	{
-		Triangle t = m_topology->getTriangle(i);
-		defaulttype::Rigid3Types::CPos ab = x[t[1]].getCenter() - x[t[0]].getCenter();
-		defaulttype::Rigid3Types::CPos ac = x[t[2]].getCenter() - x[t[0]].getCenter();
-		volume += (ab.cross(ac))[2] * (x[t[0]][2] + x[t[1]][2] + x[t[2]][2]) / static_cast<Real>(6.0);
-	}
-=======
     unsigned int nTriangles = 0;
     const VecIndex& triangleIndices = m_triangleIndices.getValue();
     if (!triangleIndices.empty())
@@ -580,7 +561,6 @@
     {
         nTriangles = m_topology->getNbTriangles();
     }
->>>>>>> 507c0883
 
     unsigned int triangleIdx = 0;
     for (unsigned int i = 0; i < nTriangles; i++)
@@ -594,17 +574,12 @@
             triangleIdx = i;
         }
         Triangle t = m_topology->getTriangle(triangleIdx);
-        const defaulttype::Rigid3dTypes::CPos a = x[t[0]].getCenter();
-        const defaulttype::Rigid3dTypes::CPos b = x[t[1]].getCenter();
-        const defaulttype::Rigid3dTypes::CPos c = x[t[2]].getCenter();
+        const defaulttype::Rigid3Types::CPos a = x[t[0]].getCenter();
+        const defaulttype::Rigid3Types::CPos b = x[t[1]].getCenter();
+        const defaulttype::Rigid3Types::CPos c = x[t[2]].getCenter();
         volume += dot(cross(a,b),c);
     }
 
-<<<<<<< HEAD
-		defaulttype::Rigid3Types::CPos ab = x[q[1]].getCenter() - x[q[0]].getCenter();
-		defaulttype::Rigid3Types::CPos ac = x[q[2]].getCenter() - x[q[0]].getCenter();
-		defaulttype::Rigid3Types::CPos ad = x[q[3]].getCenter() - x[q[0]].getCenter();
-=======
     unsigned int nQuads = 0;
     const VecIndex& quadIndices = m_quadIndices.getValue();
     if (!quadIndices.empty())
@@ -615,7 +590,6 @@
     {
         nQuads = m_topology->getNbQuads();
     }
->>>>>>> 507c0883
 
     unsigned int quadIdx = 0;
     for (unsigned int i = 0; i < nQuads; i++)
@@ -629,10 +603,10 @@
             quadIdx = i;
         }
         Quad q = m_topology->getQuad(quadIdx);
-        const defaulttype::Rigid3dTypes::CPos a = x[q[0]].getCenter();
-        const defaulttype::Rigid3dTypes::CPos b = x[q[1]].getCenter();
-        const defaulttype::Rigid3dTypes::CPos c = x[q[2]].getCenter();
-        const defaulttype::Rigid3dTypes::CPos d = x[q[3]].getCenter();
+        const defaulttype::Rigid3Types::CPos a = x[q[0]].getCenter();
+        const defaulttype::Rigid3Types::CPos b = x[q[1]].getCenter();
+        const defaulttype::Rigid3Types::CPos c = x[q[2]].getCenter();
+        const defaulttype::Rigid3Types::CPos d = x[q[3]].getCenter();
         volume += dot(cross(a,b),c);
         volume += dot(cross(a,c),d);
     }
@@ -646,11 +620,11 @@
 {
 	Triangle t = m_topology->getTriangle(triId);
 
-	defaulttype::Rigid3Types::CPos ab = x[t[1]].getCenter() - x[t[0]].getCenter();
-	defaulttype::Rigid3Types::CPos ac = x[t[2]].getCenter() - x[t[0]].getCenter();
-	defaulttype::Rigid3Types::CPos bc = x[t[2]].getCenter() - x[t[1]].getCenter();
-
-	defaulttype::Rigid3Types::CPos p = (ab.cross(ac)) * (pressure / static_cast<Real>(6.0));
+    defaulttype::Rigid3Types::CPos ab = x[t[1]].getCenter() - x[t[0]].getCenter();
+    defaulttype::Rigid3Types::CPos ac = x[t[2]].getCenter() - x[t[0]].getCenter();
+    defaulttype::Rigid3Types::CPos bc = x[t[2]].getCenter() - x[t[1]].getCenter();
+
+    defaulttype::Rigid3Types::CPos p = (ab.cross(ac)) * (pressure / static_cast<Real>(6.0));
 
 
 	if(computeDerivatives)
@@ -688,9 +662,9 @@
 
 
 
-	if (m_mainDirection.getValue().getVCenter() != defaulttype::Rigid3Types::CPos())
+    if (m_mainDirection.getValue().getVCenter() != defaulttype::Rigid3Types::CPos())
 	{
-		defaulttype::Rigid3Types::CPos n = ab.cross(ac);
+        defaulttype::Rigid3Types::CPos n = ab.cross(ac);
 		n.normalize();
 		Real scal = n * m_mainDirection.getValue().getVCenter();
 		p *= fabs(scal);
@@ -706,14 +680,14 @@
 {
 	Quad q = m_topology->getQuad(quadId);
 
-	defaulttype::Rigid3Types::CPos ab = x[q[1]].getCenter() - x[q[0]].getCenter();
-	defaulttype::Rigid3Types::CPos ac = x[q[2]].getCenter() - x[q[0]].getCenter();
-	defaulttype::Rigid3Types::CPos ad = x[q[3]].getCenter() - x[q[0]].getCenter();
-
-	defaulttype::Rigid3Types::CPos p1 = (ab.cross(ac)) * (pressure / static_cast<Real>(6.0));
-	defaulttype::Rigid3Types::CPos p2 = (ac.cross(ad)) * (pressure / static_cast<Real>(6.0));
-
-	defaulttype::Rigid3Types::CPos p = p1 + p2;
+    defaulttype::Rigid3Types::CPos ab = x[q[1]].getCenter() - x[q[0]].getCenter();
+    defaulttype::Rigid3Types::CPos ac = x[q[2]].getCenter() - x[q[0]].getCenter();
+    defaulttype::Rigid3Types::CPos ad = x[q[3]].getCenter() - x[q[0]].getCenter();
+
+    defaulttype::Rigid3Types::CPos p1 = (ab.cross(ac)) * (pressure / static_cast<Real>(6.0));
+    defaulttype::Rigid3Types::CPos p2 = (ac.cross(ad)) * (pressure / static_cast<Real>(6.0));
+
+    defaulttype::Rigid3Types::CPos p = p1 + p2;
 
 	f[q[0]].getVCenter() += p;
 	f[q[1]].getVCenter() += p1;
@@ -726,202 +700,8 @@
 {
 }
 
-
-<<<<<<< HEAD
-=======
-#ifndef SOFA_DOUBLE
-
-template<>
-void SurfacePressureForceField<defaulttype::Rigid3fTypes>::addDForce(const core::MechanicalParams* mparams , DataVecDeriv& d_df , const DataVecDeriv& d_dx)
-{
-
-
-	Real kFactor = (Real)mparams->kFactorIncludingRayleighDamping(this->rayleighStiffness.getValue());
-	VecDeriv& df       = *(d_df.beginEdit());
-	const VecDeriv& dx =   d_dx.getValue()  ;
-
-
-	for (unsigned int i=0; i<derivTriNormalIndices.size(); i++)
-	{
-
-		for (unsigned int j=0; j<derivTriNormalIndices[i].size(); j++)
-		{
-			unsigned int v = derivTriNormalIndices[i][j];
-			df[i].getVCenter() += (derivTriNormalValues[i][j] * dx[v].getVCenter())*kFactor;
-
-		}
-
-	}
-
-	d_df.endEdit();
-
-
-}
-
-template <>
-SurfacePressureForceField<defaulttype::Rigid3fTypes>::Real SurfacePressureForceField<defaulttype::Rigid3fTypes>::computeMeshVolume(const VecDeriv& /*f*/, const VecCoord& x)
-{
-	typedef core::topology::BaseMeshTopology::Triangle Triangle;
-    typedef core::topology::BaseMeshTopology::Quad Quad;
-
-	Real volume = 0;
-
-    unsigned int nTriangles = 0;
-    const VecIndex& triangleIndices = m_triangleIndices.getValue();
-    if (!triangleIndices.empty())
-    {
-        nTriangles = triangleIndices.size();
-    }
-    else
-    {
-        nTriangles = m_topology->getNbTriangles();
-    }
-
-    unsigned int triangleIdx = 0;
-    for (unsigned int i = 0; i < nTriangles; i++)
-    {
-        if (!triangleIndices.empty())
-        {
-            triangleIdx = triangleIndices[i];
-        }
-        else
-        {
-            triangleIdx = i;
-        }
-        Triangle t = m_topology->getTriangle(triangleIdx);
-        const defaulttype::Rigid3fTypes::CPos a = x[t[0]].getCenter();
-        const defaulttype::Rigid3fTypes::CPos b = x[t[1]].getCenter();
-        const defaulttype::Rigid3fTypes::CPos c = x[t[2]].getCenter();
-        volume += dot(cross(a,b),c);
-    }
-
-    unsigned int nQuads = 0;
-    const VecIndex& quadIndices = m_quadIndices.getValue();
-    if (!quadIndices.empty())
-    {
-        nQuads = quadIndices.size();
-    }
-    else
-    {
-        nQuads = m_topology->getNbQuads();
-    }
-
-    unsigned int quadIdx = 0;
-    for (unsigned int i = 0; i < nQuads; i++)
-    {
-        if (!quadIndices.empty())
-        {
-            quadIdx = quadIndices[i];
-        }
-        else
-        {
-            quadIdx = i;
-        }
-        Quad q = m_topology->getQuad(quadIdx);
-        const defaulttype::Rigid3fTypes::CPos a = x[q[0]].getCenter();
-        const defaulttype::Rigid3fTypes::CPos b = x[q[1]].getCenter();
-        const defaulttype::Rigid3fTypes::CPos c = x[q[2]].getCenter();
-        const defaulttype::Rigid3fTypes::CPos d = x[q[3]].getCenter();
-        volume += dot(cross(a,b),c);
-        volume += dot(cross(a,c),d);
-    }
-
-    // Divide by 6 when computing tetrahedron volume
-        return volume / 6.0;
-}
-
-template <>
-void SurfacePressureForceField<defaulttype::Rigid3fTypes>::addTriangleSurfacePressure(unsigned int triId, VecDeriv& f, const VecCoord& x, const VecDeriv& /*v*/, const Real& pressure, bool computeDerivatives)
-{
-	Triangle t = m_topology->getTriangle(triId);
-
-	defaulttype::Rigid3fTypes::CPos ab = x[t[1]].getCenter() - x[t[0]].getCenter();
-	defaulttype::Rigid3fTypes::CPos ac = x[t[2]].getCenter() - x[t[0]].getCenter();
-	defaulttype::Rigid3fTypes::CPos bc = x[t[2]].getCenter() - x[t[1]].getCenter();
-
-	defaulttype::Rigid3fTypes::CPos p = (ab.cross(ac)) * (pressure / static_cast<Real>(6.0));
-
-
-	if(computeDerivatives)
-	{
-		Mat33 DcrossDA;
-		DcrossDA[0][0]=0;       DcrossDA[0][1]=-bc[2];  DcrossDA[0][2]=bc[1];
-		DcrossDA[1][0]=bc[2];   DcrossDA[1][1]=0;       DcrossDA[1][2]=-bc[0];
-		DcrossDA[2][0]=-bc[1];  DcrossDA[2][1]=bc[0];   DcrossDA[2][2]=0;
-
-		Mat33 DcrossDB;
-		DcrossDB[0][0]=0;       DcrossDB[0][1]=ac[2];   DcrossDB[0][2]=-ac[1];
-		DcrossDB[1][0]=-ac[2];  DcrossDB[1][1]=0;       DcrossDB[1][2]=ac[0];
-		DcrossDB[2][0]=ac[1];  DcrossDB[2][1]=-ac[0];   DcrossDB[2][2]=0;
-
-
-		Mat33 DcrossDC;
-		DcrossDC[0][0]=0;       DcrossDC[0][1]=-ab[2];  DcrossDC[0][2]=ab[1];
-		DcrossDC[1][0]=ab[2];   DcrossDC[1][1]=0;       DcrossDC[1][2]=-ab[0];
-		DcrossDC[2][0]=-ab[1];  DcrossDC[2][1]=ab[0];   DcrossDC[2][2]=0;
-
-		for (unsigned int j=0; j<3; j++)
-		{
-			derivTriNormalValues[t[j]].push_back( DcrossDA * (pressure / static_cast<Real>(6.0))  );
-			derivTriNormalValues[t[j]].push_back( DcrossDB * (pressure / static_cast<Real>(6.0))  );
-			derivTriNormalValues[t[j]].push_back( DcrossDC * (pressure / static_cast<Real>(6.0))  );
-
-			derivTriNormalIndices[t[j]].push_back( t[0] );
-			derivTriNormalIndices[t[j]].push_back( t[1] );
-			derivTriNormalIndices[t[j]].push_back( t[2] );
-		}
-
-
-
-	}
-
-
-
-	if (m_mainDirection.getValue().getVCenter() != defaulttype::Rigid3fTypes::CPos())
-	{
-		defaulttype::Rigid3fTypes::CPos n = ab.cross(ac);
-		n.normalize();
-		Real scal = n * m_mainDirection.getValue().getVCenter();
-		p *= fabs(scal);
-	}
-
-	f[t[0]].getVCenter() += p;
-	f[t[1]].getVCenter() += p;
-	f[t[2]].getVCenter() += p;
-}
-
-template <>
-void SurfacePressureForceField<defaulttype::Rigid3fTypes>::addQuadSurfacePressure(unsigned int quadId, VecDeriv& f, const VecCoord& x, const VecDeriv& /*v*/, const Real& pressure)
-{
-	Quad q = m_topology->getQuad(quadId);
-
-	defaulttype::Rigid3fTypes::CPos ab = x[q[1]].getCenter() - x[q[0]].getCenter();
-	defaulttype::Rigid3fTypes::CPos ac = x[q[2]].getCenter() - x[q[0]].getCenter();
-	defaulttype::Rigid3fTypes::CPos ad = x[q[3]].getCenter() - x[q[0]].getCenter();
-
-	defaulttype::Rigid3fTypes::CPos p1 = (ab.cross(ac)) * (pressure / static_cast<Real>(6.0));
-	defaulttype::Rigid3fTypes::CPos p2 = (ac.cross(ad)) * (pressure / static_cast<Real>(6.0));
-
-	defaulttype::Rigid3fTypes::CPos p = p1 + p2;
-
-	f[q[0]].getVCenter() += p;
-	f[q[1]].getVCenter() += p1;
-	f[q[2]].getVCenter() += p;
-	f[q[3]].getVCenter() += p2;
-}
-
-template<>
-void SurfacePressureForceField<defaulttype::Rigid3fTypes>::verifyDerivative(VecDeriv& /*v_plus*/, VecDeriv& /*v*/,  VecVec3DerivValues& /*DVval*/, VecVec3DerivIndices& /*DVind*/, const VecDeriv& /*Din*/)
-{
-}
-
-#endif
->>>>>>> 507c0883
-
 } // namespace forcefield
-
 } // namespace component
-
 } // namespace sofa
 
 #endif // SOFA_COMPONENT_FORCEFIELD_SURFACEPRESSUREFORCEFIELD_INL