--- conflicted
+++ resolved
@@ -112,29 +112,6 @@
     Data<Real> stiffness; ///< force stiffness
     Data<Real> damping; ///< force damping
     Data<defaulttype::RGBAColor> color; ///< cone color. (default=0.0,0.0,0.0,1.0,1.0)
-<<<<<<< HEAD
-    Data<bool> bDraw; ///< enable/disable drawing of the cone
-=======
-protected:
-    ConicalForceField()
-        : coneCenter(initData(&coneCenter, "coneCenter", "cone center"))
-        , coneHeight(initData(&coneHeight, "coneHeight", "cone height"))
-        , coneAngle(initData(&coneAngle, (Real)10, "coneAngle", "cone angle"))
-
-        , stiffness(initData(&stiffness, (Real)500, "stiffness", "force stiffness"))
-        , damping(initData(&damping, (Real)5, "damping", "force damping"))
-        , color(initData(&color, defaulttype::RGBAColor(0.0f,0.0f,1.0f,1.0f), "color", "cone color. (default=0.0,0.0,0.0,1.0,1.0)"))
-    {
-    }
-public:
-    void setCone(const Coord& center, Coord height, Real angle)
-    {
-        coneCenter.setValue( center );
-        coneHeight.setValue( height );
-        coneAngle.setValue( angle );
-    }
->>>>>>> b185e736
-
 protected:
     ConicalForceField();
 
