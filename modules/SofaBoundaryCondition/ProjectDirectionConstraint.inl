/******************************************************************************
*       SOFA, Simulation Open-Framework Architecture, development version     *
*                (c) 2006-2018 INRIA, USTL, UJF, CNRS, MGH                    *
*                                                                             *
* This program is free software; you can redistribute it and/or modify it     *
* under the terms of the GNU Lesser General Public License as published by    *
* the Free Software Foundation; either version 2.1 of the License, or (at     *
* your option) any later version.                                             *
*                                                                             *
* This program is distributed in the hope that it will be useful, but WITHOUT *
* ANY WARRANTY; without even the implied warranty of MERCHANTABILITY or       *
* FITNESS FOR A PARTICULAR PURPOSE. See the GNU Lesser General Public License *
* for more details.                                                           *
*                                                                             *
* You should have received a copy of the GNU Lesser General Public License    *
* along with this program. If not, see <http://www.gnu.org/licenses/>.        *
*******************************************************************************
* Authors: The SOFA Team and external contributors (see Authors.txt)          *
*                                                                             *
* Contact information: contact@sofa-framework.org                             *
******************************************************************************/
#ifndef SOFA_COMPONENT_PROJECTIVECONSTRAINTSET_ProjectDirectionConstraint_INL
#define SOFA_COMPONENT_PROJECTIVECONSTRAINTSET_ProjectDirectionConstraint_INL

#include <sofa/core/topology/BaseMeshTopology.h>
#include <SofaBoundaryCondition/ProjectDirectionConstraint.h>
#include <SofaBaseLinearSolver/SparseMatrix.h>
#include <sofa/core/visual/VisualParams.h>
#include <sofa/simulation/Simulation.h>
<<<<<<< HEAD
#include <sofa/helper/gl/template.h>
=======
>>>>>>> b185e736
#include <iostream>
#include <SofaBaseTopology/TopologySubsetData.inl>


namespace sofa
{

namespace component
{

namespace projectiveconstraintset
{

template< class DataTypes>
bool ProjectDirectionConstraint<DataTypes>::FCPointHandler::applyTestCreateFunction(unsigned int, const sofa::helper::vector<unsigned int> &, const sofa::helper::vector<double> &)
{
    if (fc)
    {
        return false;
    }
    else
    {
        return false;
    }
}

template< class DataTypes>
void ProjectDirectionConstraint<DataTypes>::FCPointHandler::applyDestroyFunction(unsigned int pointIndex, core::objectmodel::Data<value_type> &)
{
    if (fc)
    {
        fc->removeConstraint((unsigned int) pointIndex);
    }
}

template <class DataTypes>
ProjectDirectionConstraint<DataTypes>::ProjectDirectionConstraint()
    : core::behavior::ProjectiveConstraintSet<DataTypes>(NULL)
    , f_indices( initData(&f_indices,"indices","Indices of the fixed points") )
    , f_drawSize( initData(&f_drawSize,(SReal)0.0,"drawSize","0 -> point based rendering, >0 -> radius of spheres") )
    , f_direction( initData(&f_direction,CPos(),"direction","Direction of the line"))
    , data(new ProjectDirectionConstraintInternalData<DataTypes>())
{
    f_indices.beginEdit()->push_back(0);
    f_indices.endEdit();

    pointHandler = new FCPointHandler(this, &f_indices);
}


template <class DataTypes>
ProjectDirectionConstraint<DataTypes>::~ProjectDirectionConstraint()
{
    if (pointHandler)
        delete pointHandler;

    delete data;
}

template <class DataTypes>
void ProjectDirectionConstraint<DataTypes>::clearConstraints()
{
    f_indices.beginEdit()->clear();
    f_indices.endEdit();
}

template <class DataTypes>
void ProjectDirectionConstraint<DataTypes>::addConstraint(unsigned int index)
{
    f_indices.beginEdit()->push_back(index);
    f_indices.endEdit();
}

template <class DataTypes>
void ProjectDirectionConstraint<DataTypes>::removeConstraint(unsigned int index)
{
    removeValue(*f_indices.beginEdit(),index);
    f_indices.endEdit();
}

// -- Constraint interface


template <class DataTypes>
void ProjectDirectionConstraint<DataTypes>::init()
{
    this->core::behavior::ProjectiveConstraintSet<DataTypes>::init();

    topology = this->getContext()->getMeshTopology();

    // Initialize functions and parameters
    f_indices.createTopologicalEngine(topology, pointHandler);
    f_indices.registerTopologicalData();

    const Indices & indices = f_indices.getValue();

    unsigned int maxIndex=this->mstate->getSize();
    for (unsigned int i=0; i<indices.size(); ++i)
    {
        const unsigned int index=indices[i];
        if (index >= maxIndex)
        {
            serr << "Index " << index << " not valid!" << sendl;
            removeConstraint(index);
        }
    }

    reinit();
}

template <class DataTypes>
void  ProjectDirectionConstraint<DataTypes>::reinit()
{
    // normalize the normal vector
    CPos n = f_direction.getValue();
    if( n.norm()==0 )
        n[1]=0;
    else n *= 1/n.norm();
    f_direction.setValue(n);

    // create the matrix blocks corresponding to the projection to the line: nn^t or to the identity
    Block bProjection;
    for(unsigned i=0; i<bsize; i++)
        for(unsigned j=0; j<bsize; j++)
        {
            bProjection[i][j] = n[i]*n[j];
        }

    // get the indices sorted
    Indices tmp = f_indices.getValue();
    std::sort(tmp.begin(),tmp.end());

    // resize the jacobian
    unsigned numBlocks = this->mstate->getSize();
    unsigned blockSize = DataTypes::deriv_total_size;
    jacobian.resize( numBlocks*blockSize,numBlocks*blockSize );

    // fill the jacobian in ascending order
    Indices::const_iterator it = tmp.begin();
    unsigned i = 0;
    while( i < numBlocks )
    {
        if( it != tmp.end() && i==*it )  // constrained particle: set diagonal to projection block, and  the cursor to the next constraint
        {
            jacobian.insertBackBlock(i,i,bProjection);
            it++;
        }
        else           // unconstrained particle: set diagonal to identity block
        {
            jacobian.insertBackBlock(i,i,Block::s_identity);
        }
        i++;
    }
    jacobian.compress();

    const VecCoord& x = this->mstate->read(core::ConstVecCoordId::position())->getValue();
    const Indices &indices = f_indices.getValue();
    for( Indices::const_iterator it = indices.begin() ; it != indices.end() ; ++it )
    {
        m_origin.push_back( DataTypes::getCPos(x[*it]) );
    }

}

template <class DataTypes>
void ProjectDirectionConstraint<DataTypes>::projectMatrix( sofa::defaulttype::BaseMatrix* M, unsigned offset )
{
    J.copy(jacobian, M->colSize(), offset); // projection matrix for an assembled state
    BaseSparseMatrix* E = dynamic_cast<BaseSparseMatrix*>(M);
    assert(E);
    E->compressedMatrix = J.compressedMatrix * E->compressedMatrix * J.compressedMatrix;
}



template <class DataTypes>
void ProjectDirectionConstraint<DataTypes>::projectResponse(const core::MechanicalParams* mparams, DataVecDeriv& resData)
{
    helper::WriteAccessor<DataVecDeriv> res ( mparams, resData );
    jacobian.mult(res.wref(),res.ref());
}

template <class DataTypes>
void ProjectDirectionConstraint<DataTypes>::projectJacobianMatrix(const core::MechanicalParams* /*mparams*/ , DataMatrixDeriv& /*cData*/)
{
    serr<<"projectJacobianMatrix(const core::MechanicalParams*, DataMatrixDeriv& ) is not implemented" << sendl;
}

template <class DataTypes>
void ProjectDirectionConstraint<DataTypes>::projectVelocity(const core::MechanicalParams* mparams, DataVecDeriv& vdata)
{
    projectResponse(mparams,vdata);
}

template <class DataTypes>
void ProjectDirectionConstraint<DataTypes>::projectPosition(const core::MechanicalParams* /*mparams*/ , DataVecCoord& xData)
{
    VecCoord& x = *xData.beginEdit();

    const CPos& n = f_direction.getValue();

    const Indices& indices = f_indices.getValue();
    for(unsigned i=0; i<indices.size(); i++ )
    {
        // replace the point with its projection to the line

        const CPos xi = DataTypes::getCPos( x[indices[i]] );
        DataTypes::setCPos( x[indices[i]], m_origin[i] + n * ((xi-m_origin[i])*n) );
    }

    xData.endEdit();
}

template <class DataTypes>
void ProjectDirectionConstraint<DataTypes>::applyConstraint(defaulttype::BaseMatrix * /*mat*/, unsigned int /*offset*/)
{
    serr << "applyConstraint is not implemented " << sendl;
}

template <class DataTypes>
void ProjectDirectionConstraint<DataTypes>::applyConstraint(defaulttype::BaseVector * /*vect*/, unsigned int /*offset*/)
{
    serr<<"ProjectDirectionConstraint<DataTypes>::applyConstraint(defaulttype::BaseVector *vect, unsigned int offset) is not implemented "<< sendl;
}




template <class DataTypes>
void ProjectDirectionConstraint<DataTypes>::draw(const core::visual::VisualParams* vparams)
{
    if (!vparams->displayFlags().getShowBehaviorModels()) return;
    if (!this->isActive()) return;
    const VecCoord& x = this->mstate->read(core::ConstVecCoordId::position())->getValue();

    vparams->drawTool()->saveLastState();

    const Indices & indices = f_indices.getValue();

    if( f_drawSize.getValue() == 0) // old classical drawing by points
    {
        std::vector< sofa::defaulttype::Vector3 > points;
        sofa::defaulttype::Vector3 point;
        for (Indices::const_iterator it = indices.begin();
                it != indices.end();
                ++it)
        {
            point = DataTypes::getCPos(x[*it]);
            points.push_back(point);
        }
        vparams->drawTool()->drawPoints(points, 10, sofa::defaulttype::Vec<4,float>(1,0.5,0.5,1));
    }
    else // new drawing by spheres
    {
        std::vector< sofa::defaulttype::Vector3 > points;
        sofa::defaulttype::Vector3 point;
        for (Indices::const_iterator it = indices.begin();
                it != indices.end();
                ++it)
        {
            point = DataTypes::getCPos(x[*it]);
            points.push_back(point);
        }
        vparams->drawTool()->drawSpheres(points, (float)f_drawSize.getValue(), sofa::defaulttype::Vec<4,float>(1.0f,0.35f,0.35f,1.0f));
    }
<<<<<<< HEAD
#endif /* SOFA_NO_OPENGL */
=======
    vparams->drawTool()->restoreLastState();

>>>>>>> b185e736
}

} // namespace constraint

} // namespace component

} // namespace sofa

#endif // SOFA_COMPONENT_PROJECTIVECONSTRAINTSET_ProjectDirectionConstraint_INL

<|MERGE_RESOLUTION|>--- conflicted
+++ resolved
@@ -27,10 +27,6 @@
 #include <SofaBaseLinearSolver/SparseMatrix.h>
 #include <sofa/core/visual/VisualParams.h>
 #include <sofa/simulation/Simulation.h>
-<<<<<<< HEAD
-#include <sofa/helper/gl/template.h>
-=======
->>>>>>> b185e736
 #include <iostream>
 #include <SofaBaseTopology/TopologySubsetData.inl>
 
@@ -296,12 +292,8 @@
         }
         vparams->drawTool()->drawSpheres(points, (float)f_drawSize.getValue(), sofa::defaulttype::Vec<4,float>(1.0f,0.35f,0.35f,1.0f));
     }
-<<<<<<< HEAD
-#endif /* SOFA_NO_OPENGL */
-=======
     vparams->drawTool()->restoreLastState();
 
->>>>>>> b185e736
 }
 
 } // namespace constraint
