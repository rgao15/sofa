--- conflicted
+++ resolved
@@ -133,11 +133,6 @@
 void TrianglePressureForceField<DataTypes>::addDForce(const core::MechanicalParams* mparams, DataVecDeriv&  /*d_df*/ , const DataVecDeriv&  /*d_dx*/ )
 {
 	mparams->kFactor();
-<<<<<<< HEAD
-=======
-    //Real kfactor = mparams->kFactor();
-
->>>>>>> b185e736
 	return;
 }
 
