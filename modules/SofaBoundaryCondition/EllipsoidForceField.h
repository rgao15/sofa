/******************************************************************************
*       SOFA, Simulation Open-Framework Architecture, development version     *
*                (c) 2006-2018 INRIA, USTL, UJF, CNRS, MGH                    *
*                                                                             *
* This program is free software; you can redistribute it and/or modify it     *
* under the terms of the GNU Lesser General Public License as published by    *
* the Free Software Foundation; either version 2.1 of the License, or (at     *
* your option) any later version.                                             *
*                                                                             *
* This program is distributed in the hope that it will be useful, but WITHOUT *
* ANY WARRANTY; without even the implied warranty of MERCHANTABILITY or       *
* FITNESS FOR A PARTICULAR PURPOSE. See the GNU Lesser General Public License *
* for more details.                                                           *
*                                                                             *
* You should have received a copy of the GNU Lesser General Public License    *
* along with this program. If not, see <http://www.gnu.org/licenses/>.        *
*******************************************************************************
* Authors: The SOFA Team and external contributors (see Authors.txt)          *
*                                                                             *
* Contact information: contact@sofa-framework.org                             *
******************************************************************************/
#ifndef SOFA_COMPONENT_FORCEFIELD_ELLIPSOIDFORCEFIELD_H
#define SOFA_COMPONENT_FORCEFIELD_ELLIPSOIDFORCEFIELD_H
#include "config.h"

#include <sofa/core/behavior/ForceField.h>
#include <sofa/core/behavior/MechanicalState.h>
#include <sofa/core/objectmodel/Data.h>
#include <sofa/defaulttype/RGBAColor.h>

namespace sofa
{

namespace component
{

namespace forcefield
{

/// This class can be overridden if needed for additionnal storage within template specializations.
template<class DataTypes>
class EllipsoidForceFieldInternalData
{
public:
};

template<class DataTypes>
class EllipsoidForceField : public core::behavior::ForceField<DataTypes>
{
public:
    SOFA_CLASS(SOFA_TEMPLATE(EllipsoidForceField, DataTypes), SOFA_TEMPLATE(core::behavior::ForceField, DataTypes));

    typedef core::behavior::ForceField<DataTypes> Inherit;
    typedef typename DataTypes::Real        Real        ;
    typedef typename DataTypes::Coord       Coord       ;
    typedef typename DataTypes::Deriv       Deriv       ;
    typedef typename DataTypes::VecCoord    VecCoord    ;
    typedef typename DataTypes::VecDeriv    VecDeriv    ;
    typedef typename DataTypes::VecReal     VecReal     ;
    typedef Data<VecCoord>                  DataVecCoord;
    typedef Data<VecDeriv>                  DataVecDeriv;

    enum { N=DataTypes::spatial_dimensions };
    typedef defaulttype::Mat<N,N,Real> Mat;

protected:
    class Contact
    {
    public:
        int index;
        Mat m;
        Contact( int index=0, const Mat& m=Mat())
            : index(index), m(m)
        {
        }

        inline friend std::istream& operator >> ( std::istream& in, Contact& c )
        {
            in>>c.index>>c.m;
            return in;
        }

        inline friend std::ostream& operator << ( std::ostream& out, const Contact& c )
        {
            out << c.index << " " << c.m ;
            return out;
        }

    };

    Data<sofa::helper::vector<Contact> > contacts; ///< Contacts

    EllipsoidForceFieldInternalData<DataTypes> data;

public:

    Data<Coord> center; ///< ellipsoid center
    Data<Coord> vradius; ///< ellipsoid radius
    Data<Real> stiffness; ///< force stiffness (positive to repulse outward, negative inward)
    Data<Real> damping; ///< force damping
    Data<defaulttype::RGBAColor> color; ///< ellipsoid color. (default=0,0.5,1.0,1.0)
protected:
<<<<<<< HEAD
    EllipsoidForceField();
=======
    EllipsoidForceField()
        : contacts(initData(&contacts,"contacts", "Contacts"))
        , center(initData(&center, "center", "ellipsoid center"))
        , vradius(initData(&vradius, "vradius", "ellipsoid radius"))
        , stiffness(initData(&stiffness, (Real)500, "stiffness", "force stiffness (positive to repulse outward, negative inward)"))
        , damping(initData(&damping, (Real)5, "damping", "force damping"))
        , color(initData(&color, defaulttype::RGBAColor(0.0f,0.5f,1.0f,1.0f), "color", "ellipsoid color. (default=0,0.5,1.0,1.0)"))
    {
    }
public:
    void setStiffness(Real stiff)
    {
        stiffness.setValue( stiff );
    }
>>>>>>> b185e736

public:
    void setStiffness(Real stiff);
    void setDamping(Real damp);

    virtual void addForce(const sofa::core::MechanicalParams* /*mparams*/, DataVecDeriv &  dataF, const DataVecCoord &  dataX , const DataVecDeriv & dataV ) override;
    ///SOFA_DEPRECATED_ForceField <<<virtual void addForce (VecDeriv& f, const VecCoord& x, const VecDeriv& v);

    virtual void addDForce(const sofa::core::MechanicalParams* /*mparams*/, DataVecDeriv&   datadF , const DataVecDeriv&   datadX ) override;
    ///SOFA_DEPRECATED_ForceField <<<virtual void addDForce (VecDeriv& df, const VecDeriv& dx, SReal kFactor, SReal bFactor);

    virtual SReal getPotentialEnergy(const core::MechanicalParams* /*mparams*/, const DataVecCoord&  /* x */) const override;

    void draw(const core::visual::VisualParams* vparams) override;
};


#if  !defined(SOFA_COMPONENT_FORCEFIELD_ELLIPSOIDFORCEFIELD_CPP)
#ifndef SOFA_FLOAT
extern template class SOFA_BOUNDARY_CONDITION_API EllipsoidForceField<sofa::defaulttype::Vec3dTypes>;
extern template class SOFA_BOUNDARY_CONDITION_API EllipsoidForceField<sofa::defaulttype::Vec2dTypes>;
extern template class SOFA_BOUNDARY_CONDITION_API EllipsoidForceField<sofa::defaulttype::Vec1dTypes>;
#endif
#ifndef SOFA_DOUBLE
extern template class SOFA_BOUNDARY_CONDITION_API EllipsoidForceField<sofa::defaulttype::Vec3fTypes>;
extern template class SOFA_BOUNDARY_CONDITION_API EllipsoidForceField<sofa::defaulttype::Vec2fTypes>;
extern template class SOFA_BOUNDARY_CONDITION_API EllipsoidForceField<sofa::defaulttype::Vec1fTypes>;
#endif

#endif //  !defined(SOFA_COMPONENT_FORCEFIELD_ELLIPSOIDFORCEFIELD_CPP)

} // namespace forcefield

} // namespace component

} // namespace sofa

#endif // SOFA_COMPONENT_FORCEFIELD_ELLIPSOIDFORCEFIELD_H<|MERGE_RESOLUTION|>--- conflicted
+++ resolved
@@ -100,24 +100,7 @@
     Data<Real> damping; ///< force damping
     Data<defaulttype::RGBAColor> color; ///< ellipsoid color. (default=0,0.5,1.0,1.0)
 protected:
-<<<<<<< HEAD
     EllipsoidForceField();
-=======
-    EllipsoidForceField()
-        : contacts(initData(&contacts,"contacts", "Contacts"))
-        , center(initData(&center, "center", "ellipsoid center"))
-        , vradius(initData(&vradius, "vradius", "ellipsoid radius"))
-        , stiffness(initData(&stiffness, (Real)500, "stiffness", "force stiffness (positive to repulse outward, negative inward)"))
-        , damping(initData(&damping, (Real)5, "damping", "force damping"))
-        , color(initData(&color, defaulttype::RGBAColor(0.0f,0.5f,1.0f,1.0f), "color", "ellipsoid color. (default=0,0.5,1.0,1.0)"))
-    {
-    }
-public:
-    void setStiffness(Real stiff)
-    {
-        stiffness.setValue( stiff );
-    }
->>>>>>> b185e736
 
 public:
     void setStiffness(Real stiff);
