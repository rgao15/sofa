/******************************************************************************
*       SOFA, Simulation Open-Framework Architecture, development version     *
*                (c) 2006-2017 INRIA, USTL, UJF, CNRS, MGH                    *
*                                                                             *
* This program is free software; you can redistribute it and/or modify it     *
* under the terms of the GNU General Public License as published by the Free  *
* Software Foundation; either version 2 of the License, or (at your option)   *
* any later version.                                                          *
*                                                                             *
* This program is distributed in the hope that it will be useful, but WITHOUT *
* ANY WARRANTY; without even the implied warranty of MERCHANTABILITY or       *
* FITNESS FOR A PARTICULAR PURPOSE. See the GNU General Public License for    *
* more details.                                                               *
*                                                                             *
* You should have received a copy of the GNU General Public License along     *
* with this program. If not, see <http://www.gnu.org/licenses/>.              *
*******************************************************************************
* Authors: The SOFA Team and external contributors (see Authors.txt)          *
*                                                                             *
* Contact information: contact@sofa-framework.org                             *
******************************************************************************/

#include <SofaTest/Sofa_test.h>
#include <SofaTest/TestMessageHandler.h>
using sofa::helper::logging::Message ;
using sofa::helper::logging::ExpectMessage ;

#include <SofaSimulationGraph/DAGSimulation.h>
using sofa::simulation::Simulation ;
using sofa::simulation::graph::DAGSimulation ;
using sofa::simulation::Node ;
using sofa::simulation::setSimulation ;
using sofa::core::objectmodel::BaseObject ;
using sofa::core::objectmodel::BaseData ;
using sofa::core::objectmodel::New ;
using sofa::core::ExecParams ;
using sofa::defaulttype::Vec3dTypes ;

#include <SofaSimulationCommon/SceneLoaderXML.h>
using sofa::simulation::SceneLoaderXML ;


#include <SofaBoundaryCondition/PlaneForceField.h>
#include <sofa/defaulttype/VecTypes.h>

#include <SofaBaseMechanics/MechanicalObject.h>
#include <SofaImplicitOdeSolver/EulerImplicitSolver.h>
#include <SofaBaseLinearSolver/CGLinearSolver.h>
#include <SofaBaseMechanics/UniformMass.h>

#include <SofaBaseLinearSolver/GraphScatteredTypes.h>

#include <map>

#include <sofa/helper/BackTrace.h>
using sofa::helper::BackTrace;

namespace sofa {

namespace {
using namespace component;
using namespace defaulttype;
using namespace core::objectmodel;

using std::vector ;
using std::string ;
using std::map ;
using std::pair;

using sofa::component::linearsolver::GraphScatteredMatrix ;
using sofa::component::linearsolver::GraphScatteredVector ;
using sofa::component::linearsolver::CGLinearSolver ;

using sofa::simulation::graph::DAGSimulation ;

using sofa::component::mass::UniformMass ;
using sofa::component::forcefield::PlaneForceField ;

using sofa::component::container::MechanicalObject ;

using sofa::component::odesolver::EulerImplicitSolver ;

template <typename TDataType, typename TMassType>
struct TypeTuple
{
    typedef TDataType DataType ;
    typedef TMassType MassType ;
} ;


template <typename TTypeTuple>
struct PlaneForceField_test : public Sofa_test<typename TTypeTuple::DataType::Real>
{
    typedef typename TTypeTuple::DataType DataTypes ;
    typedef typename TTypeTuple::MassType MassType ;

    typedef typename DataTypes::VecCoord                                VecCoord;
    typedef typename DataTypes::Coord                                   Coord;
    typedef typename DataTypes::Deriv                                   Deriv;
    typedef typename DataTypes::CPos                                    CPos;
    typedef typename DataTypes::DPos                                    DPos;
    typedef typename Coord::value_type                                  Real;

<<<<<<< HEAD
    typedef typename DataTypes::VecCoord VecCoord;
    typedef typename DataTypes::VecReal VecReal;
    typedef typename DataTypes::Coord Coord;
    typedef typename DataTypes::Deriv Deriv;
    typedef typename DataTypes::CPos CPos;
    typedef typename DataTypes::DPos DPos;
    typedef typename Coord::value_type Real;
=======
    typedef CGLinearSolver<GraphScatteredMatrix, GraphScatteredVector>  CGLinearSolverType;
    typedef PlaneForceField<DataTypes>                                  PlaneForceFieldType;
    typedef MechanicalObject<DataTypes>                                 MechanicalObjectType;
    typedef EulerImplicitSolver                                         EulerImplicitSolverType;
    typedef UniformMass<DataTypes,MassType>                             TypedUniformMass;
>>>>>>> b515f57f

    /// Root of the scene graph, created by the constructor and re-used in the tests
    simulation::Simulation*               m_simulation {nullptr};
    simulation::Node::SPtr                m_root;

    typename PlaneForceFieldType::SPtr      m_planeForceFieldSPtr;
    typename MechanicalObjectType::SPtr     m_mechanicalObj;

    /* Test if a mechanical object (point) subject only to the gravity is effectively stopped
     * by the plane force field.
     * In the special case where : stiffness = 500, damping = 5 and maxForce = 0 (default values)
    */
    void SetUp() {}
    void TearDown(){}

    void setupDefaultScene()
    {
        if(m_simulation==nullptr){
            BackTrace::autodump() ;
            sofa::simulation::setSimulation(m_simulation = new sofa::simulation::graph::DAGSimulation());
        }
        /// Create the scene
        m_root = m_simulation->createNewGraph("root");
        m_root->setGravity(Vec3d(-9.8, 0.0,0.0));

        typename EulerImplicitSolverType::SPtr eulerImplicitSolver = New<EulerImplicitSolverType>();
        m_root->addObject(eulerImplicitSolver);

        typename CGLinearSolverType::SPtr cgLinearSolver = New<CGLinearSolverType>();
        m_root->addObject(cgLinearSolver);
        cgLinearSolver->f_maxIter.setValue(25);
        cgLinearSolver->f_tolerance.setValue(1e-5);
        cgLinearSolver->f_smallDenominatorThreshold.setValue(1e-5);

        m_mechanicalObj = New<MechanicalObjectType>();
        m_root->addObject(m_mechanicalObj);

        //TODO(dmarchal): too much lines to just set a point... find a more concise way to do that
        Coord point;
        point[0]=1;
        VecCoord points;
        points.clear();
        points.push_back(point);

        m_mechanicalObj->x.setValue(points);

        typename TypedUniformMass::SPtr uniformMass = New<TypedUniformMass>();
        m_root->addObject(uniformMass);
        uniformMass->d_totalMass.setValue(1);

        /*Create the plane force field*/
<<<<<<< HEAD
        planeForceFieldSPtr = New<PlaneForceFieldType>();
        planeForceFieldSPtr->planeD.setValue(VecReal(1, Real(0)));
=======
        m_planeForceFieldSPtr = New<PlaneForceFieldType>();
        m_planeForceFieldSPtr->d_planeD.setValue(0);
>>>>>>> b515f57f

        DPos normal;
        normal[0]=1;
        m_planeForceFieldSPtr->d_planeNormal.setValue(normal);

        m_root->addObject(m_planeForceFieldSPtr) ;
        simulation::getSimulation()->init(m_root.get());
    }

    void tearDownDefaultScene()
    {
        m_simulation->unload( m_root );
    }

    bool testBasicAttributes()
    {
        /*Create the plane force field*/
        m_planeForceFieldSPtr = New<PlaneForceFieldType>();
        m_planeForceFieldSPtr->d_planeD.setValue(0);

        DPos normal;
        normal[0]=1;
        m_planeForceFieldSPtr->d_planeNormal.setValue(normal);

        /// List of the supported attributes the user expect to find
        /// This list needs to be updated if you add an attribute.
        vector<string> attrnames = {
            "normal", "d", "stiffness", "damping", "maxForce", "bilateral", "localRange",
            "draw", "color", "drawSize"
        };

        for(auto& attrname : attrnames)
            EXPECT_NE( m_planeForceFieldSPtr->findData(attrname), nullptr ) << "Missing attribute with name '" << attrname << "'." ;

        return true;
    }

    bool testDefaultPlane()
    {
        std::stringstream scene ;
        scene << "<?xml version='1.0'?>"
                 "<Node 	name='Root' gravity='0 -9.81 0' time='0' animate='0' >               \n"
                 "  <Node name='Level 1'>                                                        \n"
                 "   <MechanicalObject name='mstate' template='"<<  DataTypes::Name() << "'/>    \n"
                 "   <PlaneForceField name='myPlaneForceField'/>                                 \n"
                 "  </Node>                                                                      \n"
                 "</Node>                                                                        \n" ;

        Node::SPtr root = SceneLoaderXML::loadFromMemory ("testscene",
                                                          scene.str().c_str(),
                                                          scene.str().size()) ;
        EXPECT_NE(root.get(), nullptr) ;
        root->init(ExecParams::defaultInstance()) ;

        BaseObject* planeff = root->getTreeNode("Level 1")->getObject("myPlaneForceField") ;
        EXPECT_NE(planeff, nullptr) ;

        return true;
    }

    /// This kind of test is important as it enforce the developper to take a wider range of
    /// input values and check that they are gracefully handled.
    bool testMonkeyValuesForAttributes()
    {

        map<string, vector< pair<string, string> >> values ={
             {"damping",   {{"","5"}, {"-1.0","5"}, {"0.0","0"}, {"1.0", "1"}}},
             {"stiffness", {{"", "500"}, {"-1.0", "500"}, {"0.0", "0"}, {"1.0", "1"}}},
             {"maxForce",  {{"", "0"}, {"-1.0","0"}, {"0.5","0.5"}, {"1.5","1.5"}}},
             {"bilateral", {{"", "0"}, {"0","0"}, {"1","1"}, {"2","1"}, {"-1","1"}}},
             {"localRange", {{"","-1 -1"}, {"-2 -1", "-1 -1"}, {"-2 1", "-1 -1"}, {"0 0","0 0"}, {"1 -5","-1 -1"},
                             {"4 7","4 7"}, {"7 4","-1 -1"} }}
        };

        for(auto& kv : values){
          for(auto& v : kv.second){
            std::stringstream scene ;
            scene << "<?xml version='1.0'?>"
                 "<Node 	name='Root' gravity='0 -9.81 0' time='0' animate='0' >               \n"
                 "  <Node name='Level 1'>                                                        \n"
                 "   <MechanicalObject name='mstate' template='"<<  DataTypes::Name() << "' position='1 2 3 4 5 6 7 8 9'/>    \n"
                 "   <PlaneForceField name='myPlaneForceField' "<< kv.first << "='"<< v.first << "' />\n"
                 "  </Node>                                                                      \n"
                 "</Node>                                                                        \n" ;

            Node::SPtr root = SceneLoaderXML::loadFromMemory ("testscene",
                                                              scene.str().c_str(),
                                                              scene.str().size()) ;
            EXPECT_NE(root.get(), nullptr) ;
            root->init(ExecParams::defaultInstance()) ;

            BaseObject* planeff = root->getTreeNode("Level 1")->getObject("myPlaneForceField") ;
            EXPECT_NE(planeff, nullptr) ;

            EXPECT_STREQ( planeff->findData(kv.first)->getValueString().c_str(), v.second.c_str() )
                  << "When the attribute '"<<kv.first<< "' is set to the value '" << v.first.c_str()
                  << "' it should be corrected during the component init to the valid value '" << v.second.c_str() << "'."
                  << " If this is not the case this means that the init function is not working properly (or the default "
                  << "value have changed and thus the test need to be fixed)";
            }
        }
        return true;
    }


    ///
    /// In this test we are verifying that a plane that have been reinited has the same
    /// value as one that have been inited.
    ///
    bool testInitReinitBehavior()
    {
        std::stringstream scene ;
        scene << "<?xml version='1.0'?>"
                 "<Node 	name='Root' gravity='0 -9.81 0' time='0' animate='0' >               \n"
                 "  <Node name='Level 1'>                                                        \n"
                 "   <MechanicalObject name='mstate' template='"<<  DataTypes::Name() << "'/>    \n"
                 "   <PlaneForceField name='myPlaneForceField'/>                                 \n"
                 "  </Node>                                                                      \n"
                 "</Node>                                                                        \n" ;

        Node::SPtr root = SceneLoaderXML::loadFromMemory ("testscene",
                                                          scene.str().c_str(),
                                                          scene.str().size()) ;
        EXPECT_NE(root.get(), nullptr) ;
        root->init(ExecParams::defaultInstance()) ;

        BaseObject* planeff = root->getTreeNode("Level 1")->getObject("myPlaneForceField") ;
        EXPECT_NE(planeff, nullptr) ;

        {
            ExpectMessage msg(Message::Warning) ;
            planeff->init() ;
        }

        return true;
    }

    ///
    /// In this test we are verifying that a plane without a MechanicalObject is handled
    /// gracefully
    ///
    bool testBehaviorWhenMissingMechanicalObject()
    {
        ExpectMessage msg(Message::Error) ;

        std::stringstream scene ;
        scene << "<?xml version='1.0'?>"
                 "<Node 	name='Root' gravity='0 -9.81 0' time='0' animate='0' >               \n"
                 "  <Node name='Level 1'>                                                        \n"
                 "   <PlaneForceField name='myPlaneForceField'/>                                 \n"
                 "  </Node>                                                                      \n"
                 "</Node>                                                                        \n" ;

        Node::SPtr root = SceneLoaderXML::loadFromMemory ("testscene",
                                                          scene.str().c_str(),
                                                          scene.str().size()) ;

        EXPECT_NE(root.get(), nullptr) ;
        root->init(ExecParams::defaultInstance()) ;

        return true;
    }


    bool testPlaneForceField()
    {
        for(int i=0; i<100; i++){
            m_simulation->animate(m_root.get(),(double)0.01);

        }
        Real x = m_mechanicalObj->x.getValue()[0][0];

        /// The point passed through the plane but is still too low.
        /// The value depend on the repulsion force generated and the mass of the point.
        if(x<-0.1)
        {
            ADD_FAILURE() << "Error while testing planeForceField. The mechnical point passed across the plane force field.";
            return false;
        }
        else
            return true;
    }

};

// Define the list of DataTypes to instanciate
using testing::Types;
typedef Types<
              TypeTuple<Rigid3Types, Rigid3Mass>
#ifdef SOFA_WITH_DOUBLE
              ,TypeTuple<Vec1dTypes, double>
              ,TypeTuple<Vec2dTypes, double>
              ,TypeTuple<Vec3dTypes, double>
              ,TypeTuple<Vec6dTypes, double>
              ,TypeTuple<Rigid3dTypes, Rigid3dMass>
#endif
#ifdef SOFA_WITH_FLOAT
             ,TypeTuple<Vec1fTypes, float>
             ,TypeTuple<Vec2fTypes, float>
             ,TypeTuple<Vec3fTypes, float>
             ,TypeTuple<Vec6fTypes, float>
             ,TypeTuple<Rigid3fTypes, Rigid3fMass>
#endif
> DataTypes;

// Test suite for all the instanciations
TYPED_TEST_CASE(PlaneForceField_test, DataTypes);// first test case
TYPED_TEST( PlaneForceField_test , testPlaneForceField )
{
    this->setupDefaultScene();
    ASSERT_TRUE (this->testPlaneForceField());
    this->tearDownDefaultScene();
}

TYPED_TEST( PlaneForceField_test , testBasicAttributes )
{
    ASSERT_TRUE (this->testBasicAttributes());
}

TYPED_TEST( PlaneForceField_test , testMonkeyValuesForAttributes )
{
    ASSERT_TRUE (this->testMonkeyValuesForAttributes());
}


TYPED_TEST( PlaneForceField_test , testInitReinitBehavior )
{
    ASSERT_TRUE (this->testInitReinitBehavior());
}


TYPED_TEST( PlaneForceField_test , testBehaviorWhenMissingMechanicalObject )
{
    ASSERT_TRUE (this->testBehaviorWhenMissingMechanicalObject());
}

TYPED_TEST( PlaneForceField_test , testDefaultPlane )
{
    ASSERT_TRUE (this->testDefaultPlane());
}


}
}// namespace sofa






<|MERGE_RESOLUTION|>--- conflicted
+++ resolved
@@ -95,27 +95,18 @@
     typedef typename TTypeTuple::MassType MassType ;
 
     typedef typename DataTypes::VecCoord                                VecCoord;
+    typedef typename DataTypes::VecReal                                 VecReal;
     typedef typename DataTypes::Coord                                   Coord;
     typedef typename DataTypes::Deriv                                   Deriv;
     typedef typename DataTypes::CPos                                    CPos;
     typedef typename DataTypes::DPos                                    DPos;
     typedef typename Coord::value_type                                  Real;
 
-<<<<<<< HEAD
-    typedef typename DataTypes::VecCoord VecCoord;
-    typedef typename DataTypes::VecReal VecReal;
-    typedef typename DataTypes::Coord Coord;
-    typedef typename DataTypes::Deriv Deriv;
-    typedef typename DataTypes::CPos CPos;
-    typedef typename DataTypes::DPos DPos;
-    typedef typename Coord::value_type Real;
-=======
     typedef CGLinearSolver<GraphScatteredMatrix, GraphScatteredVector>  CGLinearSolverType;
     typedef PlaneForceField<DataTypes>                                  PlaneForceFieldType;
     typedef MechanicalObject<DataTypes>                                 MechanicalObjectType;
     typedef EulerImplicitSolver                                         EulerImplicitSolverType;
     typedef UniformMass<DataTypes,MassType>                             TypedUniformMass;
->>>>>>> b515f57f
 
     /// Root of the scene graph, created by the constructor and re-used in the tests
     simulation::Simulation*               m_simulation {nullptr};
@@ -167,13 +158,8 @@
         uniformMass->d_totalMass.setValue(1);
 
         /*Create the plane force field*/
-<<<<<<< HEAD
-        planeForceFieldSPtr = New<PlaneForceFieldType>();
-        planeForceFieldSPtr->planeD.setValue(VecReal(1, Real(0)));
-=======
         m_planeForceFieldSPtr = New<PlaneForceFieldType>();
-        m_planeForceFieldSPtr->d_planeD.setValue(0);
->>>>>>> b515f57f
+        m_planeForceFieldSPtr->d_planeD.setValue((VecReal(1, Real(0)));
 
         DPos normal;
         normal[0]=1;
