/******************************************************************************
*       SOFA, Simulation Open-Framework Architecture, development version     *
*                (c) 2006-2016 INRIA, USTL, UJF, CNRS, MGH                    *
*                                                                             *
* This library is free software; you can redistribute it and/or modify it     *
* under the terms of the GNU Lesser General Public License as published by    *
* the Free Software Foundation; either version 2.1 of the License, or (at     *
* your option) any later version.                                             *
*                                                                             *
* This library is distributed in the hope that it will be useful, but WITHOUT *
* ANY WARRANTY; without even the implied warranty of MERCHANTABILITY or       *
* FITNESS FOR A PARTICULAR PURPOSE. See the GNU Lesser General Public License *
* for more details.                                                           *
*                                                                             *
* You should have received a copy of the GNU Lesser General Public License    *
* along with this library; if not, write to the Free Software Foundation,     *
* Inc., 51 Franklin Street, Fifth Floor, Boston, MA  02110-1301 USA.          *
*******************************************************************************
*                               SOFA :: Modules                               *
*                                                                             *
* Authors: The SOFA Team and external contributors (see Authors.txt)          *
*                                                                             *
* Contact information: contact@sofa-framework.org                             *
******************************************************************************/
#include <sofa/core/ObjectFactory.h>
#include <SofaGeneralLoader/MeshSTLLoader.h>
#include <sofa/core/visual/VisualParams.h>

#include <iostream>
//#include <fstream> // we can't use iostream because the windows implementation gets confused by the mix of text and binary
#include <cstdio>
#include <sstream>
#include <string>

namespace sofa
{

namespace component
{

namespace loader
{

using namespace sofa::defaulttype;
using std::string;
using std::stringstream;

SOFA_DECL_CLASS(MeshSTLLoader)

int MeshSTLLoaderClass = core::RegisterObject("Specific mesh loader for STL file format.")
        .add< MeshSTLLoader >()
        ;

//Base VTK Loader
MeshSTLLoader::MeshSTLLoader() : MeshLoader()
    , _headerSize(initData(&_headerSize, 80u, "headerSize","Size of the header binary file (just before the number of facet)."))
    , _forceBinary(initData(&_forceBinary, false, "forceBinary","Force reading in binary mode. Even in first keyword of the file is solid."))
    , d_mergePositionUsingMap(initData(&d_mergePositionUsingMap, true, "mergePositionUsingMap","Since positions are duplicated in a STL, they have to be merged. Using a map to do so will temporarily duplicate memory but should be more efficient. Disable it if memory is really an issue."))
{
}



bool MeshSTLLoader::load()
{
    const char* filename = m_filename.getFullPath().c_str();
    std::ifstream file(filename);
<<<<<<< HEAD

    if (!canLoad())
=======
    if (!file.good())
    {
        file.close();
        serr << "Cannot read file '" << m_filename << "'." << sendl;
>>>>>>> ce620c92
        return false;

<<<<<<< HEAD
    string test;
=======
    if( _forceBinary.getValue() )
        return this->readBinarySTL(filename); // -- Reading binary file

    std::string test;
>>>>>>> ce620c92
    file >> test;

    if ( test == "solid" )
        return this->readSTL(file);
    else
<<<<<<< HEAD
        fileRead = this->readBinarySTL(filename); // -- Reading binary file

    file.close();
    return fileRead;
=======
    {
        file.close(); // no longer need for an ascii-open file
        return this->readBinarySTL(filename); // -- Reading binary file
    }
>>>>>>> ce620c92
}


bool MeshSTLLoader::readBinarySTL(const char *filename)
{
    if( this->f_printLog.getValue() )
        sout << "Reading binary STL file..." << sendl;
    std::ifstream dataFile (filename, std::ios::in | std::ios::binary);

<<<<<<< HEAD
    helper::vector<sofa::defaulttype::Vector3>& my_positions = *(d_positions.beginEdit());
    helper::vector<sofa::defaulttype::Vector3>& my_normals = *(d_normals.beginEdit());
    helper::vector<Triangle >& my_triangles = *(d_triangles.beginEdit());
=======
    helper::vector<sofa::defaulttype::Vector3>& my_positions = *(this->positions.beginWriteOnly());
    helper::vector<sofa::defaulttype::Vector3>& my_normals = *(this->normals.beginWriteOnly());
    helper::vector<Triangle >& my_triangles = *(this->triangles.beginWriteOnly());

    std::map< sofa::defaulttype::Vec3f, core::topology::Topology::index_type > my_map;
    core::topology::Topology::index_type positionCounter = 0;
    bool useMap = d_mergePositionUsingMap.getValue();
>>>>>>> ce620c92



    // Skipping header file
    char buffer[256];
    dataFile.read(buffer, _headerSize.getValue());

    uint32_t nbrFacet;
    dataFile.read((char*)&nbrFacet, 4);

    my_triangles.resize( nbrFacet ); // exact size
    my_normals.resize( nbrFacet ); // exact size
    my_positions.reserve( nbrFacet * 3 ); // max size

#ifndef NDEBUG
    // checking that the file is large enough to contain the given nb of facets
    // get length of file
    dataFile.seekg(0, std::ios::end);
    std::streampos length = dataFile.tellg();
    dataFile.seekg(0, std::ios::beg);
    assert( length >= _headerSize.getValue() + 4 + nbrFacet * (12 /*normal*/ + 3 * 12 /*points*/ + 2 /*attribute*/ ) );
#endif

    // temporaries
    sofa::defaulttype::Vec3f vertex, normal;

    // Parsing facets
    for (uint32_t i = 0; i<nbrFacet; ++i)
    {
        Triangle& the_tri = my_triangles[i];

        // Normal:
        dataFile.read((char*)&normal[0], 4);
        dataFile.read((char*)&normal[1], 4);
        dataFile.read((char*)&normal[2], 4);
        my_normals[i] = normal;

        // Vertices:
        for (size_t j = 0; j<3; ++j)
        {
            dataFile.read((char*)&vertex[0], 4);
            dataFile.read((char*)&vertex[1], 4);
            dataFile.read((char*)&vertex[2], 4);


            if( useMap )
            {
                auto it = my_map.find( vertex );
                if( it == my_map.end() )
                {
                    the_tri[j] = positionCounter;
                    my_map[vertex] = positionCounter++;
                    my_positions.push_back(vertex);
                }
                else
                {
                    the_tri[j] = it->second;
                }
            }
            else
            {
                bool find = false;
                for (size_t k=0; k<my_positions.size(); ++k)
                    if ( (vertex[0] == my_positions[k][0]) && (vertex[1] == my_positions[k][1])  && (vertex[2] == my_positions[k][2]))
                    {
                        find = true;
                        the_tri[j] = static_cast<core::topology::Topology::PointID>(k);
                        break;
                    }

                if (!find)
                {
                    my_positions.push_back(vertex);
                    the_tri[j] = my_positions.size()-1;
                }
            }

        }

        // Attribute byte count
        uint16_t count;
        dataFile.read((char*)&count, 2);

        // Security: // checked once before reading in debug mode
//        position = dataFile.tellg();
//        if (position == length)
//            break;
    }

<<<<<<< HEAD
    d_positions.endEdit();
    d_triangles.endEdit();
    d_normals.endEdit();
=======
    this->positions.endEdit();
    this->triangles.endEdit();
    this->normals.endEdit();
>>>>>>> ce620c92

    if( this->f_printLog.getValue() )
        sout << "done!" << sendl;

    return true;
}


bool MeshSTLLoader::readSTL(std::ifstream& dataFile)
{
    if( this->f_printLog.getValue() )
        sout << "Reading STL file..." << sendl;

    // Init
<<<<<<< HEAD
    std::ifstream dataFile (filename);
    string buffer;
    string name; // name of the solid, needed?
=======
    std::string buffer;
    std::string name; // name of the solid, needed?
>>>>>>> ce620c92

    helper::vector<sofa::defaulttype::Vector3>& my_positions = *(d_positions.beginEdit());
    helper::vector<sofa::defaulttype::Vector3>& my_normals = *(d_normals.beginEdit());
    helper::vector<Triangle >& my_triangles = *(d_triangles.beginEdit());


    std::map< sofa::defaulttype::Vec3f, core::topology::Topology::index_type > my_map;
    core::topology::Topology::index_type positionCounter = 0;
    bool useMap = d_mergePositionUsingMap.getValue();


    // get length of file:
    dataFile.seekg(0, std::ios::end);
    std::streampos length = dataFile.tellg();
    dataFile.seekg(0, std::ios::beg);

    // Reading header
    dataFile >> buffer >> name;

    Triangle the_tri;
    size_t cpt = 0;
    std::streampos position = 0;

    // Parsing facets
    while (position < length)
    {
        sofa::defaulttype::Vector3 normal, vertex;

        std::getline(dataFile, buffer);
        stringstream line;
        line << buffer;

        string bufferWord;
        line >> bufferWord;

        if (bufferWord == "facet")
        {
            line >> bufferWord >> normal[0] >> normal[1] >> normal[2];
            my_normals.push_back(normal);
        }
        else if (bufferWord == "vertex")
        {
            line >> vertex[0] >> vertex[1] >> vertex[2];

            if( useMap )
            {
                auto it = my_map.find( vertex );
                if( it == my_map.end() )
                {
                    the_tri[cpt] = positionCounter;
                    my_map[vertex] = positionCounter++;
                    my_positions.push_back(vertex);
                }
                else
                {
                    the_tri[cpt] = it->second;
                }
            }
            else
            {

                bool find = false;
                for (size_t i=0; i<my_positions.size(); ++i)
                    if ( (vertex[0] == my_positions[i][0]) && (vertex[1] == my_positions[i][1])  && (vertex[2] == my_positions[i][2]))
                    {
                        find = true;
                        the_tri[cpt] = static_cast<core::topology::Topology::PointID>(i);
                        break;
                    }

                if (!find)
                {
                    my_positions.push_back(vertex);
                    the_tri[cpt] = static_cast<core::topology::Topology::PointID>(my_positions.size()-1);
                }
            }
            cpt++;
        }
        else if (bufferWord == "endfacet")
        {
            my_triangles.push_back(the_tri);
            cpt = 0;
        }
        else if (bufferWord == "endsolid" || bufferWord == "end")
        {
            break;
        }

        position = dataFile.tellg();
    }

    d_positions.endEdit();
    d_triangles.endEdit();
    d_normals.endEdit();

    dataFile.close();

    if( this->f_printLog.getValue() )
        sout << "done!" << sendl;

    return true;
}




} // namespace loader

} // namespace component

} // namespace sofa
<|MERGE_RESOLUTION|>--- conflicted
+++ resolved
@@ -42,8 +42,6 @@
 {
 
 using namespace sofa::defaulttype;
-using std::string;
-using std::stringstream;
 
 SOFA_DECL_CLASS(MeshSTLLoader)
 
@@ -65,41 +63,26 @@
 {
     const char* filename = m_filename.getFullPath().c_str();
     std::ifstream file(filename);
-<<<<<<< HEAD
-
-    if (!canLoad())
-=======
     if (!file.good())
     {
         file.close();
         serr << "Cannot read file '" << m_filename << "'." << sendl;
->>>>>>> ce620c92
         return false;
-
-<<<<<<< HEAD
-    string test;
-=======
+    }
+
     if( _forceBinary.getValue() )
         return this->readBinarySTL(filename); // -- Reading binary file
 
     std::string test;
->>>>>>> ce620c92
     file >> test;
 
     if ( test == "solid" )
         return this->readSTL(file);
     else
-<<<<<<< HEAD
-        fileRead = this->readBinarySTL(filename); // -- Reading binary file
-
-    file.close();
-    return fileRead;
-=======
     {
         file.close(); // no longer need for an ascii-open file
         return this->readBinarySTL(filename); // -- Reading binary file
     }
->>>>>>> ce620c92
 }
 
 
@@ -109,25 +92,20 @@
         sout << "Reading binary STL file..." << sendl;
     std::ifstream dataFile (filename, std::ios::in | std::ios::binary);
 
-<<<<<<< HEAD
-    helper::vector<sofa::defaulttype::Vector3>& my_positions = *(d_positions.beginEdit());
-    helper::vector<sofa::defaulttype::Vector3>& my_normals = *(d_normals.beginEdit());
-    helper::vector<Triangle >& my_triangles = *(d_triangles.beginEdit());
-=======
-    helper::vector<sofa::defaulttype::Vector3>& my_positions = *(this->positions.beginWriteOnly());
-    helper::vector<sofa::defaulttype::Vector3>& my_normals = *(this->normals.beginWriteOnly());
-    helper::vector<Triangle >& my_triangles = *(this->triangles.beginWriteOnly());
+    helper::vector<sofa::defaulttype::Vector3>& my_positions = *(this->d_positions.beginWriteOnly());
+    helper::vector<sofa::defaulttype::Vector3>& my_normals = *(this->d_normals.beginWriteOnly());
+    helper::vector<Triangle >& my_triangles = *(this->d_triangles.beginWriteOnly());
 
     std::map< sofa::defaulttype::Vec3f, core::topology::Topology::index_type > my_map;
     core::topology::Topology::index_type positionCounter = 0;
     bool useMap = d_mergePositionUsingMap.getValue();
->>>>>>> ce620c92
 
 
 
     // Skipping header file
     char buffer[256];
     dataFile.read(buffer, _headerSize.getValue());
+//    sout << "Header binary file: "<< buffer << sendl;
 
     uint32_t nbrFacet;
     dataFile.read((char*)&nbrFacet, 4);
@@ -211,15 +189,9 @@
 //            break;
     }
 
-<<<<<<< HEAD
-    d_positions.endEdit();
-    d_triangles.endEdit();
-    d_normals.endEdit();
-=======
-    this->positions.endEdit();
-    this->triangles.endEdit();
-    this->normals.endEdit();
->>>>>>> ce620c92
+    this->d_positions.endEdit();
+    this->d_triangles.endEdit();
+    this->d_normals.endEdit();
 
     if( this->f_printLog.getValue() )
         sout << "done!" << sendl;
@@ -234,14 +206,8 @@
         sout << "Reading STL file..." << sendl;
 
     // Init
-<<<<<<< HEAD
-    std::ifstream dataFile (filename);
-    string buffer;
-    string name; // name of the solid, needed?
-=======
     std::string buffer;
     std::string name; // name of the solid, needed?
->>>>>>> ce620c92
 
     helper::vector<sofa::defaulttype::Vector3>& my_positions = *(d_positions.beginEdit());
     helper::vector<sofa::defaulttype::Vector3>& my_normals = *(d_normals.beginEdit());
@@ -271,10 +237,10 @@
         sofa::defaulttype::Vector3 normal, vertex;
 
         std::getline(dataFile, buffer);
-        stringstream line;
+        std::stringstream line;
         line << buffer;
 
-        string bufferWord;
+        std::string bufferWord;
         line >> bufferWord;
 
         if (bufferWord == "facet")
@@ -353,3 +319,4 @@
 } // namespace component
 
 } // namespace sofa
+
