/******************************************************************************
*       SOFA, Simulation Open-Framework Architecture, development version     *
*                (c) 2006-2018 INRIA, USTL, UJF, CNRS, MGH                    *
*                                                                             *
* This program is free software; you can redistribute it and/or modify it     *
* under the terms of the GNU Lesser General Public License as published by    *
* the Free Software Foundation; either version 2.1 of the License, or (at     *
* your option) any later version.                                             *
*                                                                             *
* This program is distributed in the hope that it will be useful, but WITHOUT *
* ANY WARRANTY; without even the implied warranty of MERCHANTABILITY or       *
* FITNESS FOR A PARTICULAR PURPOSE. See the GNU Lesser General Public License *
* for more details.                                                           *
*                                                                             *
* You should have received a copy of the GNU Lesser General Public License    *
* along with this program. If not, see <http://www.gnu.org/licenses/>.        *
*******************************************************************************
* Authors: The SOFA Team and external contributors (see Authors.txt)          *
*                                                                             *
* Contact information: contact@sofa-framework.org                             *
******************************************************************************/
#include <sofa/core/ObjectFactory.h>
#include <SofaGeneralLoader/MeshXspLoader.h>
#include <sofa/core/visual/VisualParams.h>
#include <iostream>
#include <fstream>

namespace sofa
{

namespace component
{

namespace loader
{

using namespace sofa::defaulttype;

SOFA_DECL_CLASS(MeshXspLoader)

int MeshXspLoaderClass = core::RegisterObject("Specific mesh loader for Xsp file format.")
        .add< MeshXspLoader >()
        ;

MeshXspLoader::MeshXspLoader() : MeshLoader()
    , gravity(initData(&gravity,"gravity","Gravity coordinates loaded in this mesh."))
    , viscosity(initData(&viscosity,"viscosity","viscosity values loaded in this mesh."))
{
    gravity.setPersistent(false);
    viscosity.setPersistent(false);
}


bool MeshXspLoader::load()
{
<<<<<<< HEAD
    msg_info() << "Loading Xsp file: " << m_filename;
=======
	dmsg_info() << "Loading Xsp file: " << m_filename;
>>>>>>> 546ad183

    std::string cmd;
    bool fileRead = false;

    // -- Loading file
    const char* filename = m_filename.getFullPath().c_str();
    std::ifstream file(filename);

    if (!file.good())
    {
<<<<<<< HEAD
        msg_error() << "Cannot read file '" << m_filename << "'.";
=======
		msg_error() << "Cannot read file '" << m_filename << "'.";
>>>>>>> 546ad183
        return false;
    }


    // -- Check first line.
    file >> cmd;

    // -- Reading file version
    if (cmd == "Xsp")
    {
        float version = 0.0f;
        file >> version;

        if (version == 3.0)
            fileRead = readXsp(file, false);
        else if (version == 4.0)
            fileRead = readXsp(file, true);

        file.close();    
    }
    else
    {
<<<<<<< HEAD
        msg_error() << "File '" << m_filename << "' finally appears not to be a Xsp file.";
=======
		msg_error() << "File '" << m_filename << "' finally appears not to be a Xsp file.";
>>>>>>> 546ad183
        file.close();
        return false;

    }

    file.close();
    return fileRead;
}



bool MeshXspLoader::readXsp (std::ifstream &file, bool vector_spring)
{
<<<<<<< HEAD
    dmsg_info() << "Reading Xsp file: " << vector_spring;

=======
	dmsg_info() << "Reading Xsp file: " << vector_spring;
>>>>>>> 546ad183

    std::string cmd;
    file >> cmd;

    // then find out number of masses and springs, not used.
    if (cmd == "numm")
    {
        int totalNumMasses = 0;
        file >> totalNumMasses;
    }

    if (cmd=="nums")
    {
        int totalNumSprings = 0;
        file >> totalNumSprings;
    }


    helper::vector<sofa::defaulttype::Vector3>& my_positions = *(d_positions.beginEdit());
    helper::vector<Edge >& my_edges = *(d_edges.beginEdit());

    helper::vector <Vector3>& my_gravity = *(gravity.beginEdit());
    helper::vector <double>& my_viscosity = *(viscosity.beginEdit());

    while (!file.eof())
    {
        file  >> cmd;
        if (cmd=="mass")
        {
            int index;
            char location;
            double px,py,pz,vx,vy,vz,mass=0.0,elastic=0.0;
            //bool fixed=false;
            file >> index >> location >> px >> py >> pz >> vx >> vy >> vz >> mass >> elastic;
            my_positions.push_back(Vector3(px, py, pz));
        }
        else if (cmd=="lspg")	// linear springs connector
        {
            int	index;
            Edge m;
            double ks = 0.0, kd = 0.0, initpos = -1;
            if (vector_spring)
            {
                double restx=0.0,resty=0.0,restz=0.0;
                file >> index >> m[0] >> m[1] >> ks >> kd >> initpos >> restx >> resty >> restz;
            }
            else
            {
                file >> index >> m[0] >> m[1] >> ks >> kd >> initpos;
            }
            --m[0];
            --m[1];

            addEdge(&my_edges, m);
        }
        else if (cmd == "grav")
        {
            double gx,gy,gz;
            file >> gx >> gy >> gz;
            my_gravity.push_back(Vector3(gx, gy, gz));
        }
        else if (cmd == "visc")
        {
            double visc;
            file >> visc;
            my_viscosity.push_back (visc);
        }
        else if (cmd == "step")
        {
        }
        else if (cmd == "frce")
        {
        }
        else if (cmd[0] == '#')	// it's a comment
        {
        }
        else		// it's an unknown keyword
        {
            msg_error() << "Unknown MassSpring keyword '" << cmd << "'.";
            d_positions.endEdit();
            d_edges.endEdit();
            gravity.endEdit();
            viscosity.endEdit();
            return false;
        }
    }

    d_positions.endEdit();
    d_edges.endEdit();
    gravity.endEdit();
    viscosity.endEdit();

    return true;
}

} // namespace loader

} // namespace component

} // namespace sofa
<|MERGE_RESOLUTION|>--- conflicted
+++ resolved
@@ -53,11 +53,7 @@
 
 bool MeshXspLoader::load()
 {
-<<<<<<< HEAD
-    msg_info() << "Loading Xsp file: " << m_filename;
-=======
-	dmsg_info() << "Loading Xsp file: " << m_filename;
->>>>>>> 546ad183
+  	dmsg_info() << "Loading Xsp file: " << m_filename;
 
     std::string cmd;
     bool fileRead = false;
@@ -68,11 +64,7 @@
 
     if (!file.good())
     {
-<<<<<<< HEAD
         msg_error() << "Cannot read file '" << m_filename << "'.";
-=======
-		msg_error() << "Cannot read file '" << m_filename << "'.";
->>>>>>> 546ad183
         return false;
     }
 
@@ -95,11 +87,7 @@
     }
     else
     {
-<<<<<<< HEAD
         msg_error() << "File '" << m_filename << "' finally appears not to be a Xsp file.";
-=======
-		msg_error() << "File '" << m_filename << "' finally appears not to be a Xsp file.";
->>>>>>> 546ad183
         file.close();
         return false;
 
@@ -113,12 +101,7 @@
 
 bool MeshXspLoader::readXsp (std::ifstream &file, bool vector_spring)
 {
-<<<<<<< HEAD
     dmsg_info() << "Reading Xsp file: " << vector_spring;
-
-=======
-	dmsg_info() << "Reading Xsp file: " << vector_spring;
->>>>>>> 546ad183
 
     std::string cmd;
     file >> cmd;
