/******************************************************************************
*       SOFA, Simulation Open-Framework Architecture, development version     *
*                (c) 2006-2018 INRIA, USTL, UJF, CNRS, MGH                    *
*                                                                             *
* This program is free software; you can redistribute it and/or modify it     *
* under the terms of the GNU Lesser General Public License as published by    *
* the Free Software Foundation; either version 2.1 of the License, or (at     *
* your option) any later version.                                             *
*                                                                             *
* This program is distributed in the hope that it will be useful, but WITHOUT *
* ANY WARRANTY; without even the implied warranty of MERCHANTABILITY or       *
* FITNESS FOR A PARTICULAR PURPOSE. See the GNU Lesser General Public License *
* for more details.                                                           *
*                                                                             *
* You should have received a copy of the GNU Lesser General Public License    *
* along with this program. If not, see <http://www.gnu.org/licenses/>.        *
*******************************************************************************
* Authors: The SOFA Team and external contributors (see Authors.txt)          *
*                                                                             *
* Contact information: contact@sofa-framework.org                             *
******************************************************************************/

#include <SofaGeneralLoader/VoxelGridLoader.h>

#include <sofa/core/ObjectFactory.h>
#include <sofa/helper/io/Image.h>
#include <sofa/helper/io/ImageRAW.h>
#include <iostream>
#include <string>
#include <map>
#include <algorithm>

namespace sofa
{

namespace component
{

namespace loader
{

using namespace sofa::defaulttype;
using namespace sofa::core::loader;
using namespace sofa::core;

SOFA_DECL_CLASS(VoxelGridLoader);
int VoxelGridLoaderClass = RegisterObject("Voxel loader based on RAW files").add<VoxelGridLoader>();

VoxelGridLoader::VoxelGridLoader()
    : VoxelLoader(),
      voxelSize ( initData ( &voxelSize, Vector3 ( 1.0f,1.0f,1.0f ), "voxelSize", "Dimension of one voxel" ) ),
      dataResolution ( initData ( &dataResolution, Vec3i ( 0,0,0 ), "resolution", "Resolution of the voxel file" ) ),
      roi ( initData ( &roi, Vec6i ( 0,0,0, 0xFFFF, 0xFFFF, 0xFFFF ), "ROI", "Region of interest (xmin, ymin, zmin, xmax, ymax, zmax)" ) ),
      headerSize ( initData ( &headerSize, 0, "header", "Header size in bytes" ) ),
      segmentationHeaderSize ( initData ( &segmentationHeaderSize, 0, "segmentationHeader", "Header size in bytes" ) ),
      idxInRegularGrid(initData(&idxInRegularGrid,"idxInRegularGrid","indices of the hexa in the grid.")),
      backgroundValue ( initData ( &backgroundValue, "bgValue", "Background values (to be ignored)" ) ),
      activeValue ( initData ( &activeValue, "dataValue", "Active data values" ) ),
      generateHexa( initData ( &generateHexa, true, "generateHexa", "Interpret voxel as either hexa or points")),
      image(NULL),
      segmentation(NULL),
      bpp(8) // bits per pixel
{
    addAlias(&m_filename,"segmentationFile");
}

VoxelGridLoader::~VoxelGridLoader()
{
    clear();

    if(image != NULL)
        delete image;
    image = NULL;

    if(segmentation != NULL)
        delete segmentation;
    segmentation = NULL;
}

void VoxelGridLoader::init()
{


    const Vec3i &res = dataResolution.getValue();
    Vec6i&	ROI = (* roi.beginEdit());
    if(ROI[0] < 0)	ROI[0] = 0;
    if(ROI[1] < 0)	ROI[1] = 0;
    if(ROI[2] < 0)	ROI[2] = 0;
    if(ROI[3] >= res[0]) ROI[3] = res[0] - 1;
    if(ROI[4] >= res[1]) ROI[4] = res[1] - 1;
    if(ROI[5] >= res[2]) ROI[5] = res[2] - 1;
    if(ROI[0] > ROI[3]) ROI[3] = ROI[0];
    if(ROI[1] > ROI[4]) ROI[4] = ROI[1];
    if(ROI[2] > ROI[5]) ROI[5] = ROI[2];
    roi.endEdit();

    if ( image == NULL )
    {
        serr << "Error while loading the file " << m_filename.getValue() << this->sendl;
        return;
    }

    reinit();
}

void VoxelGridLoader::reinit()
{
    clear();
    const Vec6i&	ROI = roi.getValue();

    helper::vector<unsigned int>& _idxInRegularGrid = *idxInRegularGrid.beginEdit();
    helper::vector<Vector3>& seqPoints = *positions.beginEdit();
    if(generateHexa.getValue())
    {
        const unsigned int numVoxelsX = dataResolution.getValue()[0];
        const unsigned int numVoxelsY = dataResolution.getValue()[1];
        //	  const unsigned int numVoxelsZ = dataResolution.getValue()[2];

        //    const unsigned int numVoxels = numVoxelsX * numVoxelsY * numVoxelsZ;

        const unsigned int numPointsX = numVoxelsX + 1;
        const unsigned int numPointsY = numVoxelsY + 1;
        //	  const unsigned int numPointsZ = numVoxelsZ + 1;

        //    const unsigned int numPoints = numPointsX * numPointsY * numPointsZ;

        std::set<unsigned int> keepPoint;

        for ( unsigned int k=(unsigned)ROI[2]; k<=(unsigned)ROI[5]; ++k )
            for ( unsigned int j=(unsigned)ROI[1]; j<=(unsigned)ROI[4]; ++j )
                for ( unsigned int i=(unsigned)ROI[0]; i<=(unsigned)ROI[3]; ++i )
                {
                    unsigned int idx = i + j * numVoxelsX + k * numVoxelsX * numVoxelsY;

                    if ( isActive(idx) )
                    {
                        for ( unsigned int q=0; q<8; ++q )
                        {
                            const unsigned int pidx = ( i + ( q % 2 ) ) + ( j + ( ( q & 2 ) >> 1 ) ) * numPointsX + ( k + ( q / 4 ) ) * numPointsX * numPointsY;
                            keepPoint.insert ( pidx );
                        }
                    }
                }

        sout << "inserting " << keepPoint.size() << " points ... " << sendl;

        unsigned int pointIdx = 0;
        seqPoints.resize ( keepPoint.size() );
        std::map<unsigned int, unsigned int>  renumberingMap;
        for ( unsigned int k=(unsigned)ROI[2]; k<=(unsigned)ROI[5]+1; ++k )
            for ( unsigned int j=(unsigned)ROI[1]; j<=(unsigned)ROI[4]+1; ++j )
                for ( unsigned int i=(unsigned)ROI[0]; i<=(unsigned)ROI[3]+1; ++i )
                {
                    // add only points that were used above
                    const unsigned int pidx = i + j * numPointsX + k * numPointsX * numPointsY;
                    if ( keepPoint.find ( pidx ) != keepPoint.end() )
                    {
                        renumberingMap[pidx] = pointIdx;
                        Vector3& pnt = seqPoints[pointIdx];
                        pnt[0] = i*voxelSize.getValue()[0];
                        pnt[1] = j*voxelSize.getValue()[1];
                        pnt[2] = k*voxelSize.getValue()[2];
                        pointIdx++;
                    }
                }
        keepPoint.clear();

        sout << " done. " << sendl;

        helper::vector<Hexahedron>& seqHexahedra = *hexahedra.beginEdit();

        msg_info() << "inserting hexahedras...please wait... " ;
        for ( unsigned int k=(unsigned)ROI[2]; k<=(unsigned)ROI[5]; ++k )
            for ( unsigned int j=(unsigned)ROI[1]; j<=(unsigned)ROI[4]; ++j )
                for ( unsigned int i=(unsigned)ROI[0]; i<=(unsigned)ROI[3]; ++i )
                {
                    unsigned int idx = i + j * numVoxelsX + k * numVoxelsX * numVoxelsY;

                    if ( isActive(idx) )
                    {
                        unsigned int p[8];
                        for ( unsigned int q=0; q<8; ++q )
                        {
                            p[q] = renumberingMap[ ( i + ( q % 2 ) ) + ( j + ( ( q & 2 ) >> 1 ) ) * numPointsX + ( k + ( q / 4 ) ) * numPointsX * numPointsY];
                        }

                        addHexahedron( &seqHexahedra, p[0], p[1], p[3], p[2], p[4], p[5], p[7], p[6] );
                        _idxInRegularGrid.push_back ( idx );
                    }
                }
        msg_info() << "inserting (" << seqHexahedra.size() << ")  hexahedras done. " ;
        hexahedra.endEdit();
    }
    else
    {
        const unsigned int numVoxelsX = dataResolution.getValue()[0];
        const unsigned int numVoxelsY = dataResolution.getValue()[1];

        msg_info() << "inserting point...please wait... " ;
        for ( unsigned int k=(unsigned)ROI[2]; k<=(unsigned)ROI[5]; ++k )
            for ( unsigned int j=(unsigned)ROI[1]; j<=(unsigned)ROI[4]; ++j )
                for ( unsigned int i=(unsigned)ROI[0]; i<=(unsigned)ROI[3]; ++i )
                {
                    unsigned int idx = i + j * numVoxelsX + k * numVoxelsX * numVoxelsY;

                    if ( isActive(idx) )
                    {
                        Vector3 pnt;
                        pnt[0] = i*voxelSize.getValue()[0];
                        pnt[1] = j*voxelSize.getValue()[1];
                        pnt[2] = k*voxelSize.getValue()[2];

                        seqPoints.push_back(pnt);
                        _idxInRegularGrid.push_back ( idx );
                    }
                }
        msg_info() << "inserting (" << seqPoints.size() << ") points done." ;

    }
    idxInRegularGrid.endEdit();
    positions.endEdit();
}

void VoxelGridLoader::clear()
{
    helper::vector<Vector3>& seqPoints = *positions.beginEdit();
    seqPoints.clear();
    positions.endEdit();

    helper::vector<Hexahedron>& seqHexahedra = *hexahedra.beginEdit();
    seqHexahedra.clear();
    hexahedra.endEdit();

    helper::vector<unsigned int>& _idxInRegularGrid = *idxInRegularGrid.beginEdit();
    _idxInRegularGrid.clear();
    idxInRegularGrid.endEdit();

}


bool VoxelGridLoader::canLoad(  )
{
    bool canLoad = m_filename.getValue().length() > 4 && ( m_filename.getValue().compare(
            m_filename.getValue().length()-4, 4, ".raw" ) ==0 );

    return sofa::core::loader::VoxelLoader::canLoad() &&  canLoad;
}
bool VoxelGridLoader::load ()
{
    clear();

    image = loadImage(m_filename.getValue(), dataResolution.getValue(), headerSize.getValue());

    if(image != NULL)
    {
        return true;
    }
    else
        return false;
}

helper::io::Image* VoxelGridLoader::loadImage ( const std::string& filename, const Vec3i& res, const int hsize ) const
{
    helper::io::Image* image = NULL;

    std::string _filename ( filename );

    if(res.norm2() > 0 && bpp > 0)
    {
        if ( _filename.length() > 4 && _filename.compare ( _filename.length()-4, 4, ".raw" ) ==0 )
        {
            helper::io::Image::ChannelFormat channels;
            switch (bpp)
            {
            case 8:
                channels = helper::io::Image::L;
                break;
            case 16:
                channels = helper::io::Image::LA;
                break;
            case 24:
                channels = helper::io::Image::RGB;
                break;
            case 32:
                channels = helper::io::Image::RGBA;
                break;
            default:
                msg_warning("VoxelGridLoader") << "Unknown bitdepth: " << bpp ;
                return 0;
            }
            helper::io::ImageRAW *imageRAW = new helper::io::ImageRAW();
            imageRAW->init(res[0], res[1], res[2], 1, helper::io::Image::UNORM8, channels);
            imageRAW->initHeader(hsize);
            if(imageRAW->load( _filename ))
                image = imageRAW;
        }
    }

    if(image == NULL)
    {
        msg_warning("VoxelGridLoader") << "Unable to load file " <<  _filename ;
    }

    return image;
}


int VoxelGridLoader::getDataSize() const
{
    return dataResolution.getValue()[0]*dataResolution.getValue()[1]*dataResolution.getValue()[2];
}

void VoxelGridLoader::setResolution ( const Vec3i res )
{
    ( *dataResolution.beginEdit() ) = res;
    dataResolution.endEdit();
}

void VoxelGridLoader::getResolution ( Vec3i& res ) const
{
    res = dataResolution.getValue();
}

void VoxelGridLoader::setVoxelSize ( const defaulttype::Vector3 vSize )
{
    ( *voxelSize.beginEdit() ) = vSize;
    voxelSize.endEdit();
}

defaulttype::Vector3 VoxelGridLoader::getVoxelSize () const
{
    return voxelSize.getValue();
}

void VoxelGridLoader::addBackgroundValue ( const int value )
{
    helper::vector<int>& vecVal = ( *backgroundValue.beginEdit() );
    vecVal.push_back(value);
    std::sort(vecVal.begin(), vecVal.end());
<<<<<<< HEAD

    helper::vector<int>::iterator it;
    it = std::unique(vecVal.begin(), vecVal.end());
    vecVal.resize( std::distance(vecVal.begin(),it) );

=======
    vecVal.erase( std::unique(vecVal.begin(), vecVal.end()), vecVal.end() ); // keep only unique values
>>>>>>> 2a1a4340
    backgroundValue.endEdit();
    reinit();
}

int VoxelGridLoader::getBackgroundValue(const unsigned int idx) const
{
    const helper::vector<int>& vecVal = backgroundValue.getValue();
    if(idx < vecVal.size())
        return vecVal[idx];
    else
        return -1;
}

void VoxelGridLoader::addActiveDataValue(const int value)
{
    helper::vector<int>& vecVal = ( *activeValue.beginEdit() );
    vecVal.push_back(value);
    std::sort(vecVal.begin(), vecVal.end());
<<<<<<< HEAD

    helper::vector<int>::iterator it;
    it = std::unique(vecVal.begin(), vecVal.end());
    vecVal.resize( std::distance(vecVal.begin(),it) );

=======
    vecVal.erase( std::unique(vecVal.begin(), vecVal.end()), vecVal.end() ); // keep only unique values
>>>>>>> 2a1a4340
    activeValue.endEdit();
    reinit();
}

int VoxelGridLoader::getActiveDataValue(const unsigned int idx) const
{
    const helper::vector<int>& vecVal = activeValue.getValue();
    if(idx < vecVal.size())
        return vecVal[idx];
    else
        return -1;
}

unsigned char * VoxelGridLoader::getData()
{
    return image->getPixels();
}


unsigned char * VoxelGridLoader::getSegmentID()
{
    if( segmentation)
        return segmentation->getPixels();
    else
        return NULL;
}



VoxelGridLoader::Vec6i VoxelGridLoader::getROI() const
{
    return roi.getValue();
}

bool VoxelGridLoader::isActive(const unsigned int idx) const
{
    const helper::vector<int>& activeVal = activeValue.getValue();
    const helper::vector<int>& bgVal = backgroundValue.getValue();

    if(activeVal.empty() && bgVal.empty())
        return true;

    helper::io::Image* img = (segmentation == NULL) ? image : segmentation;
    const unsigned char value = img->getPixels()[idx];

    if(!activeVal.empty()) // active values were specified
    {
        if(std::binary_search(activeVal.begin(), activeVal.end(), value))
            return true;
        else
            return false;
    }

    if(!bgVal.empty()) // background values were specified
    {
        if(std::binary_search(bgVal.begin(), bgVal.end(), value))
            return false;
        else
            return true;
    }

    return true;
}

// fill the texture by 'image' only where there is the 'segmentation' of 'activeValue' and give the 3D texture sizes
void VoxelGridLoader::createSegmentation3DTexture( unsigned char **textureData, int& width, int& height, int& depth)
{
    const Vec3i &resol = dataResolution.getValue();

    // with, height and depth are the nearest power of 2 greater or equal to the resolution
    for(width=1; resol[0]>width; width <<= 1) ;
    for(height=1; resol[1]>height; height <<= 1) ;
    for(depth=1; resol[2]>depth; depth <<= 1) ;

    int textureSize = width*height*depth;

    *textureData = new unsigned char [textureSize];
    for(unsigned char *ptr = (*textureData) + textureSize; ptr != *textureData; )
        *(--ptr) = (unsigned char) 0;

    const unsigned char *data = getData();
    const helper::vector<unsigned int>& _idxInRegularGrid = idxInRegularGrid.getValue();
    // for all "active" data voxels
    for(unsigned i=0; i<_idxInRegularGrid.size(); ++i)
    {
        const int idxData = _idxInRegularGrid[i];
        const int I = idxData % resol[0];
        const int J = (idxData/resol[0]) % resol[1];
        const int K = idxData / (resol[0] * resol[1]);
        const int idxTexture = I + (J + K * height) * width;
        (*textureData)[idxTexture] = data[idxData];
    }
}

helper::vector<unsigned int> VoxelGridLoader::getHexaIndicesInGrid() const
{
    return idxInRegularGrid.getValue();
}

}

} // namespace core

} // namespace sofa
<|MERGE_RESOLUTION|>--- conflicted
+++ resolved
@@ -337,15 +337,7 @@
     helper::vector<int>& vecVal = ( *backgroundValue.beginEdit() );
     vecVal.push_back(value);
     std::sort(vecVal.begin(), vecVal.end());
-<<<<<<< HEAD
-
-    helper::vector<int>::iterator it;
-    it = std::unique(vecVal.begin(), vecVal.end());
-    vecVal.resize( std::distance(vecVal.begin(),it) );
-
-=======
-    vecVal.erase( std::unique(vecVal.begin(), vecVal.end()), vecVal.end() ); // keep only unique values
->>>>>>> 2a1a4340
+    vecVal.erase( std::unique(vecVal.begin(), vecVal.end()), vecVal.end() ); // remove non-unique values
     backgroundValue.endEdit();
     reinit();
 }
@@ -364,15 +356,7 @@
     helper::vector<int>& vecVal = ( *activeValue.beginEdit() );
     vecVal.push_back(value);
     std::sort(vecVal.begin(), vecVal.end());
-<<<<<<< HEAD
-
-    helper::vector<int>::iterator it;
-    it = std::unique(vecVal.begin(), vecVal.end());
-    vecVal.resize( std::distance(vecVal.begin(),it) );
-
-=======
-    vecVal.erase( std::unique(vecVal.begin(), vecVal.end()), vecVal.end() ); // keep only unique values
->>>>>>> 2a1a4340
+    vecVal.erase( std::unique(vecVal.begin(), vecVal.end()), vecVal.end() ); // remove non-unique values
     activeValue.endEdit();
     reinit();
 }
