cmake_minimum_required(VERSION 3.1)

project(SofaGeneralEngine_test)


set(HEADER_FILES)

set(SOURCE_FILES

        AverageCoord_test.cpp
        ClusteringEngine_test.cpp
        ComplementaryROI_test.cpp
        DifferenceEngine_test.cpp
        DilateEngine_test.cpp
        ExtrudeEdgesAndGenerateQuads_test.cpp
        MeshROI_test.cpp
        SphereROI_test.cpp
        PlaneROI_test.cpp
        TransformEngine_test.cpp
<<<<<<< HEAD
		SmoothMeshEngine_test.cpp
=======
        IndicesFromValues_test.cpp
        MergePoints_test.cpp
        IndexValueMapper_test.cpp

>>>>>>> 90df6948
        )

add_executable(${PROJECT_NAME} ${SOURCE_FILES})
target_link_libraries(${PROJECT_NAME} SofaGTestMain SofaTest)

add_test(NAME ${PROJECT_NAME} COMMAND ${PROJECT_NAME})<|MERGE_RESOLUTION|>--- conflicted
+++ resolved
@@ -17,14 +17,10 @@
         SphereROI_test.cpp
         PlaneROI_test.cpp
         TransformEngine_test.cpp
-<<<<<<< HEAD
-		SmoothMeshEngine_test.cpp
-=======
+		    SmoothMeshEngine_test.cp
         IndicesFromValues_test.cpp
         MergePoints_test.cpp
         IndexValueMapper_test.cpp
-
->>>>>>> 90df6948
         )
 
 add_executable(${PROJECT_NAME} ${SOURCE_FILES})
