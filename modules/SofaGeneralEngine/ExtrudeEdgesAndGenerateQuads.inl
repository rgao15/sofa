/******************************************************************************
*       SOFA, Simulation Open-Framework Architecture, development version     *
*                (c) 2006-2017 INRIA, USTL, UJF, CNRS, MGH                    *
*                                                                             *
* This program is free software; you can redistribute it and/or modify it     *
* under the terms of the GNU Lesser General Public License as published by    *
* the Free Software Foundation; either version 2.1 of the License, or (at     *
* your option) any later version.                                             *
*                                                                             *
* This program is distributed in the hope that it will be useful, but WITHOUT *
* ANY WARRANTY; without even the implied warranty of MERCHANTABILITY or       *
* FITNESS FOR A PARTICULAR PURPOSE. See the GNU Lesser General Public License *
* for more details.                                                           *
*                                                                             *
* You should have received a copy of the GNU Lesser General Public License    *
* along with this program. If not, see <http://www.gnu.org/licenses/>.        *
*******************************************************************************
* Authors: The SOFA Team and external contributors (see Authors.txt)          *
*                                                                             *
* Contact information: contact@sofa-framework.org                             *
******************************************************************************/
#ifndef SOFA_COMPONENT_ENGINE_EXTRUDEEDGESANDGENERATEQUADS_INL
#define SOFA_COMPONENT_ENGINE_EXTRUDEEDGESANDGENERATEQUADS_INL

#if !defined(__GNUC__) || (__GNUC__ > 3 || (_GNUC__ == 3 && __GNUC_MINOR__ > 3))
#pragma once
#endif

#include <SofaGeneralEngine/ExtrudeEdgesAndGenerateQuads.h>
#include <sofa/core/visual/VisualParams.h>
#include <sofa/helper/gl/template.h>
#include <sofa/helper/gl/BasicShapes.h>
#include <sofa/helper/logging/Messaging.h>

namespace sofa
{

namespace component
{

namespace engine
{

using helper::vector;
using sofa::core::topology::BaseMeshTopology;

template <class DataTypes>
ExtrudeEdgesAndGenerateQuads<DataTypes>::ExtrudeEdgesAndGenerateQuads()
    : initialized(false)
<<<<<<< HEAD
    , isVisible( initData (&isVisible, bool (true), "isVisible", "is Visible ?") )
    , f_direction( initData (&f_direction, Coord(1.0f,0.0f,0.0f), "extrudeDirection", "Direction along which to extrude the curve") )
    , f_thicknessIn( initData (&f_thicknessIn, Real (0.0), "thicknessIn", "Thickness of the extruded volume in the opposite direction of the normals") )
    , f_thicknessOut( initData (&f_thicknessOut, Real (1.0), "thicknessOut", "Thickness of the extruded volume in the direction of the normals") )
    , f_numberOfSections( initData (&f_numberOfSections, int (1), "numberOfSections", "Number of sections / steps in the extrusion") )
    , f_curveVertices( initData (&f_curveVertices, "curveVertices", "Position coordinates along the initial curve") )
    , f_curveEdges( initData (&f_curveEdges, "curveEdges", "Indices of the edges of the curve to extrude") )
    , f_extrudedVertices( initData (&f_extrudedVertices, "extrudedVertices", "Coordinates of the extruded vertices") )
    , f_extrudedEdges( initData (&f_extrudedEdges, "extrudedEdges", "Coordinates of the extruded edges") )
    , f_extrudedQuads( initData (&f_extrudedQuads, "extrudedQuads", "List of all quads generated during the extrusion") )
=======
    , d_direction( initData (&d_direction, Coord(1.0f,0.0f,0.0f), "extrudeDirection", "Direction along which to extrude the curve") )
    , d_thicknessIn( initData (&d_thicknessIn, Real (0.0), "thicknessIn", "Thickness of the extruded volume in the opposite direction of the normals") )
    , d_thicknessOut( initData (&d_thicknessOut, Real (1.0), "thicknessOut", "Thickness of the extruded volume in the direction of the normals") )
    , d_nbSections( initData (&d_nbSections, int (1), "numberOfSections", "Number of sections / steps in the extrusion") )
    , d_curveVertices( initData (&d_curveVertices, "curveVertices", "Position coordinates along the initial curve") )
    , d_curveEdges( initData (&d_curveEdges, "curveEdges", "Indices of the edges of the curve to extrude") )
    , d_extrudedVertices( initData (&d_extrudedVertices, "extrudedVertices", "Coordinates of the extruded vertices") )
    , d_extrudedEdges( initData (&d_extrudedEdges, "extrudedEdges", "List of all edges generated during the extrusion") )
    , d_extrudedQuads( initData (&d_extrudedQuads, "extrudedQuads", "List of all quads generated during the extrusion") )
>>>>>>> b515f57f
{
}

template <class DataTypes>
void ExtrudeEdgesAndGenerateQuads<DataTypes>::init()
{
    addInput(&d_curveVertices);
    addInput(&d_curveEdges);

    addOutput(&d_extrudedVertices);
    addOutput(&d_extrudedEdges);
    addOutput(&d_extrudedQuads);

    setDirtyValue();
}

template <class DataTypes>
void ExtrudeEdgesAndGenerateQuads<DataTypes>::reinit()
{
<<<<<<< HEAD
    this->requestUpdate();
=======
    checkInput();
    update();
>>>>>>> b515f57f
}

template <class DataTypes>
void ExtrudeEdgesAndGenerateQuads<DataTypes>::bwdInit()
{
    checkInput();
}

template <class DataTypes>
void ExtrudeEdgesAndGenerateQuads<DataTypes>::checkInput()
{
    if (d_curveEdges.getValue().size() < 1 || d_curveVertices.getValue().size() < 1)
        msg_warning(this) << "Initial mesh does not contain vertices or edges... No extruded mesh will be generated";

    if (d_nbSections.getValue() < 0 )
    {
        msg_warning(this) << "The number of sections should be positive. Set default equal to 1.";
        d_nbSections.setValue(1);
    }
}

template <class DataTypes>
void ExtrudeEdgesAndGenerateQuads<DataTypes>::update()
{
    const vector<BaseMeshTopology::Edge>& curveEdges = d_curveEdges.getValue();
    const VecCoord& curveVertices = d_curveVertices.getValue();

    if (curveEdges.size() < 1 || curveVertices.size() < 1)
    {
        if(f_printLog.getValue())
            msg_warning(this) << "Initial mesh does not contain vertices or edges... No extruded mesh will be generated";

        return;
    }

    cleanDirty();

    VecCoord* extrudedVertices = d_extrudedVertices.beginWriteOnly();
    extrudedVertices->clear();
    vector<BaseMeshTopology::Edge>* extrudedEdges = d_extrudedEdges.beginWriteOnly();
    extrudedEdges->clear();
    vector<BaseMeshTopology::Quad>* extrudedQuads = d_extrudedQuads.beginWriteOnly();
    extrudedQuads->clear();

    int nbSections = d_nbSections.getValue();
    int nbVertices = curveVertices.size();

    // compute coordinates of extruded vertices (including initial vertices)
    Real scale = (d_thicknessIn.getValue() + d_thicknessOut.getValue())/(Real)nbSections;
    for (int n=0; n<nbSections+1; n++)
    {
        Coord step = d_direction.getValue();
        step.normalize();
        step = step * scale;
        for (unsigned int i=0; i<curveVertices.size(); i++)
        {
            Coord disp = -d_direction.getValue() * d_thicknessIn.getValue() + step * (Real)n;
            Coord newVertexPos(curveVertices[i][0], curveVertices[i][1], curveVertices[i][2]);
            extrudedVertices->push_back(newVertexPos + disp);
        }
    }

    // compute indices of extruded edges (including initial edges)
    for (unsigned int e=0; e<curveEdges.size(); e++)
    {
        BaseMeshTopology::Edge edge;

        // edges parallel to the initial curve
        for (int n=0; n<nbSections+1; n++)
        {
            edge = BaseMeshTopology::Edge(curveEdges[e][0]+n*nbVertices, curveEdges[e][1]+n*nbVertices);
            extrudedEdges->push_back(edge);
        }
        // edges orthogonal to the initial curve
        for (int n=0; n<nbSections; n++)
        {
            edge = BaseMeshTopology::Edge(curveEdges[e][0]+n*nbVertices, curveEdges[e][0]+(n+1)*nbVertices);
            extrudedEdges->push_back(edge);
        }
    }

    // compute indices of extruded quads
    for (unsigned int e=0; e<curveEdges.size(); e++)
    {
        BaseMeshTopology::Quad quad;

        for (int n=0; n<nbSections; n++)
        {
            quad = BaseMeshTopology::Quad(curveEdges[e][0]+n*nbVertices, curveEdges[e][1]+n*nbVertices, curveEdges[e][1]+(n+1)*nbVertices, curveEdges[e][0]+(n+1)*nbVertices);
            extrudedQuads->push_back(quad);
        }
    }

    // curve not closed
    if(curveEdges.size() < curveVertices.size())
    {
        int e = curveEdges.size()-1;
        for (int n=0; n<nbSections; n++)
        {
            BaseMeshTopology::Edge edge = BaseMeshTopology::Edge(curveEdges[e][1]+n*nbVertices, curveEdges[e][1]+(n+1)*nbVertices);
            extrudedEdges->push_back(edge);
        }
    }

    d_extrudedQuads.endEdit();
    d_extrudedEdges.endEdit();
    d_extrudedVertices.endEdit();
}




} // namespace engine

} // namespace component

} // namespace sofa

#endif<|MERGE_RESOLUTION|>--- conflicted
+++ resolved
@@ -47,18 +47,6 @@
 template <class DataTypes>
 ExtrudeEdgesAndGenerateQuads<DataTypes>::ExtrudeEdgesAndGenerateQuads()
     : initialized(false)
-<<<<<<< HEAD
-    , isVisible( initData (&isVisible, bool (true), "isVisible", "is Visible ?") )
-    , f_direction( initData (&f_direction, Coord(1.0f,0.0f,0.0f), "extrudeDirection", "Direction along which to extrude the curve") )
-    , f_thicknessIn( initData (&f_thicknessIn, Real (0.0), "thicknessIn", "Thickness of the extruded volume in the opposite direction of the normals") )
-    , f_thicknessOut( initData (&f_thicknessOut, Real (1.0), "thicknessOut", "Thickness of the extruded volume in the direction of the normals") )
-    , f_numberOfSections( initData (&f_numberOfSections, int (1), "numberOfSections", "Number of sections / steps in the extrusion") )
-    , f_curveVertices( initData (&f_curveVertices, "curveVertices", "Position coordinates along the initial curve") )
-    , f_curveEdges( initData (&f_curveEdges, "curveEdges", "Indices of the edges of the curve to extrude") )
-    , f_extrudedVertices( initData (&f_extrudedVertices, "extrudedVertices", "Coordinates of the extruded vertices") )
-    , f_extrudedEdges( initData (&f_extrudedEdges, "extrudedEdges", "Coordinates of the extruded edges") )
-    , f_extrudedQuads( initData (&f_extrudedQuads, "extrudedQuads", "List of all quads generated during the extrusion") )
-=======
     , d_direction( initData (&d_direction, Coord(1.0f,0.0f,0.0f), "extrudeDirection", "Direction along which to extrude the curve") )
     , d_thicknessIn( initData (&d_thicknessIn, Real (0.0), "thicknessIn", "Thickness of the extruded volume in the opposite direction of the normals") )
     , d_thicknessOut( initData (&d_thicknessOut, Real (1.0), "thicknessOut", "Thickness of the extruded volume in the direction of the normals") )
@@ -68,7 +56,6 @@
     , d_extrudedVertices( initData (&d_extrudedVertices, "extrudedVertices", "Coordinates of the extruded vertices") )
     , d_extrudedEdges( initData (&d_extrudedEdges, "extrudedEdges", "List of all edges generated during the extrusion") )
     , d_extrudedQuads( initData (&d_extrudedQuads, "extrudedQuads", "List of all quads generated during the extrusion") )
->>>>>>> b515f57f
 {
 }
 
@@ -88,12 +75,8 @@
 template <class DataTypes>
 void ExtrudeEdgesAndGenerateQuads<DataTypes>::reinit()
 {
-<<<<<<< HEAD
+    checkInput();
     this->requestUpdate();
-=======
-    checkInput();
-    update();
->>>>>>> b515f57f
 }
 
 template <class DataTypes>
