--- conflicted
+++ resolved
@@ -77,19 +77,6 @@
     }
 
 protected:
-<<<<<<< HEAD
-    sofa::core::behavior::MechanicalState<DataTypes>* mstate;
-    Data< helper::vector<sofa::defaulttype::Vector3> > vertices; ///< Vertices of the mesh loaded
-    Data< helper::vector<sofa::defaulttype::Vector3> > texCoords; ///< for the moment, we suppose that texCoords is order 2 (2 texCoords for a vertex)
-    Data< helper::vector<sofa::defaulttype::Vector3> > normals; ///< Normals of the mesh loaded
-
-    Data<VecCoord> frames; ///< Frames at output
-	Data<bool> useNormals; ///< Use normals to compute the orientations; if disabled the direction of the x axisof a vertice is the one from this vertice to the next one
-	Data<bool> invertNormals; ///< Swap normals
-
-    Data<int> rotation; ///< Apply a local rotation on the frames. If 0 a x-axis rotation is applied. If 1 a y-axis rotation is applied, If 2 a z-axis rotation is applied.
-    Data<double> rotationAngle; ///< Angle rotation
-=======
     typename sofa::core::behavior::MechanicalState<DataTypes>::SPtr m_mstate;
     Data< helper::vector<CPos> > d_vertices;
     Data< helper::vector<sofa::defaulttype::Vector2> > d_texCoords; // for the moment, we suppose that texCoords is order 2 (2 texCoords for a vertex)
@@ -106,7 +93,6 @@
 
     static const Real EPSILON;
 
->>>>>>> 1a3f4e25
 };
 
 #if defined(SOFA_EXTERN_TEMPLATE) && !defined(SOFA_COMPONENT_ENGINE_VERTEX2FRAME_CPP)
