--- conflicted
+++ resolved
@@ -103,12 +103,8 @@
 template <class DataTypes>
 void AverageCoord<DataTypes>::onBeginAnimationStep(const double dt)
 {
-<<<<<<< HEAD
+    SOFA_UNUSED(dt);
     this->requestUpdate();
-=======
-    SOFA_UNUSED(dt);
-    update();
->>>>>>> faf413f9
 }
 
 } // namespace engine
