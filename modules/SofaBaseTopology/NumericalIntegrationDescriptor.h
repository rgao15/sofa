--- conflicted
+++ resolved
@@ -30,10 +30,6 @@
 #include <map>
 #include <sofa/helper/vector.h>
 #include <sofa/helper/set.h>
-<<<<<<< HEAD
-#include <sofa/SofaBase.h>
-=======
->>>>>>> 81f917aa
 
 namespace sofa
 {
