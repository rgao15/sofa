/******************************************************************************
*       SOFA, Simulation Open-Framework Architecture, version 1.0 RC 1        *
*                (c) 2006-2011 MGH, INRIA, USTL, UJF, CNRS                    *
*                                                                             *
* This library is free software; you can redistribute it and/or modify it     *
* under the terms of the GNU Lesser General Public License as published by    *
* the Free Software Foundation; either version 2.1 of the License, or (at     *
* your option) any later version.                                             *
*                                                                             *
* This library is distributed in the hope that it will be useful, but WITHOUT *
* ANY WARRANTY; without even the implied warranty of MERCHANTABILITY or       *
* FITNESS FOR A PARTICULAR PURPOSE. See the GNU Lesser General Public License *
* for more details.                                                           *
*                                                                             *
* You should have received a copy of the GNU Lesser General Public License    *
* along with this library; if not, write to the Free Software Foundation,     *
* Inc., 51 Franklin Street, Fifth Floor, Boston, MA  02110-1301 USA.          *
*******************************************************************************
*                               SOFA :: Modules                               *
*                                                                             *
* Authors: The SOFA Team and external contributors (see Authors.txt)          *
*                                                                             *
* Contact information: contact@sofa-framework.org                             *
******************************************************************************/
#ifndef SOFA_COMPONENT_TOPOLOGY_EDGESETGEOMETRYALGORITHMS_INL
#define SOFA_COMPONENT_TOPOLOGY_EDGESETGEOMETRYALGORITHMS_INL

#include <SofaBaseTopology/EdgeSetGeometryAlgorithms.h>
#include <sofa/core/visual/VisualParams.h>
#include <sofa/helper/MatEigen.h>
#include <sofa/defaulttype/Mat_solve_Cholesky.h>
#include <SofaBaseTopology/CommonAlgorithms.h>
#include <SofaBaseTopology/PointSetGeometryAlgorithms.inl>

namespace sofa
{

namespace component
{

namespace topology
{

/*template<class DataTypes>
    void EdgeSetGeometryAlgorithms< DataTypes>::reinit()
    {
       P
    }
*/

template< class DataTypes>
typename DataTypes::Real EdgeSetGeometryAlgorithms< DataTypes >::computeEdgeLength( const EdgeID i) const
{
    const Edge &e = this->m_topology->getEdge(i);
    const VecCoord& p =(this->object->read(core::ConstVecCoordId::position())->getValue());
    const Real length = (DataTypes::getCPos(p[e[0]])-DataTypes::getCPos(p[e[1]])).norm();
    return length;
}




template< class DataTypes>
typename DataTypes::Real EdgeSetGeometryAlgorithms< DataTypes >::computeRestEdgeLength( const EdgeID i) const
{
    const Edge &e = this->m_topology->getEdge(i);
    const VecCoord& p = (this->object->read(core::ConstVecCoordId::restPosition())->getValue());
    const Real length = (DataTypes::getCPos(p[e[0]])-DataTypes::getCPos(p[e[1]])).norm();
    return length;
}

template< class DataTypes>
typename DataTypes::Real EdgeSetGeometryAlgorithms< DataTypes >::computeRestSquareEdgeLength( const EdgeID i) const
{
    const Edge &e = this->m_topology->getEdge(i);
    const VecCoord& p = (this->object->read(core::ConstVecCoordId::restPosition())->getValue());
    const Real length = (DataTypes::getCPos(p[e[0]])-DataTypes::getCPos(p[e[1]])).norm2();
    return length;
}

/// computes the edge length of all edges are store in the array interface
template<class DataTypes>
void EdgeSetGeometryAlgorithms<DataTypes>::computeEdgeLength( BasicArrayInterface<Real> &ai) const
{
    const sofa::helper::vector<Edge> &ea = this->m_topology->getEdges();
    const typename DataTypes::VecCoord& p =(this->object->read(core::ConstVecCoordId::position())->getValue());

    for (unsigned int i=0; i<ea.size(); ++i)
    {
        const Edge &e = ea[i];
        ai[i] = (DataTypes::getCPos(p[e[0]])-DataTypes::getCPos(p[e[1]])).norm();
    }
}

template<class DataTypes>
void EdgeSetGeometryAlgorithms<DataTypes>::computeEdgeAABB(const EdgeID i, CPos& minCoord, CPos& maxCoord) const
{
    const Edge &e = this->m_topology->getEdge(i);
    const typename DataTypes::VecCoord& p =(this->object->read(core::ConstVecCoordId::position())->getValue());
    const CPos& a = DataTypes::getCPos(p[e[0]]);
    const CPos& b = DataTypes::getCPos(p[e[1]]);
    for (int c=0; c<NC; ++c)
        if (a[c] < b[c]) { minCoord[c] = a[c]; maxCoord[c] = b[c]; }
        else             { minCoord[c] = b[c]; maxCoord[c] = a[c]; }
}

template<class DataTypes>
void EdgeSetGeometryAlgorithms<DataTypes>::getEdgeVertexCoordinates(const EdgeID i, Coord pnt[2]) const
{
    const Edge &e = this->m_topology->getEdge(i);
    const typename DataTypes::VecCoord& p =(this->object->read(core::ConstVecCoordId::position())->getValue());

    pnt[0] = p[e[0]];
    pnt[1] = p[e[1]];
}

template<class DataTypes>
void EdgeSetGeometryAlgorithms<DataTypes>::getRestEdgeVertexCoordinates(const EdgeID i, Coord pnt[2]) const
{
    const Edge &e = this->m_topology->getEdge(i);
    const typename DataTypes::VecCoord& p = (this->object->read(core::ConstVecCoordId::restPosition())->getValue());

    pnt[0] = p[e[0]];
    pnt[1] = p[e[1]];
}

template<class DataTypes>
typename DataTypes::Coord EdgeSetGeometryAlgorithms<DataTypes>::computeEdgeCenter(const EdgeID i) const
{
    const Edge &e = this->m_topology->getEdge(i);
    const typename DataTypes::VecCoord& p =(this->object->read(core::ConstVecCoordId::position())->getValue());

    return (p[e[0]] + p[e[1]]) * (Real) 0.5;
}

template<class DataTypes>
typename DataTypes::Coord EdgeSetGeometryAlgorithms<DataTypes>::computeEdgeDirection(const EdgeID i) const
{
    const Edge &e = this->m_topology->getEdge(i);
    const typename DataTypes::VecCoord& p =(this->object->read(core::ConstVecCoordId::position())->getValue());
    return (p[e[1]] - p[e[0]]);
}

template<class DataTypes>
typename DataTypes::Coord EdgeSetGeometryAlgorithms<DataTypes>::computeRestEdgeDirection(const EdgeID i) const
{
    const Edge &e = this->m_topology->getEdge(i);
    const typename DataTypes::VecCoord& p = (this->object->read(core::ConstVecCoordId::restPosition())->getValue());
    return (p[e[1]] - p[e[0]]);
}

// test if a point is on the triangle indexed by ind_e
template<class DataTypes>
bool EdgeSetGeometryAlgorithms<DataTypes>::isPointOnEdge(const sofa::defaulttype::Vec<3,double> &pt, const unsigned int ind_e) const
{
    const double ZERO = 1e-12;

    sofa::defaulttype::Vec<3,double> p0 = pt;

    Coord vertices[2];
    getEdgeVertexCoordinates(ind_e, vertices);

    sofa::defaulttype::Vec<3,double> p1; //(vertices[0][0], vertices[0][1], vertices[0][2]);
    sofa::defaulttype::Vec<3,double> p2; //(vertices[1][0], vertices[1][1], vertices[1][2]);
    DataTypes::get(p1[0], p1[1], p1[2], vertices[0]);
    DataTypes::get(p2[0], p2[1], p2[2], vertices[1]);

    sofa::defaulttype::Vec<3,double> v = (p0 - p1).cross(p0 - p2);

    if(v.norm2() < ZERO)
        return true;
    else
        return false;
}

//
template<class DataTypes>
sofa::helper::vector< double > EdgeSetGeometryAlgorithms<DataTypes>::compute2PointsBarycoefs(
    const sofa::defaulttype::Vec<3,double> &p,
    unsigned int ind_p1,
    unsigned int ind_p2) const
{
    const double ZERO = 1e-6;

    sofa::helper::vector< double > baryCoefs;

    const typename DataTypes::VecCoord& vect_c =(this->object->read(core::ConstVecCoordId::position())->getValue());
    const typename DataTypes::Coord& c0 = vect_c[ind_p1];
    const typename DataTypes::Coord& c1 = vect_c[ind_p2];

    sofa::defaulttype::Vec<3,double> a; DataTypes::get(a[0], a[1], a[2], c0);
    sofa::defaulttype::Vec<3,double> b; DataTypes::get(b[0], b[1], b[2], c1);

    double dis = (b - a).norm();
    double coef_a, coef_b;


    if(dis < ZERO)
    {
        coef_a = 0.5;
        coef_b = 0.5;
    }
    else
    {
        coef_a = (p - b).norm() / dis;
        coef_b = (p - a).norm() / dis;
    }

    baryCoefs.push_back(coef_a);
    baryCoefs.push_back(coef_b);

    return baryCoefs;

}


/// Write the current mesh into a msh file
template <typename DataTypes>
void EdgeSetGeometryAlgorithms<DataTypes>::writeMSHfile(const char *filename) const
{
    std::ofstream myfile;
    myfile.open (filename);

    const typename DataTypes::VecCoord& vect_c =(this->object->read(core::ConstVecCoordId::position())->getValue());

    const unsigned int numVertices = (unsigned int)vect_c.size();

    myfile << "$NOD\n";
    myfile << numVertices <<"\n";

    for (unsigned int i=0; i<numVertices; ++i)
    {
        double x=0,y=0,z=0; DataTypes::get(x,y,z, vect_c[i]);

        myfile << i+1 << " " << x << " " << y << " " << z <<"\n";
    }

    myfile << "$ENDNOD\n";
    myfile << "$ELM\n";

    const sofa::helper::vector<Edge> &edge = this->m_topology->getEdges();

    myfile << edge.size() <<"\n";

    for (unsigned int i=0; i<edge.size(); ++i)
    {
        myfile << i+1 << " 1 1 1 2 " << edge[i][0]+1 << " " << edge[i][1]+1 <<"\n";
    }

    myfile << "$ENDELM\n";

    myfile.close();
}


template<class Vec>
bool is_point_on_edge(const Vec& p, const Vec& a, const Vec& b)
{
    const double ZERO = 1e-12;
    Vec v = (p - a).cross(p - b);

    if(v.norm2() < ZERO)
        return true;
    else
        return false;
}

template<class DataTypes>
sofa::helper::vector< double > EdgeSetGeometryAlgorithms<DataTypes>::computeRest2PointsBarycoefs(
    const sofa::defaulttype::Vec<3,double> &p,
    unsigned int ind_p1,
    unsigned int ind_p2) const
{
    const double ZERO = 1e-6;

    sofa::helper::vector< double > baryCoefs;

    const typename DataTypes::VecCoord& vect_c = (this->object->read(core::ConstVecCoordId::restPosition())->getValue());
    const typename DataTypes::Coord& c0 = vect_c[ind_p1];
    const typename DataTypes::Coord& c1 = vect_c[ind_p2];

    sofa::defaulttype::Vec<3,double> a; DataTypes::get(a[0], a[1], a[2], c0);
    sofa::defaulttype::Vec<3,double> b; DataTypes::get(b[0], b[1], b[2], c1);

    double dis = (b - a).norm();
    double coef_a, coef_b;


    if(dis < ZERO)
    {
        coef_a = 0.5;
        coef_b = 0.5;
    }
    else
    {
        coef_a = (p - b).norm() / dis;
        coef_b = (p - a).norm() / dis;
    }

    baryCoefs.push_back(coef_a);
    baryCoefs.push_back(coef_b);

    return baryCoefs;

}

template<class Vec>
sofa::helper::vector< double > compute_2points_barycoefs(const Vec& p, const Vec& a, const Vec& b)
{
    const double ZERO = 1e-6;

    sofa::helper::vector< double > baryCoefs;

    double dis = (b - a).norm();
    double coef_a, coef_b;

    if(dis < ZERO)
    {
        coef_a = 0.5;
        coef_b = 0.5;
    }
    else
    {
        coef_a = (p - b).norm() / dis;
        coef_b = (p - a).norm() / dis;
    }

    baryCoefs.push_back(coef_a);
    baryCoefs.push_back(coef_b);

    return baryCoefs;
}


template<class DataTypes>
sofa::helper::vector< double > EdgeSetGeometryAlgorithms<DataTypes>::computePointProjectionOnEdge (const EdgeID edgeIndex,
        sofa::defaulttype::Vec<3,double> c,
        bool& intersected)
{

    // Compute projection point coordinate H using parametric straight lines equations.
    //
    //            C                          - Compute vector orthogonal to (ABX), then vector collinear to (XH)
    //          / .                          - Solve the equation system of straight lines intersection
    //        /   .                          - Compute H real coordinates
    //      /     .                          - Compute H bary coef on AB
    //    /       .
    //   A ------ H -------------B


    Coord coord_AB, coord_AC;
    Coord coord_edge1[2], coord_edge2[2];

    // Compute Coord of first edge AB:
    Edge theEdge = this->m_topology->getEdge (edgeIndex);
    getEdgeVertexCoordinates (edgeIndex, coord_edge1);
    coord_AB = coord_edge1[1] - coord_edge1[0];

    // Compute Coord of tmp vector AC:
    DataTypes::add (coord_edge2[0], c[0], c[1], c[2]);
    coord_AC = coord_edge2[0] - coord_edge1[0];

    // Compute Coord of second edge XH:

    sofa::defaulttype::Vec<3,double> AB; DataTypes::get(AB[0], AB[1], AB[2], coord_AB);
    sofa::defaulttype::Vec<3,double> AC; DataTypes::get(AC[0], AC[1], AC[2], coord_AC);
    sofa::defaulttype::Vec<3,double> ortho_ABC = cross (AB, AC)*1000;
    sofa::defaulttype::Vec<3,double> coef_CH = cross (ortho_ABC, AB)*1000;

    for (unsigned int i = 0; i<Coord::spatial_dimensions; i++)
        coord_edge2[1][i] = coord_edge2[0][i] + (float)coef_CH[i];

    // Compute Coord of projection point H:
    Coord coord_H = compute2EdgesIntersection ( coord_edge1, coord_edge2, intersected);
    sofa::defaulttype::Vec<3,double> h; DataTypes::get(h[0], h[1], h[2], coord_H);

    sofa::helper::vector< double > barycoord = compute2PointsBarycoefs(h, theEdge[0], theEdge[1]);
    return barycoord;

}

template<class DataTypes>
bool EdgeSetGeometryAlgorithms<DataTypes>::computeEdgePlaneIntersection (EdgeID edgeID, sofa::defaulttype::Vec<3,Real> pointOnPlane, sofa::defaulttype::Vec<3,Real> normalOfPlane, sofa::defaulttype::Vec<3,Real>& intersection)
{
    const Edge &e = this->m_topology->getEdge(edgeID);
    const VecCoord& p =(this->object->read(core::ConstVecCoordId::position())->getValue());

    sofa::defaulttype::Vec<3,Real> p1,p2;
    p1[0]=p[e[0]][0]; p1[1]=p[e[0]][1]; p1[2]=p[e[0]][2];
    p2[0]=p[e[1]][0]; p2[1]=p[e[1]][1]; p2[2]=p[e[1]][2];

    //plane equation
    normalOfPlane.normalize();
    double d=normalOfPlane*pointOnPlane;
    double t=(d-normalOfPlane*p1)/(normalOfPlane*(p2-p1));

    if((t<1)&&(t>=0))
    {
        intersection=p1+(p2-p1)*t;
        return true;
    }
    else
        return false;

}

template<class DataTypes>
bool EdgeSetGeometryAlgorithms<DataTypes>::computeRestEdgePlaneIntersection (EdgeID edgeID, sofa::defaulttype::Vec<3,Real> pointOnPlane, sofa::defaulttype::Vec<3,Real> normalOfPlane, sofa::defaulttype::Vec<3,Real>& intersection)
{
    const Edge &e = this->m_topology->getEdge(edgeID);
    const VecCoord& p = (this->object->read(core::ConstVecCoordId::restPosition())->getValue());

    sofa::defaulttype::Vec<3,Real> p1,p2;
    p1[0]=p[e[0]][0]; p1[1]=p[e[0]][1]; p1[2]=p[e[0]][2];
    p2[0]=p[e[1]][0]; p2[1]=p[e[1]][1]; p2[2]=p[e[1]][2];

    //plane equation
    normalOfPlane.normalize();
    double d=normalOfPlane*pointOnPlane;
    double t=(d-normalOfPlane*p1)/(normalOfPlane*(p2-p1));

    if((t<1)&&(t>=0))
    {
        intersection=p1+(p2-p1)*t;
        return true;
    }
    else
        return false;

}

template<class DataTypes>
typename DataTypes::Coord EdgeSetGeometryAlgorithms<DataTypes>::compute2EdgesIntersection (const Coord edge1[2], const Coord edge2[2], bool& intersected)
{

    // Creating director vectors:
    Coord vec1 = edge1[1] - edge1[0];
    Coord vec2 = edge2[1] - edge2[0];
    Coord X; X[0]=0; X[1]=0; X[2]=0;

    int ind1 = -1;
    int ind2 = -1;
    double epsilon = 0.0001;
    double lambda = 0.0;
    double alpha = 0.0;

    // Searching vector composante not null:
    for (unsigned int i=0; i<Coord::spatial_dimensions; i++)
    {
        if ( (vec1[i] > epsilon) || (vec1[i] < -epsilon) )
        {
            ind1 = i;

            for (unsigned int j = 0; j<3; j++)
                if ( (vec2[j] > epsilon || vec2[j] < -epsilon) && (j != i))
                {
                    ind2 = j;

                    // Solving system:
                    double coef_lambda = vec1[ind1] - ( vec1[ind2]*vec2[ind1]/vec2[ind2] );

                    if (coef_lambda < epsilon && coef_lambda > -epsilon)
                        break;

                    lambda = ( edge2[0][ind1] - edge1[0][ind1] + (edge1[0][ind2] - edge2[0][ind2])*vec2[ind1]/vec2[ind2]) * 1/coef_lambda;
                    alpha = (edge1[0][ind2] + lambda * vec1[ind2] - edge2[0][ind2]) * 1 /vec2[ind2];
                    break;
                }
        }

        if (lambda != 0.0)
            break;
    }

    if ((ind1 == -1) || (ind2 == -1))
    {
        std::cout << "Error: EdgeSetGeometryAlgorithms::compute2EdgeIntersection, vector director is null." << std::endl;
        intersected = false;
        return X;
    }

    // Compute X coords:
    for (unsigned int i = 0; i<Coord::spatial_dimensions; i++)
        X[i] = edge1[0][i] + (float)lambda * vec1[i];

    intersected = true;

    // Check if lambda found is really a solution
    for (unsigned int i = 0; i<Coord::spatial_dimensions; i++)
        if ( (X[i] - edge2[0][i] - alpha * vec2[i]) > 0.1 )
        {
            std::cout << "Error: EdgeSetGeometryAlgorithms::compute2EdgeIntersection, edges don't intersect themself." << std::endl;
            intersected = false;
        }

    return X;
}


template<class DataTypes>
void EdgeSetGeometryAlgorithms<DataTypes>::draw(const core::visual::VisualParams* vparams)
{
#ifndef SOFA_NO_OPENGL
    PointSetGeometryAlgorithms<DataTypes>::draw(vparams);

    // Draw Edges indices
    if (showEdgeIndices.getValue())
    {
<<<<<<< HEAD
        sofa::defaulttype::Mat<4,4, GLfloat> modelviewM;
        const VecCoord& coords = *(this->object->getX());
=======
        Mat<4,4, GLfloat> modelviewM;
        const VecCoord& coords =(this->object->read(core::ConstVecCoordId::position())->getValue());
>>>>>>> c314d633
        const sofa::defaulttype::Vec3f& color = _drawColor.getValue();
        glColor3f(color[0], color[1], color[2]);
        glDisable(GL_LIGHTING);
        float scale = this->getIndicesScale();

        //for edges:
        scale = scale/2;

        const sofa::helper::vector <Edge>& edgeArray = this->m_topology->getEdges();

        for (unsigned int i =0; i<edgeArray.size(); i++)
        {

            Edge the_edge = edgeArray[i];
            Coord vertex1 = coords[ the_edge[0] ];
            Coord vertex2 = coords[ the_edge[1] ];
            sofa::defaulttype::Vec3f center; center = (DataTypes::getCPos(vertex1)+DataTypes::getCPos(vertex2))/2;

            std::ostringstream oss;
            oss << i;
            std::string tmp = oss.str();
            const char* s = tmp.c_str();
            glPushMatrix();

            glTranslatef(center[0], center[1], center[2]);
            glScalef(scale,scale,scale);

            // Makes text always face the viewer by removing the scene rotation
            // get the current modelview matrix
            glGetFloatv(GL_MODELVIEW_MATRIX , modelviewM.ptr() );
            modelviewM.transpose();

            sofa::defaulttype::Vec3f temp = modelviewM.transform(center);

            //glLoadMatrixf(modelview);
            glLoadIdentity();

            glTranslatef(temp[0], temp[1], temp[2]);
            glScalef(scale,scale,scale);

            while(*s)
            {
                glutStrokeCharacter(GLUT_STROKE_ROMAN, *s);
                s++;
            }

            glPopMatrix();
        }
    }


    // Draw edges
    if (_draw.getValue())
    {
        const sofa::helper::vector<Edge> &edgeArray = this->m_topology->getEdges();

        if (!edgeArray.empty())
        {
            glDisable(GL_LIGHTING);
            const sofa::defaulttype::Vec3f& color = _drawColor.getValue();
            glColor3f(color[0], color[1], color[2]);

            const VecCoord& coords =(this->object->read(core::ConstVecCoordId::position())->getValue());

            glPointSize(4);
            for (unsigned int i = 0; i<edgeArray.size(); i++)
            {
                const Edge& e = edgeArray[i];
                sofa::defaulttype::Vec3f coordP1; coordP1 = DataTypes::getCPos(coords[e[0]]);
                sofa::defaulttype::Vec3f coordP2; coordP2 = DataTypes::getCPos(coords[e[1]]);
                glBegin(GL_LINES);
                glVertex3f(coordP1[0], coordP1[1], coordP1[2]);
                glVertex3f(coordP2[0], coordP2[1], coordP2[2]);
                glEnd();


                glBegin(GL_POINTS);
                glVertex3d(coordP1[0], coordP1[1], coordP1[2]);
                glVertex3d(coordP2[0], coordP2[1], coordP2[2]);
                glEnd();
            }
            glPointSize(1);
        }
    }

#endif /* SOFA_NO_OPENGL */
}



template< class DataTypes>
void EdgeSetGeometryAlgorithms< DataTypes >::computeLocalFrameEdgeWeights( sofa::helper::vector<unsigned>& numEdges,
                                                                           sofa::helper::vector<Edge>& vertexEdges,
                                                                           sofa::helper::vector<Vec3d>& weights ) const
{
<<<<<<< HEAD
    const VecCoord& pos = *(this->object->getX()); // point positions
    sofa::helper::vector<Vector3> edgeVec;                  // 3D edges
=======
    const VecCoord& pos =(this->object->read(core::ConstVecCoordId::position())->getValue()); // point positions
    vector<Vector3> edgeVec;                  // 3D edges
>>>>>>> c314d633

    numEdges.clear();
    vertexEdges.clear();
    weights.clear();

    const SeqEdges& edges = this->m_topology->getEdges();

    for(unsigned pointId=0; pointId<pos.size(); pointId++ )
    {
        //cerr<<"EdgeSetGeometryAlgorithms< DataTypes >::computeLocalFrameEdgeWeights, point " << pointId << endl;
        EdgesAroundVertex ve = this->m_topology->getEdgesAroundVertex(pointId);
        edgeVec.resize(ve.size());
        numEdges.push_back(ve.size());            // number of edges attached to this point
        sofa::defaulttype::Matrix3 EEt,L;

        // Solve E.W = I , where each column of E is an adjacent edge vector, W are the desired weights, and I is the 3x3 identity
        // Each row of W corresponds to an edge, and encode the contribution of the edge to the basis vectors x,y,z
        // To solve this underconstrained system, we assume that W = Et.U , where Et is the transpose of E and U is 3x3
        // We solve (E.Et).U = I , then we compute W = Et.U
        // todo: weight the edges according to their lengths

        // compute E.Et
        for(unsigned e=0; e<ve.size(); e++ )
        {
            Edge edge = edges[ve[e]];
            vertexEdges.push_back(edge);              // concatenate
            CPos p0 = DataTypes::getCPos(pos[edge[0]]);
            CPos p1 = DataTypes::getCPos(pos[edge[1]]);
            edgeVec[e] = p1 - p0;
            //cerr<<"EdgeSetGeometryAlgorithms< DataTypes >::computeLocalFrameEdgeWeights debug: edge "<< edge << ", edgeVec = " << edgeVec[e] << endl;
            // each edge vector adds e.et to the matrix
            for(unsigned j=0; j<3; j++)
                for(unsigned k=0; k<3; k++)
                    EEt[j][k] += edgeVec[e][k]*edgeVec[e][j];
        }

        // decompose E.Et for system solution
        if( cholDcmp(L,EEt) ) // Cholesky decomposition of the covariance matrix succeeds, we use it to solve the systems
        {
            unsigned n = weights.size();     // start index for this vertex
            weights.resize( n + ve.size() ); // concatenate all the W of the nodes
            Vector3 a,u;

            // axis x
            a=Vector3(1,0,0);
            cholBksb(u,L,a); // solve EEt.u=x using the Cholesky decomposition
            //cerr<<"EdgeSetGeometryAlgorithms< DataTypes >::computeLocalFrameEdgeWeights, ux = " << u << endl;
            for(unsigned i=0; i<ve.size(); i++ )
            {
                weights[n+i][0] = u * edgeVec[i];
                //cerr<<"EdgeSetGeometryAlgorithms< DataTypes >::computeLocalFrameEdgeWeights, contribution of edge "<< i << " to x = " << weights[n+i][0] << endl;
            }

            // axis y
            a=Vector3(0,1,0);
            cholBksb(u,L,a); // solve EEt.u=y using the Cholesky decomposition
            //cerr<<"EdgeSetGeometryAlgorithms< DataTypes >::computeLocalFrameEdgeWeights, uy = " << u << endl;
            for(unsigned i=0; i<ve.size(); i++ )
            {
                weights[n+i][1] = u * edgeVec[i];
                //cerr<<"EdgeSetGeometryAlgorithms< DataTypes >::computeLocalFrameEdgeWeights, contribution of edge "<< i << " to y = " << weights[n+i][1] << endl;
            }

            // axis z
            a=Vector3(0,0,1);
            cholBksb(u,L,a); // solve EEt.u=z using the Cholesky decomposition
            //cerr<<"EdgeSetGeometryAlgorithms< DataTypes >::computeLocalFrameEdgeWeights, uz = " << u << endl;
            for(unsigned i=0; i<ve.size(); i++ )
            {
                weights[n+i][2] = u * edgeVec[i];
                //cerr<<"EdgeSetGeometryAlgorithms< DataTypes >::computeLocalFrameEdgeWeights, contribution of edge "<< i << " to z = " << weights[n+i][2] << endl;
            }
        }
        else
        {
#ifdef SOFA_HAVE_EIGEN2   // use the SVD decomposition of Eigen
            unsigned n = weights.size();     // start index for this vertex
            weights.resize( n + ve.size() ); // concatenate all the W of the nodes
            Vector3 a,u;

            typedef Eigen::Matrix<SReal,3,3> EigenM33;
            EigenM33 emat = eigenMat(EEt);
//            Eigen::JacobiSVD<EigenM33> jacobi(emat, Eigen::ComputeThinU | Eigen::ComputeThinV);
            Eigen::JacobiSVD<EigenM33> jacobi(emat, Eigen::ComputeFullU | Eigen::ComputeFullV);
            Eigen::Matrix<SReal,3,1> solution;

            // axis x
            a=Vector3(1,0,0);
            solution = jacobi.solve( eigenVec(a) );
            // least-squares solve EEt.u=x
            for(int i=0; i<3; i++)
                u[i] = solution(i);
            //cerr<<"EdgeSetGeometryAlgorithms< DataTypes >::computeLocalFrameEdgeWeights, ux = " << u << endl;
            for(unsigned i=0; i<ve.size(); i++ )
            {
                weights[n+i][0] = u * edgeVec[i];
                //cerr<<"EdgeSetGeometryAlgorithms< DataTypes >::computeLocalFrameEdgeWeights, contribution of edge "<< i << " to x = " << weights[n+i][0] << endl;
            }

            // axis y
            a=Vector3(0,1,0);
            solution = jacobi.solve( eigenVec(a) );
            // least-squares solve EEt.u=y
            for(int i=0; i<3; i++)
                u[i] = solution(i);
            //cerr<<"EdgeSetGeometryAlgorithms< DataTypes >::computeLocalFrameEdgeWeights, uy = " << u << endl;
            for(unsigned i=0; i<ve.size(); i++ )
            {
                weights[n+i][1] = u * edgeVec[i];
                //cerr<<"EdgeSetGeometryAlgorithms< DataTypes >::computeLocalFrameEdgeWeights, contribution of edge "<< i << " to y = " << weights[n+i][1] << endl;
            }

            // axis z
            a=Vector3(0,0,1);
            solution = jacobi.solve( eigenVec(a) );
            // least-squares solve EEt.u=z
            for(int i=0; i<3; i++)
                u[i] = solution(i);
            //cerr<<"EdgeSetGeometryAlgorithms< DataTypes >::computeLocalFrameEdgeWeights, uz = " << u << endl;
            for(unsigned i=0; i<ve.size(); i++ )
            {
                weights[n+i][2] = u * edgeVec[i];
                //cerr<<"EdgeSetGeometryAlgorithms< DataTypes >::computeLocalFrameEdgeWeights, contribution of edge "<< i << " to z = " << weights[n+i][2] << endl;
            }

#else
            std::cerr << "EdgeSetGeometryAlgorithms< DataTypes >::computeLocalFrameEdgeWeights, cholDcmp failed, subsequent results are undefined " << std::endl;
#endif
        }

    }
}


template<class DataTypes>
void EdgeSetGeometryAlgorithms<DataTypes>::initPointAdded(unsigned int index, const core::topology::PointAncestorElem &ancestorElem
        , const helper::vector< VecCoord* >& coordVecs, const helper::vector< VecDeriv* >& derivVecs)
{
    using namespace sofa::core::topology;

    if (ancestorElem.type != EDGE)
    {
        PointSetGeometryAlgorithms< DataTypes >::initPointAdded(index, ancestorElem, coordVecs, derivVecs);
    }
    else
    {
        const Edge &e = this->m_topology->getEdge(ancestorElem.index);

        for (unsigned int i = 0; i < coordVecs.size(); i++)
        {
            VecCoord &curVecCoord = *coordVecs[i];
            Coord& curCoord = curVecCoord[index];

            const Coord &c0 = curVecCoord[e[0]];
            const Coord &c1 = curVecCoord[e[1]];

            curCoord = c0 + (c1-c0) * ancestorElem.localCoords[0];
        }
    }
}


} // namespace topology

} // namespace component

} // namespace sofa

#endif // SOFA_COMPONENTS_EDGESETGEOMETRYALGORITHMS_INL<|MERGE_RESOLUTION|>--- conflicted
+++ resolved
@@ -506,13 +506,8 @@
     // Draw Edges indices
     if (showEdgeIndices.getValue())
     {
-<<<<<<< HEAD
         sofa::defaulttype::Mat<4,4, GLfloat> modelviewM;
-        const VecCoord& coords = *(this->object->getX());
-=======
-        Mat<4,4, GLfloat> modelviewM;
         const VecCoord& coords =(this->object->read(core::ConstVecCoordId::position())->getValue());
->>>>>>> c314d633
         const sofa::defaulttype::Vec3f& color = _drawColor.getValue();
         glColor3f(color[0], color[1], color[2]);
         glDisable(GL_LIGHTING);
@@ -608,13 +603,9 @@
                                                                            sofa::helper::vector<Edge>& vertexEdges,
                                                                            sofa::helper::vector<Vec3d>& weights ) const
 {
-<<<<<<< HEAD
-    const VecCoord& pos = *(this->object->getX()); // point positions
+    const VecCoord& pos =(this->object->read(core::ConstVecCoordId::position())->getValue()); // point positions
+
     sofa::helper::vector<Vector3> edgeVec;                  // 3D edges
-=======
-    const VecCoord& pos =(this->object->read(core::ConstVecCoordId::position())->getValue()); // point positions
-    vector<Vector3> edgeVec;                  // 3D edges
->>>>>>> c314d633
 
     numEdges.clear();
     vertexEdges.clear();
