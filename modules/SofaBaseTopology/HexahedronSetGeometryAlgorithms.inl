--- conflicted
+++ resolved
@@ -445,13 +445,9 @@
     // Draw Hexa indices
     if (showHexaIndices.getValue())
     {
-<<<<<<< HEAD
         sofa::defaulttype::Mat<4,4, GLfloat> modelviewM;
-        const VecCoord& coords = *(this->object->getX());
-=======
-        Mat<4,4, GLfloat> modelviewM;
+
         const VecCoord& coords =(this->object->read(core::ConstVecCoordId::position())->getValue());
->>>>>>> c314d633
         const sofa::defaulttype::Vec3f& color = _drawColor.getValue();
         glColor3f(color[0], color[1], color[2]);
         glDisable(GL_LIGHTING);
