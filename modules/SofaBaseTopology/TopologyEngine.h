/******************************************************************************
*       SOFA, Simulation Open-Framework Architecture, version 1.0 RC 1        *
*                (c) 2006-2011 MGH, INRIA, USTL, UJF, CNRS                    *
*                                                                             *
* This library is free software; you can redistribute it and/or modify it     *
* under the terms of the GNU Lesser General Public License as published by    *
* the Free Software Foundation; either version 2.1 of the License, or (at     *
* your option) any later version.                                             *
*                                                                             *
* This library is distributed in the hope that it will be useful, but WITHOUT *
* ANY WARRANTY; without even the implied warranty of MERCHANTABILITY or       *
* FITNESS FOR A PARTICULAR PURPOSE. See the GNU Lesser General Public License *
* for more details.                                                           *
*                                                                             *
* You should have received a copy of the GNU Lesser General Public License    *
* along with this library; if not, write to the Free Software Foundation,     *
* Inc., 51 Franklin Street, Fifth Floor, Boston, MA  02110-1301 USA.          *
*******************************************************************************
*                               SOFA :: Modules                               *
*                                                                             *
* Authors: The SOFA Team and external contributors (see Authors.txt)          *
*                                                                             *
* Contact information: contact@sofa-framework.org                             *
******************************************************************************/
#ifndef SOFA_COMPONENT_TOPOLOGY_TOPOLOGYENGINE_H
#define SOFA_COMPONENT_TOPOLOGY_TOPOLOGYENGINE_H
#include "config.h"

#include <sofa/core/topology/BaseTopologyEngine.h>
#include <sofa/core/topology/TopologyHandler.h>
#include <sofa/core/topology/BaseTopologyData.h>

#include <sofa/core/topology/BaseTopology.h>

#include <sofa/defaulttype/VecTypes.h>
#include <sofa/helper/list.h>
<<<<<<< HEAD
=======

>>>>>>> 81f917aa

namespace sofa
{

namespace component
{

namespace topology
{

// Define topology elements
using core::topology::BaseMeshTopology;
typedef BaseMeshTopology::Point Point;
typedef BaseMeshTopology::Edge Edge;
typedef BaseMeshTopology::Triangle Triangle;
typedef BaseMeshTopology::Quad Quad;
typedef BaseMeshTopology::Tetrahedron Tetrahedron;
typedef BaseMeshTopology::Hexahedron Hexahedron;



////////////////////////////////////////////////////////////////////////////////////////////////////////////
/////////////////////////////   Generic Topology Data Implementation   /////////////////////////////////////
////////////////////////////////////////////////////////////////////////////////////////////////////////////

template< class VecT>
class TopologyEngineImpl : public sofa::core::topology::TopologyEngine
{
public:
    SOFA_CLASS(SOFA_TEMPLATE(TopologyEngineImpl,VecT), sofa::core::topology::TopologyEngine);
    typedef VecT container_type;
    typedef typename container_type::value_type value_type;
    typedef sofa::core::topology::BaseTopologyData<VecT> t_topologicalData;

protected:
    //TopologyEngineImpl();

    TopologyEngineImpl(t_topologicalData* _topologicalData,
            sofa::core::topology::BaseMeshTopology* _topology,
            sofa::core::topology::TopologyHandler* _topoHandler);

public:

    void init();

    void reinit();

    void update();

    void ApplyTopologyChanges();

    void registerTopology(sofa::core::topology::BaseMeshTopology* _topology);

    void registerTopology();

    void registerTopologicalData(t_topologicalData *topologicalData) {m_topologicalData = topologicalData;}


    /// Function to link DataEngine with Data array from topology
    void linkToPointDataArray();
    void linkToEdgeDataArray();
    void linkToTriangleDataArray();
    void linkToQuadDataArray();
    void linkToTetrahedronDataArray();
    void linkToHexahedronDataArray();

protected:
    t_topologicalData* m_topologicalData;
    sofa::core::topology::TopologyContainer* m_topology;
    sofa::core::topology::TopologyHandler* m_topoHandler;

public:
    bool m_pointsLinked;
    bool m_edgesLinked;
    bool m_trianglesLinked;
    bool m_quadsLinked;
    bool m_tetrahedraLinked;
    bool m_hexahedraLinked;

};


} // namespace topology

} // namespace component

} // namespace sofa


#endif // SOFA_COMPONENT_TOPOLOGY_TOPOLOGYENGINE_H<|MERGE_RESOLUTION|>--- conflicted
+++ resolved
@@ -34,10 +34,7 @@
 
 #include <sofa/defaulttype/VecTypes.h>
 #include <sofa/helper/list.h>
-<<<<<<< HEAD
-=======
 
->>>>>>> 81f917aa
 
 namespace sofa
 {
