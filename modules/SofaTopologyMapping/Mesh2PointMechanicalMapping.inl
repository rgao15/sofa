--- conflicted
+++ resolved
@@ -443,10 +443,6 @@
                     else
                     {
                         const sofa::helper::vector< sofa::helper::vector<int> >& edgeMap = topoMap->getPointsMappedFromEdge();
-<<<<<<< HEAD
-
-=======
->>>>>>> 354c76c2
                         bool err = true;
                         for(unsigned int i = 0; i < edgeMap[source.second].size(); ++i)
                         {
@@ -457,10 +453,6 @@
                                 break;
                             }
                         }
-<<<<<<< HEAD
-
-=======
->>>>>>> 354c76c2
                         if (err)
                         {
                             serr << "Error in " << __FUNCTION__ << " : wrong source edge / destination point association" << sendl;
@@ -488,10 +480,6 @@
                     else
                     {
                         const sofa::helper::vector< sofa::helper::vector<int> >& triangleMap = topoMap->getPointsMappedFromTriangle();
-<<<<<<< HEAD
-
-=======
->>>>>>> 354c76c2
                         bool err = true;
                         for(unsigned int i = 0; i < triangleMap[source.second].size(); ++i)
                         {
@@ -503,19 +491,11 @@
                                 break;
                             }
                         }
-<<<<<<< HEAD
-
-=======
->>>>>>> 354c76c2
                         if (err)
                         {
                             serr << "Error in " << __FUNCTION__ << " : wrong source triangle / destination point association" << sendl;
                         }
                     }
-<<<<<<< HEAD
-
-=======
->>>>>>> 354c76c2
 
                     o.addCol(t[0], f * (1 - fx - fy));
                     o.addCol(t[1], f * fx);
@@ -539,10 +519,6 @@
                     else
                     {
                         const sofa::helper::vector< sofa::helper::vector<int> >& quadMap = topoMap->getPointsMappedFromQuad();
-<<<<<<< HEAD
-
-=======
->>>>>>> 354c76c2
                         bool err = true;
                         for(unsigned int i = 0; i < quadMap[source.second].size(); ++i)
                         {
@@ -554,10 +530,6 @@
                                 break;
                             }
                         }
-<<<<<<< HEAD
-
-=======
->>>>>>> 354c76c2
                         if (err)
                         {
                             serr << "Error in " << __FUNCTION__ << " : wrong source quad / destination point association" << sendl;
@@ -589,10 +561,6 @@
                     else
                     {
                         const sofa::helper::vector< sofa::helper::vector<int> >& tetraMap = topoMap->getPointsMappedFromTetra();
-<<<<<<< HEAD
-
-=======
->>>>>>> 354c76c2
                         bool err = true;
                         for(unsigned int i = 0; i < tetraMap[source.second].size(); ++i)
                         {
@@ -605,10 +573,6 @@
                                 break;
                             }
                         }
-<<<<<<< HEAD
-
-=======
->>>>>>> 354c76c2
                         if (err)
                         {
                             serr << "Error in " << __FUNCTION__ << " : wrong source tetra / destination point association" << sendl;
@@ -630,10 +594,6 @@
                     double fx = 0;
                     double fy = 0;
                     double fz = 0;
-<<<<<<< HEAD
-
-=======
->>>>>>> 354c76c2
                     if (topoMap->getHexaBaryCoords().size() == 1)
                     {
                         fx = topoMap->getHexaBaryCoords()[0][0];
@@ -643,10 +603,6 @@
                     else
                     {
                         const sofa::helper::vector< sofa::helper::vector<int> >& hexaMap = topoMap->getPointsMappedFromHexa();
-<<<<<<< HEAD
-
-=======
->>>>>>> 354c76c2
                         bool err = true;
                         for(unsigned int i = 0; i < hexaMap[source.second].size(); ++i)
                         {
@@ -659,10 +615,6 @@
                                 break;
                             }
                         }
-<<<<<<< HEAD
-
-=======
->>>>>>> 354c76c2
                         if (err)
                         {
                             serr << "Error in " << __FUNCTION__ << " : wrong source hexa / destination point association" << sendl;
