/******************************************************************************
*       SOFA, Simulation Open-Framework Architecture, development version     *
*                (c) 2006-2018 INRIA, USTL, UJF, CNRS, MGH                    *
*                                                                             *
* This program is free software; you can redistribute it and/or modify it     *
* under the terms of the GNU Lesser General Public License as published by    *
* the Free Software Foundation; either version 2.1 of the License, or (at     *
* your option) any later version.                                             *
*                                                                             *
* This program is distributed in the hope that it will be useful, but WITHOUT *
* ANY WARRANTY; without even the implied warranty of MERCHANTABILITY or       *
* FITNESS FOR A PARTICULAR PURPOSE. See the GNU Lesser General Public License *
* for more details.                                                           *
*                                                                             *
* You should have received a copy of the GNU Lesser General Public License    *
* along with this program. If not, see <http://www.gnu.org/licenses/>.        *
*******************************************************************************
* Authors: The SOFA Team and external contributors (see Authors.txt)          *
*                                                                             *
* Contact information: contact@sofa-framework.org                             *
******************************************************************************/
#include <SofaTopologyMapping/Tetra2TriangleTopologicalMapping.h>
#include <sofa/core/visual/VisualParams.h>

#include <sofa/core/ObjectFactory.h>

#include <SofaBaseTopology/TriangleSetTopologyContainer.h>
#include <SofaBaseTopology/TriangleSetTopologyModifier.h>

#include <SofaBaseTopology/TetrahedronSetTopologyContainer.h>
#include <SofaBaseTopology/TetrahedronSetTopologyModifier.h>
#include <sofa/helper/AdvancedTimer.h>

#include <sofa/core/topology/TopologyChange.h>

#include <sofa/defaulttype/Vec.h>
#include <map>
#include <sofa/defaulttype/VecTypes.h>

namespace sofa
{

namespace component
{

namespace topology
{

using namespace sofa::defaulttype;

using namespace sofa::component::topology;
using namespace sofa::core::topology;

// Register in the Factory
int Tetra2TriangleTopologicalMappingClass = core::RegisterObject("Special case of mapping where TetrahedronSetTopology is converted to TriangleSetTopology")
        .add< Tetra2TriangleTopologicalMapping >()

        ;

// Implementation

Tetra2TriangleTopologicalMapping::Tetra2TriangleTopologicalMapping()
    : sofa::core::topology::TopologicalMapping()
    , flipNormals(initData(&flipNormals, bool(false), "flipNormals", "Flip Normal ? (Inverse point order when creating triangle)"))
    , noNewTriangles(initData(&noNewTriangles, bool(false), "noNewTriangles", "If true no new triangles are being created"))
    , noInitialTriangles(initData(&noInitialTriangles, bool(false), "noInitialTriangles", "If true the list of initial triangles is initially empty. Only additional triangles will be added in the list"))
    , m_outTopoModifier(NULL)
{
}

Tetra2TriangleTopologicalMapping::~Tetra2TriangleTopologicalMapping()
{
}

void Tetra2TriangleTopologicalMapping::init()
{
<<<<<<< HEAD
    // recheck models
    bool modelsOk = true;
    if (!fromModel)
    {
        msg_error() << "Pointer to input topology is invalid.";
        modelsOk = false;
    }

    if (!toModel)
    {
        msg_error() << "Pointer to output topology is invalid.";
        modelsOk = false;
    }

    toModel->getContext()->get(m_outTopoModifier);
    if (!m_outTopoModifier)
    {
        msg_error() << "No TriangleSetTopologyModifier found in the Edge topology Node.";
        modelsOk = false;
    }
=======
    //msg_info() << " : init Tetra2TriangleTopologicalMapping";

    // INITIALISATION of TRIANGULAR mesh from TETRAHEDRAL mesh :


    if (fromModel)
    {
        if(CHECK_TOPOLOGY)
            msg_info() << " Init - from = tetra";

        if (toModel)
        {
            if(CHECK_TOPOLOGY)
                msg_info() << " Init - to = triangle";
>>>>>>> 354c76c2

    if (!modelsOk)
    {
        this->m_componentstate = sofa::core::objectmodel::ComponentState::Invalid;
        return;
    }


    // INITIALISATION of Triangle mesh from Tetrahedral mesh :
    // Clear output topology
    toModel->clear();

    // Set the same number of points
    toModel->setNbPoints(fromModel->getNbPoints());

    // if no init triangle option (set output topology to empty)
    if (noInitialTriangles.getValue()){
        this->m_componentstate = sofa::core::objectmodel::ComponentState::Valid;
        return;
    }

    // create topology maps and add triangle on border into output topology
    const sofa::helper::vector<core::topology::BaseMeshTopology::Triangle>& triangleArray = fromModel->getTriangles();
    const bool flipN = flipNormals.getValue();

    sofa::helper::vector <unsigned int>& Loc2GlobVec = *(Loc2GlobDataVec.beginEdit());

    Loc2GlobVec.clear();
    Glob2LocMap.clear();

<<<<<<< HEAD
    for (Topology::TriangleID triId=0; triId<triangleArray.size(); ++triId)
    {
        if (fromModel->getTetrahedraAroundTriangle(triId).size() == 1)
        {
            const core::topology::BaseMeshTopology::Triangle& t = triangleArray[triId];
            if(flipN)
                toModel->addTriangle(t[0], t[2], t[1]);
            else
                toModel->addTriangle(t[0], t[1], t[2]);

            Loc2GlobVec.push_back(triId);
            Glob2LocMap[triId]= Loc2GlobVec.size() - 1;
=======
                    if (fromModel->getTetrahedraAroundTriangle(i).size()==1)
                    {
                        if(flipN)
                        {
                            core::topology::BaseMeshTopology::Triangle t = triangleArray[i];
                            unsigned int tmp = t[2];
                            t[2] = t[1];
                            t[1] = tmp;
                            to_tstm->addTriangleProcess(t);
                        }
                        else
                            to_tstm->addTriangleProcess(triangleArray[i]);

                        Loc2GlobVec.push_back(i);
                        Glob2LocMap[i]= (unsigned int)Loc2GlobVec.size()-1;
                    }
                }

                //to_tstm->propagateTopologicalChanges();
                to_tstm->notifyEndingEvent();
                //to_tstm->propagateTopologicalChanges();
                Loc2GlobDataVec.endEdit();
            }
>>>>>>> 354c76c2
        }
    }

    Loc2GlobDataVec.endEdit();
    this->m_componentstate = sofa::core::objectmodel::ComponentState::Valid;
}


unsigned int Tetra2TriangleTopologicalMapping::getFromIndex(unsigned int ind)
{

    if(fromModel->getTetrahedraAroundTriangle(ind).size()==1)
    {
        return fromModel->getTetrahedraAroundTriangle(ind)[0];
    }
    else
    {
        return 0;
    }
}

const unsigned int trianglesInTetrahedronArray[4][3]= {{1,2,3}, {0,3,2}, {1,3,0},{0,2,1}};

void Tetra2TriangleTopologicalMapping::updateTopologicalMappingTopDown()
{
    if (this->m_componentstate != sofa::core::objectmodel::ComponentState::Valid)
        return;

    sofa::helper::AdvancedTimer::stepBegin("Update Tetra2TriangleTopologicalMapping");

    std::list<const TopologyChange *>::const_iterator itBegin=fromModel->beginChange();
    std::list<const TopologyChange *>::const_iterator itEnd=fromModel->endChange();

<<<<<<< HEAD
    sofa::helper::vector <unsigned int>& Loc2GlobVec = *(Loc2GlobDataVec.beginEdit());

    while( itBegin != itEnd )
    {
        TopologyChangeType changeType = (*itBegin)->getChangeType();
        std::string topoChangeType = "Triangle2EdgeTopologicalMapping - " + parseTopologyChangeTypeToString(changeType);
        sofa::helper::AdvancedTimer::stepBegin(topoChangeType);
=======
                switch( changeType )
                {

                case core::topology::ENDING_EVENT:
                {
                    //msg_info() << " : Tetra2TriangleTopologicalMapping - ENDING_EVENT";
                    to_tstm->propagateTopologicalChanges();
                    to_tstm->notifyEndingEvent();
                    to_tstm->propagateTopologicalChanges();
                    break;
                }

                case core::topology::TRIANGLESREMOVED:
                {
                    unsigned int last = (unsigned int)fromModel->getNbTriangles() - 1;
                    unsigned int ind_last = (unsigned int)toModel->getNbTriangles();

                    const sofa::helper::vector<unsigned int> &tab = ( static_cast< const TrianglesRemoved *>( *itBegin ) )->getArray();

                    unsigned int ind_tmp;
                    unsigned int ind_real_last;

                    for (unsigned int i = 0; i <tab.size(); ++i)
                    {
                        unsigned int k = tab[i];

                        std::map<unsigned int, unsigned int>::iterator iter_1 = Glob2LocMap.find(k);
                        if(iter_1 != Glob2LocMap.end())
                        {

                            ind_last = ind_last - 1;

                            unsigned int ind_k = Glob2LocMap[k];
//                            ind_real_last = ind_k;

                            std::map<unsigned int, unsigned int>::iterator iter_2 = Glob2LocMap.find(last);
                            if(iter_2 != Glob2LocMap.end())
                            {

                                ind_real_last = Glob2LocMap[last];

                                if (k != last)
                                {

                                    Glob2LocMap.erase(Glob2LocMap.find(k));
                                    Glob2LocMap[k] = ind_real_last;

                                    Glob2LocMap.erase(Glob2LocMap.find(last));
                                    Glob2LocMap[last] = ind_k;

                                    ind_tmp = Loc2GlobVec[ind_real_last];
                                    Loc2GlobVec[ind_real_last] = Loc2GlobVec[ind_k];
                                    Loc2GlobVec[ind_k] = ind_tmp;
                                }
                            }

                            if (ind_k != ind_last)
                            {
>>>>>>> 354c76c2

        switch( changeType )
        {

        case core::topology::ENDING_EVENT:
        {
            m_outTopoModifier->notifyEndingEvent();
            m_outTopoModifier->propagateTopologicalChanges();
            break;
        }

        case core::topology::TRIANGLESREMOVED:
        {
            const sofa::helper::vector<unsigned int> &triIDtoRemove = ( static_cast< const TrianglesRemoved *>( *itBegin ) )->getArray();

            // search for the list of triangles to remove in mapped topology
            sofa::helper::vector< unsigned int > triangles_to_remove;
            std::map <unsigned int, unsigned int> tmpLoc2Glob;
            for (auto globTriId : triIDtoRemove)
            {
                std::map<unsigned int, unsigned int>::iterator iter_1 = Glob2LocMap.find(globTriId);
                if (iter_1 != Glob2LocMap.end())
                    triangles_to_remove.push_back(iter_1->second);
                tmpLoc2Glob.insert(std::pair<unsigned int, unsigned int>(iter_1->second, globTriId));
            }

            std::sort(triangles_to_remove.begin(), triangles_to_remove.end(), std::greater<unsigned int>());
            m_outTopoModifier->removeTriangles(triangles_to_remove, true, false);

            // update the maps from toModel changes
            for (auto oldLocTriId : triangles_to_remove)
            {
                //unsigned int oldGlobTriId = tmpLoc2Glob[oldLocTriId];
                unsigned int newGlobTriId = Loc2GlobVec.back();
                Loc2GlobVec[oldLocTriId] = newGlobTriId; // swap loc2Glob map
                Loc2GlobVec.pop_back(); //pop last

                Glob2LocMap[newGlobTriId] = oldLocTriId; // update Glob2LocMap of new loc ids
            }

<<<<<<< HEAD
            unsigned int lastGlobId = (unsigned int)fromModel->getNbTriangles() - 1;
            // update Glob2LocMap from fromModel changes
            for (auto oldGlobTriId : triIDtoRemove)
            {
                std::map<unsigned int, unsigned int>::iterator iter_last = Glob2LocMap.find(lastGlobId);
                if (iter_last != Glob2LocMap.end())
                {
                    // swap and pop glob map like fromModel triangle container
                    unsigned int lastLocId = iter_last->second;
                    Glob2LocMap[oldGlobTriId] = lastLocId;
=======
                            for(unsigned int i=0; i<addedTriangleIndex.size(); i++)
                            {
                                if(addedTriangleIndex[i]==ind_k)
                                    addedTriangleIndex[i]=0;
                                if(addedTriangleIndex[i]>ind_k)
                                    addedTriangleIndex[i]-=1;
                            }
                        }
                        else
                        {
                            if(CHECK_TOPOLOGY)
                            {
                                msg_info() << "updateTopologicalMappingTopDown::TRIANGLESREMOVED - Glob2LocMap should have the visible triangle " << tab[i];
                                msg_info() << "updateTopologicalMappingTopDown::TRIANGLESREMOVED - nb triangles = " << ind_last;
                            }

                            std::map<unsigned int, unsigned int>::iterator iter_2 = Glob2LocMap.find(last);
                            if(iter_2 != Glob2LocMap.end())
                            {

                                ind_real_last = Glob2LocMap[last];
                                Glob2LocMap.erase(Glob2LocMap.find(last));
                                Glob2LocMap[k] = ind_real_last;
                                Loc2GlobVec[ind_real_last]=k;
                            }
                        }
>>>>>>> 354c76c2

                    if (lastLocId < Loc2GlobVec.size()) // could map to already removed element in loc2Glob
                        Loc2GlobVec[iter_last->second] = oldGlobTriId;
                }
                else
                {
                    iter_last = Glob2LocMap.find(oldGlobTriId);
                    if(iter_last == Glob2LocMap.end())
                    {
<<<<<<< HEAD
                        msg_error() << "Could not find last triangle id in Glob2LocMap: " << lastGlobId << " nor removed triangle id: " << oldGlobTriId;
                        continue;
=======
                        core::topology::BaseMeshTopology::Triangle t;
                        t=fromModel->getTriangle(tab[i]);
                        const core::topology::BaseMeshTopology::TetrahedraAroundTriangle tetraId=fromModel->getTetrahedraAroundTriangle(tab[i]);

                        if(tetraId.size()==1)
                        {
                            std::map<unsigned int, unsigned int>::iterator iter_1 = Glob2LocMap.find(tab[i]);
                            if(iter_1 != Glob2LocMap.end() )
                            {
                                msg_error() << "updateTopologicalMappingTopDown::TRIANGLESADDED - fail to add triangle " << tab[i] << "which already exists";
                            }
                            else
                            {
                                core::topology::BaseMeshTopology::Tetrahedron te=tetrahedronArray[tetraId[0]];

                                for(int j=0; j<4; j++)
                                {
                                    bool flag=true;
                                    for(int k=0; k<3; k++)
                                    {
                                        if(t[k]==te[j])
                                        {
                                            flag=false;
                                            break;
                                        }
                                    }
                                    if(flag)
                                    {
                                        if ((j%2))
                                        {
                                            t[0]=(int)(te[(j+1)%4]); t[1]=(int)(te[(j+2)%4]); t[2]=(int)(te[(j+3)%4]);
                                        }
                                        else
                                        {
                                            t[0]=(int)(te[(j+1)%4]); t[2]=(int)(te[(j+2)%4]); t[1]=(int)(te[(j+3)%4]);
                                        }
                                        if(flipN)
                                        {
                                            unsigned int temp=t[2];
                                            t[2]=t[1];
                                            t[1]=temp;
                                        }
                                    }
                                }

                                // sort t such that t[0] is the smallest one
                                while ((t[0]>t[1]) || (t[0]>t[2]))
                                {
                                    int val=t[0]; t[0]=t[1]; t[1]=t[2]; t[2]=val;
                                }

                                triangles_to_create.push_back(t);
                                trianglesIndexList.push_back(nb_elems);
                                //addedTriangleIndex.push_back(nb_elems);
                                nb_elems+=1;

                                Loc2GlobVec.push_back(tab[i]);
                                Glob2LocMap[tab[i]]= (unsigned int)Loc2GlobVec.size()-1;
                            }
                        }
>>>>>>> 354c76c2
                    }
                }

                Glob2LocMap.erase(iter_last);
                lastGlobId--;
            }

            break;
        }
        /**
        case core::topology::TRIANGLESADDED:
        {
            This case doesn't need to be handle here as TetraAdded case is emit first and handle new triangle to be added to output topology.
            break;
        }
        */
        case core::topology::TETRAHEDRAADDED:
        {
            if (noNewTriangles.getValue())
                break;

            const sofa::component::topology::TetrahedraAdded *tetraAdded = static_cast< const TetrahedraAdded *>( *itBegin );

            sofa::helper::vector< BaseMeshTopology::Triangle > triangles_to_create;
            sofa::helper::vector< BaseMeshTopology::TriangleID > triangleId_to_create;
            sofa::helper::vector< BaseMeshTopology::TriangleID > triangleId_to_remove;

            // Need to first add all the new triangles before removing the old one.
            for (auto tetraId : tetraAdded->tetrahedronIndexArray)
            {
                const BaseMeshTopology::TrianglesInTetrahedron& triIntetra = fromModel->getTrianglesInTetrahedron(tetraId);
                for (auto triGlobId : triIntetra)
                {
                    std::map<unsigned int, unsigned int>::iterator iter_1 = Glob2LocMap.find(triGlobId);
                    const BaseMeshTopology::TetrahedraAroundTriangle& tetraATri = fromModel->getTetrahedraAroundTriangle(triGlobId);
                    if (iter_1 != Glob2LocMap.end()) // in the map
                    {
                        if (tetraATri.size() != 1) // already in the map but not anymore on border, add it for later removal.
                            triangleId_to_remove.push_back(triGlobId);
                    }
                    else
                    {
                        if (tetraATri.size() > 1) // not in the map and not on border, nothing to do.
                            continue;

                        // not in the map but on border. Need to add this it.
                        core::topology::BaseMeshTopology::Triangle triangle = fromModel->getTriangle(triGlobId);
                        triangles_to_create.push_back(triangle);
                        triangleId_to_create.push_back((unsigned int)Loc2GlobVec.size());

<<<<<<< HEAD
                        Loc2GlobVec.push_back(triGlobId);
                        Glob2LocMap[triGlobId] = (unsigned int)Loc2GlobVec.size() - 1;
                    }
                }
            }
=======
                                if (ind_k != ind_last)
                                {
>>>>>>> 354c76c2

            // add new elements to output topology
            m_outTopoModifier->addTrianglesProcess(triangles_to_create);
            m_outTopoModifier->addTrianglesWarning(triangles_to_create.size(), triangles_to_create, triangleId_to_create);
            m_outTopoModifier->propagateTopologicalChanges();

            // remove elements not anymore on part of the border
            sofa::helper::vector< BaseMeshTopology::TriangleID > local_triangleId_to_remove;
            std::sort(triangleId_to_remove.begin(), triangleId_to_remove.end(), std::greater<BaseMeshTopology::TriangleID>());
            for (auto triGlobId : triangleId_to_remove)
            {
                std::map<unsigned int, unsigned int>::iterator iter_1 = Glob2LocMap.find(triGlobId);
                if (iter_1 == Glob2LocMap.end())
                {
                    msg_error() << " in TETRAHEDRAADDED process, triangle id " << triGlobId << " not found in Glob2LocMap";
                    continue;
                }

                BaseMeshTopology::TriangleID triangleLocId = iter_1->second;
                BaseMeshTopology::TriangleID lastGlobId = Loc2GlobVec.back();

                // swap and pop loc2Glob vec
                Loc2GlobVec[triangleLocId] = lastGlobId;
                Loc2GlobVec.pop_back();

                // redirect glob2loc map
                Glob2LocMap.erase(iter_1);
                Glob2LocMap[lastGlobId] = triangleLocId;

                // add triangle for output topology update
                local_triangleId_to_remove.push_back(triangleLocId);
            }

            // remove old triangles
            m_outTopoModifier->removeTriangles(local_triangleId_to_remove, true, false);

            break;
        }

<<<<<<< HEAD
        case core::topology::TETRAHEDRAREMOVED:
        {
            if (noNewTriangles.getValue())
                break;
=======
                            }
                            else
                            {
                                if(CHECK_TOPOLOGY)
                                {
                                    msg_info() << "updateTopologicalMappingTopDown::TETRAHEDRAADDED - Glob2LocMap should have the visible triangle " << triangles_to_remove[i];
                                    msg_info() << "updateTopologicalMappingTopDown::TETRAHEDRAADDED - nb triangles = " << ind_last;
                                }
                            }
                        }
                    }
                    break;
                }
>>>>>>> 354c76c2

            const sofa::helper::vector<core::topology::BaseMeshTopology::Tetrahedron>& tetrahedronArray=fromModel->getTetrahedra();
            const sofa::helper::vector<Topology::TetrahedronID> &tetra2Remove = ( static_cast< const TetrahedraRemoved *>( *itBegin ) )->getArray();

            sofa::helper::vector< core::topology::BaseMeshTopology::Triangle > triangles_to_create;
            sofa::helper::vector< unsigned int > trianglesIndexList;
            size_t nb_elems = toModel->getNbTriangles();
            const bool flipN = flipNormals.getValue();

            // For each tetrahedron removed inside the tetra2Remove array. Will look for each face if it shared with another tetrahedron.
            // If none, it means it will be added to the triangle border topoloy.
            // NB: doesn't check if triangle is inbetween 2 tetrahedra removed. This will be handle in TriangleRemoved event.
            for (Topology::TetrahedronID i = 0; i < tetra2Remove.size(); ++i)
            {
                Topology::TetrahedronID tetraId = tetra2Remove[i];
                const BaseMeshTopology::TrianglesInTetrahedron& triInTetra = fromModel->getTrianglesInTetrahedron(tetraId);

                // get each triangle of the tetrahedron involved
                for (auto triangleId : triInTetra)
                {
                    const BaseMeshTopology::TetrahedraAroundTriangle& tetraATriangle = fromModel->getTetrahedraAroundTriangle(triangleId);

                    if (tetraATriangle.size() != 2) // means either more than 2 tetra sharing the triangle (so will not be on border) or only one, will be removed by TriangleRemoved later.
                        continue;

                    // Id of the opposite tetrahedron
                    Topology::TetrahedronID idOtherTetra;
                    if (tetraId == tetraATriangle[0])
                        idOtherTetra = tetraATriangle[1];
                    else
                        idOtherTetra = tetraATriangle[0];

                    // check if tetrahedron already processed in a previous iteration
                    bool is_present = false;
                    for (unsigned int k=0; k<i; ++k)
                        if (idOtherTetra == tetra2Remove[k])
                        {
<<<<<<< HEAD
                            is_present = true;
                            break;
=======

                            for (unsigned int j = 0; j < 4; ++j)
                            {
                                unsigned int k = (fromModel->getTrianglesInTetrahedron(tab[i]))[j];

                                if (fromModel->getTetrahedraAroundTriangle(k).size()==1)   // remove as visible the triangle indexed by k
                                {

                                    // do nothing

                                }
                                else if(fromModel->getTetrahedraAroundTriangle(k).size()==2)
                                {

                                    unsigned int ind_test;
                                    if(tab[i] == fromModel->getTetrahedraAroundTriangle(k)[0])
                                    {

                                        ind_test = fromModel->getTetrahedraAroundTriangle(k)[1];

                                    }
                                    else   // tab[i] == fromModel->getTetrahedraAroundTriangle(k)[1]
                                    {

                                        ind_test = fromModel->getTetrahedraAroundTriangle(k)[0];
                                    }

                                    bool is_present = false;
                                    unsigned int k0 = 0;

                                    // HD may be a buf here k0<tab.size()
                                    while((!is_present) && k0 < i)
                                    {
                                        is_present = (ind_test == tab[k0]);
                                        k0+=1;
                                    }

                                    int nb=0;
                                    for(k0=0; k0<tab.size(); k0++)
                                    {
                                        if(ind_test==tab[k0])
                                            nb++;
                                        if(nb==2)
                                        {
                                            is_present=false;
                                            break;
                                        }
                                    }
                                    if(!is_present)
                                    {

                                        core::topology::BaseMeshTopology::Triangle t;
                                        const core::topology::BaseMeshTopology::Tetrahedron &te=tetrahedronArray[ind_test];

                                        int h = fromModel->getTriangleIndexInTetrahedron(fromModel->getTrianglesInTetrahedron(ind_test),k);

                                        if ((h%2) && (!flipN))
                                        {
                                            t[0]=(int)(te[(h+1)%4]); t[1]=(int)(te[(h+2)%4]); t[2]=(int)(te[(h+3)%4]);
                                        }
                                        else
                                        {
                                            t[0]=(int)(te[(h+1)%4]); t[2]=(int)(te[(h+2)%4]); t[1]=(int)(te[(h+3)%4]);
                                        }

                                        for(int j=0; j<4; j++)
                                        {
                                            bool flag=true;
                                            for(int k=0; k<3; k++)
                                            {
                                                if(t[k]==te[j])
                                                {
                                                    flag=false;
                                                    break;
                                                }
                                            }
                                            if(flag)
                                            {
                                                if ((j%2))
                                                {
                                                    t[0]=(int)(te[(j+1)%4]); t[1]=(int)(te[(j+2)%4]); t[2]=(int)(te[(j+3)%4]);
                                                }
                                                else
                                                {
                                                    t[0]=(int)(te[(j+1)%4]); t[2]=(int)(te[(j+2)%4]); t[1]=(int)(te[(j+3)%4]);
                                                }
                                                if(flipN)
                                                {
                                                    unsigned int temp=t[2];
                                                    t[2]=t[1];
                                                    t[1]=temp;
                                                }
                                            }
                                        }


                                        // sort t such that t[0] is the smallest one
                                        while ((t[0]>t[1]) || (t[0]>t[2]))
                                        {
                                            int val=t[0]; t[0]=t[1]; t[1]=t[2]; t[2]=val;
                                        }

                                        triangles_to_create.push_back(t);
                                        trianglesIndexList.push_back(nb_elems);

                                        nb_elems+=1;

                                        Loc2GlobVec.push_back(k);
                                        std::map<unsigned int, unsigned int>::iterator iter_1 = Glob2LocMap.find(k);
                                        if(iter_1 != Glob2LocMap.end() )
                                        {
                                            msg_error() << "updateTopologicalMappingTopDown::TETRAHEDRAREMOVED - fail to add triangle " << k << "which already exists.";
                                            Glob2LocMap.erase(Glob2LocMap.find(k));
                                        }
                                        else
                                        {
                                            addedTriangleIndex.push_back(nb_elems-1);
                                        }
                                        Glob2LocMap[k]= (unsigned int)Loc2GlobVec.size()-1;
                                    }
                                }
                            }
>>>>>>> 354c76c2
                        }
                    if (is_present) // already done, continue.
                        continue;

                    core::topology::BaseMeshTopology::Triangle tri;
                    const core::topology::BaseMeshTopology::Tetrahedron& otherTetra = tetrahedronArray[idOtherTetra];
                    const BaseMeshTopology::TrianglesInTetrahedron& triInOtherTetra = fromModel->getTrianglesInTetrahedron(idOtherTetra);

                    int posInTetra = fromModel->getTriangleIndexInTetrahedron(triInOtherTetra, triangleId);

                    for (int i=0; i<3; i++)
                    {
                        unsigned int vIdInTetra = trianglesInTetrahedronArray[posInTetra][i];
                        tri[i] = otherTetra[vIdInTetra];
                    }

                    if(flipN)
                    {
                        unsigned int temp=tri[2];
                        tri[2]=tri[1];
                        tri[1]=temp;
                    }

                    // sort triangle such that tri[0] is the smallest one
                    while ((tri[0]>tri[1]) || (tri[0]>tri[2]))
                    {
                        int val=tri[0]; tri[0]=tri[1]; tri[1]=tri[2]; tri[2]=val;
                    }

                    // Add triangle to creation buffers
                    triangles_to_create.push_back(tri);
                    trianglesIndexList.push_back(nb_elems);
                    nb_elems+=1;

                    // update topology maps
                    Loc2GlobVec.push_back(triangleId);

                    // check if already exist
                    std::map<unsigned int, unsigned int>::iterator iter_1 = Glob2LocMap.find(triangleId);
                    if(iter_1 != Glob2LocMap.end() )
                    {
                        msg_error() << "Fail to add triangle " << triangleId << "which already exists with value: " << (*iter_1).second;
                        Glob2LocMap.erase(iter_1);
                    }
                    Glob2LocMap[triangleId] = (unsigned int)Loc2GlobVec.size()-1;
                }
            }

<<<<<<< HEAD
            m_outTopoModifier->addTrianglesProcess(triangles_to_create) ;
            m_outTopoModifier->addTrianglesWarning(triangles_to_create.size(), triangles_to_create, trianglesIndexList) ;
            m_outTopoModifier->propagateTopologicalChanges();
=======
                case core::topology::POINTSREMOVED:
                {
                    //msg_info() << " : Tetra2TriangleTopologicalMapping - POINTSREMOVED";
>>>>>>> 354c76c2

            break;
        }

        case core::topology::EDGESADDED:
        {
            const EdgesAdded *ea=static_cast< const EdgesAdded * >( *itBegin );
            m_outTopoModifier->addEdgesProcess(ea->edgeArray);
            m_outTopoModifier->addEdgesWarning(ea->nEdges,ea->edgeArray,ea->edgeIndexArray);
            m_outTopoModifier->propagateTopologicalChanges();
            break;
        }

        case core::topology::POINTSADDED:
        {
            size_t nbAddedPoints = ( static_cast< const sofa::component::topology::PointsAdded * >( *itBegin ) )->getNbAddedVertices();
            m_outTopoModifier->addPointsProcess(nbAddedPoints);
            m_outTopoModifier->addPointsWarning(nbAddedPoints, true);
            m_outTopoModifier->propagateTopologicalChanges();
            break;
        }

        case core::topology::POINTSREMOVED:
        {
            const sofa::helper::vector<unsigned int> tab = ( static_cast< const sofa::component::topology::PointsRemoved * >( *itBegin ) )->getArray();

            sofa::helper::vector<unsigned int> indices;

            for(unsigned int i = 0; i < tab.size(); ++i)
            {

                indices.push_back(tab[i]);
            }

            sofa::helper::vector<unsigned int>& tab_indices = indices;

<<<<<<< HEAD
            m_outTopoModifier->removePointsWarning(tab_indices, false);
=======
                case core::topology::POINTSRENUMBERING:
                {
                    //msg_info() << " : Hexa2QuadTopologicalMapping - POINTSREMOVED";
>>>>>>> 354c76c2

            m_outTopoModifier->propagateTopologicalChanges();
            m_outTopoModifier->removePointsProcess(tab_indices, false);
            break;
        }

        case core::topology::POINTSRENUMBERING:
        {
            const sofa::helper::vector<unsigned int> &tab = ( static_cast< const PointsRenumbering * >( *itBegin ) )->getIndexArray();
            const sofa::helper::vector<unsigned int> &inv_tab = ( static_cast< const PointsRenumbering * >( *itBegin ) )->getinv_IndexArray();

            sofa::helper::vector<unsigned int> indices;
            sofa::helper::vector<unsigned int> inv_indices;

<<<<<<< HEAD
            for(unsigned int i = 0; i < tab.size(); ++i)
            {
=======
                        //msg_info() << " : Hexa2QuadTopologicalMapping - point = " << tab[i];
                        indices.push_back(tab[i]);
                        inv_indices.push_back(inv_tab[i]);
                    }
>>>>>>> 354c76c2

                //msg_info() << " : Hexa2QuadTopologicalMapping - point = " << tab[i];
                indices.push_back(tab[i]);
                inv_indices.push_back(inv_tab[i]);
            }

            sofa::helper::vector<unsigned int>& tab_indices = indices;
            sofa::helper::vector<unsigned int>& inv_tab_indices = inv_indices;

            m_outTopoModifier->renumberPointsWarning(tab_indices, inv_tab_indices, false);
            m_outTopoModifier->propagateTopologicalChanges();
            m_outTopoModifier->renumberPointsProcess(tab_indices, inv_tab_indices, false);

            break;
        }
        default:
            // Ignore events that are not Triangle  related.
            break;
        };

        sofa::helper::AdvancedTimer::stepEnd(topoChangeType);
        ++itBegin;
    }    
    Loc2GlobDataVec.endEdit();

    sofa::helper::AdvancedTimer::stepEnd("Update Tetra2TriangleTopologicalMapping");
}


} // namespace topology

} // namespace component

} // namespace sofa<|MERGE_RESOLUTION|>--- conflicted
+++ resolved
@@ -74,7 +74,6 @@
 
 void Tetra2TriangleTopologicalMapping::init()
 {
-<<<<<<< HEAD
     // recheck models
     bool modelsOk = true;
     if (!fromModel)
@@ -95,22 +94,6 @@
         msg_error() << "No TriangleSetTopologyModifier found in the Edge topology Node.";
         modelsOk = false;
     }
-=======
-    //msg_info() << " : init Tetra2TriangleTopologicalMapping";
-
-    // INITIALISATION of TRIANGULAR mesh from TETRAHEDRAL mesh :
-
-
-    if (fromModel)
-    {
-        if(CHECK_TOPOLOGY)
-            msg_info() << " Init - from = tetra";
-
-        if (toModel)
-        {
-            if(CHECK_TOPOLOGY)
-                msg_info() << " Init - to = triangle";
->>>>>>> 354c76c2
 
     if (!modelsOk)
     {
@@ -141,7 +124,6 @@
     Loc2GlobVec.clear();
     Glob2LocMap.clear();
 
-<<<<<<< HEAD
     for (Topology::TriangleID triId=0; triId<triangleArray.size(); ++triId)
     {
         if (fromModel->getTetrahedraAroundTriangle(triId).size() == 1)
@@ -154,31 +136,6 @@
 
             Loc2GlobVec.push_back(triId);
             Glob2LocMap[triId]= Loc2GlobVec.size() - 1;
-=======
-                    if (fromModel->getTetrahedraAroundTriangle(i).size()==1)
-                    {
-                        if(flipN)
-                        {
-                            core::topology::BaseMeshTopology::Triangle t = triangleArray[i];
-                            unsigned int tmp = t[2];
-                            t[2] = t[1];
-                            t[1] = tmp;
-                            to_tstm->addTriangleProcess(t);
-                        }
-                        else
-                            to_tstm->addTriangleProcess(triangleArray[i]);
-
-                        Loc2GlobVec.push_back(i);
-                        Glob2LocMap[i]= (unsigned int)Loc2GlobVec.size()-1;
-                    }
-                }
-
-                //to_tstm->propagateTopologicalChanges();
-                to_tstm->notifyEndingEvent();
-                //to_tstm->propagateTopologicalChanges();
-                Loc2GlobDataVec.endEdit();
-            }
->>>>>>> 354c76c2
         }
     }
 
@@ -212,7 +169,6 @@
     std::list<const TopologyChange *>::const_iterator itBegin=fromModel->beginChange();
     std::list<const TopologyChange *>::const_iterator itEnd=fromModel->endChange();
 
-<<<<<<< HEAD
     sofa::helper::vector <unsigned int>& Loc2GlobVec = *(Loc2GlobDataVec.beginEdit());
 
     while( itBegin != itEnd )
@@ -220,66 +176,6 @@
         TopologyChangeType changeType = (*itBegin)->getChangeType();
         std::string topoChangeType = "Triangle2EdgeTopologicalMapping - " + parseTopologyChangeTypeToString(changeType);
         sofa::helper::AdvancedTimer::stepBegin(topoChangeType);
-=======
-                switch( changeType )
-                {
-
-                case core::topology::ENDING_EVENT:
-                {
-                    //msg_info() << " : Tetra2TriangleTopologicalMapping - ENDING_EVENT";
-                    to_tstm->propagateTopologicalChanges();
-                    to_tstm->notifyEndingEvent();
-                    to_tstm->propagateTopologicalChanges();
-                    break;
-                }
-
-                case core::topology::TRIANGLESREMOVED:
-                {
-                    unsigned int last = (unsigned int)fromModel->getNbTriangles() - 1;
-                    unsigned int ind_last = (unsigned int)toModel->getNbTriangles();
-
-                    const sofa::helper::vector<unsigned int> &tab = ( static_cast< const TrianglesRemoved *>( *itBegin ) )->getArray();
-
-                    unsigned int ind_tmp;
-                    unsigned int ind_real_last;
-
-                    for (unsigned int i = 0; i <tab.size(); ++i)
-                    {
-                        unsigned int k = tab[i];
-
-                        std::map<unsigned int, unsigned int>::iterator iter_1 = Glob2LocMap.find(k);
-                        if(iter_1 != Glob2LocMap.end())
-                        {
-
-                            ind_last = ind_last - 1;
-
-                            unsigned int ind_k = Glob2LocMap[k];
-//                            ind_real_last = ind_k;
-
-                            std::map<unsigned int, unsigned int>::iterator iter_2 = Glob2LocMap.find(last);
-                            if(iter_2 != Glob2LocMap.end())
-                            {
-
-                                ind_real_last = Glob2LocMap[last];
-
-                                if (k != last)
-                                {
-
-                                    Glob2LocMap.erase(Glob2LocMap.find(k));
-                                    Glob2LocMap[k] = ind_real_last;
-
-                                    Glob2LocMap.erase(Glob2LocMap.find(last));
-                                    Glob2LocMap[last] = ind_k;
-
-                                    ind_tmp = Loc2GlobVec[ind_real_last];
-                                    Loc2GlobVec[ind_real_last] = Loc2GlobVec[ind_k];
-                                    Loc2GlobVec[ind_k] = ind_tmp;
-                                }
-                            }
-
-                            if (ind_k != ind_last)
-                            {
->>>>>>> 354c76c2
 
         switch( changeType )
         {
@@ -320,7 +216,6 @@
                 Glob2LocMap[newGlobTriId] = oldLocTriId; // update Glob2LocMap of new loc ids
             }
 
-<<<<<<< HEAD
             unsigned int lastGlobId = (unsigned int)fromModel->getNbTriangles() - 1;
             // update Glob2LocMap from fromModel changes
             for (auto oldGlobTriId : triIDtoRemove)
@@ -331,34 +226,6 @@
                     // swap and pop glob map like fromModel triangle container
                     unsigned int lastLocId = iter_last->second;
                     Glob2LocMap[oldGlobTriId] = lastLocId;
-=======
-                            for(unsigned int i=0; i<addedTriangleIndex.size(); i++)
-                            {
-                                if(addedTriangleIndex[i]==ind_k)
-                                    addedTriangleIndex[i]=0;
-                                if(addedTriangleIndex[i]>ind_k)
-                                    addedTriangleIndex[i]-=1;
-                            }
-                        }
-                        else
-                        {
-                            if(CHECK_TOPOLOGY)
-                            {
-                                msg_info() << "updateTopologicalMappingTopDown::TRIANGLESREMOVED - Glob2LocMap should have the visible triangle " << tab[i];
-                                msg_info() << "updateTopologicalMappingTopDown::TRIANGLESREMOVED - nb triangles = " << ind_last;
-                            }
-
-                            std::map<unsigned int, unsigned int>::iterator iter_2 = Glob2LocMap.find(last);
-                            if(iter_2 != Glob2LocMap.end())
-                            {
-
-                                ind_real_last = Glob2LocMap[last];
-                                Glob2LocMap.erase(Glob2LocMap.find(last));
-                                Glob2LocMap[k] = ind_real_last;
-                                Loc2GlobVec[ind_real_last]=k;
-                            }
-                        }
->>>>>>> 354c76c2
 
                     if (lastLocId < Loc2GlobVec.size()) // could map to already removed element in loc2Glob
                         Loc2GlobVec[iter_last->second] = oldGlobTriId;
@@ -368,71 +235,8 @@
                     iter_last = Glob2LocMap.find(oldGlobTriId);
                     if(iter_last == Glob2LocMap.end())
                     {
-<<<<<<< HEAD
                         msg_error() << "Could not find last triangle id in Glob2LocMap: " << lastGlobId << " nor removed triangle id: " << oldGlobTriId;
                         continue;
-=======
-                        core::topology::BaseMeshTopology::Triangle t;
-                        t=fromModel->getTriangle(tab[i]);
-                        const core::topology::BaseMeshTopology::TetrahedraAroundTriangle tetraId=fromModel->getTetrahedraAroundTriangle(tab[i]);
-
-                        if(tetraId.size()==1)
-                        {
-                            std::map<unsigned int, unsigned int>::iterator iter_1 = Glob2LocMap.find(tab[i]);
-                            if(iter_1 != Glob2LocMap.end() )
-                            {
-                                msg_error() << "updateTopologicalMappingTopDown::TRIANGLESADDED - fail to add triangle " << tab[i] << "which already exists";
-                            }
-                            else
-                            {
-                                core::topology::BaseMeshTopology::Tetrahedron te=tetrahedronArray[tetraId[0]];
-
-                                for(int j=0; j<4; j++)
-                                {
-                                    bool flag=true;
-                                    for(int k=0; k<3; k++)
-                                    {
-                                        if(t[k]==te[j])
-                                        {
-                                            flag=false;
-                                            break;
-                                        }
-                                    }
-                                    if(flag)
-                                    {
-                                        if ((j%2))
-                                        {
-                                            t[0]=(int)(te[(j+1)%4]); t[1]=(int)(te[(j+2)%4]); t[2]=(int)(te[(j+3)%4]);
-                                        }
-                                        else
-                                        {
-                                            t[0]=(int)(te[(j+1)%4]); t[2]=(int)(te[(j+2)%4]); t[1]=(int)(te[(j+3)%4]);
-                                        }
-                                        if(flipN)
-                                        {
-                                            unsigned int temp=t[2];
-                                            t[2]=t[1];
-                                            t[1]=temp;
-                                        }
-                                    }
-                                }
-
-                                // sort t such that t[0] is the smallest one
-                                while ((t[0]>t[1]) || (t[0]>t[2]))
-                                {
-                                    int val=t[0]; t[0]=t[1]; t[1]=t[2]; t[2]=val;
-                                }
-
-                                triangles_to_create.push_back(t);
-                                trianglesIndexList.push_back(nb_elems);
-                                //addedTriangleIndex.push_back(nb_elems);
-                                nb_elems+=1;
-
-                                Loc2GlobVec.push_back(tab[i]);
-                                Glob2LocMap[tab[i]]= (unsigned int)Loc2GlobVec.size()-1;
-                            }
-                        }
->>>>>>> 354c76c2
                     }
                 }
 
@@ -483,16 +287,11 @@
                         triangles_to_create.push_back(triangle);
                         triangleId_to_create.push_back((unsigned int)Loc2GlobVec.size());
 
-<<<<<<< HEAD
                         Loc2GlobVec.push_back(triGlobId);
                         Glob2LocMap[triGlobId] = (unsigned int)Loc2GlobVec.size() - 1;
                     }
                 }
             }
-=======
-                                if (ind_k != ind_last)
-                                {
->>>>>>> 354c76c2
 
             // add new elements to output topology
             m_outTopoModifier->addTrianglesProcess(triangles_to_create);
@@ -531,27 +330,10 @@
 
             break;
         }
-
-<<<<<<< HEAD
         case core::topology::TETRAHEDRAREMOVED:
         {
             if (noNewTriangles.getValue())
                 break;
-=======
-                            }
-                            else
-                            {
-                                if(CHECK_TOPOLOGY)
-                                {
-                                    msg_info() << "updateTopologicalMappingTopDown::TETRAHEDRAADDED - Glob2LocMap should have the visible triangle " << triangles_to_remove[i];
-                                    msg_info() << "updateTopologicalMappingTopDown::TETRAHEDRAADDED - nb triangles = " << ind_last;
-                                }
-                            }
-                        }
-                    }
-                    break;
-                }
->>>>>>> 354c76c2
 
             const sofa::helper::vector<core::topology::BaseMeshTopology::Tetrahedron>& tetrahedronArray=fromModel->getTetrahedra();
             const sofa::helper::vector<Topology::TetrahedronID> &tetra2Remove = ( static_cast< const TetrahedraRemoved *>( *itBegin ) )->getArray();
@@ -589,133 +371,8 @@
                     for (unsigned int k=0; k<i; ++k)
                         if (idOtherTetra == tetra2Remove[k])
                         {
-<<<<<<< HEAD
                             is_present = true;
                             break;
-=======
-
-                            for (unsigned int j = 0; j < 4; ++j)
-                            {
-                                unsigned int k = (fromModel->getTrianglesInTetrahedron(tab[i]))[j];
-
-                                if (fromModel->getTetrahedraAroundTriangle(k).size()==1)   // remove as visible the triangle indexed by k
-                                {
-
-                                    // do nothing
-
-                                }
-                                else if(fromModel->getTetrahedraAroundTriangle(k).size()==2)
-                                {
-
-                                    unsigned int ind_test;
-                                    if(tab[i] == fromModel->getTetrahedraAroundTriangle(k)[0])
-                                    {
-
-                                        ind_test = fromModel->getTetrahedraAroundTriangle(k)[1];
-
-                                    }
-                                    else   // tab[i] == fromModel->getTetrahedraAroundTriangle(k)[1]
-                                    {
-
-                                        ind_test = fromModel->getTetrahedraAroundTriangle(k)[0];
-                                    }
-
-                                    bool is_present = false;
-                                    unsigned int k0 = 0;
-
-                                    // HD may be a buf here k0<tab.size()
-                                    while((!is_present) && k0 < i)
-                                    {
-                                        is_present = (ind_test == tab[k0]);
-                                        k0+=1;
-                                    }
-
-                                    int nb=0;
-                                    for(k0=0; k0<tab.size(); k0++)
-                                    {
-                                        if(ind_test==tab[k0])
-                                            nb++;
-                                        if(nb==2)
-                                        {
-                                            is_present=false;
-                                            break;
-                                        }
-                                    }
-                                    if(!is_present)
-                                    {
-
-                                        core::topology::BaseMeshTopology::Triangle t;
-                                        const core::topology::BaseMeshTopology::Tetrahedron &te=tetrahedronArray[ind_test];
-
-                                        int h = fromModel->getTriangleIndexInTetrahedron(fromModel->getTrianglesInTetrahedron(ind_test),k);
-
-                                        if ((h%2) && (!flipN))
-                                        {
-                                            t[0]=(int)(te[(h+1)%4]); t[1]=(int)(te[(h+2)%4]); t[2]=(int)(te[(h+3)%4]);
-                                        }
-                                        else
-                                        {
-                                            t[0]=(int)(te[(h+1)%4]); t[2]=(int)(te[(h+2)%4]); t[1]=(int)(te[(h+3)%4]);
-                                        }
-
-                                        for(int j=0; j<4; j++)
-                                        {
-                                            bool flag=true;
-                                            for(int k=0; k<3; k++)
-                                            {
-                                                if(t[k]==te[j])
-                                                {
-                                                    flag=false;
-                                                    break;
-                                                }
-                                            }
-                                            if(flag)
-                                            {
-                                                if ((j%2))
-                                                {
-                                                    t[0]=(int)(te[(j+1)%4]); t[1]=(int)(te[(j+2)%4]); t[2]=(int)(te[(j+3)%4]);
-                                                }
-                                                else
-                                                {
-                                                    t[0]=(int)(te[(j+1)%4]); t[2]=(int)(te[(j+2)%4]); t[1]=(int)(te[(j+3)%4]);
-                                                }
-                                                if(flipN)
-                                                {
-                                                    unsigned int temp=t[2];
-                                                    t[2]=t[1];
-                                                    t[1]=temp;
-                                                }
-                                            }
-                                        }
-
-
-                                        // sort t such that t[0] is the smallest one
-                                        while ((t[0]>t[1]) || (t[0]>t[2]))
-                                        {
-                                            int val=t[0]; t[0]=t[1]; t[1]=t[2]; t[2]=val;
-                                        }
-
-                                        triangles_to_create.push_back(t);
-                                        trianglesIndexList.push_back(nb_elems);
-
-                                        nb_elems+=1;
-
-                                        Loc2GlobVec.push_back(k);
-                                        std::map<unsigned int, unsigned int>::iterator iter_1 = Glob2LocMap.find(k);
-                                        if(iter_1 != Glob2LocMap.end() )
-                                        {
-                                            msg_error() << "updateTopologicalMappingTopDown::TETRAHEDRAREMOVED - fail to add triangle " << k << "which already exists.";
-                                            Glob2LocMap.erase(Glob2LocMap.find(k));
-                                        }
-                                        else
-                                        {
-                                            addedTriangleIndex.push_back(nb_elems-1);
-                                        }
-                                        Glob2LocMap[k]= (unsigned int)Loc2GlobVec.size()-1;
-                                    }
-                                }
-                            }
->>>>>>> 354c76c2
                         }
                     if (is_present) // already done, continue.
                         continue;
@@ -764,15 +421,10 @@
                 }
             }
 
-<<<<<<< HEAD
+
             m_outTopoModifier->addTrianglesProcess(triangles_to_create) ;
             m_outTopoModifier->addTrianglesWarning(triangles_to_create.size(), triangles_to_create, trianglesIndexList) ;
             m_outTopoModifier->propagateTopologicalChanges();
-=======
-                case core::topology::POINTSREMOVED:
-                {
-                    //msg_info() << " : Tetra2TriangleTopologicalMapping - POINTSREMOVED";
->>>>>>> 354c76c2
 
             break;
         }
@@ -809,13 +461,7 @@
 
             sofa::helper::vector<unsigned int>& tab_indices = indices;
 
-<<<<<<< HEAD
             m_outTopoModifier->removePointsWarning(tab_indices, false);
-=======
-                case core::topology::POINTSRENUMBERING:
-                {
-                    //msg_info() << " : Hexa2QuadTopologicalMapping - POINTSREMOVED";
->>>>>>> 354c76c2
 
             m_outTopoModifier->propagateTopologicalChanges();
             m_outTopoModifier->removePointsProcess(tab_indices, false);
@@ -830,17 +476,9 @@
             sofa::helper::vector<unsigned int> indices;
             sofa::helper::vector<unsigned int> inv_indices;
 
-<<<<<<< HEAD
+
             for(unsigned int i = 0; i < tab.size(); ++i)
             {
-=======
-                        //msg_info() << " : Hexa2QuadTopologicalMapping - point = " << tab[i];
-                        indices.push_back(tab[i]);
-                        inv_indices.push_back(inv_tab[i]);
-                    }
->>>>>>> 354c76c2
-
-                //msg_info() << " : Hexa2QuadTopologicalMapping - point = " << tab[i];
                 indices.push_back(tab[i]);
                 inv_indices.push_back(inv_tab[i]);
             }
