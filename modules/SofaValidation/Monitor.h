--- conflicted
+++ resolved
@@ -94,28 +94,6 @@
     /// Editable Data
     Data< helper::vector<unsigned int> > d_indices;
 
-<<<<<<< HEAD
-    Data < bool > saveXToGnuplot; ///< export Monitored positions as gnuplot file
-    Data < bool > saveVToGnuplot; ///< export Monitored velocities as gnuplot file
-    Data < bool > saveFToGnuplot; ///< export Monitored forces as gnuplot file
-
-    Data < bool > showPositions; ///< see the Monitored positions
-    Data <RGBAColor > positionsColor; ///< define the color of positions
-
-    Data < bool > showVelocities; ///< see the Monitored velocities
-    Data< RGBAColor > velocitiesColor; ///< define the color of velocities
-
-    Data < bool > showForces; ///< see the Monitored forces
-    Data< RGBAColor > forcesColor; ///< define the color of forces
-
-    Data < double > showMinThreshold; ///< under this value, vectors are not represented
-
-    Data < bool > showTrajectories; ///< print the trajectory of Monitored particles
-    Data < double > trajectoriesPrecision; ///< set the dt between to save of positions
-    Data< RGBAColor > trajectoriesColor; ///< define the color of the trajectories
-
-    Data< double > showSizeFactor; ///< factor to multiply to arrows
-=======
     Data< bool > d_saveXToGnuplot;
     Data< bool > d_saveVToGnuplot;
     Data< bool > d_saveFToGnuplot;
@@ -134,7 +112,6 @@
     Data< bool > d_showTrajectories;
     Data< double > d_trajectoriesPrecision;
     Data< RGBAColor > d_trajectoriesColor;
->>>>>>> 1a3f4e25
 
     Data< double > d_showSizeFactor;
     core::objectmodel::DataFileName  d_fileName;
