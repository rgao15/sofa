/******************************************************************************
*       SOFA, Simulation Open-Framework Architecture, development version     *
*                (c) 2006-2018 INRIA, USTL, UJF, CNRS, MGH                    *
*                                                                             *
* This program is free software; you can redistribute it and/or modify it     *
* under the terms of the GNU Lesser General Public License as published by    *
* the Free Software Foundation; either version 2.1 of the License, or (at     *
* your option) any later version.                                             *
*                                                                             *
* This program is distributed in the hope that it will be useful, but WITHOUT *
* ANY WARRANTY; without even the implied warranty of MERCHANTABILITY or       *
* FITNESS FOR A PARTICULAR PURPOSE. See the GNU Lesser General Public License *
* for more details.                                                           *
*                                                                             *
* You should have received a copy of the GNU Lesser General Public License    *
* along with this program. If not, see <http://www.gnu.org/licenses/>.        *
*******************************************************************************
* Authors: The SOFA Team and external contributors (see Authors.txt)          *
*                                                                             *
* Contact information: contact@sofa-framework.org                             *
******************************************************************************/
#ifndef SOFA_COMPONENT_MAPPING_SKINNINGMAPPING_H
#define SOFA_COMPONENT_MAPPING_SKINNINGMAPPING_H
#include "config.h"

#include <sofa/core/Mapping.h>
#include <sofa/defaulttype/RigidTypes.h>
#include <sofa/defaulttype/VecTypes.h>
#include <vector>
#include <sofa/helper/SVector.h>
#include <sofa/core/topology/BaseMeshTopology.h>
#include <sofa/defaulttype/Mat.h>
#include <SofaEigen2Solver/EigenSparseMatrix.h>

namespace sofa
{

namespace component
{

namespace mapping
{

template <class TIn, class TOut>
class SkinningMapping : public core::Mapping<TIn, TOut>
{
public:
    SOFA_CLASS(SOFA_TEMPLATE2(SkinningMapping,TIn,TOut), SOFA_TEMPLATE2(core::Mapping,TIn,TOut));

    typedef core::Mapping<TIn, TOut> Inherit;
    typedef sofa::core::topology::BaseMeshTopology::SeqTriangles SeqTriangles;
    typedef SReal Real;

    // Input types
    typedef TIn In;
    typedef typename In::Coord InCoord;
    typedef typename In::Deriv InDeriv;
    typedef typename In::VecCoord InVecCoord;
    typedef typename In::VecDeriv InVecDeriv;
    typedef typename In::MatrixDeriv InMatrixDeriv;
    typedef typename In::Real InReal;

    typedef Data<InVecCoord> InDataVecCoord;
    typedef Data<InVecDeriv> InDataVecDeriv;
    typedef Data<InMatrixDeriv> InDataMatrixDeriv;

    // Output types
    typedef TOut Out;
    typedef typename Out::VecCoord OutVecCoord;
    typedef typename Out::VecDeriv OutVecDeriv;
    typedef typename Out::Coord OutCoord;
    typedef typename Out::Deriv OutDeriv;
    typedef typename Out::MatrixDeriv OutMatrixDeriv;
    typedef typename Out::Real OutReal;

    typedef Data<OutVecCoord> OutDataVecCoord;
    typedef Data<OutVecDeriv> OutDataVecDeriv;
    typedef Data<OutMatrixDeriv> OutDataMatrixDeriv;

    typedef sofa::defaulttype::Mat<OutDeriv::total_size,InDeriv::total_size,Real>     MatBlock;
    typedef sofa::component::linearsolver::EigenSparseMatrix<In, Out> SparseJMatrixEigen;

    typedef typename Inherit::ForceMask ForceMask;

protected:
<<<<<<< HEAD

    Data<OutVecCoord> f_initPos;  // initial child coordinates in the world reference frame
=======
    Data<OutVecCoord> f_initPos;  ///< initial child coordinates in the world reference frame
>>>>>>> 354c76c2

    // data for linear blending
    helper:: vector<helper::vector<OutCoord> > f_localPos; /// initial child coordinates in local frame x weight :   dp = dMa_i (w_i \bar M_i f_localPos)
    helper::vector<helper::vector<OutCoord> > f_rotatedPos;  /// rotated child coordinates :  dp = Omega_i x f_rotatedPos  :
    SparseJMatrixEigen   _J; /// jacobian matrix for compliant API

    // data for dual quat blending
    Data< helper::vector<unsigned int> > nbRef; ///< Number of primitives influencing each point.
    Data< helper::vector<sofa::helper::SVector<unsigned int> > > f_index; ///< indices of primitives influencing each point.
    Data< helper::vector<sofa::helper::SVector<InReal> > > weight; ///< influence weights of the Dofs.
    void updateWeights();

public:
    void setWeights(const helper::vector<sofa::helper::SVector<InReal> >& weights, const helper::vector<sofa::helper::SVector<unsigned int> >& indices, const helper::vector<unsigned int>& nbrefs);

public:
    Data<unsigned int> showFromIndex; ///< Displayed From Index.
    Data<bool> showWeights; ///< Show influence.
protected:
    SkinningMapping ();
    virtual ~SkinningMapping();
    
public:
    void init() override;
    void reinit() override;

    virtual void apply( const sofa::core::MechanicalParams* mparams, OutDataVecCoord& out, const InDataVecCoord& in) override;
    //void apply( typename Out::VecCoord& out, const typename In::VecCoord& in );

    virtual void applyJ( const sofa::core::MechanicalParams* mparams, OutDataVecDeriv& out, const InDataVecDeriv& in) override;
    //void applyJ( typename Out::VecDeriv& out, const typename In::VecDeriv& in );

    virtual void applyJT( const sofa::core::MechanicalParams* mparams, InDataVecDeriv& out, const OutDataVecDeriv& in) override;
    //void applyJT( typename In::VecDeriv& out, const typename Out::VecDeriv& in );

    virtual void applyJT( const sofa::core::ConstraintParams* cparams, InDataMatrixDeriv& out, const OutDataMatrixDeriv& in) override;
    //void applyJT( typename In::MatrixDeriv& out, const typename Out::MatrixDeriv& in );

    // additional Compliant methods
    const helper::vector<sofa::defaulttype::BaseMatrix*>* getJs() override;
    const sofa::defaulttype::BaseMatrix* getJ() override;

    SeqTriangles triangles; // Topology of toModel (used for weight display)
    void draw(const core::visual::VisualParams* vparams) override;

};

#if  !defined(SOFA_COMPONENT_MAPPING_SKINNINGMAPPING_CPP)
extern template class SOFA_GENERAL_RIGID_API SkinningMapping< sofa::defaulttype::Rigid3Types, sofa::defaulttype::Vec3dTypes >;
extern template class SOFA_GENERAL_RIGID_API SkinningMapping< sofa::defaulttype::Rigid3Types, sofa::defaulttype::ExtVec3Types >;


#endif // !defined(SOFA_COMPONENT_MAPPING_SKINNINGMAPPING_CPP)



} // namespace mapping

} // namespace component

} // namespace sofa

#endif<|MERGE_RESOLUTION|>--- conflicted
+++ resolved
@@ -83,12 +83,7 @@
     typedef typename Inherit::ForceMask ForceMask;
 
 protected:
-<<<<<<< HEAD
-
-    Data<OutVecCoord> f_initPos;  // initial child coordinates in the world reference frame
-=======
     Data<OutVecCoord> f_initPos;  ///< initial child coordinates in the world reference frame
->>>>>>> 354c76c2
 
     // data for linear blending
     helper:: vector<helper::vector<OutCoord> > f_localPos; /// initial child coordinates in local frame x weight :   dp = dMa_i (w_i \bar M_i f_localPos)
