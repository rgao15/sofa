--- conflicted
+++ resolved
@@ -103,13 +103,8 @@
         return;
     }
 
-<<<<<<< HEAD
-    const VecCoord *X0=this->mstate->getX0();
+    const VecCoord& X0=this->mstate->read(core::ConstVecCoordId::restPosition())->getValue();
     defaulttype::Vec<8,Coord> nodesCoarse;
-=======
-    const VecCoord& X0=this->mstate->read(core::ConstVecCoordId::restPosition())->getValue();
-    Vec<8,Coord> nodesCoarse;
->>>>>>> c314d633
     for(int w=0; w<8; ++w)
         nodesCoarse[w] = (X0)[this->_topology->getHexahedron(0)[w]];
 
