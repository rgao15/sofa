/******************************************************************************
*       SOFA, Simulation Open-Framework Architecture, development version     *
*                (c) 2006-2017 INRIA, USTL, UJF, CNRS, MGH                    *
*                                                                             *
* This program is free software; you can redistribute it and/or modify it     *
* under the terms of the GNU Lesser General Public License as published by    *
* the Free Software Foundation; either version 2.1 of the License, or (at     *
* your option) any later version.                                             *
*                                                                             *
* This program is distributed in the hope that it will be useful, but WITHOUT *
* ANY WARRANTY; without even the implied warranty of MERCHANTABILITY or       *
* FITNESS FOR A PARTICULAR PURPOSE. See the GNU Lesser General Public License *
* for more details.                                                           *
*                                                                             *
* You should have received a copy of the GNU Lesser General Public License    *
* along with this program. If not, see <http://www.gnu.org/licenses/>.        *
*******************************************************************************
* Authors: The SOFA Team and external contributors (see Authors.txt)          *
*                                                                             *
* Contact information: contact@sofa-framework.org                             *
******************************************************************************/
#ifndef SOFA_COMPONENT_FORCEFIELD_NONUNIFORMHEXAHEDRALFEMFORCEFIELDANDMASS_INL
#define SOFA_COMPONENT_FORCEFIELD_NONUNIFORMHEXAHEDRALFEMFORCEFIELDANDMASS_INL

#include <SofaNonUniformFem/NonUniformHexahedralFEMForceFieldAndMass.h>
#include <sofa/core/visual/VisualParams.h>
#include <SofaNonUniformFem/MultilevelHexahedronSetTopologyContainer.h>
#include <SofaBaseTopology/TopologyData.inl>
#include <sofa/core/objectmodel/Base.h>

<<<<<<< HEAD
#ifndef NDEBUG
    #define DO_DEBUG_PRINT true
#else
    #define DO_DEBUG_PRINT false
#endif

=======
>>>>>>> a2667bbe
namespace sofa
{

namespace component
{

namespace forcefield
{

using std::set;

template <class DataTypes>
NonUniformHexahedralFEMForceFieldAndMass<DataTypes>::NonUniformHexahedralFEMForceFieldAndMass()
    : HexahedralFEMForceFieldAndMassT()
    , _bRecursive(core::objectmodel::Base::initData(&_bRecursive, false, "recursive", "Use recursive matrix computation"))
    , useMBK(initData(&useMBK, true, "useMBK", "compute MBK and use it in addMBKdx, instead of using addDForce and addMDx."))
{}

template <class DataTypes>
void NonUniformHexahedralFEMForceFieldAndMass<DataTypes>::init()
{
    this->core::behavior::ForceField<DataTypes>::init();

    this->getContext()->get(this->_topology);

    if(this->_topology == NULL)
    {
        serr << "ERROR(NonUniformHexahedralFEMForceFieldAndMass): object must have a HexahedronSetTopology."<<sendl;
        return;
    }

    _multilevelTopology = dynamic_cast<topology::MultilevelHexahedronSetTopologyContainer*>(this->_topology);

    if(_multilevelTopology == NULL)
    {
        serr << "ERROR(NonUniformHexahedralFEMForceFieldAndMass): object must have a MultilevelHexahedronSetTopologyContainer";
    }

    this->reinit();
}

template<class T>
void NonUniformHexahedralFEMForceFieldAndMass<T>::reinit()
{
    if (this->f_method.getValue() == "large")
        this->setMethod(HexahedralFEMForceFieldT::LARGE);
    else if (this->f_method.getValue() == "polar")
        this->setMethod(HexahedralFEMForceFieldT::POLAR);

    helper::vector<typename HexahedralFEMForceField<T>::HexahedronInformation>& hexahedronInf = *(this->hexahedronInfo.beginEdit());
    hexahedronInf.resize(this->_topology->getNbHexahedra());
    this->hexahedronInfo.endEdit();

    helper::vector<ElementMass>& elementMasses = *this->_elementMasses.beginEdit();
    elementMasses.resize( this->_topology->getNbHexahedra() );
    this->_elementMasses.endEdit();

    helper::vector<Real>& elementTotalMass = *this->_elementTotalMass.beginEdit();
    elementTotalMass.resize( this->_topology->getNbHexahedra() );
    this->_elementTotalMass.endEdit();

    const int level = _multilevelTopology->getLevel();
    const int coarseNodeSize = (1 << level);

    if (!this->_topology->getNbHexahedra())
    {
        serr << "Topology is empty !" << sendl;
        return;
    }

    const VecCoord& X0=this->mstate->read(core::ConstVecCoordId::restPosition())->getValue();
    defaulttype::Vec<8,Coord> nodesCoarse;
    for(int w=0; w<8; ++w)
        nodesCoarse[w] = (X0)[this->_topology->getHexahedron(0)[w]];

    defaulttype::Vec<8,Coord> nodesFine;
    for(int w=0; w<8; ++w)
        nodesFine[w] = (nodesCoarse[w] - nodesCoarse[0]) / coarseNodeSize;

    HexahedralFEMForceField<T>::computeMaterialStiffness(_material.C, this->f_youngModulus.getValue(), this->f_poissonRatio.getValue());
    HexahedralFEMForceField<T>::computeElementStiffness(_material.K, _material.C, nodesFine);

    //	HexahedralFEMForceFieldAndMass<T>::computeElementMass(_material.M, _material.mass, nodesFine);

    const Real volume = (nodesFine[1]-nodesFine[0]).norm()*(nodesFine[3]-nodesFine[0]).norm()*(nodesFine[4]-nodesFine[0]).norm();
    _material.mass = volume * this->_density.getValue();

    Mat88	M;

    for(unsigned int u=0; u<8; ++u)
        for(unsigned int v=0; v<8; ++v)
        {
            M[u][v] = (Real) (_material.mass/216.0);

            const unsigned int q = u ^ v;
            if ((q&1)==((q&2) >> 1)) M[u][v] *= (Real) 2.0;
            if (!((q&2) >> 1))       M[u][v] *= (Real) 2.0;
            if (!(q>>2))             M[u][v] *= (Real) 2.0;

            for(unsigned int k=0; k<3; ++k)
                for(unsigned int j=0; j<3; ++j)
                    _material.M[3*u+k][3*v+j] = (Real)((k%3==j%3)?M[u][v]:0.0);
        }

    _H.resize(level+1);

    for(int currLevel = level; currLevel>=0; --currLevel)
    {
        const int currCoarseNodeSize = 1 << currLevel;
        const float fineNodeSize = 1.0f / (float) currCoarseNodeSize;
        int idx=0;

        _H[currLevel].resize(currCoarseNodeSize * currCoarseNodeSize * currCoarseNodeSize);

        for(int k=0; k<currCoarseNodeSize; ++k)
            for(int j=0; j<currCoarseNodeSize; ++j)
                for(int i=0; i<currCoarseNodeSize; ++i, ++idx)
                {
                    for(int w=0; w<8; ++w) // childNodeId
                    {
                        const float x = fineNodeSize * (i + ((w&1)!=((w&2) >> 1)) );
                        const float y = fineNodeSize * (j + ((w&2) >> 1) );
                        const float z = fineNodeSize * (k + (w>>2));

                        // entree dans la matrice pour le sommet w
                        _H[currLevel][idx][w][0] = (1-x) * (1-y) * (1-z);
                        _H[currLevel][idx][w][1] =   (x) * (1-y) * (1-z);
                        _H[currLevel][idx][w][3] = (1-x) *   (y) * (1-z);
                        _H[currLevel][idx][w][2] =   (x) *   (y) * (1-z);
                        _H[currLevel][idx][w][4] = (1-x) * (1-y) *   (z);
                        _H[currLevel][idx][w][5] =   (x) * (1-y) *   (z);
                        _H[currLevel][idx][w][7] = (1-x) *   (y) *   (z);
                        _H[currLevel][idx][w][6] =   (x) *   (y) *   (z);
                    }
                }
    }


    switch(this->method)
    {
    case HexahedralFEMForceFieldT::LARGE:
    {
        for (int i=0; i<this->_topology->getNbHexahedra(); ++i)
            initLarge(i);
    }
    break;
    case HexahedralFEMForceFieldT::POLAR:
    {
        for(int i=0; i<this->_topology->getNbHexahedra(); ++i)
            initPolar(i);
    }
    break;
    }

    HexahedralFEMForceFieldAndMassT::computeParticleMasses();
    HexahedralFEMForceFieldAndMassT::computeLumpedMasses();
}

template<class T>
void NonUniformHexahedralFEMForceFieldAndMass<T>::handleTopologyChange(core::topology::Topology* t)
{
    if(t != this->_topology)
        return;
#ifdef TODOTOPO
    std::list<const TopologyChange *>::const_iterator itBegin=this->_topology->beginChange();
    std::list<const TopologyChange *>::const_iterator itEnd=this->_topology->endChange();

    // handle point events
    //this->_particleMasses.handleTopologyEvents(itBegin,itEnd);

    //if( this->_useLumpedMass.getValue() )
    //    this->_lumpedMasses.handleTopologyEvents(itBegin,itEnd);

    for(std::list<const TopologyChange *>::const_iterator iter = itBegin;
        iter != itEnd; ++iter)
    {
        std::list<const TopologyChange *>::const_iterator next_iter = iter;
        ++next_iter;

        switch((*iter)->getChangeType())
        {
            // for added elements:
            // init element
            // add particle masses and lumped masses of adjacent particles
        case core::topology::HEXAHEDRAADDED:
        {
            // handle hexa events
            this->hexahedronInfo.handleTopologyEvents(iter, next_iter);
            this->_elementMasses.handleTopologyEvents(iter, next_iter);
            this->_elementTotalMass.handleTopologyEvents(iter, next_iter);

            handleHexaAdded(*(static_cast< const HexahedraAdded *> (*iter)));
        }
        break;

        // for removed elements:
        // subtract particle masses and lumped masses of adjacent particles
        case core::topology::HEXAHEDRAREMOVED:
        {
            handleHexaRemoved(*(static_cast< const HexahedraRemoved *> (*iter)));

            // handle hexa events
            this->hexahedronInfo.handleTopologyEvents(iter, next_iter);
            this->_elementMasses.handleTopologyEvents(iter, next_iter);
            this->_elementTotalMass.handleTopologyEvents(iter, next_iter);
        }
        break;

        // the structure of the coarse hexahedra has changed
        // subtract the contributions of removed voxels
        case ((core::topology::TopologyChangeType) component::topology::MultilevelModification::MULTILEVEL_MODIFICATION) :
        {
            handleMultilevelModif(*(static_cast< const MultilevelModification *> (*iter)));
        }
        break;
        default:
        {
        }
        break;
        }
    }
#endif
}

template<class T>
void NonUniformHexahedralFEMForceFieldAndMass<T>::handleHexaAdded(const core::topology::HexahedraAdded& hexaAddedEvent)
{
    const sofa::helper::vector<unsigned int> &hexaModif = hexaAddedEvent.hexahedronIndexArray;

<<<<<<< HEAD
    msg_info_when(DO_DEBUG_PRINT)
            << "HEXAHEDRAADDED hexaId: " << hexaModif ;
=======
    dmsg_info() << "HEXAHEDRAADDED hexaId: " << hexaModif ;
>>>>>>> a2667bbe

    const VecElement& hexahedra = this->_topology->getHexahedra();

    switch(this->method)
    {
    case HexahedralFEMForceFieldT::LARGE:
    {
        for(unsigned int i=0; i<hexaModif.size(); ++i)
            initLarge(hexaModif[i]);
    }
    break;
    case HexahedralFEMForceFieldT::POLAR:
    {
        for(unsigned int i=0; i<hexaModif.size(); ++i)
            initPolar(hexaModif[i]);
    }
    break;
    }

    helper::vector<Real>&	particleMasses = *this->_particleMasses.beginEdit();

    for(unsigned int i=0; i<hexaModif.size(); ++i)
    {
        const unsigned int hexaId = hexaModif[i];

        Real mass = this->_elementTotalMass.getValue()[hexaId] * (Real) 0.125;

        for(int w=0; w<8; ++w)
            particleMasses[ hexahedra[hexaId][w] ] += mass;
    }

    this->_particleMasses.endEdit();

    if( this->_useLumpedMass.getValue() )
    {
        helper::vector<Coord>&	lumpedMasses = *this->_lumpedMasses.beginEdit();

        for(unsigned int i=0; i<hexaModif.size(); ++i)
        {
            const unsigned int hexaId = hexaModif[i];
            const ElementMass& mass = this->_elementMasses.getValue()[hexaId];

            for(int w=0; w<8; ++w)
            {
                for(int j=0; j<8*3; ++j)
                {
                    lumpedMasses[ hexahedra[hexaId][w] ][0] += mass[w*3  ][j];
                    lumpedMasses[ hexahedra[hexaId][w] ][1] += mass[w*3+1][j];
                    lumpedMasses[ hexahedra[hexaId][w] ][2] += mass[w*3+2][j];
                }
            }
        }

        this->_lumpedMasses.endEdit();
    }
}

template<class T>
void NonUniformHexahedralFEMForceFieldAndMass<T>::handleHexaRemoved(const core::topology::HexahedraRemoved& hexaRemovedEvent)
{
    const sofa::helper::vector<unsigned int> &hexaModif = hexaRemovedEvent.getArray();

<<<<<<< HEAD
    dmsg_info_when(DO_DEBUG_PRINT) << "HEXAHEDRAREMOVED hexaId: " << hexaModif ;
=======
    dmsg_info() << "HEXAHEDRAREMOVED hexaId: " << hexaModif ;
>>>>>>> a2667bbe

    const VecElement& hexahedra = this->_topology->getHexahedra();
    helper::vector<Real>&	particleMasses = *this->_particleMasses.beginEdit();

    for(unsigned int i=0; i<hexaModif.size(); ++i)
    {
        const unsigned int hexaId = hexaModif[i];

        Real mass = this->_elementTotalMass.getValue()[hexaId] * (Real) 0.125;

        for(int w=0; w<8; ++w)
            particleMasses[ hexahedra[hexaId][w] ] -= mass;
    }

    this->_particleMasses.endEdit();

    if( this->_useLumpedMass.getValue() )
    {
        helper::vector<Coord>&	lumpedMasses = *this->_lumpedMasses.beginEdit();

        for(unsigned int i=0; i<hexaModif.size(); ++i)
        {
            const unsigned int hexaId = hexaModif[i];
            const ElementMass& mass = this->_elementMasses.getValue()[hexaId];

            for(int w=0; w<8; ++w)
            {
                for(int j=0; j<8*3; ++j)
                {
                    lumpedMasses[ hexahedra[hexaId][w] ][0] -= mass[w*3  ][j];
                    lumpedMasses[ hexahedra[hexaId][w] ][1] -= mass[w*3+1][j];
                    lumpedMasses[ hexahedra[hexaId][w] ][2] -= mass[w*3+2][j];
                }
            }
        }

        this->_lumpedMasses.endEdit();
    }
}

template<class T>
void NonUniformHexahedralFEMForceFieldAndMass<T>::handleMultilevelModif(const component::topology::MultilevelModification& modEvent)
{
    const sofa::helper::vector<unsigned int> &hexaModif = modEvent.getArray();

<<<<<<< HEAD
    dmsg_info_when(DO_DEBUG_PRINT) << "MULTILEVEL_MODIFICATION hexaId: " << hexaModif ;
=======
    dmsg_info() << "MULTILEVEL_MODIFICATION hexaId: " << hexaModif ;
>>>>>>> a2667bbe

    const VecElement& hexahedra = this->_topology->getHexahedra();

    const int level = _multilevelTopology->getLevel();
    const int coarseNodeSize = (1 << level);

    // subtract the contributions of removed voxels from element matrices
    helper::vector<typename HexahedralFEMForceFieldT::HexahedronInformation>& hexahedronInf = *this->hexahedronInfo.beginEdit();
    helper::vector<ElementMass>& elementMasses = *this->_elementMasses.beginEdit();
    helper::vector<Real>& elementTotalMass = *this->_elementTotalMass.beginEdit();

    helper::vector<Real>&	particleMasses = *this->_particleMasses.beginEdit();
    helper::vector<Coord>&	lumpedMasses = *this->_lumpedMasses.beginEdit();

    for(unsigned int i=0; i<hexaModif.size(); ++i)
    {
        const unsigned int hexaId = hexaModif[i];

        ElementStiffness K;
        ElementMass M;
        Real totalMass = (Real) 0.0;

        const std::list<Vec3i>& removedVoxels = modEvent.getRemovedVoxels(hexaId);
        for(std::list<Vec3i>::const_iterator it = removedVoxels.begin(); it != removedVoxels.end(); ++it)
        {
            const Vec3i& voxelId = *it;

            const Mat88& H = _H[level][(voxelId[0]%coarseNodeSize) + coarseNodeSize * ((voxelId[1]%coarseNodeSize) + coarseNodeSize * (voxelId[2]%coarseNodeSize))];

            // add the fine element into the coarse
            this->addHtfineHtoCoarse(H, _material.K, K);
            this->addHtfineHtoCoarse(H, _material.M, M);
            totalMass += _material.mass;
        }

        hexahedronInf[hexaId].stiffness -= K;
        elementMasses[hexaId] -= M;
        elementTotalMass[hexaId] -= totalMass;

        const Real partMass = totalMass * (Real) 0.125;

        for(int w=0; w<8; ++w)
            particleMasses[ hexahedra[hexaId][w] ] -= partMass;

        if( this->_useLumpedMass.getValue() )
        {
            for(int w=0; w<8; ++w)
            {
                for(int j=0; j<8*3; ++j)
                {
                    lumpedMasses[ hexahedra[hexaId][w] ][0] -= M[w*3  ][j];
                    lumpedMasses[ hexahedra[hexaId][w] ][1] -= M[w*3+1][j];
                    lumpedMasses[ hexahedra[hexaId][w] ][2] -= M[w*3+2][j];
                }
            }
        }
    }

    this->_elementTotalMass.endEdit();
    this->_elementMasses.endEdit();
    this->hexahedronInfo.endEdit();
    this->_particleMasses.endEdit();
    this->_lumpedMasses.endEdit();
}

template<class T>
void NonUniformHexahedralFEMForceFieldAndMass<T>::initLarge( const int i)

{
    const VecCoord& X0=this->mstate->read(core::ConstVecCoordId::restPosition())->getValue();

    defaulttype::Vec<8,Coord> nodes;
    for(int w=0; w<8; ++w)
        nodes[w] = (X0)[this->_topology->getHexahedron(i)[w]];

    // compute initial configuration in order to compute corotationnal deformations
    Coord horizontal;
    horizontal = (nodes[1]-nodes[0] + nodes[2]-nodes[3] + nodes[5]-nodes[4] + nodes[6]-nodes[7])*.25;
    Coord vertical;
    vertical = (nodes[3]-nodes[0] + nodes[2]-nodes[1] + nodes[7]-nodes[4] + nodes[6]-nodes[5])*.25;
    typename HexahedralFEMForceFieldT::Transformation R_0_1;
    this->computeRotationLarge(R_0_1, horizontal, vertical);

    helper::vector<typename HexahedralFEMForceFieldT::HexahedronInformation>& hexahedronInf = *this->hexahedronInfo.beginEdit();
    helper::vector<ElementMass>& elementMasses = *this->_elementMasses.beginEdit();
    helper::vector<Real>& elementTotalMass = *this->_elementTotalMass.beginEdit();

    for(int w=0; w<8; ++w)
        hexahedronInf[i].rotatedInitialElements[w] = R_0_1*nodes[w];

    /// compute mechanichal matrices (mass and stiffness) by condensating from finest level
    computeMechanicalMatricesByCondensation( hexahedronInf[i].stiffness,
            elementMasses[i],
            elementTotalMass[i], i);

    this->_elementTotalMass.endEdit();
    this->_elementMasses.endEdit();
    this->hexahedronInfo.endEdit();
}

template<class T>
void NonUniformHexahedralFEMForceFieldAndMass<T>::initPolar( const int i)

{
    const VecCoord& X0=this->mstate->read(core::ConstVecCoordId::restPosition())->getValue();

    defaulttype::Vec<8,Coord> nodes;
    for(int j=0; j<8; ++j)
        nodes[j] = (X0)[this->_topology->getHexahedron(i)[j]];

    typename HexahedralFEMForceFieldT::Transformation R_0_1; // Rotation matrix (deformed and displaced Hexahedron/world)
    this->computeRotationPolar( R_0_1, nodes );


    helper::vector<typename HexahedralFEMForceFieldT::HexahedronInformation>& hexahedronInf = *this->hexahedronInfo.beginEdit();
    helper::vector<ElementMass>& elementMasses = *this->_elementMasses.beginEdit();
    helper::vector<Real>& elementTotalMass = *this->_elementTotalMass.beginEdit();

    for(int w=0; w<8; ++w)
        hexahedronInf[i].rotatedInitialElements[w] = R_0_1*nodes[w];

    /// compute mechanichal matrices (mass and stiffness) by condensating from finest level
    computeMechanicalMatricesByCondensation( hexahedronInf[i].stiffness,
            elementMasses[i],
            elementTotalMass[i], i);

    this->_elementTotalMass.endEdit();
    this->_elementMasses.endEdit();
    this->hexahedronInfo.endEdit();
}

template<class T>
void NonUniformHexahedralFEMForceFieldAndMass<T>::computeMechanicalMatricesByCondensation(
    ElementStiffness &K,
    ElementMass &M,
    Real& totalMass,
    const int elementIndex)
{
    K.clear();
    M.clear();
    totalMass = (Real) 0.0;

    const std::set<Vec3i>& voxels = _multilevelTopology->getHexaVoxels(elementIndex);

    const int level = _multilevelTopology->getLevel();

    if(_bRecursive.getValue())
    {
        const unsigned int coarseNodeSize = (1 << level);
        std::set<unsigned int> fineChildren;

        // condensate recursively each 8 children (if they exist)
        for(std::set<Vec3i>::const_iterator it = voxels.begin(); it != voxels.end(); ++it)
        {
            const Vec3i& voxelId = *it;

            fineChildren.insert(ijk2octree(voxelId[0]%coarseNodeSize, voxelId[1]%coarseNodeSize, voxelId[2]%coarseNodeSize));
        }

        computeMechanicalMatricesByCondensation_Recursive( K, M, totalMass, _material.K, _material.M, _material.mass, level, 0, fineChildren);
    }
    else
    {
        computeMechanicalMatricesByCondensation_IntervalAnalysis( K, M, totalMass, _material.K, _material.M, _material.mass, level, voxels);
    }
}

template<class T>
void NonUniformHexahedralFEMForceFieldAndMass<T>::computeMechanicalMatricesByCondensation_IntervalAnalysis(
    ElementStiffness &K,
    ElementMass &M,
    Real& totalMass,
    const ElementStiffness &K_fine,
    const ElementMass &M_fine,
    const Real& mass_fine,
    const unsigned int level,
    const std::set<Vec3i>& voxels) const
{
    if(voxels.size() == (unsigned int) (1 << (3*level))) // full element
    {
        K = K_fine;
        K *= (Real) (1 << level);

        M = M_fine;
        M *= (Real) voxels.size();

        totalMass = voxels.size() * mass_fine;
    }
    else if(voxels.size() < 8) // almost empty element
    {
        const int coarseNodeSize = (1 << level);

        for(std::set<Vec3i>::const_iterator it = voxels.begin(); it != voxels.end(); ++it)
        {
            const Vec3i& voxelId = *it;

            const Mat88& H = _H[level][(voxelId[0]%coarseNodeSize) + coarseNodeSize * ((voxelId[1]%coarseNodeSize) + coarseNodeSize * (voxelId[2]%coarseNodeSize))];

            // add the fine element into the coarse
            this->addHtfineHtoCoarse(H, K_fine, K);
            this->addHtfineHtoCoarse(H, M_fine, M);
            totalMass += mass_fine;
        }
<<<<<<< HEAD
        /*
        msg_info() << "M_fine" << std::endl;
            for( int i = 0; i < 24; i++)
            {
                for( int j = 0; j < 24; j++)
                    msg_info() << M_fine[i][j]*8 << " ";
                msg_info() << endl;
            }

            msg_info() << "M" << std::endl;
            for( int i = 0; i < 24; i++)
            {
                for( int j = 0; j < 24; j++)
                    msg_info() << M[i][j] << " ";
                msg_info() << endl;
            }

            msg_info() << "K_fine" << std::endl;
            for( int i = 0; i < 24; i++)
            {
                for( int j = 0; j < 24; j++)
                    msg_info() << K_fine[i][j]*2 << " ";
                msg_info() << endl;
            }

            msg_info() << "K" << std::endl;
            for( int i = 0; i < 24; i++)
            {
                for( int j = 0; j < 24; j++)
                    msg_info() << K[i][j] << " ";
                msg_info() << endl;
            }

            for( int i = 0; i < 24; i++)
                for( int j = 0; j < 24; j++)
                    if ((float)(M_fine[i][j]*8) != (float)(M[i][j])) msg_info() << "diff en M["<<i<<"]["<<j<<"]: " << M_fine[i][j]*8 << ", " << M[i][j] << std::endl;

            for( int i = 0; i < 24; i++)
                for( int j = 0; j < 24; j++)
                    if ((float)(K_fine[i][j]*2) != (float)(K[i][j])) msg_info() << "diff en K["<<i<<"]["<<j<<"]: " << K_fine[i][j]*2 << ", " << K[i][j] << std::endl;
            */
=======
>>>>>>> a2667bbe
    }
    else
    {
        unsigned int intervalLevels = 0;

        for(unsigned int l=1; l<=voxels.size(); l <<= 3)
            ++intervalLevels;

        typedef std::pair< unsigned int, unsigned int > t_int_interval;
        typedef std::list< t_int_interval > t_interval_list;

        helper::vector< t_interval_list >	intervals(intervalLevels);

        std::set<unsigned int> fineChildren;
        const unsigned int coarseNodeSize = (1 << level);

        for(std::set<Vec3i>::const_iterator it = voxels.begin(); it != voxels.end(); ++it)
        {
            const Vec3i& voxelId = *it;

            fineChildren.insert(ijk2octree(voxelId[0]%coarseNodeSize, voxelId[1]%coarseNodeSize, voxelId[2]%coarseNodeSize));
        }

        const std::set<unsigned int>::const_iterator itBegin = fineChildren.begin();
        const std::set<unsigned int>::const_iterator itEnd = fineChildren.end();

        std::set<unsigned int>::const_iterator it = itBegin;
        std::set<unsigned int>::const_iterator it_first = itBegin;
        std::set<unsigned int>::const_iterator it_last = itBegin;

        while(it != itEnd)
        {
            if((*it)-(*it_last) > 1) // found a gap
            {
                const unsigned int first = *it_first;
                const unsigned int length = (*it_last)-(*it_first)+1;

                unsigned int currLevel = 0;
                for(unsigned int l=8; l<length; l <<= 3)
                    ++currLevel;
                intervals[currLevel].push_back(t_int_interval(first, length));

                it_first = it;
            }

            it_last = it++;

            if(it == itEnd)
            {
                const unsigned int first = *it_first;
                const unsigned int length = (*it_last)-(*it_first)+1;

                unsigned int currLevel = 0;
                for(unsigned int l=8; l<length; l <<= 3)
                    ++currLevel;
                intervals[currLevel].push_back(t_int_interval(first, length));
            }
        }

        for(unsigned int intervalLevel=intervals.size()-1; intervalLevel>0; --intervalLevel)
        {
            const unsigned int intervalLength = 1 << (3*intervalLevel);

            for(t_interval_list::iterator iter = intervals[intervalLevel].begin(); iter != intervals[intervalLevel].end(); /* ++iter */)
            {
                t_int_interval&	currInterval = *iter;

                unsigned int& first = currInterval.first;
                unsigned int& length = currInterval.second;

                const unsigned int prefixLength = (intervalLength - (first % intervalLength)) % intervalLength;

                if(prefixLength > 0)
                {
                    unsigned int currLevel = 0;
                    for(unsigned int l=8; l<prefixLength; l <<= 3)
                        ++currLevel;
                    intervals[currLevel].push_back(t_int_interval(first, prefixLength));

                    first += prefixLength;
                    length -= prefixLength;
                }

                const unsigned int postfixLength = length % intervalLength;

                if(postfixLength > 0)
                {
                    unsigned int currLevel = 0;
                    for(unsigned int l=8; l<postfixLength; l <<= 3)
                        ++currLevel;
                    intervals[currLevel].push_back(t_int_interval(first+length-postfixLength, postfixLength));

                    length -= postfixLength;
                }

                if(length == 0)
                {
                    t_interval_list::iterator iter_tmp = iter++;
                    intervals[intervalLevel].erase(iter_tmp);
                }
                else
                {
                    ++iter;
                }
            }
        }

        ElementStiffness K_tmp;
        ElementMass M_tmp;
        Real mass_tmp = 0;

        for(unsigned int intervalLevel=0; intervalLevel<intervalLevels; ++intervalLevel)
        {
            if(! intervals[intervalLevel].empty())
            {
                const unsigned int intervalLength = 1 << (3*intervalLevel);

                K_tmp = K_fine;
                K_tmp *= (Real) (1 << intervalLevel);

                M_tmp = M_fine;
                M_tmp *= (Real) intervalLength;

                mass_tmp = intervalLength * mass_fine;

                const unsigned int diffLevel = level-intervalLevel;
                const unsigned int diffSize = 1 << diffLevel;

                for(t_interval_list::iterator iter = intervals[intervalLevel].begin(); iter != intervals[intervalLevel].end(); ++iter)
                {
                    const t_int_interval&	currInterval = *iter;

                    const unsigned int totalLength = currInterval.second;

                    for(unsigned int i=0; i * intervalLength < totalLength; ++i)
                    {
                        const unsigned int first = currInterval.first + i * intervalLength;

                        const Vec3i voxelId = octree2voxel(first >> (3 * intervalLevel));

                        const Mat88& H = _H[diffLevel][voxelId[0] + diffSize * (voxelId[1] + diffSize * voxelId[2])];

                        this->addHtfineHtoCoarse(H, K_tmp, K);
                        this->addHtfineHtoCoarse(H, M_tmp, M);
                        totalMass += mass_tmp;
                    }
                }
            }
        }
    }
}

template<class T>
void NonUniformHexahedralFEMForceFieldAndMass<T>::computeMechanicalMatricesByCondensation_Direct(
    ElementStiffness &K,
    ElementMass &M,
    Real& totalMass,
    const ElementStiffness &K_fine,
    const ElementMass &M_fine,
    const Real& mass_fine,
    const unsigned int level,
    const std::set<Vec3i>& voxels) const
{
    const int coarseNodeSize = (1 << level);

    for(std::set<Vec3i>::const_iterator it = voxels.begin(); it != voxels.end(); ++it)
    {
        const Vec3i& voxelId = *it;

        const Mat88& H = _H[level][(voxelId[0]%coarseNodeSize) + coarseNodeSize * ((voxelId[1]%coarseNodeSize) + coarseNodeSize * (voxelId[2]%coarseNodeSize))];

        // add the fine element into the coarse
        this->addHtfineHtoCoarse(H, K_fine, K);
        this->addHtfineHtoCoarse(H, M_fine, M);
        totalMass += mass_fine;
    }
}

template<class T>
void NonUniformHexahedralFEMForceFieldAndMass<T>::computeMechanicalMatricesByCondensation_Recursive(
    ElementStiffness &K,
    ElementMass &M,
    Real& totalMass,
    const ElementStiffness &K_fine,
    const ElementMass &M_fine,
    const Real& mass_fine,
    const unsigned int level,
    const unsigned int startIdx,
    const std::set<unsigned int>& fineChildren) const
{
    if(level == 0)
    {
        K = K_fine;
        M = M_fine;
        totalMass = mass_fine;
    }
    else
    {
        const unsigned int nextLevel = level - 1;
        const unsigned int delta = 1 << ( 3 * nextLevel);

        for(int child=0; child<8; ++child)
        {
            unsigned int minChildIdx = startIdx + child * delta;
            unsigned int maxChildIdx = minChildIdx + delta;

            std::set<unsigned int>::const_iterator itBegin = fineChildren.lower_bound(minChildIdx);
            std::set<unsigned int>::const_iterator itEnd = fineChildren.lower_bound(maxChildIdx);

            if(itBegin != itEnd) // there are some non empty voxels in the child area
            {
                ElementStiffness K_tmp;
                ElementMass M_tmp;
                Real mass_tmp = 0;

                computeMechanicalMatricesByCondensation_Recursive( K_tmp, M_tmp, mass_tmp, K_fine, M_fine, mass_fine, nextLevel, minChildIdx, fineChildren);

                this->addHtfineHtoCoarse(_H[1][child], K_tmp, K);
                this->addHtfineHtoCoarse(_H[1][child], M_tmp, M);
                totalMass += mass_tmp;

            }
        }
    }
}

template<class T>
void NonUniformHexahedralFEMForceFieldAndMass<T>::addHtfineHtoCoarse(
    const Mat88& H,
    const ElementStiffness& fine,
    ElementStiffness& coarse) const
{
    ElementStiffness A;

    for(int i=0; i<24; ++i)
        for(int j=0; j<24; ++j)
            for(int k=0; k<24; ++k)
            {
                if(j%3==k%3)
                    A[i][j] += fine[i][k] * H[k/3][j/3];		// A = fine * H
            }

    for(int i=0; i<24; i++)
        for(int j=0; j<24; ++j)
            for(int k=0; k<24; ++k)
            {
                if(i%3==k%3)
                    coarse[i][j] += H[k/3][i/3] * A[k][j];		// HtfineH = Ht * A
            }
}

template<class T>
void NonUniformHexahedralFEMForceFieldAndMass<T>::subtractHtfineHfromCoarse(
    const Mat88& H,
    const ElementStiffness& fine,
    ElementStiffness& coarse) const
{
    ElementStiffness A;

    for(int i=0; i<24; ++i)
        for(int j=0; j<24; ++j)
            for(int k=0; k<24; ++k)
            {
                if(j%3==k%3)
                    A[i][j] += fine[i][k] * H[k/3][j/3];		// A = fine * H
            }

    for(int i=0; i<24; i++)
        for(int j=0; j<24; ++j)
            for(int k=0; k<24; ++k)
            {
                if(i%3==k%3)
                    coarse[i][j] -= H[k/3][i/3] * A[k][j];		// HtfineH = Ht * A
            }
}

template<class T>
void NonUniformHexahedralFEMForceFieldAndMass<T>::computeHtfineH(
    const Mat88& H,
    const ElementStiffness& fine,
    ElementStiffness& HtfineH) const
{
    HtfineH.clear();
    ElementStiffness A;

    for(int i=0; i<24; ++i)
        for(int j=0; j<24; ++j)
            for(int k=0; k<24; ++k)
            {
                if(j%3==k%3)
                    A[i][j] += fine[i][k] * H[k/3][j/3];		// A = fine * H
            }

    for(int i=0; i<24; i++)
        for(int j=0; j<24; ++j)
            for(int k=0; k<24; ++k)
            {
                if(i%3==k%3)
                    HtfineH[i][j] += H[k/3][i/3] * A[k][j];		// HtfineH = Ht * A
            }
}


template<class T>
int NonUniformHexahedralFEMForceFieldAndMass<T>::ijk2octree(
    const int i,
    const int j,
    const int k) const
{
    unsigned int I = i;
    unsigned int J = j;
    unsigned int K = k;

    unsigned int octreeIdx = 0;

    unsigned int shift = 0;

    while( (I + J + K) > 0)
    {
        octreeIdx += ((I & 1) + (((J & 1) + ((K & 1) << 1)) << 1)) << shift;

        I >>= 1;
        J >>= 1;
        K >>= 1;

        shift += 3;
    }

    return octreeIdx;
}

template<class T>
void NonUniformHexahedralFEMForceFieldAndMass<T>::octree2ijk(
    const int octreeIdx,
    int &i,
    int &j,
    int &k) const
{
    i = j = k = 0;

    unsigned int idx = octreeIdx;

    unsigned int shift = 0;

    while( idx > 0 )
    {
        i +=  (idx & 1) << shift;
        j += ((idx & 2) >> 1) << shift;
        k += ((idx & 4) >> 2) << shift;

        idx >>= 3;

        ++shift;
    }
}

template<class T>
typename NonUniformHexahedralFEMForceFieldAndMass<T>::Vec3i NonUniformHexahedralFEMForceFieldAndMass<T>::octree2voxel(const int octreeIdx) const
{
    Vec3i voxelId;
    octree2ijk(octreeIdx, voxelId[0], voxelId[1], voxelId[2]);

    return voxelId;
}



template <class DataTypes>
void NonUniformHexahedralFEMForceFieldAndMass<DataTypes>::addMBKdx(const core::MechanicalParams* mparams, core::MultiVecDerivId dfId)
{
    Real mFactor=(Real)mparams->mFactorIncludingRayleighDamping(this->rayleighMass.getValue());
    Real kFactor=(Real)mparams->kFactorIncludingRayleighDamping(this->rayleighStiffness.getValue());
    helper::ReadAccessor < DataVecDeriv > dx = *mparams->readDx(this->mstate);
    helper::WriteAccessor< DataVecDeriv > df = *dfId[this->mstate.get(mparams)].write();
    const VecElement& hexahedra = this->_topology->getHexahedra();
    const helper::vector<typename HexahedralFEMForceField<DataTypes>::HexahedronInformation>& hexahedronInf = this->hexahedronInfo.getValue();

    // WARNING !  MBK is used not only in the equation matrix, but also in the right-hand term, with different coefficients.
    // We want to correct it only in the equation matrix, and we assume that mFactor<=0 correspond to the right-hand term.
    if( !useMBK.getValue() || mFactor<=0 )
    {
        // Do not compute the weighted sum of the matrices explicitly.
        matrixIsDirty = true;

        for(unsigned int i=0; i<hexahedra.size(); ++i)
        {
            Displacement rdx, rdf;
            const Mat33& Re = hexahedronInf[i].rotation;
            Mat33 Ret = Re.transposed();

            for(int k=0 ; k<8 ; ++k )
            {
                Deriv x_2 = Ret * dx[hexahedra[i][k]];

                int indice = k*3;
                for(int j=0 ; j<3 ; ++j )
                    rdx[indice+j] = x_2[j];
            }

            rdf = this->_elementMasses.getValue()[i] * rdx * mFactor - hexahedronInf[i].stiffness * rdx * kFactor;

            for(unsigned int w=0; w<8; ++w)
                df[hexahedra[i][w]] += Re * Deriv( rdf[w*3],  rdf[w*3+1],   rdf[w*3+2]  );
        }
        return;
    }

    // mFactor > 0 , so we assume this is a product of the equation matrix done by an implicit solver
    if( matrixIsDirty )
    {
        // Compute the matrix
        this->mbkMatrix.resize(hexahedra.size());

        for ( unsigned int e = 0; e < hexahedra.size(); ++e )
        {
            const ElementMass &Me = this->_elementMasses.getValue() [e];
            //const Element hexa = hexahedra[e];
            const ElementStiffness &Ke = hexahedronInf[e].stiffness;
            const Mat33& Re = hexahedronInf[e].rotation;
            Mat33 Ret = Re.transposed();
            ElementStiffness MBKe(0.);

            for ( unsigned n1 = 0; n1 < 8; n1++ )
            {
                for (unsigned n2=0; n2<8; n2++)
                {
                    // add M to matrix
                    Mat33 tmp( Deriv ( Me[3*n1+0][3*n2+0]*mFactor, Me[3*n1+0][3*n2+1]*mFactor, Me[3*n1+0][3*n2+2]*mFactor ),
                            Deriv ( Me[3*n1+1][3*n2+0]*mFactor, Me[3*n1+1][3*n2+1]*mFactor, Me[3*n1+1][3*n2+2]*mFactor ),
                            Deriv ( Me[3*n1+2][3*n2+0]*mFactor, Me[3*n1+2][3*n2+1]*mFactor, Me[3*n1+2][3*n2+2]*mFactor )
                             );

                    // sub K to matrix
                    tmp -= Mat33(
                            Deriv ( Ke[3*n1+0][3*n2+0]*kFactor, Ke[3*n1+0][3*n2+1]*kFactor, Ke[3*n1+0][3*n2+2]*kFactor ),
                            Deriv ( Ke[3*n1+1][3*n2+0]*kFactor, Ke[3*n1+1][3*n2+1]*kFactor, Ke[3*n1+1][3*n2+2]*kFactor ),
                            Deriv ( Ke[3*n1+2][3*n2+0]*kFactor, Ke[3*n1+2][3*n2+1]*kFactor, Ke[3*n1+2][3*n2+2]*kFactor ) );

                    // rotate the matrix
                    tmp = Re * tmp * Ret;

                    // store the matrix
                    MBKe[3*n1+0][3*n2+0] = tmp[0][0], MBKe[3*n1+0][3*n2+1] = tmp[0][1], MBKe[3*n1+0][3*n2+2] = tmp[0][2];
                    MBKe[3*n1+1][3*n2+0] = tmp[1][0], MBKe[3*n1+1][3*n2+1] = tmp[1][1], MBKe[3*n1+1][3*n2+2] = tmp[1][2];
                    MBKe[3*n1+2][3*n2+0] = tmp[2][0], MBKe[3*n1+2][3*n2+1] = tmp[2][1], MBKe[3*n1+2][3*n2+2] = tmp[2][2];
                }
            }

            // Filter singular values to (hopefully) avoid conditionning problems
            computeCorrection(MBKe);

            // store
            this->mbkMatrix[e] = MBKe;
        }

        this->matrixIsDirty = false;
    }

    // MBK matrix product
    for ( unsigned int e = 0; e < hexahedra.size(); ++e )
    {
        Displacement X;

        for(int w=0; w<8; ++w)
        {
            const Deriv& x_2 = dx[hexahedra[e][w]];
            X[w*3] = x_2[0];
            X[w*3+1] = x_2[1];
            X[w*3+2] = x_2[2];
        }
        Displacement F;
        F = this->mbkMatrix[e] * X;

        for(int w=0; w<8; ++w)
            df[hexahedra[e][w]] += Deriv( F[w*3],  F[w*3+1],  F[w*3+2]  );
    }

}


} // namespace forcefield

} // namespace component

} // namespace sofa

#endif<|MERGE_RESOLUTION|>--- conflicted
+++ resolved
@@ -28,15 +28,6 @@
 #include <SofaBaseTopology/TopologyData.inl>
 #include <sofa/core/objectmodel/Base.h>
 
-<<<<<<< HEAD
-#ifndef NDEBUG
-    #define DO_DEBUG_PRINT true
-#else
-    #define DO_DEBUG_PRINT false
-#endif
-
-=======
->>>>>>> a2667bbe
 namespace sofa
 {
 
@@ -266,13 +257,7 @@
 {
     const sofa::helper::vector<unsigned int> &hexaModif = hexaAddedEvent.hexahedronIndexArray;
 
-<<<<<<< HEAD
-    msg_info_when(DO_DEBUG_PRINT)
-            << "HEXAHEDRAADDED hexaId: " << hexaModif ;
-=======
     dmsg_info() << "HEXAHEDRAADDED hexaId: " << hexaModif ;
->>>>>>> a2667bbe
-
     const VecElement& hexahedra = this->_topology->getHexahedra();
 
     switch(this->method)
@@ -334,11 +319,7 @@
 {
     const sofa::helper::vector<unsigned int> &hexaModif = hexaRemovedEvent.getArray();
 
-<<<<<<< HEAD
-    dmsg_info_when(DO_DEBUG_PRINT) << "HEXAHEDRAREMOVED hexaId: " << hexaModif ;
-=======
     dmsg_info() << "HEXAHEDRAREMOVED hexaId: " << hexaModif ;
->>>>>>> a2667bbe
 
     const VecElement& hexahedra = this->_topology->getHexahedra();
     helper::vector<Real>&	particleMasses = *this->_particleMasses.beginEdit();
@@ -384,11 +365,7 @@
 {
     const sofa::helper::vector<unsigned int> &hexaModif = modEvent.getArray();
 
-<<<<<<< HEAD
-    dmsg_info_when(DO_DEBUG_PRINT) << "MULTILEVEL_MODIFICATION hexaId: " << hexaModif ;
-=======
     dmsg_info() << "MULTILEVEL_MODIFICATION hexaId: " << hexaModif ;
->>>>>>> a2667bbe
 
     const VecElement& hexahedra = this->_topology->getHexahedra();
 
@@ -592,50 +569,6 @@
             this->addHtfineHtoCoarse(H, M_fine, M);
             totalMass += mass_fine;
         }
-<<<<<<< HEAD
-        /*
-        msg_info() << "M_fine" << std::endl;
-            for( int i = 0; i < 24; i++)
-            {
-                for( int j = 0; j < 24; j++)
-                    msg_info() << M_fine[i][j]*8 << " ";
-                msg_info() << endl;
-            }
-
-            msg_info() << "M" << std::endl;
-            for( int i = 0; i < 24; i++)
-            {
-                for( int j = 0; j < 24; j++)
-                    msg_info() << M[i][j] << " ";
-                msg_info() << endl;
-            }
-
-            msg_info() << "K_fine" << std::endl;
-            for( int i = 0; i < 24; i++)
-            {
-                for( int j = 0; j < 24; j++)
-                    msg_info() << K_fine[i][j]*2 << " ";
-                msg_info() << endl;
-            }
-
-            msg_info() << "K" << std::endl;
-            for( int i = 0; i < 24; i++)
-            {
-                for( int j = 0; j < 24; j++)
-                    msg_info() << K[i][j] << " ";
-                msg_info() << endl;
-            }
-
-            for( int i = 0; i < 24; i++)
-                for( int j = 0; j < 24; j++)
-                    if ((float)(M_fine[i][j]*8) != (float)(M[i][j])) msg_info() << "diff en M["<<i<<"]["<<j<<"]: " << M_fine[i][j]*8 << ", " << M[i][j] << std::endl;
-
-            for( int i = 0; i < 24; i++)
-                for( int j = 0; j < 24; j++)
-                    if ((float)(K_fine[i][j]*2) != (float)(K[i][j])) msg_info() << "diff en K["<<i<<"]["<<j<<"]: " << K_fine[i][j]*2 << ", " << K[i][j] << std::endl;
-            */
-=======
->>>>>>> a2667bbe
     }
     else
     {
