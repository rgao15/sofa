--- conflicted
+++ resolved
@@ -26,10 +26,6 @@
 #define SOFA_COMPONENT_MISC_INIT_H
 #include "config.h"
 
-<<<<<<< HEAD
-#include <sofa/SofaMisc.h>
-=======
->>>>>>> 81f917aa
 
 namespace sofa
 {
