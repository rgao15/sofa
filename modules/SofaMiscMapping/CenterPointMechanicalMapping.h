/******************************************************************************
*       SOFA, Simulation Open-Framework Architecture, version 1.0 RC 1        *
*                (c) 2006-2011 MGH, INRIA, USTL, UJF, CNRS                    *
*                                                                             *
* This library is free software; you can redistribute it and/or modify it     *
* under the terms of the GNU Lesser General Public License as published by    *
* the Free Software Foundation; either version 2.1 of the License, or (at     *
* your option) any later version.                                             *
*                                                                             *
* This library is distributed in the hope that it will be useful, but WITHOUT *
* ANY WARRANTY; without even the implied warranty of MERCHANTABILITY or       *
* FITNESS FOR A PARTICULAR PURPOSE. See the GNU Lesser General Public License *
* for more details.                                                           *
*                                                                             *
* You should have received a copy of the GNU Lesser General Public License    *
* along with this library; if not, write to the Free Software Foundation,     *
* Inc., 51 Franklin Street, Fifth Floor, Boston, MA  02110-1301 USA.          *
*******************************************************************************
*                               SOFA :: Modules                               *
*                                                                             *
* Authors: The SOFA Team and external contributors (see Authors.txt)          *
*                                                                             *
* Contact information: contact@sofa-framework.org                             *
******************************************************************************/
#ifndef SOFA_COMPONENT_MAPPING_CENTERPOINTMAPPING_H
#define SOFA_COMPONENT_MAPPING_CENTERPOINTMAPPING_H
#include "config.h"

#include <sofa/core/Mapping.h>

<<<<<<< HEAD
#include <sofa/SofaMisc.h>

=======
>>>>>>> 81f917aa
#include <sofa/defaulttype/VecTypes.h>

namespace sofa
{
namespace core
{
namespace topology
{
class BaseMeshTopology;
}//namespace topology
} // namespace core
} // namespace sofa


namespace sofa
{

namespace component
{

namespace mapping
{

template <class TIn, class TOut>
class CenterPointMechanicalMapping : public core::Mapping<TIn, TOut>
{
public:
    SOFA_CLASS(SOFA_TEMPLATE2(CenterPointMechanicalMapping,TIn,TOut), SOFA_TEMPLATE2(core::Mapping,TIn,TOut));

    typedef core::Mapping<TIn, TOut> Inherit;
    typedef TIn In;
    typedef TOut Out;
    typedef typename Out::VecCoord OutVecCoord;
    typedef typename Out::VecDeriv OutVecDeriv;
    typedef typename Out::Coord OutCoord;
    typedef typename Out::Deriv OutDeriv;
    typedef typename In::VecCoord InVecCoord;
    typedef typename In::VecDeriv InVecDeriv;
    typedef typename In::Coord InCoord;
    typedef typename In::Deriv InDeriv;
    typedef typename InCoord::value_type Real;

    void init();

    void apply(const core::MechanicalParams *mparams, Data< typename Out::VecCoord >& out, const Data< typename In::VecCoord >& in);

    void applyJ(const core::MechanicalParams *mparams, Data< typename Out::VecDeriv >& out, const Data< typename In::VecDeriv >& in);

    void applyJT(const core::MechanicalParams *mparams, Data< typename In::VecDeriv >& out, const Data< typename Out::VecDeriv >& in);

    void applyJT(const core::ConstraintParams *cparams, Data< typename In::MatrixDeriv >& out, const Data< typename Out::MatrixDeriv >& in);

protected:
    CenterPointMechanicalMapping();

    virtual ~CenterPointMechanicalMapping();

    core::topology::BaseMeshTopology* inputTopo;
    core::topology::BaseMeshTopology* outputTopo;
};


#if defined(SOFA_EXTERN_TEMPLATE) && !defined(SOFA_COMPONENT_MAPPING_CENTERPOINTMECHANICALMAPPING_CPP)  //// ATTENTION PB COMPIL WIN3Z
#ifndef SOFA_FLOAT
extern template class SOFA_MISC_MAPPING_API CenterPointMechanicalMapping< sofa::defaulttype::Vec3dTypes, sofa::defaulttype::Vec3dTypes >;
extern template class SOFA_MISC_MAPPING_API CenterPointMechanicalMapping< sofa::defaulttype::Vec3dTypes, sofa::defaulttype::ExtVec3fTypes >;
#endif
#ifndef SOFA_DOUBLE
extern template class SOFA_MISC_MAPPING_API CenterPointMechanicalMapping< sofa::defaulttype::Vec3fTypes, sofa::defaulttype::Vec3fTypes >;
extern template class SOFA_MISC_MAPPING_API CenterPointMechanicalMapping< sofa::defaulttype::Vec3fTypes, sofa::defaulttype::ExtVec3fTypes >;
#endif

#ifndef SOFA_FLOAT
#ifndef SOFA_DOUBLE
extern template class SOFA_MISC_MAPPING_API CenterPointMechanicalMapping< sofa::defaulttype::Vec3dTypes, sofa::defaulttype::Vec3fTypes >;
extern template class SOFA_MISC_MAPPING_API CenterPointMechanicalMapping< sofa::defaulttype::Vec3fTypes, sofa::defaulttype::Vec3dTypes >;
#endif
#endif
#endif

} // namespace mapping

} // namespace component

} // namespace sofa

#endif<|MERGE_RESOLUTION|>--- conflicted
+++ resolved
@@ -28,11 +28,6 @@
 
 #include <sofa/core/Mapping.h>
 
-<<<<<<< HEAD
-#include <sofa/SofaMisc.h>
-
-=======
->>>>>>> 81f917aa
 #include <sofa/defaulttype/VecTypes.h>
 
 namespace sofa
