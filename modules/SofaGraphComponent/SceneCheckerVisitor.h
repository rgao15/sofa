/******************************************************************************
*       SOFA, Simulation Open-Framework Architecture, development version     *
*                (c) 2006-2019 INRIA, USTL, UJF, CNRS, MGH                    *
*                                                                             *
* This program is free software; you can redistribute it and/or modify it     *
* under the terms of the GNU Lesser General Public License as published by    *
* the Free Software Foundation; either version 2.1 of the License, or (at     *
* your option) any later version.                                             *
*                                                                             *
* This program is distributed in the hope that it will be useful, but WITHOUT *
* ANY WARRANTY; without even the implied warranty of MERCHANTABILITY or       *
* FITNESS FOR A PARTICULAR PURPOSE. See the GNU Lesser General Public License *
* for more details.                                                           *
*                                                                             *
* You should have received a copy of the GNU Lesser General Public License    *
* along with this program. If not, see <http://www.gnu.org/licenses/>.        *
*******************************************************************************
* Authors: The SOFA Team and external contributors (see Authors.txt)          *
*                                                                             *
* Contact information: contact@sofa-framework.org                             *
******************************************************************************/
#ifndef SOFA_SIMULATION_SCENECHECKERVISTOR_H
#define SOFA_SIMULATION_SCENECHECKERVISTOR_H

#include "config.h"

#include <functional>
#include <map>

#include <sofa/simulation/Visitor.h>
#include "SceneCheck.h"

namespace sofa
{
namespace simulation
{
namespace _scenechecking_
{

class SOFA_GRAPH_COMPONENT_API SceneCheckerVisitor : public Visitor
{
public:
<<<<<<< HEAD
    SceneCheckerVisitor(const sofa::core::ExecParams* params) ;
    ~SceneCheckerVisitor() override ;
=======
    SceneCheckerVisitor(const sofa::core::ExecParams* params = sofa::core::ExecParams::defaultInstance()) ;
    virtual ~SceneCheckerVisitor() ;
>>>>>>> d12e1ebe

    void validate(Node* node) ;
    Result processNodeTopDown(Node* node) override ;

    void addCheck(SceneCheck::SPtr check) ;
    void removeCheck(SceneCheck::SPtr check) ;

private:
    std::vector<SceneCheck::SPtr> m_checkset ;
};

} // namespace _scenechecking_

namespace scenechecking
{
    using _scenechecking_::SceneCheckerVisitor;
}

} // namespace simulation
} // namespace sofa

#endif<|MERGE_RESOLUTION|>--- conflicted
+++ resolved
@@ -40,13 +40,8 @@
 class SOFA_GRAPH_COMPONENT_API SceneCheckerVisitor : public Visitor
 {
 public:
-<<<<<<< HEAD
-    SceneCheckerVisitor(const sofa::core::ExecParams* params) ;
-    ~SceneCheckerVisitor() override ;
-=======
     SceneCheckerVisitor(const sofa::core::ExecParams* params = sofa::core::ExecParams::defaultInstance()) ;
-    virtual ~SceneCheckerVisitor() ;
->>>>>>> d12e1ebe
+    ~SceneCheckerVisitor() override;
 
     void validate(Node* node) ;
     Result processNodeTopDown(Node* node) override ;
