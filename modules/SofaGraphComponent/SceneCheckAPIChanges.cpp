--- conflicted
+++ resolved
@@ -50,7 +50,6 @@
 namespace _scenecheckapichange_
 {
 
-<<<<<<< HEAD
 //// Here are the message we will all the time reproduct.
 #define DEPMSG 0
 #define DEPREP 1
@@ -100,9 +99,6 @@
     {"StartNavigationPerformer", {"deprecated-17.12"}},
     {"SuturePointPerformer", {"deprecated-17.12"}}
 };
-=======
-
->>>>>>> b603e75c
 
 const std::string SceneCheckAPIChange::getName()
 {
