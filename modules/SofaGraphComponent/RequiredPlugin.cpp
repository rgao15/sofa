--- conflicted
+++ resolved
@@ -42,16 +42,12 @@
         .add< RequiredPlugin >();
 
 RequiredPlugin::RequiredPlugin()
-<<<<<<< HEAD
     : pluginName( initData(&pluginName, "pluginName", "plugin name (or several names if you need to load different plugins or a plugin with several alternate names)"))
     , suffixMap ( initData(&suffixMap , "suffixMap", "standard->custom suffixes pairs (to be used if the plugin is compiled outside of Sofa with a non standard way of differenciating versions), using ! to represent empty suffix"))
     , stopAfterFirstNameFound( initData(&stopAfterFirstNameFound , false, "stopAfterFirstNameFound", "Stop after the first plugin name that is loaded successfully"))
     , stopAfterFirstSuffixFound( initData(&stopAfterFirstSuffixFound , true, "stopAfterFirstSuffixFound", "For each plugin name, stop after the first suffix that is loaded successfully"))
     , requireOne ( initData(&requireOne , true, "requireOne", "Display an error message if no plugin names were successfully loaded"))
     , requireAll ( initData(&requireAll , false, "requireAll", "Display an error message if any plugin names failed to be loaded"))
-=======
-    : d_pluginName( initData(&d_pluginName, "pluginName", "Name of the plugin to loaded. If this is empty, the name of this component is used as plugin name."))
->>>>>>> b515f57f
 {
     this->f_printLog.setValue(true); // print log by default, to identify which pluging is responsible in case of a crash during loading
 }
@@ -59,10 +55,6 @@
 void RequiredPlugin::parse(sofa::core::objectmodel::BaseObjectDescription* arg)
 {
     Inherit1::parse(arg);
-<<<<<<< HEAD
-    if (!pluginName.getValue().empty())
-        loadPlugin();
-=======
 
     const helper::vector<std::string>& pluginName = d_pluginName.getValue();
 
@@ -72,50 +64,33 @@
     else
         for( const auto& it: pluginName )
             loadPlugin( it );
->>>>>>> b515f57f
 }
 
 void RequiredPlugin::loadPlugin( const std::string& pluginName )
 {
-<<<<<<< HEAD
     sofa::helper::system::PluginManager* pluginManager = &sofa::helper::system::PluginManager::getInstance();
     std::string defaultSuffix = pluginManager->getDefaultSuffix();
     const helper::vector<helper::fixed_array<std::string,2> >& sMap = suffixMap.getValue();
     helper::vector<std::string> suffixVec;
     if (!sMap.empty())
-=======
-    PluginManager& pluginManager = PluginManager::getInstance();
-
-    const std::string path = pluginManager.findPlugin(pluginName);
-    if (path != "")
->>>>>>> b515f57f
     {
         std::string skey = (defaultSuffix.empty() ? std::string("!") : defaultSuffix);
         for (std::size_t i = 0; i < sMap.size(); ++i)
         {
             if (sMap[i][0] == skey)
             {
-<<<<<<< HEAD
                 suffixVec.push_back(sMap[i][1] == std::string("!") ? std::string(""):sMap[i][1]);
-=======
-                const std::string guiPath = pluginManager.findPlugin(pluginName + "_" + PluginManager::s_gui_postfix);
-                if (guiPath != "")
-                {
-                    PluginManager::getInstance().loadPlugin(guiPath);
-                }
->>>>>>> b515f57f
             }
         }
     }
     if (suffixVec.empty())
         suffixVec.push_back(defaultSuffix);
-    const helper::vector<std::string>& nameVec = pluginName.getValue();
+    const helper::vector<std::string>& nameVec = pluginName;
     helper::vector< std::string > loaded;
     helper::vector< std::string > failed;
     std::ostringstream errmsg;
     for (std::size_t nameIndex = 0; nameIndex < nameVec.size(); ++nameIndex)
     {
-<<<<<<< HEAD
         const std::string& name = nameVec[nameIndex];
         //sout << "Loading " << name << sendl;
         bool nameLoaded = false;
@@ -157,9 +132,6 @@
             sout << errmsg.str();
             sout << "Optional/alternate plugin"<<(failed.size()>1?"s":"")<<" failed to load: " << failed << sendl;
         }
-=======
-        msg_error("RequiredPlugin") << "Plugin not found: \"" + pluginName + "\"";
->>>>>>> b515f57f
     }
     pluginManager->init();
 
