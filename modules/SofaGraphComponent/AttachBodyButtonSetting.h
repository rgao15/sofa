--- conflicted
+++ resolved
@@ -42,17 +42,10 @@
 protected:
     AttachBodyButtonSetting();
 public:
-<<<<<<< HEAD
-    std::string getOperationType() {return "Attach";}
-    Data<SReal> stiffness; ///< Stiffness of the spring to attach a particule
-    Data<SReal> arrowSize; ///< Size of the drawn spring: if >0 an arrow will be drawn
-    Data<SReal> showFactorSize; ///< Show factor size of the JointSpringForcefield  when interacting with rigids
-=======
     std::string getOperationType() override {return "Attach";}
     Data<SReal> stiffness;
     Data<SReal> arrowSize;
     Data<SReal> showFactorSize;
->>>>>>> 1a3f4e25
 };
 
 }
