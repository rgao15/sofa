/******************************************************************************
*       SOFA, Simulation Open-Framework Architecture, development version     *
*                (c) 2006-2017 INRIA, USTL, UJF, CNRS, MGH                    *
*                                                                             *
* This program is free software; you can redistribute it and/or modify it     *
* under the terms of the GNU Lesser General Public License as published by    *
* the Free Software Foundation; either version 2.1 of the License, or (at     *
* your option) any later version.                                             *
*                                                                             *
* This program is distributed in the hope that it will be useful, but WITHOUT *
* ANY WARRANTY; without even the implied warranty of MERCHANTABILITY or       *
* FITNESS FOR A PARTICULAR PURPOSE. See the GNU Lesser General Public License *
* for more details.                                                           *
*                                                                             *
* You should have received a copy of the GNU Lesser General Public License    *
* along with this program. If not, see <http://www.gnu.org/licenses/>.        *
*******************************************************************************
* Authors: The SOFA Team and external contributors (see Authors.txt)          *
*                                                                             *
* Contact information: contact@sofa-framework.org                             *
******************************************************************************/
#ifndef REQUIREDPLUGIN_H_
#define REQUIREDPLUGIN_H_
#include "config.h"

#include <sofa/core/objectmodel/BaseObject.h>
#include <sofa/core/objectmodel/DataFileName.h>
#include <sofa/core/behavior/BaseForceField.h>
#include <sofa/core/behavior/MechanicalState.h>
#include <sofa/core/objectmodel/Data.h>
#include <sofa/core/MechanicalParams.h>
#include <sofa/defaulttype/BaseVector.h>
#include <sofa/defaulttype/Vec.h>
#include <sofa/defaulttype/VecTypes.h>
#include <sofa/defaulttype/RigidTypes.h>

namespace sofa
{

namespace component
{

namespace misc
{

class SOFA_GRAPH_COMPONENT_API RequiredPlugin : public core::objectmodel::BaseObject
{
public:
    SOFA_CLASS(RequiredPlugin,core::objectmodel::BaseObject);
<<<<<<< HEAD
    sofa::core::objectmodel::Data<helper::vector<std::string> > pluginName;
    sofa::core::objectmodel::Data<helper::vector<helper::fixed_array<std::string,2> > > suffixMap;

    sofa::core::objectmodel::Data<bool> stopAfterFirstNameFound;
    sofa::core::objectmodel::Data<bool> stopAfterFirstSuffixFound;
    sofa::core::objectmodel::Data<bool> requireOne;
    sofa::core::objectmodel::Data<bool> requireAll;

=======
    sofa::core::objectmodel::Data<helper::vector<std::string>> d_pluginName;
>>>>>>> 740daefd
protected:
    RequiredPlugin();
    virtual ~RequiredPlugin() {}

public:

    virtual void parse(sofa::core::objectmodel::BaseObjectDescription* arg) override;

    static void loadPlugin( const std::string& pluginName );

};

}

}

}

#endif /* REQUIREDPLUGIN_H_ */<|MERGE_RESOLUTION|>--- conflicted
+++ resolved
@@ -47,7 +47,6 @@
 {
 public:
     SOFA_CLASS(RequiredPlugin,core::objectmodel::BaseObject);
-<<<<<<< HEAD
     sofa::core::objectmodel::Data<helper::vector<std::string> > pluginName;
     sofa::core::objectmodel::Data<helper::vector<helper::fixed_array<std::string,2> > > suffixMap;
 
@@ -56,9 +55,6 @@
     sofa::core::objectmodel::Data<bool> requireOne;
     sofa::core::objectmodel::Data<bool> requireAll;
 
-=======
-    sofa::core::objectmodel::Data<helper::vector<std::string>> d_pluginName;
->>>>>>> 740daefd
 protected:
     RequiredPlugin();
     virtual ~RequiredPlugin() {}
