/******************************************************************************
*       SOFA, Simulation Open-Framework Architecture, development version     *
*                (c) 2006-2017 INRIA, USTL, UJF, CNRS, MGH                    *
*                                                                             *
* This program is free software; you can redistribute it and/or modify it     *
* under the terms of the GNU Lesser General Public License as published by    *
* the Free Software Foundation; either version 2.1 of the License, or (at     *
* your option) any later version.                                             *
*                                                                             *
* This program is distributed in the hope that it will be useful, but WITHOUT *
* ANY WARRANTY; without even the implied warranty of MERCHANTABILITY or       *
* FITNESS FOR A PARTICULAR PURPOSE. See the GNU Lesser General Public License *
* for more details.                                                           *
*                                                                             *
* You should have received a copy of the GNU Lesser General Public License    *
* along with this program. If not, see <http://www.gnu.org/licenses/>.        *
*******************************************************************************
* Authors: The SOFA Team and external contributors (see Authors.txt)          *
*                                                                             *
* Contact information: contact@sofa-framework.org                             *
******************************************************************************/
#ifndef REQUIREDPLUGIN_H_
#define REQUIREDPLUGIN_H_
#include "config.h"

#include <sofa/core/objectmodel/BaseObject.h>
#include <sofa/core/objectmodel/DataFileName.h>
#include <sofa/core/behavior/BaseForceField.h>
#include <sofa/core/behavior/MechanicalState.h>
#include <sofa/core/objectmodel/Data.h>
#include <sofa/core/MechanicalParams.h>
#include <sofa/defaulttype/BaseVector.h>
#include <sofa/defaulttype/Vec.h>
#include <sofa/defaulttype/VecTypes.h>
#include <sofa/defaulttype/RigidTypes.h>

namespace sofa
{

namespace component
{

namespace misc
{

class SOFA_GRAPH_COMPONENT_API RequiredPlugin : public core::objectmodel::BaseObject
{
public:
    SOFA_CLASS(RequiredPlugin,core::objectmodel::BaseObject);
<<<<<<< HEAD
    sofa::core::objectmodel::Data<helper::vector<std::string> > pluginName;
    sofa::core::objectmodel::Data<helper::vector<helper::fixed_array<std::string,2> > > suffixMap;

    sofa::core::objectmodel::Data<bool> stopAfterFirstNameFound;
    sofa::core::objectmodel::Data<bool> stopAfterFirstSuffixFound;
    sofa::core::objectmodel::Data<bool> requireOne;
    sofa::core::objectmodel::Data<bool> requireAll;

=======
    sofa::core::objectmodel::Data<helper::vector<std::string>> d_pluginName;
>>>>>>> b515f57f
protected:
    RequiredPlugin();
    virtual ~RequiredPlugin() {}

public:

    virtual void parse(sofa::core::objectmodel::BaseObjectDescription* arg);

    static void loadPlugin( const std::string& pluginName );

};

}

}

}

#endif /* REQUIREDPLUGIN_H_ */<|MERGE_RESOLUTION|>--- conflicted
+++ resolved
@@ -47,8 +47,7 @@
 {
 public:
     SOFA_CLASS(RequiredPlugin,core::objectmodel::BaseObject);
-<<<<<<< HEAD
-    sofa::core::objectmodel::Data<helper::vector<std::string> > pluginName;
+    sofa::core::objectmodel::Data<helper::vector<std::string> > d_pluginName;
     sofa::core::objectmodel::Data<helper::vector<helper::fixed_array<std::string,2> > > suffixMap;
 
     sofa::core::objectmodel::Data<bool> stopAfterFirstNameFound;
@@ -56,9 +55,6 @@
     sofa::core::objectmodel::Data<bool> requireOne;
     sofa::core::objectmodel::Data<bool> requireAll;
 
-=======
-    sofa::core::objectmodel::Data<helper::vector<std::string>> d_pluginName;
->>>>>>> b515f57f
 protected:
     RequiredPlugin();
     virtual ~RequiredPlugin() {}
