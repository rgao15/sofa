--- conflicted
+++ resolved
@@ -42,13 +42,8 @@
 protected:
     FixPickedParticleButtonSetting();
 public:
-<<<<<<< HEAD
-    std::string getOperationType() {return "Fix";}
-    Data<SReal> stiffness; ///< Stiffness of the spring to fix a particule
-=======
     std::string getOperationType() override {return "Fix";}
     Data<SReal> stiffness;
->>>>>>> 1a3f4e25
 
 };
 
