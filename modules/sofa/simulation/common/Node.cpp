--- conflicted
+++ resolved
@@ -617,7 +617,6 @@
     object.add(sobj);
     BaseObject* obj = sobj.get();
     int inserted=0;
-<<<<<<< HEAD
     inserted+= animationManager.add(obj->toAnimationLoop());
     inserted+= solver.add(obj->toOdeSolver());
     inserted+= linearSolver.add(obj->toLinearSolver());
@@ -627,16 +626,6 @@
     inserted+= mechanicalState.add(obj->toMechanicalState());
     core::BaseMapping* bmap = obj->toMapping();
     bool isMechanicalMapping = false;
-=======
-    inserted+= animationManager.add(dynamic_cast< core::behavior::BaseAnimationLoop* >(obj));
-    inserted+= solver.add(dynamic_cast< core::behavior::OdeSolver* >(obj));
-    inserted+= linearSolver.add(dynamic_cast< core::behavior::LinearSolver* >(obj));
-    inserted+= constraintSolver.add(dynamic_cast< core::behavior::ConstraintSolver* >(obj));
-    inserted+= visualLoop.add(dynamic_cast< core::visual::VisualLoop* >(obj));
-    inserted+= state.add(dynamic_cast< core::BaseState* >(obj));
-    inserted+= mechanicalState.add(dynamic_cast< core::behavior::BaseMechanicalState* >(obj));
-    core::BaseMapping* bmap = dynamic_cast< core::BaseMapping* >(obj);
->>>>>>> 55c5e4ea
     if(bmap)
     {
         if(bmap->isMechanical())
@@ -684,7 +673,6 @@
     this->clearObjectContext(sobj);
     object.remove(sobj);
     BaseObject* obj = sobj.get();
-<<<<<<< HEAD
     animationManager.remove(obj->toAnimationLoop());
     solver.remove(obj->toOdeSolver());
     linearSolver.remove(obj->toLinearSolver());
@@ -713,36 +701,6 @@
     collisionPipeline.remove(obj->toCollisionPipeline());
 
     actionScheduler.remove(obj->toVisitorScheduler());
-=======
-    animationManager.remove(dynamic_cast< core::behavior::BaseAnimationLoop* >(obj));
-    solver.remove(dynamic_cast< core::behavior::OdeSolver* >(obj));
-    linearSolver.remove(dynamic_cast< core::behavior::LinearSolver* >(obj));
-    constraintSolver.remove(dynamic_cast< core::behavior::ConstraintSolver* >(obj));
-    visualLoop.remove(dynamic_cast< core::visual::VisualLoop* >(obj));
-    state.remove(dynamic_cast< core::BaseState* >(obj));
-    mechanicalState.remove(dynamic_cast< core::behavior::BaseMechanicalState* >(obj));
-    mechanicalMapping.remove(dynamic_cast< core::BaseMapping* >(obj));
-    mass.remove(dynamic_cast< core::behavior::BaseMass* >(obj));
-    topology.remove(dynamic_cast< core::topology::Topology* >(obj));
-    meshTopology.remove(dynamic_cast< core::topology::BaseMeshTopology* >(obj));
-    topologyObject.remove(dynamic_cast< core::topology::BaseTopologyObject* >(obj));
-    shaders.remove(dynamic_cast<sofa::core::visual::Shader* >(obj));
-
-    forceField.remove(dynamic_cast< core::behavior::BaseForceField* >(obj));
-    interactionForceField.remove(dynamic_cast< core::behavior::BaseInteractionForceField* >(obj));
-    projectiveConstraintSet.remove(dynamic_cast< core::behavior::BaseProjectiveConstraintSet* >(obj));
-    constraintSet.remove(dynamic_cast< core::behavior::BaseConstraintSet* >(obj));
-    mapping.remove(dynamic_cast< core::BaseMapping* >(obj));
-    behaviorModel.remove(dynamic_cast< core::BehaviorModel* >(obj));
-    visualModel.remove(dynamic_cast< core::visual::VisualModel* >(obj));
-    visualManager.remove(dynamic_cast< core::visual::VisualManager* >(obj));
-    collisionModel.remove(dynamic_cast< core::CollisionModel* >(obj));
-    contextObject.remove(dynamic_cast<core::objectmodel::ContextObject* >(obj));
-    configurationSetting.remove(dynamic_cast<core::objectmodel::ConfigurationSetting* >(obj));
-    collisionPipeline.remove(dynamic_cast< core::collision::Pipeline* >(obj));
-
-    actionScheduler.remove(dynamic_cast< VisitorScheduler* >(obj));
->>>>>>> 55c5e4ea
 
     unsorted.remove(obj);
 }
