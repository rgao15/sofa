/******************************************************************************
*       SOFA, Simulation Open-Framework Architecture, version 1.0 RC 1        *
*                (c) 2006-2011 MGH, INRIA, USTL, UJF, CNRS                    *
*                                                                             *
* This library is free software; you can redistribute it and/or modify it     *
* under the terms of the GNU Lesser General Public License as published by    *
* the Free Software Foundation; either version 2.1 of the License, or (at     *
* your option) any later version.                                             *
*                                                                             *
* This library is distributed in the hope that it will be useful, but WITHOUT *
* ANY WARRANTY; without even the implied warranty of MERCHANTABILITY or       *
* FITNESS FOR A PARTICULAR PURPOSE. See the GNU Lesser General Public License *
* for more details.                                                           *
*                                                                             *
* You should have received a copy of the GNU Lesser General Public License    *
* along with this library; if not, write to the Free Software Foundation,     *
* Inc., 51 Franklin Street, Fifth Floor, Boston, MA  02110-1301 USA.          *
*******************************************************************************
*                               SOFA :: Modules                               *
*                                                                             *
* Authors: The SOFA Team and external contributors (see Authors.txt)          *
*                                                                             *
* Contact information: contact@sofa-framework.org                             *
******************************************************************************/
#include <sofa/simulation/graph/DAGNode.h>
#include <sofa/simulation/common/xml/NodeElement.h>
#include <sofa/helper/Factory.inl>

namespace sofa
{

namespace simulation
{

namespace graph
{




DAGNode::DAGNode(const std::string& name, DAGNode* parent)
    : simulation::Node(name)
    , l_parents(initLink("parents", "Parents nodes in the graph"))
{
    if( parent )
        parent->addChild((Node*)this);
}

DAGNode::~DAGNode()
{
	for (ChildIterator it = child.begin(), itend = child.end(); it != itend; ++it)
    {
		DAGNode::SPtr dagnode = sofa::core::objectmodel::SPtr_static_cast<DAGNode>(*it);
		dagnode->l_parents.remove(this);
	}
}

/// Create, add, then return the new child of this Node
Node::SPtr DAGNode::createChild(const std::string& nodeName)
{
    DAGNode::SPtr newchild = sofa::core::objectmodel::New<DAGNode>(nodeName);
    this->addChild(newchild); newchild->updateSimulationContext();
    return newchild;
}

/// Add a child node
void DAGNode::doAddChild(DAGNode::SPtr node)
{
//    printf("DAGNode::doAddChild this=%X(%s) child=%X(%s)\n",this,getName().c_str(),node.get(),node->getName().c_str());
    child.add(node);
    node->l_parents.add(this);
    node->l_parents.updateLinks(); // to fix load-time unresolved links
}

/// Remove a child
void DAGNode::doRemoveChild(DAGNode::SPtr node)
{
    child.remove(node);
    node->l_parents.remove(this);
}


/// Add a child node
void DAGNode::addChild(core::objectmodel::BaseNode::SPtr node)
{
//    printf("DAGNode::addChild this=%s child=%s\n",getName().c_str(),node->getName().c_str());
    DAGNode::SPtr dagnode = sofa::core::objectmodel::SPtr_static_cast<DAGNode>(node);
    notifyAddChild(dagnode);
    doAddChild(dagnode);
}

/// Remove a child
void DAGNode::removeChild(core::objectmodel::BaseNode::SPtr node)
{
    DAGNode::SPtr dagnode = sofa::core::objectmodel::SPtr_static_cast<DAGNode>(node);
    notifyRemoveChild(dagnode);
    doRemoveChild(dagnode);
}


/// Move a node from another node
void DAGNode::moveChild(BaseNode::SPtr node)
{
    DAGNode::SPtr dagnode = sofa::core::objectmodel::SPtr_static_cast<DAGNode>(node);
    if (!dagnode) return;

    core::objectmodel::BaseNode::Parents  nodeParents = dagnode->getParents();
    if (nodeParents.empty())
    {
        addChild(node);
    }
    else
    {
        for (core::objectmodel::BaseNode::Parents::iterator it = nodeParents.begin(); it != nodeParents.end(); ++it)
        {
            DAGNode *prev = static_cast<DAGNode*>(*it);
            notifyMoveChild(dagnode,prev);
            prev->doRemoveChild(dagnode);
        }
        doAddChild(dagnode);
    }
}


/// Remove a child
void DAGNode::detachFromGraph()
{
    DAGNode::SPtr me = this; // make sure we don't delete ourself before the end of this method
    LinkParents::Container parents = l_parents.getValue();
    for ( unsigned int i = 0; i < parents.size() ; ++i)
    {
        parents[i]->removeChild(this);
    }
}






void DAGNode::notifyAddChild(Node::SPtr node)
{
    setDirtyDescendancy();
    Node::notifyAddChild(node);
}

void DAGNode::notifyRemoveChild(Node::SPtr node)
{
    setDirtyDescendancy();
    Node::notifyRemoveChild(node);
}

void DAGNode::notifyMoveChild(Node::SPtr node, Node* prev)
{
    setDirtyDescendancy();
    Node::notifyMoveChild(node,prev);
}






/// Generic object access, possibly searching up or down from the current context
///
/// Note that the template wrapper method should generally be used to have the correct return type,
void* DAGNode::getObject(const sofa::core::objectmodel::ClassInfo& class_info, const sofa::core::objectmodel::TagSet& tags, SearchDirection dir) const
{
    if (dir == SearchRoot)
    {
        if (!getParents().empty()) return getRootContext()->getObject(class_info, tags, dir);
        else dir = SearchDown; // we are the root, search down from here.
    }
    void *result = NULL;
#ifdef DEBUG_GETOBJECT
    std::string cname = class_info.name();
    if (cname != std::string("N4sofa4core6ShaderE"))
        std::cout << "DAGNode: search for object of type " << class_info.name() << std::endl;
    std::string gname = "N4sofa9component8topology32TetrahedronSetGeometryAlgorithms";
    bool isg = cname.length() >= gname.length() && std::string(cname, 0, gname.length()) == gname;
#endif
    if (dir != SearchParents)
        for (ObjectIterator it = this->object.begin(); it != this->object.end(); ++it)
        {
            core::objectmodel::BaseObject* obj = it->get();
            if (tags.empty() || (obj)->getTags().includes(tags))
            {
#ifdef DEBUG_GETOBJECT
                if (isg)
                    std::cout << "DAGNode: testing object " << (obj)->getName() << " of type " << (obj)->getClassName() << std::endl;
#endif
                result = class_info.dynamicCast(obj);
                if (result != NULL)
                {
#ifdef DEBUG_GETOBJECT
                    std::cout << "DAGNode: found object " << (obj)->getName() << " of type " << (obj)->getClassName() << std::endl;
#endif
                    break;
                }
            }
        }

    if (result == NULL)
    {
        switch(dir)
        {
        case Local:
            break;
        case SearchParents:
        case SearchUp:
        {
            Parents parents = getParents();
            if (!parents.empty())
                for (Parents::iterator it = parents.begin(); it!=parents.end() && !result; ++it)
                    result = dynamic_cast<Node*>(*it)->getObject(class_info, tags, SearchUp);
        }
        break;
        case SearchDown:
            for(ChildIterator it = child.begin(); it != child.end(); ++it)
            {
                result = (*it)->getObject(class_info, tags, dir);
                if (result != NULL) break;
            }
            break;
        case SearchRoot:
            std::cerr << "SearchRoot SHOULD NOT BE POSSIBLE HERE!\n";
            break;
        }
    }

    return result;
}

/// Generic object access, given a path from the current context
///
/// Note that the template wrapper method should generally be used to have the correct return type,
void* DAGNode::getObject(const sofa::core::objectmodel::ClassInfo& class_info, const std::string& path) const
{
    if (path.empty())
    {
        // local object
        return Node::getObject(class_info, Local);
    }
    else if (path[0] == '/')
    {
        // absolute path; let's start from root
        Parents parents = getParents();
        if (parents.empty()) return getObject(class_info,std::string(path,1));
        else return getRootContext()->getObject(class_info,path);
    }
    else if (std::string(path,0,2)==std::string("./"))
    {
        std::string newpath = std::string(path, 2);
        while (!newpath.empty() && path[0] == '/')
            newpath.erase(0);
        return getObject(class_info,newpath);
    }
    else if (std::string(path,0,3)==std::string("../"))
    {
        // tricky case:
        // let's test EACH parent and return the first object found (if any)
        std::string newpath = std::string(path, 3);
        while (!newpath.empty() && path[0] == '/')
            newpath.erase(0);
        Parents parents = getParents();
        if (!parents.empty())
        {
            for (Parents::iterator it = parents.begin(); it!=parents.end(); ++it)
            {
                void* obj = dynamic_cast<Node*>(*it)->getObject(class_info,newpath);
                if (obj) return obj;
            }
            return 0;   // not found in any parent node at all
        }
        else return getObject(class_info,newpath);
    }
    else
    {
        std::string::size_type pend = path.find('/');
        if (pend == std::string::npos) pend = path.length();
        std::string name ( path, 0, pend );
        Node* child = getChild(name);
        if (child)
        {
            while (pend < path.length() && path[pend] == '/')
                ++pend;
            return child->getObject(class_info, std::string(path, pend));
        }
        else if (pend < path.length())
        {
            //std::cerr << "ERROR: child node "<<name<<" not found in "<<getPathName()<<std::endl;
            return NULL;
        }
        else
        {
            core::objectmodel::BaseObject* obj = simulation::Node::getObject(name);
            if (obj == NULL)
            {
                //std::cerr << "ERROR: object "<<name<<" not found in "<<getPathName()<<std::endl;
                return NULL;
            }
            else
            {
                void* result = class_info.dynamicCast(obj);
                if (result == NULL)
                {
                    std::cerr << "ERROR: object "<<name<<" in "<<getPathName()<<" does not implement class "<<class_info.name()<<std::endl;
                    return NULL;
                }
                else
                {
                    return result;
                }
            }
        }
    }
}


/// Generic list of objects access, possibly searching up or down from the current context
///
/// Note that the template wrapper method should generally be used to have the correct return type,
void DAGNode::getObjects(const sofa::core::objectmodel::ClassInfo& class_info, GetObjectsCallBack& container, const sofa::core::objectmodel::TagSet& tags, SearchDirection dir) const
{
    if( dir == SearchRoot )
    {
        if( !getParents().empty() )
        {
            getRootContext()->getObjects( class_info, container, tags, dir );
            return;
        }
        else dir = SearchDown; // we are the root, search down from here.
    }


    switch( dir )
    {
        case Local:
            this->getLocalObjects( class_info, container, tags );
            break;

        case SearchUp:
            this->getLocalObjects( class_info, container, tags ); // add locals then SearchParents
            // no break here, we want to execute the SearchParents code.
        case SearchParents:
        {
            // a visitor executed from top but only run for this' parents will enforce the selected object unicity due even with diamond graph setups
            GetUpObjectsVisitor vis( (DAGNode*)this, class_info, container, tags);
            getRootContext()->executeVisitor(&vis);
        }
        break;

        case SearchDown:
        {
            // a regular visitor is enforcing the selected object unicity
            GetDownObjectsVisitor vis(class_info, container, tags);
            ((DAGNode*)(this))->executeVisitor(&vis);
            break;
        }

        //case SearchRoot:
        default:
            break;
    }
}

/// Get a list of parent node
core::objectmodel::BaseNode::Parents DAGNode::getParents() const
{
    Parents p;

<<<<<<< HEAD
    LinkParents::Container parents = l_parents.getValue();
    for ( unsigned int i = 0; i < parents.size() ; ++i)
=======
    const LinkParents::Container& parents = l_parents.getValue();
    for ( unsigned int i = 0; i < parents.size() ; i++)
>>>>>>> 46566916
    {
        if (parents[i])
        {
            p.push_back(parents[i]);
//            printf("DAGNode::getParents() \"%s\"=%X parents[%d]=%X\"%s\"\n",getName().c_str(),this,i,(void*)parents[i],parents[i]->getName().c_str());
        }
//        else
//            printf("DAGNode::getParents() \"%s\"=%X parents[%d]=%X\n",getName().c_str(),this,i,(void*)parents[i]);
    }

    return p;
}

/// Test if the given node is a parent of this node.
bool DAGNode::hasParent(const BaseNode* node) const
{
    Parents p = getParents();
    return (p.end() != std::find(p.begin(), p.end(), node));
}

/// Test if the given context is a parent of this context.
bool DAGNode::hasParent(const BaseContext* context) const
{
    if (context == NULL) return getParents().empty();

    LinkParents::Container parents = l_parents.getValue();
    for ( unsigned int i = 0; i < parents.size() ; ++i)
        if (context == parents[i]->getContext()) return true;
    return false;

}



/// Test if the given context is an ancestor of this context.
/// An ancestor is a parent or (recursively) the parent of an ancestor.
bool DAGNode::hasAncestor(const BaseContext* context) const
{
    LinkParents::Container parents = l_parents.getValue();
    for ( unsigned int i = 0; i < parents.size() ; ++i)
        if (context == parents[i]->getContext()
            || parents[i]->hasAncestor(context))
            return true;
    return false;
}


void DAGNode::precomputeTraversalOrder( const core::ExecParams* params )
{
    // acumulating traversed Nodes
    class TraversalOrderVisitor : public Visitor
    {
        NodeList& _orderList;
    public:
        TraversalOrderVisitor(const core::ExecParams* params, NodeList& orderList )
            : Visitor(params)
            , _orderList( orderList )
        {
            _orderList.clear();
        }

        virtual Result processNodeTopDown(Node* node)
        {
            _orderList.push_back( static_cast<DAGNode*>(node) );
            return RESULT_CONTINUE;
        }

        virtual const char* getClassName() const {return "TraversalOrderVisitor";}
    };

    TraversalOrderVisitor tov( params, _precomputedTraversalOrder );
    executeVisitor( &tov, false );
}



/// Execute a recursive action starting from this node
/// This method bypass the actionScheduler of this node if any.
void DAGNode::doExecuteVisitor(simulation::Visitor* action, bool precomputedOrder)
{
    if( precomputedOrder && !_precomputedTraversalOrder.empty() )
    {
//        std::cerr<<SOFA_CLASS_METHOD<<"precomputed "<<_precomputedTraversalOrder<<std::endl;

        for( NodeList::iterator it = _precomputedTraversalOrder.begin(), itend = _precomputedTraversalOrder.end() ; it != itend ; ++it )
            action->processNodeTopDown( *it );

        for( NodeList::reverse_iterator it = _precomputedTraversalOrder.rbegin(), itend = _precomputedTraversalOrder.rend() ; it != itend ; ++it )
            action->processNodeBottomUp( *it );
    }
    else
    {

//        std::cerr<<SOFA_CLASS_METHOD<<"not precomputed "<<action->getClassName()<<"      -  "<<action->getCategoryName()<<" "<<action->getInfos()<<std::endl;


        // on ne passe à un enfant que si tous ses parents ont été visités
        // un enfant n'est pruné que si tous ses parents le sont
        // pour chaque noeud "prune" on continue à parcourir quand même juste pour marquer le noeud comme parcouru (mais on n'execute rien)

        // NE PAS stocker les infos de parcours dans le DAGNode, plusieurs visiteurs pouvant parcourir le graphe simultanément (ici dans une map StatusMap par visiteur)

        // Tous les noeuds executés à la descente sont stockés dans executedNodes dont l'ordre inverse est utilisé pour la remontée

        Visitor::TreeTraversalRepetition repeat;
        if( action->treeTraversal(repeat) )
        {
            StatusMap statusMap;
            executeVisitorTreeTraversal( action, statusMap, repeat );
        }
        else
        {
            NodeList executedNodes;
            {
                StatusMap statusMap;
                executeVisitorTopDown( action, executedNodes, statusMap, this );
            }
            executeVisitorBottomUp( action, executedNodes );
        }
    }
}


void DAGNode::executeVisitorTopDown(simulation::Visitor* action, NodeList& executedNodes, StatusMap& statusMap, DAGNode* visitorRoot )
{
    if ( statusMap[this] != NOT_VISITED )
    {
        return; // skipped (already visited)
    }

    if( !this->isActive() )
    {
        // do not execute the visitor on this node
        statusMap[this] = PRUNED;

        // in that case we can considerer if some child are activated, the graph is not valid, so no need to continue the recursion
        return;
    }



    // pour chaque noeud "prune" on continue à parcourir quand même juste pour marquer le noeud comme parcouru

    // check du "visitedStatus" des parents:
    // un enfant n'est pruné que si tous ses parents le sont
    // on ne passe à un enfant que si tous ses parents ont été visités
    bool allParentsPruned = true;
    bool hasParent = false;

    if( visitorRoot != this )
    {
        // the graph structure is generally modified during an action anterior to the traversal but can possibly be modified during the current traversal
        visitorRoot->updateDescendancy();

        const LinkParents::Container &parents = l_parents.getValue();
        for ( unsigned int i = 0; i < parents.size() ; i++ )
        {
            // if the visitor is run from a sub-graph containing a multinode linked with a node outside of the subgraph, do not consider the outside node by looking on the sub-graph descendancy
            if ( parents[i] && ( visitorRoot->_descendancy.find(parents[i])!=visitorRoot->_descendancy.end() || parents[i]==visitorRoot ) )
            {
                // all parents must have been visited before
                if ( statusMap[parents[i]] == NOT_VISITED )
                    return; // skipped for now... the other parent should come latter

                allParentsPruned = allParentsPruned && ( statusMap[parents[i]] == PRUNED );
                hasParent = true;
            }
        }
    }

    // all parents have been visited, let's go with the visitor
    if ( allParentsPruned && hasParent )
    {
        // do not execute the visitor on this node
        statusMap[this] = PRUNED;

//        std::cout << "...pruned (all parents pruned)" << std::endl;
        // ... but continue the recursion anyway!
        if( action->childOrderReversed(this) )
            for(unsigned int i = child.size(); i>0;)
                static_cast<DAGNode*>(child[--i].get())->executeVisitorTopDown(action,executedNodes,statusMap,visitorRoot);
        else
            for(unsigned int i = 0; i<child.size(); ++i)
                static_cast<DAGNode*>(child[i].get())->executeVisitorTopDown(action,executedNodes,statusMap,visitorRoot);
    }
    else
    {
        // execute the visitor on this node
        Visitor::Result result = action->processNodeTopDown(this);

        // update status
        statusMap[this] = ( result == simulation::Visitor::RESULT_PRUNE ? PRUNED : VISITED );

        executedNodes.push_back(this);

        // ... and continue the recursion
        if( action->childOrderReversed(this) )
            for(unsigned int i = child.size(); i>0;)
                static_cast<DAGNode*>(child[--i].get())->executeVisitorTopDown(action,executedNodes,statusMap,visitorRoot);
        else
            for(unsigned int i = 0; i<child.size(); ++i)
                static_cast<DAGNode*>(child[i].get())->executeVisitorTopDown(action,executedNodes,statusMap,visitorRoot);

    }
}


// warning nodes that are dynamically created during the traversal, but that have not been traversed during the top-down, won't be traversed during the bottom-up
// TODO is it what we want?
// otherwise it is possible to restart from top, go to leaves and running bottom-up action while going up
void DAGNode::executeVisitorBottomUp( simulation::Visitor* action, NodeList& executedNodes )
{
    for( NodeList::reverse_iterator it = executedNodes.rbegin(), itend = executedNodes.rend() ; it != itend ; ++it )
    {
        (*it)->updateDescendancy();
        action->processNodeBottomUp( *it );
    }
}


void DAGNode::setDirtyDescendancy()
{
    _descendancy.clear();
    const LinkParents::Container &parents = l_parents.getValue();
    for ( unsigned int i = 0; i < parents.size() ; i++ )
    {
        if ( parents[i] ) parents[i]->setDirtyDescendancy();
    }
}

void DAGNode::updateDescendancy()
{
    if( _descendancy.empty() && !child.empty() )
    {
        for(unsigned int i = 0; i<child.size(); ++i)
        {
            DAGNode* dagnode = static_cast<DAGNode*>(child[i].get());
            dagnode->updateDescendancy();
            _descendancy.insert( dagnode->_descendancy.begin(), dagnode->_descendancy.end() );
            _descendancy.insert( dagnode );
        }
    }
}



void DAGNode::executeVisitorTreeTraversal( simulation::Visitor* action, StatusMap& statusMap, Visitor::TreeTraversalRepetition repeat, bool alreadyRepeated )
{
    if( !this->isActive() )
    {
        // do not execute the visitor on this node
        statusMap[this] = PRUNED;
        return;
    }

    // node already visited and repetition must be avoid
    if( statusMap[this] != NOT_VISITED )
    {
        if( repeat==Visitor::NO_REPETITION || ( alreadyRepeated && repeat==Visitor::REPEAT_ONCE ) ) return;
        else alreadyRepeated = true;
    }

    if( action->processNodeTopDown(this) != simulation::Visitor::RESULT_PRUNE )
    {
        statusMap[this] = VISITED;
        if( action->childOrderReversed(this) )
            for(unsigned int i = child.size(); i>0;)
                static_cast<DAGNode*>(child[--i].get())->executeVisitorTreeTraversal(action,statusMap,repeat,alreadyRepeated);
        else
            for(unsigned int i = 0; i<child.size(); ++i)
                static_cast<DAGNode*>(child[i].get())->executeVisitorTreeTraversal(action,statusMap,repeat,alreadyRepeated);
    }
    else
    {
        statusMap[this] = PRUNED;
    }

    action->processNodeBottomUp(this);
}



void DAGNode::initVisualContext()
{
    if (!getParents().empty())
    {
        this->setDisplayWorldGravity(false); //only display gravity for the root: it will be propagated at each time step
    }
}

void DAGNode::updateContext()
{
    if ( !getParents().empty() )
    {
        if( debug_ )
        {
            std::cerr<<"DAGNode::updateContext, node = "<<getName()<<", incoming context = "<< getParents()[0]->getContext() << std::endl;
        }
        // TODO
        // ahem.... not sure here... which parent should I copy my context from exactly ?
        copyContext(*dynamic_cast<Context*>(getParents()[0]));
    }
    simulation::Node::updateContext();
}

void DAGNode::updateSimulationContext()
{
    if ( !getParents().empty() )
    {
        if( debug_ )
        {
            std::cerr<<"DAGNode::updateContext, node = "<<getName()<<", incoming context = "<< getParents()[0]->getContext() << std::endl;
        }
        // TODO
        // ahem.... not sure here... which parent should I copy my simulation context from exactly ?
        copySimulationContext(*dynamic_cast<Context*>(getParents()[0]));
    }
    simulation::Node::updateSimulationContext();
}


Node* DAGNode::findCommonParent( simulation::Node* node2 )
{
    return static_cast<DAGNode*>(getSimulation()->GetRoot().get())->findCommonParent( this, static_cast<DAGNode*>(node2) );
}


DAGNode* DAGNode::findCommonParent( DAGNode* node1, DAGNode* node2 )
{
    updateDescendancy();

    for(unsigned int i = 0; i<child.size(); ++i)
    {
        DAGNode* childcommon = static_cast<DAGNode*>(child[i].get())->findCommonParent( node1, node2 );

        if( childcommon ) return childcommon;
        else if( _descendancy.find(node1)!=_descendancy.end() && _descendancy.find(node2)!=_descendancy.end() ) return this;
    }

    return NULL;
}



SOFA_DECL_CLASS(DAGNode)

//helper::Creator<xml::NodeElement::Factory, DAGNode> DAGNodeDefaultClass("default");
helper::Creator<xml::NodeElement::Factory, DAGNode> DAGNodeClass("DAGNode");

} // namespace graph

} // namespace simulation

} // namespace sofa
<|MERGE_RESOLUTION|>--- conflicted
+++ resolved
@@ -369,13 +369,8 @@
 {
     Parents p;
 
-<<<<<<< HEAD
     LinkParents::Container parents = l_parents.getValue();
     for ( unsigned int i = 0; i < parents.size() ; ++i)
-=======
-    const LinkParents::Container& parents = l_parents.getValue();
-    for ( unsigned int i = 0; i < parents.size() ; i++)
->>>>>>> 46566916
     {
         if (parents[i])
         {
@@ -657,7 +652,6 @@
 }
 
 
-
 void DAGNode::initVisualContext()
 {
     if (!getParents().empty())
