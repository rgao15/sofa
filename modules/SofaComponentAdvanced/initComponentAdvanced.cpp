--- conflicted
+++ resolved
@@ -21,11 +21,6 @@
 ******************************************************************************/
 #include <sofa/helper/system/config.h>
 #include <SofaComponentAdvanced/initComponentAdvanced.h>
-<<<<<<< HEAD
-#include <SofaSphFluid/initSPHFluid.h>
-=======
-#include <SofaVolumetricData/initVolumetricData.h>
->>>>>>> 25dd9e9c
 #include <SofaNonUniformFem/initNonUniformFEM.h>
 
 namespace sofa
@@ -43,11 +38,6 @@
         first = false;
     }
 
-<<<<<<< HEAD
-    initSPHFluid();
-=======
-    initVolumetricData();
->>>>>>> 25dd9e9c
     initNonUniformFEM();
 }
 
