--- conflicted
+++ resolved
@@ -21,11 +21,6 @@
 ******************************************************************************/
 #include <sofa/helper/system/config.h>
 #include <SofaComponentAdvanced/initComponentAdvanced.h>
-<<<<<<< HEAD
-#include <SofaEulerianFluid/initEulerianFluid.h>
-=======
-#include <SofaSphFluid/initSPHFluid.h>
->>>>>>> 6cceb79f
 #include <SofaVolumetricData/initVolumetricData.h>
 #include <SofaNonUniformFem/initNonUniformFEM.h>
 
@@ -44,11 +39,6 @@
         first = false;
     }
 
-<<<<<<< HEAD
-    initEulerianFluid();
-=======
-    initSPHFluid();
->>>>>>> 6cceb79f
     initVolumetricData();
     initNonUniformFEM();
 }
