/******************************************************************************
*       SOFA, Simulation Open-Framework Architecture, development version     *
*                (c) 2006-2016 INRIA, USTL, UJF, CNRS, MGH                    *
*                                                                             *
* This library is free software; you can redistribute it and/or modify it     *
* under the terms of the GNU Lesser General Public License as published by    *
* the Free Software Foundation; either version 2.1 of the License, or (at     *
* your option) any later version.                                             *
*                                                                             *
* This library is distributed in the hope that it will be useful, but WITHOUT *
* ANY WARRANTY; without even the implied warranty of MERCHANTABILITY or       *
* FITNESS FOR A PARTICULAR PURPOSE. See the GNU Lesser General Public License *
* for more details.                                                           *
*                                                                             *
* You should have received a copy of the GNU Lesser General Public License    *
* along with this library; if not, write to the Free Software Foundation,     *
* Inc., 51 Franklin Street, Fifth Floor, Boston, MA  02110-1301 USA.          *
*******************************************************************************
*                               SOFA :: Modules                               *
*                                                                             *
* Authors: The SOFA Team and external contributors (see Authors.txt)          *
*                                                                             *
* Contact information: contact@sofa-framework.org                             *
******************************************************************************/
#ifndef SOFA_COMPONENT_LINEARSOLVER_SPARSELDLSOLVERIMPL_H
#define SOFA_COMPONENT_LINEARSOLVER_SPARSELDLSOLVERIMPL_H
#include "config.h"

#include <sofa/core/behavior/LinearSolver.h>
#include <SofaBaseLinearSolver/MatrixLinearSolver.h>

#ifdef SOFA_HAVE_METIS
extern "C" {
#include <metis.h>
}
#endif

namespace sofa
{

namespace component
{

namespace linearsolver
{

//defaut structure for a LDL factorization
template<class VecInt,class VecReal>
class SparseLDLImplInvertData : public MatrixInvertData {
public :
    int n, P_nnz, L_nnz;
    int orderingMode;
    VecInt P_rowind,P_colptr,L_rowind,L_colptr,LT_rowind,LT_colptr;
    VecInt perm, invperm;
    VecReal L_values,LT_values,invD;
    //VecReal P_values;
    helper::vector<int> Parent;
    bool new_factorization_needed;
};


#ifdef SOFA_HAVE_METIS
inline void CSPARSE_ordering(int n,int * M_colptr,int * M_rowind,int * perm,int * invperm, helper::vector<int> tran_countvec, helper::vector<int> xadj,helper::vector<int> adj,helper::vector<int> t_xadj,helper::vector<int> t_adj)
{
    //Compute transpose in tran_colptr, tran_rowind, tran_values, tran_D
    tran_countvec.clear();
    tran_countvec.resize(n);

    //First we count the number of value on each row.
    for (int j=0;j<n;j++) {
      for (int i=M_colptr[j];i<M_colptr[j+1];i++) {
          int col = M_rowind[i];
          if (col>j) tran_countvec[col]++;
      }
    }

    //Now we make a scan to build tran_colptr
    t_xadj.resize(n+1);
    t_xadj[0] = 0;
    for (int j=0;j<n;j++) t_xadj[j+1] = t_xadj[j] + tran_countvec[j];

    //we clear tran_countvec becaus we use it now to stro hown many value are written on each line
    tran_countvec.clear();
    tran_countvec.resize(n);

    t_adj.resize(t_xadj[n]);
    for (int j=0;j<n;j++) {
      for (int i=M_colptr[j];i<M_colptr[j+1];i++) {
        int line = M_rowind[i];
        if (line>j) {
            t_adj[t_xadj[line] + tran_countvec[line]] = j;
            tran_countvec[line]++;
        }
      }
    }

    adj.clear();
    xadj.resize(n+1);
    xadj[0] = 0;
    for (int j=0; j<n; j++)
    {
        //copy the lower part
        for (int ip = t_xadj[j]; ip < t_xadj[j+1]; ip++) {
            adj.push_back(t_adj[ip]);
        }

        //copy only the upper part
        for (int ip = M_colptr[j]; ip < M_colptr[j+1]; ip++) {
            int col = M_rowind[ip];
            if (col > j) adj.push_back(col);
        }

        xadj[j+1] = adj.size();
    }

    //int numflag = 0, options = 0;
    // The new API of metis requires pointers on numflag and "options" which are "structure" to parametrize the factorization
    // We give NULL and NULL to use the default option (see doc of metis for details) !
    // If you have the error "SparseLDLSolver failure to factorize, D(k,k) is zero" that probably means that you use the previsou version of metis.
    // In this case you have to download and install the last version from : www.cs.umn.edu/~metis‎
    METIS_NodeND(&n, &xadj[0],&adj[0], NULL, NULL, perm,invperm);
}
#endif
inline void CSPARSE_no_ordering(int n,int * /*M_colptr*/,int * /*M_rowind*/,int * perm,int * invperm, int * /*xadj*/, int * /*adj*/)
{
    for (int i=0; i<n; i++)
    {
        perm[i] = i;
        invperm[i] = i;
    }
}
inline void CSPARSE_symbolic (int n,int * M_colptr,int * M_rowind,int * colptr,int * perm,int * invperm,int * Parent, int * Flag, int * Lnz)
{
    for (int k = 0 ; k < n ; k++)
    {
        Parent [k] = -1 ;	    /* parent of k is not yet known */
        Flag [k] = k ;		    /* mark node k as visited */
        Lnz [k] = 0 ;		    /* count of nonzeros in column k of L */
        int kk = perm[k];  /* kth original, or permuted, column */
        for (int p = M_colptr[kk] ; p < M_colptr[kk+1] ; p++)
        {
            /* A (i,k) is nonzero (original or permuted A) */
            int i = invperm[M_rowind[p]];
            if (i < k)
            {
                /* follow path from i to root of etree, stop at flagged node */
                for ( ; Flag [i] != k ; i = Parent [i])
                {
                    /* find parent of i if not yet determined */
                    if (Parent [i] == -1) Parent [i] = k ;
                    Lnz [i]++ ;				/* L (k,i) is nonzero */
                    Flag [i] = k ;			/* mark i as visited */
                }
            }
        }
    }

    colptr[0] = 0 ;
    for (int k = 0 ; k < n ; k++) colptr[k+1] = colptr[k] + Lnz[k] ;
}

template<class Real>
inline void CSPARSE_numeric(int n,int * M_colptr,int * M_rowind,Real * M_values,int * colptr,int * rowind,Real * values,Real * D,int * perm,int * invperm,int * Parent, int * Flag, int * Lnz, int * Pattern, Real * Y)
{
    Real yi, l_ki ;
    int i, p, kk, len, top ;

    for (int k = 0 ; k < n ; k++)
    {
        Y [k] = 0.0 ;		    /* Y(0:k) is now all zero */
        top = n ;		    /* stack for pattern is empty */
        Flag [k] = k ;		    /* mark node k as visited */
        Lnz [k] = 0 ;		    /* count of nonzeros in column k of L */
        kk = perm[k];  /* kth original, or permuted, column */
        for (p = M_colptr[kk] ; p < M_colptr[kk+1] ; p++)
        {
            i = invperm[M_rowind[p]];	/* get A(i,k) */
            if (i <= k)
            {
                Y[i] += M_values[p] ;  /* scatter A(i,k) into Y (sum duplicates) */
                for (len = 0 ; Flag[i] != k ; i = Parent[i])
                {
                    Pattern [len++] = i ;   /* L(k,i) is nonzero */
                    Flag [i] = k ;	    /* mark i as visited */
                }
                while (len > 0) Pattern[--top] = Pattern [--len] ;
            }
        }
        /* compute numerical values kth row of L (a sparse triangular solve) */
        D[k] = Y [k] ;		    /* get D(k,k) and clear Y(k) */
        Y[k] = 0.0 ;
        for ( ; top < n ; top++)
        {
            i = Pattern [top] ;	    /* Pattern [top:n-1] is pattern of L(:,k) */
            yi = Y [i] ;	    /* get and clear Y(i) */
            Y [i] = 0.0 ;
            for (p = colptr[i] ; p < colptr[i] + Lnz [i] ; p++)
            {
                Y[rowind[p]] -= values[p] * yi ;
            }
            l_ki = yi / D[i] ;	    /* the nonzero entry L(k,i) */
            D[k] -= l_ki * yi ;
            rowind[p] = k ;	    /* store L(k,i) in column form of L */
            values[p] = l_ki ;
            Lnz[i]++ ;		    /* increment count of nonzeros in col i */
        }
        if (D[k] == 0.0)
        {
            std::cerr << "SparseLDLSolver failure to factorize, D(k,k) is zero" << std::endl;
            return;
        }
    }
}

inline bool CSPARSE_need_symbolic_factorization(int s_M, int * M_colptr,int * M_rowind, int s_P, int * P_colptr,int * P_rowind) {
    if (s_M != s_P) return true;
    if (M_colptr[s_M] != P_colptr[s_M] ) return true;

    for (int i=0;i<s_P;i++) {
        if (M_colptr[i]!=P_colptr[i]) return true;
    }

    for (int i=0;i<M_colptr[s_M];i++) {
        if (M_rowind[i]!=P_rowind[i]) return true;
    }

    return false;
}

template<class TMatrix, class TVector, class TThreadManager>
class SparseLDLSolverImpl : public sofa::component::linearsolver::MatrixLinearSolver<TMatrix,TVector,TThreadManager>
{
public :
    SOFA_CLASS(SOFA_TEMPLATE3(SparseLDLSolverImpl,TMatrix,TVector,TThreadManager),SOFA_TEMPLATE3(sofa::component::linearsolver::MatrixLinearSolver,TMatrix,TVector,TThreadManager));
    typedef sofa::component::linearsolver::MatrixLinearSolver<TMatrix,TVector, TThreadManager> Inherit;

public:
    typedef TMatrix Matrix;
    typedef TVector Vector;
    typedef TThreadManager ThreadManager;
    typedef typename TMatrix::Real Real;

    Data<int> d_orderingMode;

protected :

    SparseLDLSolverImpl()
    : Inherit(),
<<<<<<< HEAD
      d_orderingMode(initData(&d_orderingMode,1,"orderingMode", "Permutation computation algorithm: 0 = disabled, 1 = METIS (available)"))
=======
      d_orderingMode(initData(&d_orderingMode,
#ifdef SOFA_HAVE_METIS
                          1,
#else
                          0,
#endif
                          "orderingMode",
                          "Permutation computation algorithm: 0 = disabled, 1 = METIS "
#ifdef SOFA_HAVE_METIS
                          "(available)"
#else
                          "(not available)"
#endif
                 ))
>>>>>>> 2cfdbf82
    {}

    template<class VecInt,class VecReal>
    void solve_cpu(Real * x,const Real * b,SparseLDLImplInvertData<VecInt,VecReal> * data) {
        int n = data->n;
        const Real * invD = &data->invD[0];
        const int * perm = &data->perm[0];
        const int * L_colptr = &data->L_colptr[0];
        const int * L_rowind = &data->L_rowind[0];
        const Real * L_values = &data->L_values[0];
        const int * LT_colptr = &data->LT_colptr[0];
        const int * LT_rowind = &data->LT_rowind[0];
        const Real * LT_values = &data->LT_values[0];

        Tmp.clear();
        Tmp.fastResize(n);

        for (int j = 0 ; j < n ; j++) {
            Real acc = b[perm[j]];
            for (int p = LT_colptr [j] ; p < LT_colptr[j+1] ; p++) {
                acc -= LT_values[p] * Tmp[LT_rowind[p]];
            }
            Tmp[j] = acc;
        }

        for (int j = n-1 ; j >= 0 ; j--) {
            Tmp[j] *= invD[j];

            for (int p = L_colptr[j] ; p < L_colptr[j+1] ; p++) {
                Tmp[j] -= L_values[p] * Tmp[L_rowind[p]];
            }

            x[perm[j]] = Tmp[j];
        }
    }

    void LDL_ordering(int n,int * M_colptr,int * M_rowind,int * perm,int * invperm) {
        const int orderingMode = this->d_orderingMode.getValue();
        switch (orderingMode) {
        case 0 :
            CSPARSE_no_ordering(n,M_colptr,M_rowind,perm,invperm,&xadj[0],&adj[0]);
            break;
#ifdef SOFA_HAVE_METIS
        case 1 :
            CSPARSE_ordering(n,M_colptr,M_rowind,perm,invperm,tran_countvec,xadj,adj,t_xadj,t_adj);
            break;
#endif
        default:
            serr << "orderingMode " << orderingMode << " NOT SUPPORTED" << sendl;
#ifdef SOFA_HAVE_METIS
            if (orderingMode == 1) serr << "METIS is required at compilation" << sendl;
#endif
            CSPARSE_no_ordering(n,M_colptr,M_rowind,perm,invperm,&xadj[0],&adj[0]);
        }
    }

    void LDL_symbolic (int n,int * M_colptr,int * M_rowind,int * colptr,int * perm,int * invperm,int * Parent) {
        Lnz.clear();
        Flag.clear();
        Pattern.clear();

        Lnz.resize(n);
        Flag.resize(n);
        Pattern.resize(n);

        CSPARSE_symbolic(n,M_colptr,M_rowind,colptr,perm,invperm,Parent,&Flag[0],&Lnz[0]);
    }

    void LDL_numeric(int n,int * M_colptr,int * M_rowind,Real * M_values,int * colptr,int * rowind,Real * values,Real * D,int * perm,int * invperm,int * Parent) {
        Y.resize(n);

        CSPARSE_numeric<Real>(n,M_colptr,M_rowind,M_values,colptr,rowind,values,D,perm,invperm,Parent,&Flag[0],&Lnz[0],&Pattern[0],&Y[0]);
    }

    template<class VecInt,class VecReal>
    void factorize(int n,int * M_colptr, int * M_rowind, Real * M_values, SparseLDLImplInvertData<VecInt,VecReal> * data) {
        const int orderingMode = this->d_orderingMode.getValue();
        data->new_factorization_needed = data->P_colptr.size() == 0 || data->P_rowind.size() == 0 || data->orderingMode != orderingMode
                || CSPARSE_need_symbolic_factorization(n, M_colptr, M_rowind, data->n, (int *) &data->P_colptr[0],(int *) &data->P_rowind[0]);

        data->n = n;
        data->P_nnz = M_colptr[data->n];
        //data->P_values.clear();data->P_values.fastResize(data->P_nnz);
        //memcpy(&data->P_values[0],M_values,data->P_nnz * sizeof(Real));

        // we test if the matrix has the same struct as previous factorized matrix
        if (data->new_factorization_needed) {
            data->orderingMode = orderingMode;
            data->perm.clear();data->perm.fastResize(data->n);
            data->invperm.clear();data->invperm.fastResize(data->n);
            data->invD.clear();data->invD.fastResize(data->n);
            data->P_colptr.clear();data->P_colptr.fastResize(data->n+1);
            data->L_colptr.clear();data->L_colptr.fastResize(data->n+1);
            data->LT_colptr.clear();data->LT_colptr.fastResize(data->n+1);
            data->P_rowind.clear();data->P_rowind.fastResize(data->P_nnz);

            memcpy(&data->P_colptr[0],M_colptr,(data->n+1) * sizeof(int));
            memcpy(&data->P_rowind[0],M_rowind,data->P_nnz * sizeof(int));

            //ordering function
            LDL_ordering(data->n,M_colptr,M_rowind,&data->perm[0],&data->invperm[0]);

            data->Parent.clear();
            data->Parent.resize(data->n);

            //symbolic factorization
            LDL_symbolic(data->n,M_colptr,M_rowind,&data->L_colptr[0],&data->perm[0],&data->invperm[0],&data->Parent[0]);

            data->L_nnz = data->L_colptr[data->n];

            sout << "NEW FACTORIZATION: "
                 << data->n << " DOFs, "
                 << data->P_nnz << " values in M (" << (data->P_nnz*100.0)/(data->n*data->n) << " %), "
                 << data->L_nnz << " values in L (" << (data->L_nnz*100.0)/((data->n*(data->n-1))/2) << " %)"
                 << sendl;

            data->L_rowind.clear();data->L_rowind.fastResize(data->L_nnz);
            data->L_values.clear();data->L_values.fastResize(data->L_nnz);
            data->LT_rowind.clear();data->LT_rowind.fastResize(data->L_nnz);
            data->LT_values.clear();data->LT_values.fastResize(data->L_nnz);
        }

        Real * D = &data->invD[0];
        int * rowind = &data->L_rowind[0];
        int * colptr = &data->L_colptr[0];
        Real * values = &data->L_values[0];
        int * tran_rowind = &data->LT_rowind[0];
        int * tran_colptr = &data->LT_colptr[0];
        Real * tran_values = &data->LT_values[0];

        //Numeric Factorization
        LDL_numeric(data->n,M_colptr,M_rowind,M_values,colptr,rowind,values,D,&data->perm[0],&data->invperm[0],&data->Parent[0]);

        //inverse the diagonal
        for (int i=0;i<data->n;i++) D[i] = 1.0/D[i];

        // split the bloc diag in data->Bdiag

        if (data->new_factorization_needed) {
            //Compute transpose in tran_colptr, tran_rowind, tran_values, tran_D
            tran_countvec.clear();
            tran_countvec.resize(data->n);

            //First we count the number of value on each row.
            for (int j=0;j<data->L_nnz;j++) tran_countvec[rowind[j]]++;

            //Now we make a scan to build tran_colptr
            tran_colptr[0] = 0;
            for (int j=0;j<data->n;j++) tran_colptr[j+1] = tran_colptr[j] + tran_countvec[j];
        }

        //we clear tran_countvec becaus we use it now to stro hown many value are written on each line
        tran_countvec.clear();
        tran_countvec.resize(data->n);

        for (int j=0;j<data->n;j++) {
          for (int i=colptr[j];i<colptr[j+1];i++) {
            int line = rowind[i];
            tran_rowind[tran_colptr[line] + tran_countvec[line]] = j;
            tran_values[tran_colptr[line] + tran_countvec[line]] = values[i];
            tran_countvec[line]++;
          }
        }
    }

    helper::vector<Real> Tmp;
protected : //the following variables are used during the factorization they cannot be used in the main thread !
    helper::vector<int> xadj,adj,t_xadj,t_adj;
    helper::vector<Real> Y;
    helper::vector<int> Lnz,Flag,Pattern;
    helper::vector<int> tran_countvec;

//    helper::vector<int> perm, invperm; //premutation inverse

};

} // namespace linearsolver

} // namespace component

} // namespace sofa

#endif<|MERGE_RESOLUTION|>--- conflicted
+++ resolved
@@ -246,9 +246,6 @@
 
     SparseLDLSolverImpl()
     : Inherit(),
-<<<<<<< HEAD
-      d_orderingMode(initData(&d_orderingMode,1,"orderingMode", "Permutation computation algorithm: 0 = disabled, 1 = METIS (available)"))
-=======
       d_orderingMode(initData(&d_orderingMode,
 #ifdef SOFA_HAVE_METIS
                           1,
@@ -263,7 +260,6 @@
                           "(not available)"
 #endif
                  ))
->>>>>>> 2cfdbf82
     {}
 
     template<class VecInt,class VecReal>
