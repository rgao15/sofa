--- conflicted
+++ resolved
@@ -2,11 +2,8 @@
 project(SofaSparseSolver)
 
 
-<<<<<<< HEAD
 set(HEADER_FILES
-=======
     config.h
->>>>>>> 81f917aa
     initSparseSolver.h
     PrecomputedLinearSolver.h
     PrecomputedLinearSolver.inl
