--- conflicted
+++ resolved
@@ -27,10 +27,6 @@
 #include "config.h"
 
 #include <sofa/core/loader/MeshLoader.h>
-<<<<<<< HEAD
-#include <sofa/SofaCommon.h>
-=======
->>>>>>> 81f917aa
 
 namespace sofa
 {
