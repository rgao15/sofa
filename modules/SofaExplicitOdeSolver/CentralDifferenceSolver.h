--- conflicted
+++ resolved
@@ -27,10 +27,6 @@
 #include "config.h"
 
 #include <sofa/core/behavior/OdeSolver.h>
-<<<<<<< HEAD
-#include <sofa/SofaCommon.h>
-=======
->>>>>>> 81f917aa
 
 namespace sofa
 {
