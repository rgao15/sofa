--- conflicted
+++ resolved
@@ -82,70 +82,6 @@
 list(APPEND SOFAFRAMEWORK_DEPENDENCY_LINK ${TinyXML_Target})
 set(SOFA_HAVE_TINYXML 1)
 
-<<<<<<< HEAD
-# Boost
-set(Boost_USE_STATIC_LIBS OFF)
-set(Boost_USE_MULTITHREADED ON)
-set(Boost_USE_STATIC_RUNTIME OFF)
-set(SOFA_USE_MINIBOOST 0)
-set(Boost_FIND_QUIETLY 1)
-find_package(Boost COMPONENTS thread system)
-if(Boost_FOUND)
-    if(Boost_thread_FOUND AND Boost_system_FOUND)
-        list(APPEND SOFAFRAMEWORK_DEPENDENCY_INCLUDE_DIRECTORIES ${Boost_INCLUDE_DIRS})
-		list(APPEND SOFAFRAMEWORK_DEPENDENCY_INCLUDE_DIRECTORIES ${Boost_INCLUDE_DIR})
-		list(APPEND SOFAFRAMEWORK_DEPENDENCY_LINK ${Boost_LIBRARIES} )
-        set(SOFA_HAVE_BOOST        1)
-        set(SOFA_HAVE_BOOST_SYSTEM 1)
-        set(SOFA_HAVE_BOOST_THREAD 1)
-    else(Boost_thread_FOUND AND Boost_system_FOUND)
-        set(SOFA_USE_MINIBOOST 1)
-    endif(Boost_thread_FOUND AND Boost_system_FOUND)
-else(Boost_FOUND)
-    set(SOFA_USE_MINIBOOST 1)
-endif(Boost_FOUND)
-
-if(SOFA_USE_MINIBOOST)
-    message(STATUS "No boost install directory found use ${SOFAFRAMEWORK_EXTLIBS_DIR}/miniBoost instead")
-    set(BOOST_ROOT "${SOFAFRAMEWORK_EXTLIBS_DIR}/miniBoost")
-    find_package(Boost REQUIRED)
-    #list(APPEND SOFAFRAMEWORK_DEPENDENCY_INCLUDE_DIRECTORIES ${Boost_INCLUDE_DIRS})
-    list(APPEND SOFAFRAMEWORK_DEPENDENCY_INCLUDE_DIRECTORIES ${Boost_INCLUDE_DIR})
-	install(DIRECTORY ${Boost_INCLUDE_DIRS}/
-            COMPONENT SofaFramework_headers
-            DESTINATION "${SOFAFRAMEWORK_INSTALL_INCLUDE_DIR}"
-            FILES_MATCHING
-                PATTERN "*.h"
-                PATTERN "*.inl"
-                PATTERN "*.hxx"
-                PATTERN "*.hpp"
-           )
-endif(SOFA_USE_MINIBOOST)
-
-#Eigen
-set(Eigen_INCLUDE_DIRS "${SOFAFRAMEWORK_EXTLIBS_DIR}/eigen-3.2.1")
-list(APPEND SOFAFRAMEWORK_DEPENDENCY_INCLUDE_DIRECTORIES ${Eigen_INCLUDE_DIRS})
-install(DIRECTORY ${Eigen_INCLUDE_DIRS}/
-        COMPONENT SofaFramework_headers
-        DESTINATION "${SOFAFRAMEWORK_INSTALL_INCLUDE_DIR}"
-        FILES_MATCHING
-            PATTERN "Eigen/*"
-            PATTERN "*.h"
-            PATTERN "*.inl"
-            PATTERN "*.hxx"
-            PATTERN "*.hpp"
-       )
-set(SOFA_HAVE_EIGEN2 1)
-##
-##
-##
-
-##
-## Optional Dependencies lookup
-##
-set(SOFAFRAMEWORK_EXTERNAL_INCLUDE_DIRS)
-=======
->>>>>>> 8c933aeb
 #zlib
 find_package(ZLIB)
 if(ZLIB_FOUND)
