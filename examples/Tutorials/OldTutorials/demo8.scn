<!-- Collision Response Stress Test -->
<Node name="root" dt="0.005">
    <VisualStyle displayFlags="showForceFields" />
    <CollisionPipeline verbose="0" />
    <BruteForceDetection name="N2" />
    <CollisionResponse name="Response" response="default" />
<<<<<<< HEAD
    <DiscreteIntersection />
    <Node name="M1">
        <EulerImplicit />
        <CGLinearSolver iterations="100" tolerance="1e-5" threshold="1e-5"/>
        <MechanicalObject filename="BehaviorModels/smCube27.xs3" dz="-21.0" />
=======
    <MeshGmshLoader name="meshLoader" filename="mesh/smCube27.msh" />
    <Node name="M1">
        <EulerImplicit />
        <CGLinearSolver iterations="100" />
        <MechanicalObject src="@../meshLoader" dz="-21.0" />
>>>>>>> 46566916
        <DiagonalMass filename="BehaviorModels/smCube27.xs3" />
        <StiffSpringForceField name="Springs" filename="BehaviorModels/smCube27.xs3" />
        <Node name="Visu">
            <OglModel name="Visual" filename="mesh/smCube27.obj" color="yellow" />
            <IdentityMapping input="@.." output="@Visual" />
        </Node>
        <MeshGmshLoader filename="mesh/smCube27.msh" name="loader" />
        <Mesh src="@loader" />
        <Node name="Surf">
            <MechanicalObject dz="-21.0" />
            <SphereLoader filename="mesh/smCube27b.sph" />
            <Sphere listRadius="@[-1].listRadius" />
            <BarycentricMapping />
        </Node>
    </Node>
    <Node name="M2">
        <EulerImplicit />
        <CGLinearSolver iterations="100" tolerance="1e-5" threshold="1e-5"/>
        <MechanicalObject template="Rigid" dz="-10.5" />
        <UniformMass filename="BehaviorModels/rigid.xs3" />
        <Node name="Points">
            <MechanicalObject template="Vec3d" src="@../../meshLoader" />
            <RigidMapping />
        </Node>
        <Node name="Surf">
            <MechanicalObject />
            <SphereLoader filename="mesh/smCube27b.sph" />
            <Sphere listRadius="@[-1].listRadius" />
            <RigidMapping />
        </Node>
        <Node name="Visu">
            <OglModel name="Visual" filename="mesh/smCube27.obj" />
            <RigidMapping input="@.." output="@Visual" />
        </Node>
    </Node>
    <Node name="M3">
        <EulerImplicit />
<<<<<<< HEAD
        <CGLinearSolver iterations="100" tolerance="1e-5" threshold="1e-5"/>
        <MechanicalObject filename="BehaviorModels/smCube27.xs3" />
=======
        <CGLinearSolver iterations="100" />
        <MechanicalObject src="@../meshLoader" />
>>>>>>> 46566916
        <DiagonalMass filename="BehaviorModels/smCube27.xs3" />
        <StiffSpringForceField name="Springs" filename="BehaviorModels/smCube27.xs3" />
        <Node name="Visu">
            <OglModel name="Visual" filename="mesh/smCube27.obj" color="red" />
            <IdentityMapping input="@.." output="@Visual" />
        </Node>
        <MeshGmshLoader filename="mesh/smCube27.msh" name="loader" />
        <Mesh src="@loader" />
        <Node name="Surf">
            <MechanicalObject />
            <SphereLoader filename="mesh/smCube27b.sph" />
            <Sphere listRadius="@[-1].listRadius" />
            <BarycentricMapping />
        </Node>
    </Node>
    <Node name="M4">
        <EulerImplicit />
        <CGLinearSolver iterations="100" tolerance="1e-5" threshold="1e-5"/>
        <MechanicalObject template="Rigid" dz="10.5" />
        <UniformMass filename="BehaviorModels/rigid.xs3" />
        <Node name="Points">
            <MechanicalObject template="Vec3d" src="@../../meshLoader" />
            <RigidMapping />
            <Node name="Visu">
                <OglModel name="Visual" filename="mesh/smCube27.obj" />
                <IdentityMapping input="@.." output="@Visual" />
            </Node>
        </Node>
        <Node name="Surf">
            <MechanicalObject />
            <SphereLoader filename="mesh/smCube27b.sph" />
            <Sphere listRadius="@[-1].listRadius" />
            <RigidMapping />
        </Node>
    </Node>
    <Node name="M5">
        <EulerImplicit />
<<<<<<< HEAD
        <CGLinearSolver iterations="100" tolerance="1e-5" threshold="1e-5"/>
        <MechanicalObject filename="BehaviorModels/smCube27.xs3" dz="21" />
=======
        <CGLinearSolver iterations="100" />
        <MechanicalObject src="@../meshLoader" dz="21" />
>>>>>>> 46566916
        <DiagonalMass filename="BehaviorModels/smCube27.xs3" />
        <StiffSpringForceField name="Springs" filename="BehaviorModels/smCube27.xs3" />
        <Node name="Visu">
            <OglModel name="Visual" filename="mesh/smCube27.obj" color="cyan" />
            <IdentityMapping input="@.." output="@Visual" />
        </Node>
        <MeshGmshLoader filename="mesh/smCube27.msh" name="loader" />
        <Mesh src="@loader" />
        <Node name="Surf">
            <MechanicalObject dz="21" />
            <SphereLoader filename="mesh/smCube27b.sph" />
            <Sphere listRadius="@[-1].listRadius" />
            <BarycentricMapping />
        </Node>
    </Node>
    <Node name="M6">
        <EulerImplicit />
        <CGLinearSolver iterations="100" tolerance="1e-5" threshold="1e-5"/>
        <MechanicalObject template="Rigid" dz="31.5" />
        <UniformMass filename="BehaviorModels/rigid.xs3" />
        <Node name="Points">
            <MechanicalObject template="Vec3d" src="@../../meshLoader"/>
            <RigidMapping />
        </Node>
        <Node name="Visu">
            <OglModel name="Visual" filename="mesh/dragon.obj" color="gray" />
            <RigidMapping input="@.." output="@Visual" />
        </Node>
        <Node name="Surf">
            <MechanicalObject />
            <SphereLoader filename="mesh/dragon.sph" />
            <Sphere listRadius="@[-1].listRadius" />
            <RigidMapping />
        </Node>
    </Node>
    <MechanicalObject dy="-20" />
    <SphereLoader filename="mesh/floor.sph"/>
    <Sphere listRadius="@[-1].listRadius"  simulated="0" moving="0" />
    <OglModel name="FloorV" filename="mesh/floor.obj" texturename="textures/floor.bmp" dy="-20" />
</Node><|MERGE_RESOLUTION|>--- conflicted
+++ resolved
@@ -4,19 +4,12 @@
     <CollisionPipeline verbose="0" />
     <BruteForceDetection name="N2" />
     <CollisionResponse name="Response" response="default" />
-<<<<<<< HEAD
     <DiscreteIntersection />
+    <MeshGmshLoader name="meshLoader" filename="mesh/smCube27.msh" />
     <Node name="M1">
         <EulerImplicit />
         <CGLinearSolver iterations="100" tolerance="1e-5" threshold="1e-5"/>
-        <MechanicalObject filename="BehaviorModels/smCube27.xs3" dz="-21.0" />
-=======
-    <MeshGmshLoader name="meshLoader" filename="mesh/smCube27.msh" />
-    <Node name="M1">
-        <EulerImplicit />
-        <CGLinearSolver iterations="100" />
         <MechanicalObject src="@../meshLoader" dz="-21.0" />
->>>>>>> 46566916
         <DiagonalMass filename="BehaviorModels/smCube27.xs3" />
         <StiffSpringForceField name="Springs" filename="BehaviorModels/smCube27.xs3" />
         <Node name="Visu">
@@ -54,13 +47,8 @@
     </Node>
     <Node name="M3">
         <EulerImplicit />
-<<<<<<< HEAD
         <CGLinearSolver iterations="100" tolerance="1e-5" threshold="1e-5"/>
-        <MechanicalObject filename="BehaviorModels/smCube27.xs3" />
-=======
-        <CGLinearSolver iterations="100" />
         <MechanicalObject src="@../meshLoader" />
->>>>>>> 46566916
         <DiagonalMass filename="BehaviorModels/smCube27.xs3" />
         <StiffSpringForceField name="Springs" filename="BehaviorModels/smCube27.xs3" />
         <Node name="Visu">
@@ -98,13 +86,8 @@
     </Node>
     <Node name="M5">
         <EulerImplicit />
-<<<<<<< HEAD
         <CGLinearSolver iterations="100" tolerance="1e-5" threshold="1e-5"/>
-        <MechanicalObject filename="BehaviorModels/smCube27.xs3" dz="21" />
-=======
-        <CGLinearSolver iterations="100" />
         <MechanicalObject src="@../meshLoader" dz="21" />
->>>>>>> 46566916
         <DiagonalMass filename="BehaviorModels/smCube27.xs3" />
         <StiffSpringForceField name="Springs" filename="BehaviorModels/smCube27.xs3" />
         <Node name="Visu">
