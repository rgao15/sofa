<!-- Hierarchical Group Basic Test -->
<Node name="root" dt="0.01">
    <VisualStyle displayFlags="showForceFields" />
    <CollisionPipeline depth="6" verbose="0" draw="1" />
    <BruteForceDetection name="N2" draw="1" />
    <!--<ProximityIntersection name="Proximity" alarmDistance="1.0" contactDistance="0.5" useTriangleTriangle="1" useLineTriangle="0"/>-->
    <MinProximityIntersection name="Proximity" alarmDistance="1.0" contactDistance="0.5"  />
    <Node name="Poutre1">
        <EulerImplicit />
<<<<<<< HEAD
        <CGLinearSolver iterations="100" tolerance="1e-5" threshold="1e-5"/>
=======
        <CGLinearSolver iterations="100" />
        <MeshGmshLoader name="meshLoader" filename="mesh/smCube27.msh" />
>>>>>>> 46566916
        <Node name="M1">
            <MechanicalObject src="@../meshLoader" dz="-21.0"/>
            <DiagonalMass filename="BehaviorModels/smCube27.xs3" />
            <StiffSpringForceField name="Springs" filename="BehaviorModels/smCube27.xs3" />
            <FixedConstraint indices="0 3 6 9 12 15 18 21 24" />
            <Node name="Visu">
                <OglModel name="Visual" filename="mesh/smCube27.obj" color="yellow" />
                <IdentityMapping input="@.." output="@Visual" />
            </Node>
            <Node name="Surf">
                <MeshObjLoader filename="mesh/smCube27.obj" name="loader" />
                <Mesh src="@loader" />
                <MechanicalObject src="@loader" />
                <Triangle />
                <Line />
                <Point />
                <IdentityMapping />
            </Node>
        </Node>
        <Node name="M2">
            <MechanicalObject template="Rigid" dz="-10.5" />
            <UniformMass filename="BehaviorModels/rigid.xs3" />
            <Node name="Points">
                <MechanicalObject template="Vec3d" src="@../../meshLoader"/>
                <RigidMapping />
            </Node>
            <Node name="Surf">
                <MeshObjLoader filename="mesh/smCube27.obj" name="loader" />
                <Mesh src="@loader" />
                <MechanicalObject src="@loader" />
                <Triangle />
                <Line />
                <Point />
                <RigidMapping />
            </Node>
            <Node name="Visu">
                <OglModel name="Visual" filename="mesh/smCube27.obj" />
                <RigidMapping input="@.." output="@Visual" />
            </Node>
        </Node>
        <Node name="M3">
            <MechanicalObject src="@../meshLoader"/>
            <DiagonalMass filename="BehaviorModels/smCube27.xs3" />
            <StiffSpringForceField name="Springs" filename="BehaviorModels/smCube27.xs3" />
            <Node name="Visu">
                <OglModel name="Visual" filename="mesh/smCube27.obj" color="red" />
                <IdentityMapping input="@.." output="@Visual" />
            </Node>
            <Node name="Surf">
                <MeshObjLoader filename="mesh/smCube27.obj" name="loader" />
                <Mesh src="@loader" />
                <MechanicalObject src="@loader" />
                <Triangle />
                <Line />
                <Point />
                <IdentityMapping />
            </Node>
        </Node>
        <Node name="M4">
            <MechanicalObject template="Rigid" dz="10.5" />
            <UniformMass filename="BehaviorModels/rigid.xs3" />
            <Node name="Points">
                <MechanicalObject template="Vec3d" src="@../../meshLoader"/>
                <RigidMapping />
                <Node name="Visu">
                    <OglModel name="Visual" filename="mesh/smCube27.obj" />
                    <IdentityMapping input="@.." output="@Visual" />
                </Node>
            </Node>
            <Node name="Surf">
                <MeshObjLoader filename="mesh/smCube27.obj" name="loader" />
                <Mesh src="@loader" />
                <MechanicalObject src="@loader" />
                <Triangle />
                <Line />
                <Point />
                <RigidMapping />
            </Node>
        </Node>
        <Node name="M5">
            <MechanicalObject src="@../meshLoader" dz="21" />
            <DiagonalMass filename="BehaviorModels/smCube27.xs3" />
            <StiffSpringForceField name="Springs" filename="BehaviorModels/smCube27.xs3" />
            <Node name="Visu">
                <OglModel name="Visual" filename="mesh/smCube27.obj" color="cyan" />
                <IdentityMapping input="@.." output="@Visual" />
            </Node>
            <Node name="Surf">
                <MeshObjLoader filename="mesh/smCube27.obj" name="loader" />
                <Mesh src="@loader" />
                <MechanicalObject src="@loader" />
                <Triangle />
                <Line />
                <Point />
                <IdentityMapping />
            </Node>
        </Node>
        <Node name="M6">
            <MechanicalObject template="Rigid" dz="31.5" />
            <UniformMass filename="BehaviorModels/rigid.xs3" />
            <Node name="Points">
                <MechanicalObject template="Vec3d" src="@../../meshLoader"/>
                <RigidMapping />
            </Node>
            <Node name="Visu">
                <OglModel name="Visual" filename="mesh/dragon.obj" color="gray" />
                <RigidMapping input="@.." output="@Visual" />
            </Node>
            <Node name="Surf">
                <MeshObjLoader filename="mesh/dragon.obj" name="loader" />
                <Mesh src="@loader" />
                <MechanicalObject src="@loader" />
                <Triangle />
                <Line />
                <Point />
                <RigidMapping />
            </Node>
        </Node>
        <StiffSpringForceField name="ExternalSprings1" filename="BehaviorModels/linkSmCube27.xs3" object1="@M1" object2="@Points" />
        <StiffSpringForceField name="ExternalSprings2" filename="BehaviorModels/linkSmCube27.xs3" object1="@Points" object2="@M3" />
        <StiffSpringForceField name="ExternalSprings3" filename="BehaviorModels/linkSmCube27.xs3" object1="@M3" object2="@Points" />
        <StiffSpringForceField name="ExternalSprings4" filename="BehaviorModels/linkSmCube27.xs3" object1="@Points" object2="@M5" />
        <StiffSpringForceField name="ExternalSprings5" filename="BehaviorModels/linkSmCube27.xs3" object1="@M5" object2="@Points" />
    </Node>
    <Node name="Floor">
        <MeshObjLoader filename="mesh/floor.obj" name="loader" />
        <Mesh src="@loader" />
        <MechanicalObject src="@loader" dy="-20" />
        <Triangle name="Floor" simulated="0" moving="0" />
        <Line name="Floor" simulated="0" moving="0" />
        <Point name="Floor" simulated="0" moving="0" />
        <OglModel name="FloorV" filename="mesh/floor.obj" texturename="textures/floor.bmp" dy="-20" />
    </Node>
</Node><|MERGE_RESOLUTION|>--- conflicted
+++ resolved
@@ -7,12 +7,8 @@
     <MinProximityIntersection name="Proximity" alarmDistance="1.0" contactDistance="0.5"  />
     <Node name="Poutre1">
         <EulerImplicit />
-<<<<<<< HEAD
         <CGLinearSolver iterations="100" tolerance="1e-5" threshold="1e-5"/>
-=======
-        <CGLinearSolver iterations="100" />
         <MeshGmshLoader name="meshLoader" filename="mesh/smCube27.msh" />
->>>>>>> 46566916
         <Node name="M1">
             <MechanicalObject src="@../meshLoader" dz="-21.0"/>
             <DiagonalMass filename="BehaviorModels/smCube27.xs3" />
