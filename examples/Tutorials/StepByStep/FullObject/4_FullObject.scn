<<<<<<< HEAD
<Node name="root" gravity="0 0 -9.81" dt="0.005">
    <VisualStyle displayFlags="showVisual showBehaviorModels" />
    <DefaultPipeline name="DefaultCollisionPipeline" verbose="0" draw="0" depth="6" />
    <BruteForceDetection name="Detection" />
    <MinProximityIntersection name="Proximity" alarmDistance="3" contactDistance="2" />
    <DefaultContactManager name="Response" response="default" />
    <Node name="Object" gravity="0 -9.81 0">
        <EulerImplicitSolver name="Implicit Euler Solver" />
        <CGLinearSolver  name="Conjugate Gradient" />
        <SparseGridTopology name="Embedded Sparse Grid" fileTopology="mesh/dragon.obj" n="7 6 5" />
        <MechanicalObject  name="Particles" restScale="1" position="0 0 0" />
        <UniformMass  name="Mass" />
        <PlaneForceField  name="Plane" normal="0 0 1" d="-10" />
        <HexahedronFEMForceField  name="FEM" youngModulus="200" />
        <Node name="VisualNode" gravity="0 -9.81 0">
            <OglModel name="Objective" fileMesh="mesh/dragon.obj" />
            <BarycentricMapping  name="Visual Mapping" output="@Objective"  />
        </Node>
    </Node>
=======
<?xml version="1.0"?>
<Node 	 name="root"  gravity="0 0 -9.81"  dt="0.005"  >
	<VisualStyle name="visualStyle1"  displayFlags="showVisual showBehaviorModels" />
	<DefaultPipeline name="DefaultCollisionPipeline"  verbose="0"  draw="0"  depth="6" />
	<BruteForceDetection name="Detection" />
	<MinProximityIntersection name="Proximity"  alarmDistance="3"  contactDistance="2" />
	<DefaultContactManager name="Response"  response="default" />
	<Node 	 name="Object"  gravity="0 -9.81 0"  >
		<EulerImplicitSolver name="Implicit Euler Solver" />
		<CGLinearSolver template="GraphScattered" name="Conjugate Gradient" />
		<SparseGridTopology name="Embedded Sparse Grid"  fileTopology="mesh/dragon.obj"  n="7 6 5" />
		<MechanicalObject template="Vec3d" name="Particles"  position="0 0 0"  velocity="0 0 0"  force="0 0 0"  externalForce="0 0 0"  derivX="0 0 0"  restScale="1" />
		<UniformMass template="Vec3d" name="Mass" />
		<PlaneForceField template="Vec3d" name="Plane"  normal="0 0 1"  d="-10" />
		<HexahedronFEMForceField template="Vec3d" name="FEM"  youngModulus="200"  gatherPt=" "  gatherBsize=" " />
		<Node 	 name="VisualNode"  gravity="0 -9.81 0"  >
			<OglModel template="ExtVec3f" name="Objective"  fileMesh="mesh/dragon.obj"  primitiveType="DEFAULT"  blendEquation="GL_FUNC_ADD"  sfactor="GL_SRC_ALPHA"  dfactor="GL_ONE_MINUS_SRC_ALPHA" />
			<BarycentricMapping template="Vec3d,ExtVec3f" name="Visual Mapping"  input="@../"  output="@Objective" />
		</Node>
	</Node>
>>>>>>> f09702c3
</Node><|MERGE_RESOLUTION|>--- conflicted
+++ resolved
@@ -1,24 +1,3 @@
-<<<<<<< HEAD
-<Node name="root" gravity="0 0 -9.81" dt="0.005">
-    <VisualStyle displayFlags="showVisual showBehaviorModels" />
-    <DefaultPipeline name="DefaultCollisionPipeline" verbose="0" draw="0" depth="6" />
-    <BruteForceDetection name="Detection" />
-    <MinProximityIntersection name="Proximity" alarmDistance="3" contactDistance="2" />
-    <DefaultContactManager name="Response" response="default" />
-    <Node name="Object" gravity="0 -9.81 0">
-        <EulerImplicitSolver name="Implicit Euler Solver" />
-        <CGLinearSolver  name="Conjugate Gradient" />
-        <SparseGridTopology name="Embedded Sparse Grid" fileTopology="mesh/dragon.obj" n="7 6 5" />
-        <MechanicalObject  name="Particles" restScale="1" position="0 0 0" />
-        <UniformMass  name="Mass" />
-        <PlaneForceField  name="Plane" normal="0 0 1" d="-10" />
-        <HexahedronFEMForceField  name="FEM" youngModulus="200" />
-        <Node name="VisualNode" gravity="0 -9.81 0">
-            <OglModel name="Objective" fileMesh="mesh/dragon.obj" />
-            <BarycentricMapping  name="Visual Mapping" output="@Objective"  />
-        </Node>
-    </Node>
-=======
 <?xml version="1.0"?>
 <Node 	 name="root"  gravity="0 0 -9.81"  dt="0.005"  >
 	<VisualStyle name="visualStyle1"  displayFlags="showVisual showBehaviorModels" />
@@ -39,5 +18,4 @@
 			<BarycentricMapping template="Vec3d,ExtVec3f" name="Visual Mapping"  input="@../"  output="@Objective" />
 		</Node>
 	</Node>
->>>>>>> f09702c3
 </Node>