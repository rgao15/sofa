<<<<<<< HEAD
<Node name="root" gravity="0 0 -9.81" dt="0.005">
    <VisualStyle displayFlags="showVisual showBehaviorModels showInteractionForceFields showCollisionModels" />
    <DefaultPipeline name="DefaultCollisionPipeline" verbose="0" draw="0" depth="6" />
    <BruteForceDetection name="Detection" />
    <MinProximityIntersection name="Proximity" alarmDistance="3" contactDistance="2" />
    <DefaultContactManager name="Response" response="default" />
    <Node name="Object" gravity="0 -9.81 0">
        <EulerImplicitSolver name="Implicit Euler Solver" />
        <CGLinearSolver template="GraphScattered" name="Conjugate Gradient" />
        <SparseGridTopology name="Embedded Sparse Grid" fileTopology="mesh/dragon.obj" n="7 6 5" />
        <MechanicalObject template="Vec3d" name="Particles" restScale="1" position="0 0 0" />
        <UniformMass template="Vec3d" name="Mass" />
        <HexahedronFEMForceField template="Vec3d" name="FEM" youngModulus="200" />
        <SphereModel name="Spheres" />
        <Node name="VisualNode" gravity="0 -9.81 0">
            <OglModel template="ExtVec3f" name="Objective" fileMesh="mesh/dragon.obj" />
            <BarycentricMapping  name="Visual Mapping" output="@Objective" />
        </Node>
    </Node>
    <Node name="Obstacle" gravity="0 -9.81 0">
        <MeshTopology name="Mesh" fileTopology="mesh/cube.obj" />
        <MechanicalObject template="Vec3d" name="Obstacle" translation="0 0 -10" rotation="0 0 0" scale3d="40 40 0.1" restScale="1" />
        <TTriangleModel template="Vec3d" name="Triangles" moving="0" simulated="0" contactStiffness="500" contactFriction="0.01" />
        <LineModel name="Lines" moving="0" simulated="0" contactStiffness="500" contactFriction="0.01" />
        <PointModel name="Points" moving="0" simulated="0" contactStiffness="500" contactFriction="0.01" />
        <OglModel template="ExtVec3f" name="Visual" fileMesh="mesh/cube.obj" translation="0 0 -10" rotation="0 0 0" scale3d="40 40 0.1" material="Default Diffuse 1 0.5 0.5 0.5 1 Ambient 1 0.1 0.1 0.1 1 Specular 0 0.5 0.5 0.5 1 Emissive 0 0.5 0.5 0.5 1 Shininess 0 45" />
    </Node>
=======
<?xml version="1.0"?>
<Node 	 name="root"  gravity="0 0 -9.81"  dt="0.005"  >
	<VisualStyle name="visualStyle1"  displayFlags="showVisual showBehaviorModels showInteractionForceFields showCollisionModels" />
	<DefaultPipeline name="DefaultCollisionPipeline"  verbose="0"  draw="0"  depth="6" />
	<BruteForceDetection name="Detection" />
	<MinProximityIntersection name="Proximity"  alarmDistance="3"  contactDistance="2" />
	<DefaultContactManager name="Response"  response="default" />
	<Node 	 name="Object"  gravity="0 -9.81 0"  >
		<EulerImplicitSolver name="Implicit Euler Solver" />
		<CGLinearSolver template="GraphScattered" name="Conjugate Gradient" />
		<SparseGridTopology name="Embedded Sparse Grid"  fileTopology="mesh/dragon.obj"  n="7 6 5" />
		<MechanicalObject template="Vec3d" name="Particles"  position="0 0 0"  velocity="0 0 0"  force="0 0 0"  externalForce="0 0 0"  derivX="0 0 0"  restScale="1" />
		<UniformMass template="Vec3d" name="Mass" />
		<HexahedronFEMForceField template="Vec3d" name="FEM"  youngModulus="200"  gatherPt=" "  gatherBsize=" " />
		<TSphereModel template="Vec3d" name="Spheres" />
		<Node 	 name="VisualNode"  gravity="0 -9.81 0"  >
			<OglModel template="ExtVec3f" name="Objective"  fileMesh="mesh/dragon.obj"  primitiveType="DEFAULT"  blendEquation="GL_FUNC_ADD"  sfactor="GL_SRC_ALPHA"  dfactor="GL_ONE_MINUS_SRC_ALPHA" />
			<BarycentricMapping template="Vec3d,ExtVec3f" name="Visual Mapping"  input="@../"  output="@Objective" />
		</Node>
	</Node>
	<Node 	 name="Obstacle"  gravity="0 -9.81 0"  >
		<MeshTopology name="Mesh"  fileTopology="mesh/cube.obj" />
		<MechanicalObject template="Vec3d" name="Obstacle"  position="0 0 0"  velocity="0 0 0"  force="0 0 0"  externalForce="0 0 0"  derivX="0 0 0"  restScale="1"  translation="0 0 -10"  rotation="0 0 0"  scale3d="40 40 0.1" />
		<TTriangleModel template="Vec3d" name="Triangles"  moving="0"  simulated="0"  contactStiffness="500"  contactFriction="0.01" />
		<TLineModel template="Vec3d" name="Lines"  moving="0"  simulated="0"  contactStiffness="500"  contactFriction="0.01" />
		<TPointModel template="Vec3d" name="Points"  moving="0"  simulated="0"  contactStiffness="500"  contactFriction="0.01" />
		<OglModel template="ExtVec3f" name="Visual"  fileMesh="mesh/cube.obj"  translation="0 0 -10"  rotation="0 0 0"  scale3d="40 40 0.1"  material="Default Diffuse 1 0.5 0.5 0.5 1 Ambient 1 0.1 0.1 0.1 1 Specular 0 0.5 0.5 0.5 1 Emissive 0 0.5 0.5 0.5 1 Shininess 0 45 "  primitiveType="DEFAULT"  blendEquation="GL_FUNC_ADD"  sfactor="GL_SRC_ALPHA"  dfactor="GL_ONE_MINUS_SRC_ALPHA" />
	</Node>
>>>>>>> f09702c3
</Node><|MERGE_RESOLUTION|>--- conflicted
+++ resolved
@@ -1,32 +1,3 @@
-<<<<<<< HEAD
-<Node name="root" gravity="0 0 -9.81" dt="0.005">
-    <VisualStyle displayFlags="showVisual showBehaviorModels showInteractionForceFields showCollisionModels" />
-    <DefaultPipeline name="DefaultCollisionPipeline" verbose="0" draw="0" depth="6" />
-    <BruteForceDetection name="Detection" />
-    <MinProximityIntersection name="Proximity" alarmDistance="3" contactDistance="2" />
-    <DefaultContactManager name="Response" response="default" />
-    <Node name="Object" gravity="0 -9.81 0">
-        <EulerImplicitSolver name="Implicit Euler Solver" />
-        <CGLinearSolver template="GraphScattered" name="Conjugate Gradient" />
-        <SparseGridTopology name="Embedded Sparse Grid" fileTopology="mesh/dragon.obj" n="7 6 5" />
-        <MechanicalObject template="Vec3d" name="Particles" restScale="1" position="0 0 0" />
-        <UniformMass template="Vec3d" name="Mass" />
-        <HexahedronFEMForceField template="Vec3d" name="FEM" youngModulus="200" />
-        <SphereModel name="Spheres" />
-        <Node name="VisualNode" gravity="0 -9.81 0">
-            <OglModel template="ExtVec3f" name="Objective" fileMesh="mesh/dragon.obj" />
-            <BarycentricMapping  name="Visual Mapping" output="@Objective" />
-        </Node>
-    </Node>
-    <Node name="Obstacle" gravity="0 -9.81 0">
-        <MeshTopology name="Mesh" fileTopology="mesh/cube.obj" />
-        <MechanicalObject template="Vec3d" name="Obstacle" translation="0 0 -10" rotation="0 0 0" scale3d="40 40 0.1" restScale="1" />
-        <TTriangleModel template="Vec3d" name="Triangles" moving="0" simulated="0" contactStiffness="500" contactFriction="0.01" />
-        <LineModel name="Lines" moving="0" simulated="0" contactStiffness="500" contactFriction="0.01" />
-        <PointModel name="Points" moving="0" simulated="0" contactStiffness="500" contactFriction="0.01" />
-        <OglModel template="ExtVec3f" name="Visual" fileMesh="mesh/cube.obj" translation="0 0 -10" rotation="0 0 0" scale3d="40 40 0.1" material="Default Diffuse 1 0.5 0.5 0.5 1 Ambient 1 0.1 0.1 0.1 1 Specular 0 0.5 0.5 0.5 1 Emissive 0 0.5 0.5 0.5 1 Shininess 0 45" />
-    </Node>
-=======
 <?xml version="1.0"?>
 <Node 	 name="root"  gravity="0 0 -9.81"  dt="0.005"  >
 	<VisualStyle name="visualStyle1"  displayFlags="showVisual showBehaviorModels showInteractionForceFields showCollisionModels" />
@@ -55,5 +26,4 @@
 		<TPointModel template="Vec3d" name="Points"  moving="0"  simulated="0"  contactStiffness="500"  contactFriction="0.01" />
 		<OglModel template="ExtVec3f" name="Visual"  fileMesh="mesh/cube.obj"  translation="0 0 -10"  rotation="0 0 0"  scale3d="40 40 0.1"  material="Default Diffuse 1 0.5 0.5 0.5 1 Ambient 1 0.1 0.1 0.1 1 Specular 0 0.5 0.5 0.5 1 Emissive 0 0.5 0.5 0.5 1 Shininess 0 45 "  primitiveType="DEFAULT"  blendEquation="GL_FUNC_ADD"  sfactor="GL_SRC_ALPHA"  dfactor="GL_ONE_MINUS_SRC_ALPHA" />
 	</Node>
->>>>>>> f09702c3
 </Node>