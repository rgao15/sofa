--- conflicted
+++ resolved
@@ -10,10 +10,10 @@
     <DefaultCollisionGroupManager name="Group" />
 	
 
-	<Node name="Cloth Dynamic Mesh (blue)">
-		<EulerImplicitSolver name="cg_odesolver" printLog="0" />
-		<CGLinearSolver name="linear solver" template="GraphScattered" iterations="20" tolerance="1e-09" threshold="1e-09" />
-    	<MeshGmshLoader name="loader" filename="mesh/square3.msh" createSubelements="true" />
+	  <Node name="Cloth Dynamic Mesh (blue)">
+		    <EulerImplicitSolver name="cg_odesolver" printLog="0" />
+		    <CGLinearSolver name="linear solver" template="GraphScattered" iterations="20" tolerance="1e-09" threshold="1e-09" />
+    	  <MeshGmshLoader name="loader" filename="mesh/square3.msh" createSubelements="true" />
         <MechanicalObject src="@loader" name="DOF" template="Vec3d" translation="10 0 15" rotation="0 90 90" scale="10" />
         <FixedConstraint name="Fixed dof" template="Vec3d" indices="0 1" />
         <UniformMass name="Mass" template="Vec3d" mass="0.1" />
@@ -29,18 +29,12 @@
     </Node>
 	
     <Node name="Cloth Static Mesh (white)">
-		<EulerImplicitSolver name="cg_odesolver" printLog="0" />
-		<CGLinearSolver name="linear solver" template="GraphScattered" iterations="20" tolerance="1e-09" threshold="1e-09" />
-		<MeshGmshLoader name="loader" filename="mesh/square3.msh" createSubelements="true"/>
+		    <EulerImplicitSolver name="cg_odesolver" printLog="0" />
+		    <CGLinearSolver name="linear solver" template="GraphScattered" iterations="20" tolerance="1e-09" threshold="1e-09" />
+		    <MeshGmshLoader name="loader" filename="mesh/square3.msh" createSubelements="true"/>
         <MechanicalObject src="@loader" name="DOFs" template="Vec3d" translation="10 0 5" rotation="0 90 90" scale="10" />
         <FixedConstraint name="Fixed dof" template="Vec3d" indices="0 1" />
-<<<<<<< HEAD
         <UniformMass name="Mass" template="Vec3d" mass="0.1" />
-=======
-        <UniformMass name="Mass" template="Vec3d" vertexMass="1" totalMass="50" />
-        <EulerImplicitSolver name="cg_odesolver" printLog="0"  rayleighStiffness="0.1" rayleighMass="0.1" />
-        <CGLinearSolver name="linear solver" template="GraphScattered" iterations="40" tolerance="1e-09" threshold="1e-09" />
->>>>>>> 1bcbf4b6
         <MeshTopology src="@loader" name="Static Mesh" />
         <MeshSpringForceField name="Springs" template="Vec3d" stiffness="300" damping="1" />
         <TriangularFEMForceField name="FEM" template="Vec3d" method="large" poissonRatio="0.3" youngModulus="80" />
@@ -50,42 +44,15 @@
     </Node>
 	
     <Node name="Cloth Regular Mesh (red)">
-		<EulerImplicitSolver name="cg_odesolver" printLog="0" />
-		<CGLinearSolver name="linear solver" template="GraphScattered" iterations="20" tolerance="1e-09" threshold="1e-09" />
+		    <EulerImplicitSolver name="cg_odesolver" printLog="0" />
+		    <CGLinearSolver name="linear solver" template="GraphScattered" iterations="20" tolerance="1e-09" threshold="1e-09" />
         <MechanicalObject name="DOFs" template="Vec3d" translation="0 0 -4" />
         <FixedConstraint name="Fixed dof" template="Vec3d" indices="0 870" />
-<<<<<<< HEAD
         <UniformMass name="Mass" template="Vec3d" mass="0.1" />
-=======
-        <UniformMass name="Mass" template="Vec3d" vertexMass="1" totalMass="50" />
-        <EulerImplicitSolver name="cg_odesolver" printLog="0" />
-        <CGLinearSolver name="linear solver" template="GraphScattered" iterations="40" tolerance="1e-09" threshold="1e-09" />
->>>>>>> 1bcbf4b6
         <RegularGridTopology name="default38" n="30 1 30" min="0 0 -20" max="10 0 -30" p0="0 0 -1" />
         <RegularGridSpringForceField template="Vec3d" stiffness="300" damping="1"/>
         <QuadBendingSprings template="Vec3d" name="Bend" stiffness="20" damping="0" />
-<<<<<<< HEAD
         <OglModel name="Visual" template="ExtVec3f" color="red" />
-=======
-        <OglModel name="Visual" template="ExtVec3f" color="blue" />
-        <IdentityMapping name="Mapping" template="Vec3d,ExtVec3f" input="@." output="@Visual" />
-    </Node>
-    <Node name="Cloth Dynamic Mesh">
-        <MeshGmshLoader name="loader" filename="mesh/square3.msh" createSubelements="true" />
-        <MechanicalObject src="@loader" name="DOF" template="Vec3d" translation="10 0 20" rotation="0 90 90" scale="10" />
-        <FixedConstraint name="Fixed dof" template="Vec3d" indices="0 1" />
-        <UniformMass name="Mass" template="Vec3d" vertexMass="1" totalMass="50" />
-        <EulerImplicitSolver name="cg_odesolver" printLog="0" />
-        <CGLinearSolver name="linear solver" template="GraphScattered" iterations="40" tolerance="1e-09" threshold="1e-09" />
-        <TriangleSetTopologyContainer src="@loader" name="Topology Container" />
-        <TriangleSetTopologyModifier name="Topology Modifier" />
-        <TriangleSetTopologyAlgorithms template="Vec3d" name="Topology Algorithms" />
-        <TriangleSetGeometryAlgorithms template="Vec3d" name="Geometry Algorithms" />
-        <TriangularBendingSprings name="FEM-Bend" template="Vec3d" stiffness="300" damping="1" />
-        <TriangularFEMForceField name="FEM" template="Vec3d" method="large" poissonRatio="0.3" youngModulus="60" />
-        <TriangleModel name="models" />
-        <OglModel name="Visual" template="ExtVec3f" color="green" />
->>>>>>> 1bcbf4b6
         <IdentityMapping name="Mapping" template="Vec3d,ExtVec3f" input="@." output="@Visual" />
     </Node>
     
