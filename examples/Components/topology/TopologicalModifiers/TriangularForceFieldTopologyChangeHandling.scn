<!-- Automatic Triangle removing with Triangle2Edge mapping example: Element removed are define in: ./RemovingTrianglesProcess.txt -->
<Node name="root" gravity="0 -9 1" dt="0.01">
    <RequiredPlugin name="SofaOpenglVisual"/>
    <VisualStyle displayFlags="showBehaviorModels showVisual" />
    <DefaultPipeline name="default0" verbose="0" />
    <BruteForceDetection name="N2" />
    <DefaultContactManager name="default1" response="default" />
    <MinProximityIntersection name="Proximity" alarmDistance="0.8" contactDistance="0.5" />
    <TreeCollisionGroupManager name="default2" />

    <Node name="TriangularBendingSprings">
        <EulerImplicitSolver name="cg_odesolver" printLog="false"  rayleighStiffness="0.1" rayleighMass="0.1" />
        <CGLinearSolver iterations="25" name="linear solver" tolerance="1.0e-9" threshold="1.0e-9" />
        <MeshGmshLoader name="loader" filename="mesh/square3.msh" translation="-1 0 0" createSubelements="true"/>
        <MechanicalObject name="TriangularBendingSprings" src="@loader" scale="10" />
        <include href="Objects/TriangleSetTopology.xml" src="@loader" />
        <DiagonalMass massDensity="0.015" />
        <FixedConstraint indices="0 1" />
        <TriangularFEMForceField template="Vec3d" name="FEM" method="large" poissonRatio="0.3" youngModulus="60" />
        <TriangularBendingSprings template="Vec3d" name="FEM-Bend" stiffness="300" damping="1" />
<<<<<<< HEAD
        <TriangleCollisionModel />
        <OglModel name="Visual" material="Default Diffuse 1 0 0 1 1 Ambient 1 0.2 0 0 1 Specular 0 1 0 0 1 Emissive 0 1 0 0 1 Shininess 0 45" />
        <IdentityMapping template="Vec3d,ExtVec3f" name="default8" input="@." output="@Visual" />
=======
        <TriangleSet />

        <Node >
            <OglModel name="Visual" material="Default Diffuse 1 0 0 1 1 Ambient 1 0.2 0 0 1 Specular 0 1 0 0 1 Emissive 0 1 0 0 1 Shininess 0 45" />
            <IdentityMapping name="default8" input="@.." output="@Visual" />
        </Node>
>>>>>>> 47d34ac6
        <TopologicalChangeProcessor listening="1" filename="RemovingTrianglesProcess.txt" />
    </Node>

    <Node name="TriangularBiquadratic">
        <EulerImplicitSolver name="cg_odesolver" printLog="false" />
        <CGLinearSolver iterations="25" name="linear solver" tolerance="1.0e-9" threshold="1.0e-9" />
        <MeshGmshLoader name="loader" filename="mesh/square3.msh" createSubelements="true" />
        <MechanicalObject name="TriangularBiquadratic" src="@loader" scale="10" />
        <include href="Objects/TriangleSetTopology.xml" src="@loader" />
        <DiagonalMass massDensity="0.015" />
        <FixedConstraint indices="0 1" />
        <TriangularBiquadraticSpringsForceField name="BQS" youngModulus="15" poissonRatio="0.9" useAngularSprings="1" dampingRatio="0.00" />
<<<<<<< HEAD
        <TriangleCollisionModel />
        <OglModel name="Visual" material="Default Diffuse 1 0 0.5 1 1 Ambient 1 0.2 0 0 1 Specular 0 1 0 0 1 Emissive 0 1 0 0 1 Shininess 0 45" />
        <IdentityMapping input="@." output="@Visual" />
=======
        <TriangleSet />

        <Node >
            <OglModel name="Visual" material="Default Diffuse 1 0 0.5 1 1 Ambient 1 0.2 0 0 1 Specular 0 1 0 0 1 Emissive 0 1 0 0 1 Shininess 0 45" />
            <IdentityMapping name="default8" input="@.." output="@Visual" />
        </Node>

>>>>>>> 47d34ac6
        <TopologicalChangeProcessor listening="1" filename="RemovingTrianglesProcess.txt" />
    </Node>


    <Node name="TriangularQuadratic">
        <EulerImplicitSolver name="cg_odesolver" printLog="false" />
        <CGLinearSolver iterations="25" name="linear solver" tolerance="1.0e-9" threshold="1.0e-9" />
        <MeshGmshLoader name="loader" filename="mesh/square3.msh" translation="1 0 0" createSubelements="true"/>
        <MechanicalObject name="TriangularQuadratic" src="@loader" scale="10" />
        <include href="Objects/TriangleSetTopology.xml" src="@loader" />
        <DiagonalMass massDensity="0.015" />
        <FixedConstraint indices="0 1" />
        <TriangularQuadraticSpringsForceField name="QS" youngModulus="15" poissonRatio="0.9" useAngularSprings="1" dampingRatio="0.00" />
<<<<<<< HEAD
        <TriangleCollisionModel />
        <OglModel name="Visual" material="Default Diffuse 1 0 1 1 1 Ambient 1 0.2 0 0 1 Specular 0 1 0 0 1 Emissive 0 1 0 0 1 Shininess 0 45" />
	<IdentityMapping input="@." output="@Visual" />
=======
        <TriangleSet />

        <Node >
            <OglModel name="Visual" material="Default Diffuse 1 0 1 1 1 Ambient 1 0.2 0 0 1 Specular 0 1 0 0 1 Emissive 0 1 0 0 1 Shininess 0 45" />
            <IdentityMapping name="default8" input="@.." output="@Visual" />
        </Node>
>>>>>>> 47d34ac6
	<TopologicalChangeProcessor listening="1" filename="RemovingTrianglesProcess.txt" />
    </Node>

    <Node name="TriangularFEM">
        <EulerImplicitSolver name="cg_odesolver" printLog="false" />
        <CGLinearSolver iterations="25" name="linear solver" tolerance="1.0e-9" threshold="1.0e-9" />
        <MeshGmshLoader name="loader" filename="mesh/square3.msh" translation="-1 0 -1" createSubelements="true"/>
        <MechanicalObject name="TriangularFEM" src="@loader" scale="10" />
        <include href="Objects/TriangleSetTopology.xml" src="@loader" />
        <DiagonalMass massDensity="0.015" />
        <FixedConstraint indices="0 1" />
        <TriangularFEMForceField template="Vec3d" name="FEM" method="large" poissonRatio="0.3" youngModulus="60" />
        <TriangularBendingSprings template="Vec3d" name="FEM-Bend" stiffness="300" damping="1" />
<<<<<<< HEAD
        <TriangleCollisionModel />
        <OglModel name="Visual" material="Default Diffuse 1 1 0 0 1 Ambient 1 0.2 0 0 1 Specular 0 1 0 0 1 Emissive 0 1 0 0 1 Shininess 0 45" />
        <IdentityMapping input="@." output="@Visual" />
=======
        <TriangleSet />

        <Node >
            <OglModel name="Visual" material="Default Diffuse 1 1 0 0 1 Ambient 1 0.2 0 0 1 Specular 0 1 0 0 1 Emissive 0 1 0 0 1 Shininess 0 45" />
            <IdentityMapping name="default8" input="@.." output="@Visual" />
        </Node>
>>>>>>> 47d34ac6
        <TopologicalChangeProcessor listening="1" filename="RemovingTrianglesProcess.txt" />
    </Node>

    <Node name="TriangularTensorMass_nothandled">
        <EulerImplicitSolver name="cg_odesolver" printLog="false" />
        <CGLinearSolver iterations="25" name="linear solver" tolerance="1.0e-9" threshold="1.0e-9" />
        <MeshGmshLoader name="loader" filename="mesh/square3.msh" translation="0 0 -1" createSubelements="true" />
        <MechanicalObject name="TriangularTensorMass_nothandled" src="@loader" scale="10" />
        <include href="Objects/TriangleSetTopology.xml" src="@loader" />
        <DiagonalMass massDensity="0.015" />
        <FixedConstraint indices="0 1" />
        <TriangularTensorMassForceField name="TM" youngModulus="15" poissonRatio="0.9" />
<<<<<<< HEAD
        <TriangleCollisionModel />
        <OglModel name="Visual" material="Default Diffuse 1 1 0.5 0 1 Ambient 1 0.2 0 0 1 Specular 0 1 0 0 1 Emissive 0 1 0 0 1 Shininess 0 45" />
        <IdentityMapping input="@." output="@Visual" />
=======
        <TriangleSet />

        <Node >
            <OglModel name="Visual" material="Default Diffuse 1 1 0.5 0 1 Ambient 1 0.2 0 0 1 Specular 0 1 0 0 1 Emissive 0 1 0 0 1 Shininess 0 45" />
            <IdentityMapping name="default8" input="@.." output="@Visual" />
        </Node>
>>>>>>> 47d34ac6
<!-- 	<TopologicalChangeProcessor listening="1" filename="RemovingTrianglesProcess.txt" /> -->
    </Node>

    <Node name="TrianglePressureForceField">
        <EulerImplicitSolver name="cg_odesolver" printLog="false" />
        <CGLinearSolver iterations="25" name="linear solver" tolerance="1.0e-9" threshold="1.0e-9" />
        <MeshGmshLoader name="loader" filename="mesh/square3.msh" translation="1 0 -1" createSubelements="true"/>
        <MechanicalObject name="TrianglePressureForceField" src="@loader" scale="10" />
        <include href="Objects/TriangleSetTopology.xml" src="@loader" />
        <DiagonalMass massDensity="0.015" />
        <FixedConstraint indices="0 1" />
        <TrianglePressureForceField name="PFF" normal="0 0 1" dmin="0.9" dmax="1.1" pressure="1 0 0" />
<<<<<<< HEAD
        <TriangleCollisionModel />
        <OglModel name="Visual" material="Default Diffuse 1 1 1 0 1 Ambient 1 0.2 0 0 1 Specular 0 1 0 0 1 Emissive 0 1 0 0 1 Shininess 0 45" />
        <IdentityMapping input="@." output="@Visual" />
=======
        <TriangleSet />

        <Node >
            <OglModel name="Visual" material="Default Diffuse 1 1 1 0 1 Ambient 1 0.2 0 0 1 Specular 0 1 0 0 1 Emissive 0 1 0 0 1 Shininess 0 45" />
            <IdentityMapping name="default8" input="@.." output="@Visual" />
        </Node>
>>>>>>> 47d34ac6
	<TopologicalChangeProcessor listening="1" filename="RemovingTrianglesProcess.txt" />
    </Node>

</Node><|MERGE_RESOLUTION|>--- conflicted
+++ resolved
@@ -18,18 +18,13 @@
         <FixedConstraint indices="0 1" />
         <TriangularFEMForceField template="Vec3d" name="FEM" method="large" poissonRatio="0.3" youngModulus="60" />
         <TriangularBendingSprings template="Vec3d" name="FEM-Bend" stiffness="300" damping="1" />
-<<<<<<< HEAD
         <TriangleCollisionModel />
-        <OglModel name="Visual" material="Default Diffuse 1 0 0 1 1 Ambient 1 0.2 0 0 1 Specular 0 1 0 0 1 Emissive 0 1 0 0 1 Shininess 0 45" />
-        <IdentityMapping template="Vec3d,ExtVec3f" name="default8" input="@." output="@Visual" />
-=======
-        <TriangleSet />
 
         <Node >
             <OglModel name="Visual" material="Default Diffuse 1 0 0 1 1 Ambient 1 0.2 0 0 1 Specular 0 1 0 0 1 Emissive 0 1 0 0 1 Shininess 0 45" />
             <IdentityMapping name="default8" input="@.." output="@Visual" />
         </Node>
->>>>>>> 47d34ac6
+
         <TopologicalChangeProcessor listening="1" filename="RemovingTrianglesProcess.txt" />
     </Node>
 
@@ -42,19 +37,13 @@
         <DiagonalMass massDensity="0.015" />
         <FixedConstraint indices="0 1" />
         <TriangularBiquadraticSpringsForceField name="BQS" youngModulus="15" poissonRatio="0.9" useAngularSprings="1" dampingRatio="0.00" />
-<<<<<<< HEAD
         <TriangleCollisionModel />
-        <OglModel name="Visual" material="Default Diffuse 1 0 0.5 1 1 Ambient 1 0.2 0 0 1 Specular 0 1 0 0 1 Emissive 0 1 0 0 1 Shininess 0 45" />
-        <IdentityMapping input="@." output="@Visual" />
-=======
-        <TriangleSet />
 
         <Node >
             <OglModel name="Visual" material="Default Diffuse 1 0 0.5 1 1 Ambient 1 0.2 0 0 1 Specular 0 1 0 0 1 Emissive 0 1 0 0 1 Shininess 0 45" />
             <IdentityMapping name="default8" input="@.." output="@Visual" />
         </Node>
 
->>>>>>> 47d34ac6
         <TopologicalChangeProcessor listening="1" filename="RemovingTrianglesProcess.txt" />
     </Node>
 
@@ -68,19 +57,13 @@
         <DiagonalMass massDensity="0.015" />
         <FixedConstraint indices="0 1" />
         <TriangularQuadraticSpringsForceField name="QS" youngModulus="15" poissonRatio="0.9" useAngularSprings="1" dampingRatio="0.00" />
-<<<<<<< HEAD
         <TriangleCollisionModel />
-        <OglModel name="Visual" material="Default Diffuse 1 0 1 1 1 Ambient 1 0.2 0 0 1 Specular 0 1 0 0 1 Emissive 0 1 0 0 1 Shininess 0 45" />
-	<IdentityMapping input="@." output="@Visual" />
-=======
-        <TriangleSet />
 
         <Node >
             <OglModel name="Visual" material="Default Diffuse 1 0 1 1 1 Ambient 1 0.2 0 0 1 Specular 0 1 0 0 1 Emissive 0 1 0 0 1 Shininess 0 45" />
             <IdentityMapping name="default8" input="@.." output="@Visual" />
         </Node>
->>>>>>> 47d34ac6
-	<TopologicalChangeProcessor listening="1" filename="RemovingTrianglesProcess.txt" />
+      	<TopologicalChangeProcessor listening="1" filename="RemovingTrianglesProcess.txt" />
     </Node>
 
     <Node name="TriangularFEM">
@@ -93,18 +76,12 @@
         <FixedConstraint indices="0 1" />
         <TriangularFEMForceField template="Vec3d" name="FEM" method="large" poissonRatio="0.3" youngModulus="60" />
         <TriangularBendingSprings template="Vec3d" name="FEM-Bend" stiffness="300" damping="1" />
-<<<<<<< HEAD
         <TriangleCollisionModel />
-        <OglModel name="Visual" material="Default Diffuse 1 1 0 0 1 Ambient 1 0.2 0 0 1 Specular 0 1 0 0 1 Emissive 0 1 0 0 1 Shininess 0 45" />
-        <IdentityMapping input="@." output="@Visual" />
-=======
-        <TriangleSet />
 
         <Node >
             <OglModel name="Visual" material="Default Diffuse 1 1 0 0 1 Ambient 1 0.2 0 0 1 Specular 0 1 0 0 1 Emissive 0 1 0 0 1 Shininess 0 45" />
             <IdentityMapping name="default8" input="@.." output="@Visual" />
         </Node>
->>>>>>> 47d34ac6
         <TopologicalChangeProcessor listening="1" filename="RemovingTrianglesProcess.txt" />
     </Node>
 
@@ -117,18 +94,13 @@
         <DiagonalMass massDensity="0.015" />
         <FixedConstraint indices="0 1" />
         <TriangularTensorMassForceField name="TM" youngModulus="15" poissonRatio="0.9" />
-<<<<<<< HEAD
         <TriangleCollisionModel />
-        <OglModel name="Visual" material="Default Diffuse 1 1 0.5 0 1 Ambient 1 0.2 0 0 1 Specular 0 1 0 0 1 Emissive 0 1 0 0 1 Shininess 0 45" />
-        <IdentityMapping input="@." output="@Visual" />
-=======
-        <TriangleSet />
 
         <Node >
             <OglModel name="Visual" material="Default Diffuse 1 1 0.5 0 1 Ambient 1 0.2 0 0 1 Specular 0 1 0 0 1 Emissive 0 1 0 0 1 Shininess 0 45" />
             <IdentityMapping name="default8" input="@.." output="@Visual" />
         </Node>
->>>>>>> 47d34ac6
+
 <!-- 	<TopologicalChangeProcessor listening="1" filename="RemovingTrianglesProcess.txt" /> -->
     </Node>
 
@@ -141,19 +113,14 @@
         <DiagonalMass massDensity="0.015" />
         <FixedConstraint indices="0 1" />
         <TrianglePressureForceField name="PFF" normal="0 0 1" dmin="0.9" dmax="1.1" pressure="1 0 0" />
-<<<<<<< HEAD
         <TriangleCollisionModel />
-        <OglModel name="Visual" material="Default Diffuse 1 1 1 0 1 Ambient 1 0.2 0 0 1 Specular 0 1 0 0 1 Emissive 0 1 0 0 1 Shininess 0 45" />
-        <IdentityMapping input="@." output="@Visual" />
-=======
-        <TriangleSet />
 
         <Node >
             <OglModel name="Visual" material="Default Diffuse 1 1 1 0 1 Ambient 1 0.2 0 0 1 Specular 0 1 0 0 1 Emissive 0 1 0 0 1 Shininess 0 45" />
             <IdentityMapping name="default8" input="@.." output="@Visual" />
         </Node>
->>>>>>> 47d34ac6
-	<TopologicalChangeProcessor listening="1" filename="RemovingTrianglesProcess.txt" />
+
+	      <TopologicalChangeProcessor listening="1" filename="RemovingTrianglesProcess.txt" />
     </Node>
 
 </Node>