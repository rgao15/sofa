<!-- Automatic incision example: incision path is define in: ./IncisionTrianglesProcess.txt -->
<Node name="root" gravity="0 0 -50" dt="0.01">
    <RequiredPlugin name="SofaOpenglVisual"/>
    <VisualStyle displayFlags="showVisual showWireframe" />
    <DefaultPipeline name="default0" verbose="0" />
    <BruteForceDetection name="N2" />
    <DefaultContactManager name="default1" response="default" />
    <MinProximityIntersection name="Proximity" alarmDistance="0.8" contactDistance="0.5" />
    <TreeCollisionGroupManager name="default2" />
    <Node name="SquareGravity" gravity="0 0 0">
        <EulerImplicit name="cg_odesolver" printLog="false"  rayleighStiffness="0.1" rayleighMass="0.1" />
        <CGLinearSolver iterations="100" name="linear solver" tolerance="1.0e-9" threshold="1.0e-9" />
        <MeshGmshLoader name="loader" filename="mesh/square3.msh" createSubelements="true"/>
        <MechanicalObject src="@loader" template="Vec3d" name="default4" scale3d="10 10 10" restScale="1" />
        <TriangleSetTopologyContainer src="@loader" name="Triangle_topo" />
        <TriangleSetTopologyModifier name="Modifier" />
        <TriangleSetTopologyAlgorithms template="Vec3d" name="TopoAlgo" />
        <TriangleSetGeometryAlgorithms template="Vec3d" name="GeomAlgo" />
        <DiagonalMass template="Vec3d" name="default5" massDensity="1.5" />
        <BoxROI template="Vec3d" name="box_roi1" box="0 9.5 -0.5 10 10.5 0.5"/>
        <FixedConstraint template="Vec3d" name="fixedConstraint1" indices="@box_roi1.indices"/>
        <BoxROI template="Vec3d" name="box_roi2" box="0 -0.5 -0.5 10 0.5 0.5"/>
        <FixedConstraint template="Vec3d" name="fixedConstraint1" indices="@box_roi2.indices"/>
        <TriangularFEMForceField template="Vec3d" name="FEM" method="large" poissonRatio="0.45" youngModulus="30000" />
        <TriangularBendingSprings template="Vec3d" name="FEM-Bend" stiffness="10000" damping="1" />
        <TriangleModel name="default7" selfCollision="true" />
        <Node name="edges">
            <EdgeSetTopologyContainer name="Edge_topo" />
            <EdgeSetTopologyModifier name="Modifier" />
            <EdgeSetTopologyAlgorithms template="Vec3d" name="TopoAlgo" />
            <EdgeSetGeometryAlgorithms template="Vec3d" name="GeomAlgo" drawEdges="1" />
            <Triangle2EdgeTopologicalMapping name="Mapping" input="@../Triangle_topo" output="@Edge_topo" />
        </Node>
<<<<<<< HEAD

        <Node >
            <VisualModel name="Visual" material="Default Diffuse 1 1 0 0 1 Ambient 1 0.2 0 0 1 Specular 0 1 0 0 1 Emissive 0 1 0 0 1 Shininess 0 45" />
            <IdentityMapping name="default8" input="@.." output="@Visual" />
        </Node>

=======
        <OglModel template="ExtVec3f" name="Visual" material="Default Diffuse 1 1 0 0 1 Ambient 1 0.2 0 0 1 Specular 0 1 0 0 1 Emissive 0 1 0 0 1 Shininess 0 45" />
        <IdentityMapping template="Vec3d,ExtVec3f" name="default8" input="@." output="@Visual" />
>>>>>>> 1d26a52d
        <TopologicalChangeProcessor listening="1" filename="IncisionTrianglesProcess.txt" saveIndicesAtInit="true" printLog="false" draw="true" epsilonSnapPath="0.1" epsilonSnapBorder="0.5" />
    </Node>
</Node><|MERGE_RESOLUTION|>--- conflicted
+++ resolved
@@ -31,17 +31,11 @@
             <EdgeSetGeometryAlgorithms template="Vec3d" name="GeomAlgo" drawEdges="1" />
             <Triangle2EdgeTopologicalMapping name="Mapping" input="@../Triangle_topo" output="@Edge_topo" />
         </Node>
-<<<<<<< HEAD
 
         <Node >
-            <VisualModel name="Visual" material="Default Diffuse 1 1 0 0 1 Ambient 1 0.2 0 0 1 Specular 0 1 0 0 1 Emissive 0 1 0 0 1 Shininess 0 45" />
+            <OglModel name="Visual" material="Default Diffuse 1 1 0 0 1 Ambient 1 0.2 0 0 1 Specular 0 1 0 0 1 Emissive 0 1 0 0 1 Shininess 0 45" />
             <IdentityMapping name="default8" input="@.." output="@Visual" />
         </Node>
-
-=======
-        <OglModel template="ExtVec3f" name="Visual" material="Default Diffuse 1 1 0 0 1 Ambient 1 0.2 0 0 1 Specular 0 1 0 0 1 Emissive 0 1 0 0 1 Shininess 0 45" />
-        <IdentityMapping template="Vec3d,ExtVec3f" name="default8" input="@." output="@Visual" />
->>>>>>> 1d26a52d
         <TopologicalChangeProcessor listening="1" filename="IncisionTrianglesProcess.txt" saveIndicesAtInit="true" printLog="false" draw="true" epsilonSnapPath="0.1" epsilonSnapBorder="0.5" />
     </Node>
 </Node>