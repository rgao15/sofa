<Node name="root" dt="0.01" showBoundingTree="0" gravity="0 -9.81 0">
    <VisualStyle displayFlags="showBehaviorModels showForceFields showCollisionModels" />
    <CollisionPipeline verbose="0" />
    <BruteForceDetection name="N2" />
    <CollisionResponse response="default" />
    <MinProximityIntersection name="Proximity" alarmDistance="2" contactDistance="0.1" />
    <CollisionGroup />
    
    <Node name="Simulation">

        <Node name="CubeObstacle">
            <OglModel name="cubeVisual" filename="mesh/cube.obj" color="green"/>
        </Node>

        <Node name="liver">
            <EulerImplicit name="cg_odesolver" printLog="false" />
            <CGLinearSolver iterations="150" name="linear solver" tolerance="1.0e-9" threshold="1.0e-9" />

            <MeshGmshLoader name="loader" filename="mesh/liver.msh"/>

            <TetrahedronSetTopologyContainer name="tetras" src="@loader"/>
            <TetrahedronSetTopologyModifier   name="Modifier" />
            <TetrahedronSetTopologyAlgorithms name="TopoAlgo"  template="Vec3d" />
            <TetrahedronSetGeometryAlgorithms name="GeomAlgo"  template="Vec3d" />

            <MechanicalObject name="meca"/>
            <DiagonalMass mass="100"/>

<<<<<<< HEAD
            <TetrahedronFEMForceField youngModulus="1000000" poissonRatio="0.45"/>
            <DistanceGridForceField filename="mesh/cubeDistance.fmesh" stiffnessIn="100000000" stiffnessOut="0" draw="true" drawPoints="true" printLog="false" drawSize="2"/> 
=======
            <TetrahedronFEMForceField youngModulus="1000000"/>
            <DistanceGridForceField filename="mesh/cubeDistanceGrid.fmesh" stiffnessIn="100000000" stiffnessOut="0" draw="true" drawPoints="true" printLog="false" drawSize="2"/>
>>>>>>> 27124306

            <Node name="visual">
                <OglModel name="visu" filename="mesh/liver.obj"/>
                <BarycentricMapping input="@../meca" output="@visu"/>
            </Node>

            <PlaneForceField stiffness="1000000" d="-1"/>

        </Node>

    </Node>
</Node><|MERGE_RESOLUTION|>--- conflicted
+++ resolved
@@ -26,13 +26,8 @@
             <MechanicalObject name="meca"/>
             <DiagonalMass mass="100"/>
 
-<<<<<<< HEAD
             <TetrahedronFEMForceField youngModulus="1000000" poissonRatio="0.45"/>
-            <DistanceGridForceField filename="mesh/cubeDistance.fmesh" stiffnessIn="100000000" stiffnessOut="0" draw="true" drawPoints="true" printLog="false" drawSize="2"/> 
-=======
-            <TetrahedronFEMForceField youngModulus="1000000"/>
             <DistanceGridForceField filename="mesh/cubeDistanceGrid.fmesh" stiffnessIn="100000000" stiffnessOut="0" draw="true" drawPoints="true" printLog="false" drawSize="2"/>
->>>>>>> 27124306
 
             <Node name="visual">
                 <OglModel name="visu" filename="mesh/liver.obj"/>
