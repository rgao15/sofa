--- conflicted
+++ resolved
@@ -17,15 +17,10 @@
         <FixedConstraint indices="0 1" />
         <TriangularQuadraticSpringsForceField name="QS" youngModulus="15" poissonRatio="0.9" useAngularSprings="1" dampingRatio="0.00" />
         <TriangleSet />
-<<<<<<< HEAD
+
         <Node >
-          <VisualModel name="Visual" color="yellow" />
+          <OglModel name="Visual" color="yellow" />
           <IdentityMapping input="@.." output="@Visual" />
         </Node>
-
-=======
-        <OglModel name="Visual" color="yellow" />
-        <IdentityMapping input="@." output="@Visual" />
->>>>>>> 1d26a52d
     </Node>
 </Node>