--- conflicted
+++ resolved
@@ -11,27 +11,15 @@
     <Node name="beam">
         <EulerImplicitSolver rayleighStiffness="0" printLog="false"  rayleighMass="0.1" />
         <BTDLinearSolver template="BTDMatrix6d" printLog="false" verbose="false" />
-<<<<<<< HEAD
         <MechanicalObject template="Rigid3d" name="DOFs" position="0 0 0 0 0 0 1  1 0 0 0 0 0 1  2 0 0 0 0 0 1  3 0 0 0 0 0 1  4 0 0 0 0 0 1  5 0 0 0 0 0 1  6 0 0 0 0 0 1  7 0 0 0 0 0 1" />
-        <Mesh name="lines" lines="0 1 1 2 2 3 3 4 4 5 5 6 6 7" />
+        <MeshTopology name="lines" lines="0 1 1 2 2 3 3 4 4 5 5 6 6 7" />
         <!--
       <MechanicalObject template="Rigid3d" name="DOFs" position="0 0 0 0 0 0 1  1 0 0 0 0 0 1  2 0 0 0 0 0 1  3 0 0 0 0 0 1" />
-      <Mesh name="lines" lines="0 1 1 2 2 3" />
+      <MeshTopology name="lines" lines="0 1 1 2 2 3" />
       -->
         <!--
       <MechanicalObject template="Rigid3d" name="DOFs" position="0 0 0 0 0 -0.7071067811865475244 0.7071067811865475244  0 -1 0 0 0 -0.7071067811865475244 0.7071067811865475244" />
-      <Mesh name="lines" lines="0 1" />
-=======
-        <MechanicalObject template="Rigid" name="DOFs" position="0 0 0 0 0 0 1  1 0 0 0 0 0 1  2 0 0 0 0 0 1  3 0 0 0 0 0 1  4 0 0 0 0 0 1  5 0 0 0 0 0 1  6 0 0 0 0 0 1  7 0 0 0 0 0 1" />
-        <MeshTopology name="lines" lines="0 1 1 2 2 3 3 4 4 5 5 6 6 7" />
-        <!--
-      <MechanicalObject template="Rigid" name="DOFs" position="0 0 0 0 0 0 1  1 0 0 0 0 0 1  2 0 0 0 0 0 1  3 0 0 0 0 0 1" />
-      <MeshTopology name="lines" lines="0 1 1 2 2 3" />
-      -->
-        <!--
-      <MechanicalObject template="Rigid" name="DOFs" position="0 0 0 0 0 -0.7071067811865475244 0.7071067811865475244  0 -1 0 0 0 -0.7071067811865475244 0.7071067811865475244" />
       <MeshTopology name="lines" lines="0 1" />
->>>>>>> dad6bd93
       -->
         <FixedConstraint name="FixedConstraint" indices="0" />
         <UniformMass vertexMass="1 1 0.01 0 0 0 0.1 0 0 0 0.1" printLog="false" />
@@ -60,19 +48,11 @@
         <EulerImplicitSolver rayleighStiffness="0" printLog="false" rayleighMass="0.1"/>
         <CGLinearSolver template="NewMat" threshold="0.000000001" tolerance="0.0000000001" iterations="25" printLog="false" />
         <!--
-<<<<<<< HEAD
       <MechanicalObject template="Rigid3d" name="DOFs" position="0 0 0 0 0 0 1  1 0 0 0 0 0 1  2 0 0 0 0 0 1  3 0 0 0 0 0 1" />
-      <Mesh name="lines" lines="0 1 1 2 2 3" />
+      <MeshTopology name="lines" lines="0 1 1 2 2 3" />
       -->
         <MechanicalObject template="Rigid3d" name="DOFs" position="0 0 1 0 0 0 1  1 0 1 0 0 0 1" />
-        <Mesh name="lines" lines="0 1" />
-=======
-      <MechanicalObject template="Rigid" name="DOFs" position="0 0 0 0 0 0 1  1 0 0 0 0 0 1  2 0 0 0 0 0 1  3 0 0 0 0 0 1" />
-      <MeshTopology name="lines" lines="0 1 1 2 2 3" />
-      -->
-        <MechanicalObject template="Rigid" name="DOFs" position="0 0 1 0 0 0 1  1 0 1 0 0 0 1" />
         <MeshTopology name="lines" lines="0 1" />
->>>>>>> dad6bd93
         <FixedConstraint name="FixedConstraint" indices="0" />
         <UniformMass vertexMass="1 1 0.01 0 0 0 0.1 0 0 0 0.1" />
         <BeamFEMForceField name="FEM" radius="0.05" youngModulus="10000000" poissonRatio="0.49"/>
