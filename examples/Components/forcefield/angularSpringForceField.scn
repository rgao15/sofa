<?xml version="1.0"?>
<Node dt="0.02" gravity="9 0 0" name="root">

    <VisualStyle displayFlags="showCollisionModels hideBehaviorModels hideForceFields" />

    <Node activated="true" name="ArticulatedSoftBeam">
	    <EulerImplicitSolver  rayleighStiffness="0.1" rayleighMass="0.1" />
		<CGLinearSolver iterations="100" tolerance="1e-7" threshold="1e-7"/>
        <MechanicalObject name="Articulations" position="0 0  0 0  0 0  0 0  0 0  0 0  0 0  0 0  0 0  0 0" template="Vec1d" />
		<Node name="TranslPoint">
            <MechanicalObject name="DOF" position="0.0 0 0  0 0 0 1" showObject="true" template="Rigid3d" />    
            <PartialFixedConstraint fixedDirections="1 1 1 1 1 1" indices="0" name="fixOrigin" template="Rigid3d" />
        </Node>
	    <Node name="Mechanics">
	        <MechanicalObject name="DOFs"  template="Rigid3d" position="0.0 0 0  0 0 0 1  
	        															1.42857142857 0 0  0 0 0 1  
	        															2.85714285714 0 0  0 0 0 1  
	        															4.28571428571 0 0  0 0 0 1  
	        															5.71428571429 0 0  0 0 0 1  
	        															7.14285714286 0 0  0 0 0 1  
	        															8.57142857143 0 0  0 0 0 1  
	        															10.0 0 0  0 0 0 1  
	        															11.4285714286 0 0  0 0 0 1  
	        															12.8571428571 0 0  0 0 0 1"/>
	        <AngularSpringForceField angularStiffness="1e4" indices="0 1 2 3 4 5 6 7 8 9" name="ASFF" />
<<<<<<< HEAD
	        <Mesh lines="0 1  1 2  2 3  3 4  4 5  5 6  6 7  7 8  8 9" name="lines" />
	        <UniformMass mass="0.1 0.1 [1 0 0,0 1 0,0 0 1]" name="mass" template="Rigid3d" />
=======
	        <MeshTopology lines="0 1  1 2  2 3  3 4  4 5  5 6  6 7  7 8  8 9" name="lines" />
	        <UniformMass mass="0.1 0.1 [1 0 0,0 1 0,0 0 1]" name="mass" template="Rigid" />
>>>>>>> dad6bd93
	            
	        <ArticulatedSystemMapping input1="@../Articulations" input2="@../TranslPoint/DOF" output="@DOFs" />
	       
			<Node name="Collision">
	            <CubeTopology max="9.2 0.05 0.05" min="0 -0.05 -0.05" nx="70" ny="2" nz="2" />
	            <MechanicalObject name="skinDOFs" />
	            <TriangleCollisionModel /> 
	            <LineCollisionModel />
	            <PointCollisionModel />
	            <BeamLinearMapping isMechanical="true" />
	        </Node>
	        <RestShapeSpringsForceField stiffness="1200"  angularStiffness="500" drawSpring="1" external_points="0" external_rest_shape="@../TranslPoint/DOF" mstate="@DOFs" points="0" template="Rigid3d" />
	    </Node>

        <ArticulatedHierarchyContainer />
        <Node name="articulationCenters">           
	        <Node name="articulationCenter1">
	        	<ArticulationCenter articulationProcess="0" childIndex="1" parentIndex="0" posOnChild="-0.714285714286 0 0" posOnParent="0.714285714286 0 0" />
	        	<Node name="articulations">
	        		<Articulation articulationIndex="0" rotation="1" rotationAxis="0 1 0" translation="0" />
	        		<Articulation articulationIndex="1" rotation="1" rotationAxis="0 0 1" translation="0" />
	        	</Node>
	        </Node>
	     <Node name="articulationCenter2">
	        <ArticulationCenter articulationProcess="0" childIndex="2" parentIndex="1" posOnChild="-0.714285714286 0 0" posOnParent="0.714285714286 0 0" />
	        <Node name="articulations">
	        		<Articulation articulationIndex="2" rotation="1" rotationAxis="0 1 0" translation="0" />
	        		<Articulation articulationIndex="3" rotation="1" rotationAxis="0 0 1" translation="0" />
	        	</Node>
	        </Node>
	        <Node name="articulationCenter3">
	        	<ArticulationCenter articulationProcess="0" childIndex="3" parentIndex="2" posOnChild="-0.714285714286 0 0" posOnParent="0.714285714286 0 0" />
	        	<Node name="articulations">
	        		<Articulation articulationIndex="4" rotation="1" rotationAxis="0 1 0" translation="0" />
	        		<Articulation articulationIndex="5" rotation="1" rotationAxis="0 0 1" translation="0" />
	        	</Node>
	        </Node>
	        <Node name="articulationCenter4">
	        	<ArticulationCenter articulationProcess="0" childIndex="4" parentIndex="3" posOnChild="-0.714285714286 0 0" posOnParent="0.714285714286 0 0" />
	        	<Node name="articulations">
	        		<Articulation articulationIndex="6" rotation="1" rotationAxis="0 1 0" translation="0" />
	        		<Articulation articulationIndex="7" rotation="1" rotationAxis="0 0 1" translation="0" />
	        	</Node>
	        </Node>
	        <Node name="articulationCenter5">
	        	<ArticulationCenter articulationProcess="0" childIndex="5" parentIndex="4" posOnChild="-0.714285714286 0 0" posOnParent="0.714285714286 0 0" />
	        	<Node name="articulations">
	        		<Articulation articulationIndex="8" rotation="1" rotationAxis="0 1 0" translation="0" />
	        		<Articulation articulationIndex="9" rotation="1" rotationAxis="0 0 1" translation="0" />
	        	</Node>
	        </Node>
	        <Node name="articulationCenter6">
	        	<ArticulationCenter articulationProcess="0" childIndex="6" parentIndex="5" posOnChild="-0.714285714286 0 0" posOnParent="0.714285714286 0 0" />
	        	<Node name="articulations">
	        		<Articulation articulationIndex="10" rotation="1" rotationAxis="0 1 0" translation="0" />
	        		<Articulation articulationIndex="11" rotation="1" rotationAxis="0 0 1" translation="0" />
	        	</Node>
	        </Node>
	        <Node name="articulationCenter7">
	        	<ArticulationCenter articulationProcess="0" childIndex="7" parentIndex="6" posOnChild="-0.714285714286 0 0" posOnParent="0.714285714286 0 0" />
	        	<Node name="articulations">
	        		<Articulation articulationIndex="12" rotation="1" rotationAxis="0 1 0" translation="0" />
	        		<Articulation articulationIndex="13" rotation="1" rotationAxis="0 0 1" translation="0" />
	        	</Node>
	        </Node>
	        <Node name="articulationCenter8">
	        	<ArticulationCenter articulationProcess="0" childIndex="8" parentIndex="7" posOnChild="-0.714285714286 0 0" posOnParent="0.714285714286 0 0" />
	        	<Node name="articulations">
	        		<Articulation articulationIndex="14" rotation="1" rotationAxis="0 1 0" translation="0" />
	        		<Articulation articulationIndex="15" rotation="1" rotationAxis="0 0 1" translation="0" />
	        	</Node>
	        </Node>
	        <Node name="articulationCenter9">
	        	<ArticulationCenter articulationProcess="0" childIndex="9" parentIndex="8" posOnChild="-0.714285714286 0 0" posOnParent="0.714285714286 0 0" />
	        	<Node name="articulations">
	        		<Articulation articulationIndex="16" rotation="1" rotationAxis="0 1 0" translation="0" />
	        		<Articulation articulationIndex="17" rotation="1" rotationAxis="0 0 1" translation="0" />
	        	</Node>
	        </Node>
    	</Node>
    </Node>
</Node><|MERGE_RESOLUTION|>--- conflicted
+++ resolved
@@ -23,13 +23,9 @@
 	        															11.4285714286 0 0  0 0 0 1  
 	        															12.8571428571 0 0  0 0 0 1"/>
 	        <AngularSpringForceField angularStiffness="1e4" indices="0 1 2 3 4 5 6 7 8 9" name="ASFF" />
-<<<<<<< HEAD
-	        <Mesh lines="0 1  1 2  2 3  3 4  4 5  5 6  6 7  7 8  8 9" name="lines" />
+
+	        <MeshTopology lines="0 1  1 2  2 3  3 4  4 5  5 6  6 7  7 8  8 9" name="lines" />
 	        <UniformMass mass="0.1 0.1 [1 0 0,0 1 0,0 0 1]" name="mass" template="Rigid3d" />
-=======
-	        <MeshTopology lines="0 1  1 2  2 3  3 4  4 5  5 6  6 7  7 8  8 9" name="lines" />
-	        <UniformMass mass="0.1 0.1 [1 0 0,0 1 0,0 0 1]" name="mass" template="Rigid" />
->>>>>>> dad6bd93
 	            
 	        <ArticulatedSystemMapping input1="@../Articulations" input2="@../TranslPoint/DOF" output="@DOFs" />
 	       
