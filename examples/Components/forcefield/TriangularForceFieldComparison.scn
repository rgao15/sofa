--- conflicted
+++ resolved
@@ -19,15 +19,12 @@
         <TriangularFEMForceField template="Vec3d" name="FEM" method="large" poissonRatio="0.3" youngModulus="60" />
         <TriangularBendingSprings template="Vec3d" name="FEM-Bend" stiffness="300" damping="1" />
         <TriangleSet />
-<<<<<<< HEAD
+
         <Node >
-          <VisualModel name="Visual" color="black" />
+          <OglModel name="Visual" color="black" />
           <IdentityMapping input="@.." output="@Visual" />
         </Node>
-=======
-        <OglModel name="Visual" color="black" />
-        <IdentityMapping template="Vec3d,ExtVec3f" name="default8" input="@." output="@Visual" />
->>>>>>> 1d26a52d
+
     </Node>
 
     <Node name="TriangularBiquadratic">
@@ -40,16 +37,11 @@
         <FixedConstraint indices="0 1" />
         <TriangularBiquadraticSpringsForceField name="BQS" youngModulus="15" poissonRatio="0.9" useAngularSprings="1" dampingRatio="0.00" />
         <TriangleSet />
-<<<<<<< HEAD
+
         <Node >
-          <VisualModel name="Visual" color="white" />
+          <OglModel name="Visual" color="white" />
           <IdentityMapping input="@.." output="@Visual" />
         </Node>
-
-=======
-        <OglModel name="Visual" color="white" />
-        <IdentityMapping input="@." output="@Visual" />
->>>>>>> 1d26a52d
     </Node>
 
 
@@ -63,16 +55,11 @@
         <FixedConstraint indices="0 1" />
         <TriangularQuadraticSpringsForceField name="QS" youngModulus="15" poissonRatio="0.9" useAngularSprings="1" dampingRatio="0.00" />
         <TriangleSet />
-<<<<<<< HEAD
+
         <Node >
-          <VisualModel name="Visual" color="yellow" />
-          <IdentityMapping input="@.." output="@Visual" />
+            <OglModel name="Visual" color="yellow" />
+            <IdentityMapping input="@.." output="@Visual" />
         </Node>
-
-=======
-        <OglModel name="Visual" color="yellow" />
-        <IdentityMapping input="@." output="@Visual" />
->>>>>>> 1d26a52d
     </Node>
 
     <Node name="TriangularFEM">
@@ -86,16 +73,11 @@
         <TriangularFEMForceField template="Vec3d" name="FEM" method="large" poissonRatio="0.3" youngModulus="60" />
         <TriangularBendingSprings template="Vec3d" name="FEM-Bend" stiffness="300" damping="1" />
         <TriangleSet />
-<<<<<<< HEAD
         <Node >
-          <VisualModel name="Visual" color="red" />
-          <IdentityMapping input="@.." output="@Visual" />
+            <OglModel name="Visual" color="red" />
+            <IdentityMapping input="@.." output="@Visual" />
         </Node>
 
-=======
-        <OglModel name="Visual" color="red" />
-        <IdentityMapping template="Vec3d,ExtVec3f" name="default8" input="@." output="@Visual" />
->>>>>>> 1d26a52d
     </Node>
 
     <Node name="TriangularTensorMass">
@@ -108,9 +90,10 @@
         <FixedConstraint indices="0 1" />
         <TriangularTensorMassForceField name="TM" youngModulus="15" poissonRatio="0.9" />
         <TriangleSet />
+
         <Node >
-          <VisualModel name="Visual" color="green" />
-          <IdentityMapping input="@.." output="@Visual" />
+            <OglModel name="Visual" color="green" />
+            <IdentityMapping input="@.." output="@Visual" />
         </Node>
 
     </Node>
@@ -126,8 +109,8 @@
         <TrianglePressureForceField name="PFF" normal="0 0 1" dmin="0.9" dmax="1.1" pressure="0 1 0" />
         <TriangleSet />
         <Node >
-          <VisualModel name="Visual" color="blue" />
-          <IdentityMapping input="@.." output="@Visual" />
+            <OglModel name="Visual" color="blue" />
+            <IdentityMapping input="@.." output="@Visual" />
         </Node>
 
     </Node>
