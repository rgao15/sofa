--- conflicted
+++ resolved
@@ -6,11 +6,7 @@
     <GenericConstraintSolver tolerance="0.001" maxIterations="1000"/>
     <Node name="Beam1">
         <EulerImplicit name="cg_odesolver" printLog="false" />
-<<<<<<< HEAD
-        <BTDLinearSolver template="BTDMatrix6d" printLog="false" verbose="false" />
-=======
         <BTDLinearSolver template="BTDMatrix6d" bandWidth="11" printLog="false" verbose="false" />
->>>>>>> 46566916
         <MechanicalObject template="Rigid" name="DOFs1" position="0 0 0 0 0 0 1  1 0 0 0 0 0 1  2 0 0 0 0 0 1  3 0 0 0 0 0 1  4 0 0 0 0 0 1  5 0 0 0 0 0 1  6 0 0 0 0 0 1  7 0 0 0 0 0 1" />
         <Mesh name="lines" lines="0 1 1 2 2 3 3 4 4 5 5 6 6 7" />
         <UniformMass mass="1 1 0.01 0 0 0 0.1 0 0 0 0.1 0" printLog="false" />
@@ -24,7 +20,7 @@
     </Node>
     <Node name="Beam2">
         <EulerImplicit name="cg_odesolver" printLog="false" />
-        <BTDLinearSolver template="BTDMatrix6d" printLog="false" verbose="false" />
+        <BTDLinearSolver template="NewMatBand" bandWidth="11" printLog="false" verbose="false" />
         <MechanicalObject template="Rigid" name="DOFs2" position="0 0 0 0 0 -0.707107 0.707107 0 -1 0 0 0-0.707107 0.707107  0 -2 0 0 0 -0.707107 0.707107  0 -3 0 0 0 -0.707107 0.707107  0 -4 0 0 0 -0.707107 0.707107  0 -5 0 0 0 -0.707107 0.707107  0 -6 0 0 0 -0.707107 0.707107  0 -7 0 0 0 -0.707107 0.707107" />
         <Mesh name="lines" lines="0 1 1 2 2 3 3 4 4 5 5 6 6 7" />
         <UniformMass mass="1 1 0.01 0 0 0 0.1 0 0 0 0.1 0" printLog="false" />
