--- conflicted
+++ resolved
@@ -7,13 +7,8 @@
     <Node name="Beam1">
         <EulerImplicitSolver name="odesolver" printLog="false"  rayleighStiffness="0.1" rayleighMass="0.1" />
         <BTDLinearSolver printLog="false" verbose="false" />
-<<<<<<< HEAD
         <MechanicalObject template="Rigid3d" name="DOFs1" position="0 0 0 0 0 0 1  1 0 0 0 0 0 1  2 0 0 0 0 0 1  3 0 0 0 0 0 1  4 0 0 0 0 0 1  5 0 0 0 0 0 1  6 0 0 0 0 0 1  7 0 0 0 0 0 1" />
-        <Mesh name="lines" lines="0 1 1 2 2 3 3 4 4 5 5 6 6 7" />
-=======
-        <MechanicalObject template="Rigid" name="DOFs1" position="0 0 0 0 0 0 1  1 0 0 0 0 0 1  2 0 0 0 0 0 1  3 0 0 0 0 0 1  4 0 0 0 0 0 1  5 0 0 0 0 0 1  6 0 0 0 0 0 1  7 0 0 0 0 0 1" />
         <MeshTopology name="lines" lines="0 1 1 2 2 3 3 4 4 5 5 6 6 7" />
->>>>>>> dad6bd93
         <UniformMass vertexMass="1 1 0.01 0 0 0 0.1 0 0 0 0.1 0" printLog="false" />
         <BeamFEMForceField name="FEM" poissonRatio="0.49" radius="0.1" youngModulus="2000000" />
         <FixedConstraint name="FixedConstraint" indices="7" />
@@ -27,13 +22,8 @@
     <Node name="Beam2">
         <EulerImplicitSolver name="odesolver" printLog="false" />
         <BTDLinearSolver printLog="false" verbose="false" />
-<<<<<<< HEAD
         <MechanicalObject template="Rigid3d" name="DOFs2" position="0 0 0 0 0 -0.707107 0.707107 0 -1 0 0 0-0.707107 0.707107  0 -2 0 0 0 -0.707107 0.707107  0 -3 0 0 0 -0.707107 0.707107  0 -4 0 0 0 -0.707107 0.707107  0 -5 0 0 0 -0.707107 0.707107  0 -6 0 0 0 -0.707107 0.707107  0 -7 0 0 0 -0.707107 0.707107" />
-        <Mesh name="lines" lines="0 1 1 2 2 3 3 4 4 5 5 6 6 7" />
-=======
-        <MechanicalObject template="Rigid" name="DOFs2" position="0 0 0 0 0 -0.707107 0.707107 0 -1 0 0 0-0.707107 0.707107  0 -2 0 0 0 -0.707107 0.707107  0 -3 0 0 0 -0.707107 0.707107  0 -4 0 0 0 -0.707107 0.707107  0 -5 0 0 0 -0.707107 0.707107  0 -6 0 0 0 -0.707107 0.707107  0 -7 0 0 0 -0.707107 0.707107" />
         <MeshTopology name="lines" lines="0 1 1 2 2 3 3 4 4 5 5 6 6 7" />
->>>>>>> dad6bd93
         <UniformMass vertexMass="1 1 0.01 0 0 0 0.1 0 0 0 0.1 0" printLog="false" />
         <BeamFEMForceField name="FEM" poissonRatio="0.49" radius="0.1" youngModulus="20000000" />
         <LinearSolverConstraintCorrection />
