<Node name="root" gravity="0 -9.81 0" dt="0.05">
    <RequiredPlugin name="SofaOpenglVisual"/>
    <VisualStyle displayFlags="showBehaviorModels" />
    <DefaultPipeline name="default0" verbose="0" />
    <BruteForceDetection name="N2" />
    <DefaultContactManager name="default1" response="default" />
    <MinProximityIntersection name="Proximity" alarmDistance="0.8" contactDistance="0.5" />
    <TreeCollisionGroupManager name="default2" />
    <Node name="SquareGravity">
        <EulerImplicitSolver name="cg_odesolver"  rayleighStiffness="0.1" rayleighMass="0.1" />
        <CGLinearSolver iterations="100" tolerance="1e-5" threshold="1e-5"/>
        <MeshGmshLoader name="meshLoader" filename="mesh/square3.msh" />
        <SubsetTopology template="Vec3d" box="0.3 0 -0.1 0.6 1 0.1" drawROI="1" src="@meshLoader" rest_position="@meshLoader.position" name="Subset" localIndices="1" />
        <Node name="in">
            <MechanicalObject template="Vec3d" name="mecaObj2" position="@../Subset.pointsInROI" />
            <TriangleSetTopologyContainer name="Container" position="@mecaObj2.position" triangles="@../Subset.trianglesInROI" />
            <TriangleSetTopologyModifier name="Modifier" />
            <TriangleSetTopologyAlgorithms template="Vec3d" name="TopoAlgo" />
            <TriangleSetGeometryAlgorithms template="Vec3d" name="GeomAlgo" />
            <DiagonalMass template="Vec3d" name="default5" massDensity="1.15" />
            <TriangularFEMForceField template="Vec3d" name="FEM" method="large" poissonRatio="0.3" youngModulus="60" />
            <TriangularBendingSprings template="Vec3d" name="FEM-Bend" stiffness="300" damping="1" />
            <TriangleCollisionModel template="Vec3d" name="default7" />
<<<<<<< HEAD
            <Node >
              <VisualModel name="Visual" color="blue" />
              <IdentityMapping input="@.." output="@Visual" />
            </Node>
=======
            <OglModel template="ExtVec3f" name="Visual" color="blue" />
            <IdentityMapping template="Vec3d,ExtVec3f" name="default8" input="@." output="@Visual" />
>>>>>>> 1d26a52d
        </Node>
        <Node name="Out">
            <MechanicalObject template="Vec3d" name="mecaObj2" position="@../Subset.pointsOutROI" />
            <TriangleSetTopologyContainer name="Container" position="@mecaObj2.position" triangles="@../Subset.trianglesOutROI" />
            <TriangleSetTopologyModifier name="Modifier" />
            <TriangleSetTopologyAlgorithms template="Vec3d" name="TopoAlgo" />
            <TriangleSetGeometryAlgorithms template="Vec3d" name="GeomAlgo" />
            <DiagonalMass template="Vec3d" name="default5" massDensity="1.15" />
            <TriangleCollisionModel template="Vec3d" name="default7" />
            <TriangularFEMForceField template="Vec3d" name="FEM" method="large" poissonRatio="0.3" youngModulus="60" />
            <TriangularBendingSprings template="Vec3d" name="FEM-Bend" stiffness="300" damping="1" />
            <FixedConstraint template="Vec3d" name="default6" indices="0 1" />
<<<<<<< HEAD
            <Node >
              <VisualModel name="Visual" color="red" />
              <IdentityMapping input="@.." output="@Visual" />
            </Node>
=======
            <OglModel template="ExtVec3f" name="Visual" color="red" />
            <IdentityMapping template="Vec3d,ExtVec3f" name="default8" input="@." output="@Visual" />
>>>>>>> 1d26a52d
        </Node>
    </Node>
</Node><|MERGE_RESOLUTION|>--- conflicted
+++ resolved
@@ -21,16 +21,11 @@
             <TriangularFEMForceField template="Vec3d" name="FEM" method="large" poissonRatio="0.3" youngModulus="60" />
             <TriangularBendingSprings template="Vec3d" name="FEM-Bend" stiffness="300" damping="1" />
             <TriangleCollisionModel template="Vec3d" name="default7" />
-<<<<<<< HEAD
+
             <Node >
-              <VisualModel name="Visual" color="blue" />
+              <OglModel name="Visual" color="blue" />
               <IdentityMapping input="@.." output="@Visual" />
-            </Node>
-=======
-            <OglModel template="ExtVec3f" name="Visual" color="blue" />
-            <IdentityMapping template="Vec3d,ExtVec3f" name="default8" input="@." output="@Visual" />
->>>>>>> 1d26a52d
-        </Node>
+            </Node>        </Node>
         <Node name="Out">
             <MechanicalObject template="Vec3d" name="mecaObj2" position="@../Subset.pointsOutROI" />
             <TriangleSetTopologyContainer name="Container" position="@mecaObj2.position" triangles="@../Subset.trianglesOutROI" />
@@ -42,15 +37,11 @@
             <TriangularFEMForceField template="Vec3d" name="FEM" method="large" poissonRatio="0.3" youngModulus="60" />
             <TriangularBendingSprings template="Vec3d" name="FEM-Bend" stiffness="300" damping="1" />
             <FixedConstraint template="Vec3d" name="default6" indices="0 1" />
-<<<<<<< HEAD
+
             <Node >
-              <VisualModel name="Visual" color="red" />
+              <OglModel name="Visual" color="red" />
               <IdentityMapping input="@.." output="@Visual" />
             </Node>
-=======
-            <OglModel template="ExtVec3f" name="Visual" color="red" />
-            <IdentityMapping template="Vec3d,ExtVec3f" name="default8" input="@." output="@Visual" />
->>>>>>> 1d26a52d
         </Node>
     </Node>
 </Node>