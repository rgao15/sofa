--- conflicted
+++ resolved
@@ -18,18 +18,13 @@
         <DiagonalMass template="Vec3d" name="default5" massDensity="0.15" />
         <TriangularFEMForceField template="Vec3d" name="FEM" method="large" poissonRatio="0.3" youngModulus="60" />
         <TriangularBendingSprings template="Vec3d" name="FEM-Bend" stiffness="300" damping="1" />
-<<<<<<< HEAD
         <TriangleCollisionModel name="default7" />
-        <OglModel template="ExtVec3f" name="Visual" material="Default Diffuse 1 0 0 1 0.6 Ambient 1 0.2 0 0 1 Specular 0 1 0 0 1 Emissive 0 1 0 0 1 Shininess 0 45" />
-        <IdentityMapping template="Vec3d,ExtVec3f" name="default8" input="@." output="@Visual" />
-=======
-        <TriangleModel name="default7" />
 
         <Node >
             <OglModel name="Visual" material="Default Diffuse 1 0 0 1 0.6 Ambient 1 0.2 0 0 1 Specular 0 1 0 0 1 Emissive 0 1 0 0 1 Shininess 0 45" />
             <IdentityMapping name="default8" input="@.." output="@Visual" />
         </Node>
->>>>>>> 47d34ac6
+
         <BoxROI template="Vec3d" box="2 0 -1 8 -3 1" drawBoxes="1" position="@mecaObj.position" drawTriangles="1" triangles="@Container.triangles" name="trash" />
         <TopologicalChangeProcessor listening="1" useDataInputs="1" trianglesToRemove="@trash.triangleIndices" timeToRemove="0.1" interval="0.05" />
     </Node>
