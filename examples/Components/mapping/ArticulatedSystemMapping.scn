--- conflicted
+++ resolved
@@ -26,11 +26,7 @@
                 </Node>
                 <Node name="Visu">
                     <OglModel name="Visual" position="-1 -0.5 -0.5 -1 0.5 -0.5 -1 0.5 0.5 -1 -0.5 0.5 1 -0.5 -0.5 1 0.5 -0.5 1 0.5 0.5 1 -0.5 0.5 -1 -0.5 -0.5 -1 0.5 -0.5 -1 0.5 0.5 -1 -0.5 0.5 1 -0.5 -0.5 1 0.5 -0.5 1 0.5 0.5 1 -0.5 0.5 -1 -0.5 -0.5 -1 0.5 -0.5 -1 0.5 0.5 -1 -0.5 0.5 1 -0.5 -0.5 1 0.5 -0.5 1 0.5 0.5 1 -0.5 0.5 -1 -0.5 -0.5 -1 0.5 -0.5 -1 0.5 0.5 -1 -0.5 0.5 1 -0.5 -0.5 1 0.5 -0.5 1 0.5 0.5 1 -0.5 0.5" triangles="3 1 0 3 2 1 3 6 2 3 7 6 7 5 6 7 4 5 4 1 5 4 0 1 5 1 2 2 6 5 4 7 3 4 3 0 11 9 8 11 10 9 11 14 10 11 15 14 15 13 14 15 12 13 12 9 13 12 8 9 13 9 10 10 14 13 12 15 11 12 11 8 19 17 16 19 18 17 19 22 18 19 23 22 23 21 22 23 20 21 20 17 21 20 16 17 21 17 18 18 22 21 20 23 19 20 19 16 27 25 24 27 26 25 27 30 26 27 31 30 31 29 30 31 28 29 28 25 29 28 24 25 29 25 26 26 30 29 28 31 27 28 27 24" />
-<<<<<<< HEAD
-                    <RigidMapping template="Mapping&lt;State&lt;StdRigidTypes&lt;3,double&gt; &gt;,MappedModel&lt;ExtVectorTypes&lt;Vec&lt;3,float&gt;,Vec&lt;3,float&gt;,float&gt; &gt; &gt; &gt;" repartition="0 8 8 8 8" input="@.." output="@Visual" />
-=======
-                    <RigidMapping template="State&lt;StdRigidTypes&lt;3,double ,MappedModel&lt;ExtVectorTypes&lt;Vec&lt;3,float,Vec&lt;3,float,float   " repartition="0 8 8 8 8" object1="../.." object2="Visual" />
->>>>>>> 45f3248a
+                    <RigidMapping template="Rigid3d,ExtVec3f" repartition="0 8 8 8 8" object1="../.." object2="Visual" />
                 </Node>
             </Node>
             <ArticulatedHierarchyContainer />
@@ -61,6 +57,6 @@
                 </Node>
             </Node>
         </Node>
-        <StiffSpringForceField name="Spring" object1="@articulation" object2="@restarticulation" spring=" 1 1 100.0 1.0 0.0  2 2 100.0 1.0 0.0  3 3 100.0 1.0 0.0" />
+        <StiffSpringForceField name="Spring" object1="articulation" object2="restarticulation" spring=" 1 1 100.0 1.0 0.0  2 2 100.0 1.0 0.0  3 3 100.0 1.0 0.0" />
     </Node>
 </Node>