<?xml version="1.0" ?>
<Node dt="0.01" gravity="0 -9.81 0" name="root">
    <RequiredPlugin name="SofaOpenglVisual"/>
    <BruteForceDetection />
    <DefaultContactManager />
    <DefaultPipeline />
    <MinProximityIntersection alarmDistance="1" contactDistance="0.5"/>
    <Node>
        <EulerImplicitSolver name="cg odesolver" printLog="false"  rayleighStiffness="0.1" rayleighMass="0.1" />
        <CGLinearSolver iterations="100" name="linear solver" threshold="1e-20" tolerance="1e-20" />
        <Node name="restarticulation">
            <MechanicalObject name="rest" template="Vec1d" position="0 0 0 0" />
            <FixedConstraint indices="0 1 2 3" />
        </Node>
        <Node name="articulation">
            <MechanicalObject name="Articulations" template="Vec1d" position="0 0 0 0" />
            <Node>
                <MechanicalObject template="Rigid3d" name="DOFs" position="0 0 0  0 0 0 1  1 0 0  0 0 0 1  3 0 0  0 0 0 1  5 0 0  0 0 0 1  7 0 0  0 0 0 1" />
                <BeamFEMForceField name="FEM" radius="0.1" youngModulus="1e8" poissonRatio="0.45"/>
<<<<<<< HEAD
                <Mesh name="lines" lines="0 1 1 2 2 3 3 4 " />
                <UniformMass template="Rigid3d" name="mass" vertexMass="0.1 0.1 [1 0 0,0 1 0,0 0 1]" />
                <FixedConstraint template="Rigid3d" name="fixOrigin" indices="0" />
=======
                <MeshTopology name="lines" lines="0 1 1 2 2 3 3 4 " />
                <UniformMass template="Rigid" name="mass" vertexMass="0.1 0.1 [1 0 0,0 1 0,0 0 1]" />
                <FixedConstraint template="Rigid" name="fixOrigin" indices="0" />
>>>>>>> dad6bd93
                <ArticulatedSystemMapping input1="@../Articulations" output="@DOFs" />
                <Node name="Collision">
                    <MechanicalObject template="Vec3d" position="-1 -0.5 -0.5 -1 0.5 -0.5 -1 0.5 0.5 -1 -0.5 0.5 1 -0.5 -0.5 1 0.5 -0.5 1 0.5 0.5 1 -0.5 0.5 -1 -0.5 -0.5 -1 0.5 -0.5 -1 0.5 0.5 -1 -0.5 0.5 1 -0.5 -0.5 1 0.5 -0.5 1 0.5 0.5 1 -0.5 0.5 -1 -0.5 -0.5 -1 0.5 -0.5 -1 0.5 0.5 -1 -0.5 0.5 1 -0.5 -0.5 1 0.5 -0.5 1 0.5 0.5 1 -0.5 0.5 -1 -0.5 -0.5 -1 0.5 -0.5 -1 0.5 0.5 -1 -0.5 0.5 1 -0.5 -0.5 1 0.5 -0.5 1 0.5 0.5 1 -0.5 0.5" />
                    <MeshTopology lines="0 1 1 2 2 3 3 0 1 5 5 4 4 0 5 6 6 7 7 4 2 6 7 3 8 9 9 10 10 11 11 8 9 13 13 12 12 8 13 14 14 15 15 12 10 14 15 11 16 17 17 18 18 19 19 16 17 21 21 20 20 16 21 22 22 23 23 20 18 22 23 19 24 25 25 26 26 27 27 24 25 29 29 28 28 24 29 30 30 31 31 28 26 30 31 27" triangles="3 1 0 3 2 1 3 6 2 3 7 6 7 5 6 7 4 5 4 1 5 4 0 1 5 1 2 2 6 5 4 7 3 4 3 0 11 9 8 11 10 9 11 14 10 11 15 14 15 13 14 15 12 13 12 9 13 12 8 9 13 9 10 10 14 13 12 15 11 12 11 8 19 17 16 19 18 17 19 22 18 19 23 22 23 21 22 23 20 21 20 17 21 20 16 17 21 17 18 18 22 21 20 23 19 20 19 16 27 25 24 27 26 25 27 30 26 27 31 30 31 29 30 31 28 29 28 25 29 28 24 25 29 25 26 26 30 29 28 31 27 28 27 24" />
                    <TriangleCollisionModel />
                    <LineCollisionModel />
                    <RigidMapping rigidIndexPerPoint="0 8 8 8 8" />
                </Node>
                <Node name="Visu">
                    <OglModel name="Visual" position="-1 -0.5 -0.5 -1 0.5 -0.5 -1 0.5 0.5 -1 -0.5 0.5 1 -0.5 -0.5 1 0.5 -0.5 1 0.5 0.5 1 -0.5 0.5 -1 -0.5 -0.5 -1 0.5 -0.5 -1 0.5 0.5 -1 -0.5 0.5 1 -0.5 -0.5 1 0.5 -0.5 1 0.5 0.5 1 -0.5 0.5 -1 -0.5 -0.5 -1 0.5 -0.5 -1 0.5 0.5 -1 -0.5 0.5 1 -0.5 -0.5 1 0.5 -0.5 1 0.5 0.5 1 -0.5 0.5 -1 -0.5 -0.5 -1 0.5 -0.5 -1 0.5 0.5 -1 -0.5 0.5 1 -0.5 -0.5 1 0.5 -0.5 1 0.5 0.5 1 -0.5 0.5" triangles="3 1 0 3 2 1 3 6 2 3 7 6 7 5 6 7 4 5 4 1 5 4 0 1 5 1 2 2 6 5 4 7 3 4 3 0 11 9 8 11 10 9 11 14 10 11 15 14 15 13 14 15 12 13 12 9 13 12 8 9 13 9 10 10 14 13 12 15 11 12 11 8 19 17 16 19 18 17 19 22 18 19 23 22 23 21 22 23 20 21 20 17 21 20 16 17 21 17 18 18 22 21 20 23 19 20 19 16 27 25 24 27 26 25 27 30 26 27 31 30 31 29 30 31 28 29 28 25 29 28 24 25 29 25 26 26 30 29 28 31 27 28 27 24" />
                    <RigidMapping template="Rigid3d,ExtVec3f" rigidIndexPerPoint="1 1 1 1 1 1 1 1 2 2 2 2 2 2 2 2 3 3 3 3 3 3 3 3 4 4 4 4 4 4 4 4" input="@.." output="@Visual" />
                </Node>
            </Node>
            <ArticulatedHierarchyContainer />
            <Node name="articulationCenters">
                <Node name="articulationCenter1">
                    <ArticulationCenter parentIndex="0" childIndex="1" posOnParent="0 0 0" posOnChild="-1 0 0" articulationProcess="2" />
                    <Node name="articulations">
                        <Articulation translation="0" rotation="1" rotationAxis="0 0 1" articulationIndex="0" />
                    </Node>
                </Node>
                <Node name="articulationCenter2">
                    <ArticulationCenter parentIndex="1" childIndex="2" posOnParent="1 0 0" posOnChild="-1 0 0" articulationProcess="2" />
                    <Node name="articulations">
                        <Articulation translation="0" rotation="1" rotationAxis="0 0 1" articulationIndex="1" />
                    </Node>
                </Node>
                <Node name="articulationCenter3">
                    <ArticulationCenter parentIndex="2" childIndex="3" posOnParent="1 0 0" posOnChild="-1 0 0" articulationProcess="0" />
                    <Node name="articulations">
                        <Articulation translation="0" rotation="1" rotationAxis="0 0 1" articulationIndex="2" />
                    </Node>
                </Node>
                <Node name="articulationCenter4">
                    <ArticulationCenter parentIndex="3" childIndex="4" posOnParent="1 0 0" posOnChild="-1 0 0" articulationProcess="1" />
                    <Node name="articulations">
                        <Articulation translation="0" rotation="1" rotationAxis="0 0 1" articulationIndex="3" />
                    </Node>
                </Node>
            </Node>
        </Node>
        <StiffSpringForceField name="Spring" object1="@articulation" object2="@restarticulation" spring=" 1 1 100.0 1.0 0.0  2 2 100.0 1.0 0.0  3 3 100.0 1.0 0.0" />
    </Node>
</Node><|MERGE_RESOLUTION|>--- conflicted
+++ resolved
@@ -17,15 +17,9 @@
             <Node>
                 <MechanicalObject template="Rigid3d" name="DOFs" position="0 0 0  0 0 0 1  1 0 0  0 0 0 1  3 0 0  0 0 0 1  5 0 0  0 0 0 1  7 0 0  0 0 0 1" />
                 <BeamFEMForceField name="FEM" radius="0.1" youngModulus="1e8" poissonRatio="0.45"/>
-<<<<<<< HEAD
-                <Mesh name="lines" lines="0 1 1 2 2 3 3 4 " />
+                <MeshTopology name="lines" lines="0 1 1 2 2 3 3 4 " />
                 <UniformMass template="Rigid3d" name="mass" vertexMass="0.1 0.1 [1 0 0,0 1 0,0 0 1]" />
                 <FixedConstraint template="Rigid3d" name="fixOrigin" indices="0" />
-=======
-                <MeshTopology name="lines" lines="0 1 1 2 2 3 3 4 " />
-                <UniformMass template="Rigid" name="mass" vertexMass="0.1 0.1 [1 0 0,0 1 0,0 0 1]" />
-                <FixedConstraint template="Rigid" name="fixOrigin" indices="0" />
->>>>>>> dad6bd93
                 <ArticulatedSystemMapping input1="@../Articulations" output="@DOFs" />
                 <Node name="Collision">
                     <MechanicalObject template="Vec3d" position="-1 -0.5 -0.5 -1 0.5 -0.5 -1 0.5 0.5 -1 -0.5 0.5 1 -0.5 -0.5 1 0.5 -0.5 1 0.5 0.5 1 -0.5 0.5 -1 -0.5 -0.5 -1 0.5 -0.5 -1 0.5 0.5 -1 -0.5 0.5 1 -0.5 -0.5 1 0.5 -0.5 1 0.5 0.5 1 -0.5 0.5 -1 -0.5 -0.5 -1 0.5 -0.5 -1 0.5 0.5 -1 -0.5 0.5 1 -0.5 -0.5 1 0.5 -0.5 1 0.5 0.5 1 -0.5 0.5 -1 -0.5 -0.5 -1 0.5 -0.5 -1 0.5 0.5 -1 -0.5 0.5 1 -0.5 -0.5 1 0.5 -0.5 1 0.5 0.5 1 -0.5 0.5" />
