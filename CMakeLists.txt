--- conflicted
+++ resolved
@@ -325,10 +325,6 @@
     install(DIRECTORY examples/ DESTINATION share/sofa/examples COMPONENT resources)
 endif()
 
-<<<<<<< HEAD
-## Temporary (todo: think about this typedef thing)
-install(DIRECTORY modules/sofa/component/typedef/ DESTINATION include/sofa/component/typedef COMPONENT headers)
-
 
 # CPack install
 set(CPACK_PACKAGE_VERSION "17.dev.0")
@@ -373,8 +369,6 @@
     #set(CPACK_DMG_BACKGROUND_IMAGE "${CMAKE_SOURCE_DIR}/back.png")
 else()
     set(CPACK_PACKAGE_INSTALL_DIRECTORY "SOFA/v${CPACK_PACKAGE_VERSION_MAJOR}.${CPACK_PACKAGE_VERSION_MINOR}")
-=======
->>>>>>> b5c4527d
 
     find_package(ICU COMPONENTS data i18n uc)
     if(ICU_FOUND)
