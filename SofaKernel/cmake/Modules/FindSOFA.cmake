--- conflicted
+++ resolved
@@ -293,11 +293,6 @@
     #SofaMjedFem                SOFA_LIB_MJED_FEM
     SofaNonUniformFem          SOFA_LIB_NON_UNIFORM_FEM
     #SofaNonUniformFemDev       SOFA_LIB_NON_UNIFORM_FEM_DEV
-<<<<<<< HEAD
-    SofaSphFluid               SOFA_LIB_SPH_FUILD
-=======
-    SofaVolumetricData         SOFA_LIB_VOLUMETRIC_DATA
->>>>>>> 25dd9e9c
     )
 list(LENGTH SOFA_LIB_GENERAL_NAME sofaAdvancedLibList)
 math(EXPR passToMiscLib "${sofaAdvancedLibList}/2+${passToAdvancedLib}")
