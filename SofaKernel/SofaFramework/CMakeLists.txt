cmake_minimum_required(VERSION 3.1)
project(SofaFramework)

list(APPEND CMAKE_MODULE_PATH ${CMAKE_CURRENT_SOURCE_DIR})

include(SofaMacros)


### Options

option(SOFA_DETECTIONOUTPUT_FREEMOTION
"Compile Sofa with the DETECTIONOUTPUT_FREEMOTION macro defined." OFF)
set(DETECTIONOUTPUT_FREEMOTION ${SOFA_DETECTIONOUTPUT_FREEMOTION}) # Used in sofa/config.h.in

option(SOFA_DETECTIONOUTPUT_BARYCENTRICINFO
"Compile Sofa with the DETECTIONOUTPUT_BARYCENTRICINFO macro defined." OFF)
set(DETECTIONOUTPUT_BARYCENTRICINFO ${SOFA_DETECTIONOUTPUT_BARYCENTRICINFO}) # Used in sofa/config.h.in

option(SOFA_NO_OPENGL
"Compile Sofa with no OpenGL support. (This will define the SOFA_NO_OPENGL
macro.)" OFF)

option(SOFA_NO_EXTERN_TEMPLATE
"Compile Sofa without using the extern templates mechanism. (This will prevent
the SOFA_EXTERN_TEMPLATE macro from being defined.)" OFF)

option(SOFA_NO_UPDATE_BBOX
"Compile Sofa with the SOFA_NO_UPDATE_BBOX macro defined." OFF)

option(SOFA_DUMP_VISITOR_INFO
"Compile Sofa with the SOFA_DUMP_VISITOR_INFO macro defined." OFF)

if(MSVC)
    option(SOFA_VECTORIZE "Enable the use of SSE2 instructions by the compiler (Only available for MSVC)." OFF)
endif()

if(SOFA_WITH_THREADING)
    set(SOFA_WITH_THREADING_ "1")
else()
    set(SOFA_WITH_THREADING_ "0")
endif()

if(SOFA_WITH_EXPERIMENTAL_FEATURES)
    set(SOFA_WITH_EXPERIMENTAL_FEATURES_ "1")
else()
    set(SOFA_WITH_EXPERIMENTAL_FEATURES_ "0")
endif()

if(SOFA_WITH_DEPRECATED_COMPONENTS)
    set(SOFA_WITH_DEPRECATED_COMPONENTS_ "1")
else()
    set(SOFA_WITH_DEPRECATED_COMPONENTS_ "0")
endif()

### Dependencies

set(SOFAFRAMEWORK_DEPENDENCY_LINK)
set(SOFAFRAMEWORK_DEPENDENCY_INCLUDE_DIRECTORIES)


find_package(GTest CONFIG QUIET)
set(SOFA_HAVE_GTEST ${GTest_FOUND})

if(NOT SOFA_NO_OPENGL)

    # OpenGL (glu)
    find_package(OpenGL REQUIRED)
    # no target support for OpenGL on windows yet see
    # https://github.com/Kitware/CMake/commit/02e34de2b6c27ee5d367be4fa280ffd3ad1965ba
    # it is not too harmful since this particular library gives symbolic names
    # that can be consumed upon install on the target system.
    list(APPEND SOFAFRAMEWORK_DEPENDENCY_LINK ${OPENGL_LIBRARIES})
    list(APPEND SOFAFRAMEWORK_DEPENDENCY_INCLUDE_DIRECTORIES ${OPENGL_INCLUDE_DIR})

    ## GLEW
    find_package(GLEW)
    if(GLEW_FOUND)
        sofa_create_target(GLEW SofaFramework "${GLEW_LIBRARIES}" "${GLEW_INCLUDE_DIRS}")
        list(APPEND SOFAFRAMEWORK_DEPENDENCY_LINK ${GLEW_Target})
        list(APPEND SOFAFRAMEWORK_DEPENDENCY_INCLUDE_DIRECTORIES ${GLEW_INCLUDE_DIRS})

        if(WIN32)
            sofa_copy_libraries_from_targets(GLEW::GLEW) # Windows dependency pack
        endif()
        sofa_install_libraries_from_targets(GLEW::GLEW)
    else()
        message("OpenGL advanced functions (e.g shaders, FBO) are disabled.")
    endif()
    set(SOFA_HAVE_GLEW ${GLEW_FOUND})

    ## GLUT
    find_package(GLUT)
    if(GLUT_FOUND AND SOFAGUI_GLUT)
        if(NOT APPLE)
            sofa_create_target(GLUT SofaFramework "${GLUT_glut_LIBRARY}" "${GLUT_INCLUDE_DIR}")
            list(APPEND SOFAFRAMEWORK_DEPENDENCY_LINK ${GLUT_Target})
        else()
            # Workaround: on OS X, "${GLUT_glut_LIBRARY}" is not a target (it is
            # actually "-framework GLUT"), so we use find_library to find
            # something better (like /System/Library/Frameworks/GLUT.framework.)
            # (Fun fact: FindGLUT.cmake litterally reads "These values for Apple
            # could probably do with improvement.)"
            find_library(ACTUAL_GLUT_LIBRARIES "GLUT")
            list(APPEND SOFAFRAMEWORK_DEPENDENCY_LINK "${ACTUAL_GLUT_LIBRARIES}")
        endif()
    endif()
    set(SOFA_HAVE_GLEW (${GLUT_FOUND} AND ${SOFAGUI_GLUT}) )

endif()

## tinyxml
find_package(TinyXML REQUIRED)
sofa_create_target(TinyXML SofaFramework "${TinyXML_LIBRARIES}" "${TinyXML_INCLUDE_DIRS}")
list(APPEND SOFAFRAMEWORK_DEPENDENCY_LINK ${TinyXML_Target})
set(SOFA_HAVE_TINYXML 1)

## zlib
find_package(ZLIB)
if(ZLIB_FOUND)
    sofa_create_target(ZLIB SofaFramework "${ZLIB_LIBRARIES}" "${ZLIB_INCLUDE_DIRS}")
    list(APPEND SOFAFRAMEWORK_DEPENDENCY_LINK ${ZLIB_Target})

    if(WIN32)
        sofa_copy_libraries_from_targets(ZLIB::ZLIB) # Windows dependency pack
    endif()
    sofa_install_libraries_from_targets(ZLIB::ZLIB)
endif()
set(SOFA_HAVE_ZLIB ${ZLIB_FOUND})

## Boost
# required boost libraries
<<<<<<< HEAD
find_package(Boost REQUIRED system filesystem locale program_options
    OPTIONAL_COMPONENTS thread date_time chrono atomic)
=======
find_package(Boost
    REQUIRED system filesystem locale program_options
    OPTIONAL_COMPONENTS thread date_time
    )
>>>>>>> 1c4772bf

set(SOFA_HAVE_BOOST_SYSTEM ${Boost_SYSTEM_FOUND})
set(SOFA_HAVE_BOOST_FILESYSTEM ${Boost_FILESYSTEM_FOUND})
set(SOFA_HAVE_BOOST_LOCALE ${Boost_LOCALE_FOUND})
set(SOFA_HAVE_BOOST_PROGRAM_OPTIONS ${Boost_PROGRAM_OPTIONS})
set(SOFA_HAVE_BOOST_THREAD ${Boost_THREAD_FOUND})
set(SOFA_HAVE_BOOST_DATE_TIME ${Boost_DATE_TIME_FOUND})

list(APPEND Boost_INCLUDE_DIRS ${Boost_INCLUDE_DIR})
list(APPEND SOFAFRAMEWORK_DEPENDENCY_INCLUDE_DIRECTORIES ${Boost_INCLUDE_DIRS})

if(SOFA_HAVE_BOOST_SYSTEM
   AND SOFA_HAVE_BOOST_FILESYSTEM
   AND SOFA_HAVE_BOOST_LOCALE)

    set(SOFA_HAVE_BOOST 1)

    sofa_create_target(BoostSystem SofaFramework "${Boost_SYSTEM_LIBRARY}" "${Boost_INCLUDE_DIRS}")
    sofa_create_target(BoostFileSystem SofaFramework "${Boost_FILESYSTEM_LIBRARY}" "${Boost_INCLUDE_DIRS}")
<<<<<<< HEAD
    sofa_create_target(BoostProgramOptions SofaFramework "${Boost_PROGRAM_OPTIONS_LIBRARY}" "${Boost_INCLUDE_DIRS}")

    list(APPEND SOFAFRAMEWORK_DEPENDENCY_LINK ${BoostSystem_Target})
    list(APPEND SOFAFRAMEWORK_DEPENDENCY_LINK ${BoostLocale_Target})
    list(APPEND SOFAFRAMEWORK_DEPENDENCY_LINK ${BoostFileSystem_Target})
    list(APPEND SOFAFRAMEWORK_DEPENDENCY_LINK ${BoostProgramOptions_Target})

    sofa_install_libraries("${Boost_SYSTEM_LIBRARY}")
    sofa_install_libraries("${Boost_LOCALE_LIBRARY}")
    sofa_install_libraries("${Boost_FILESYSTEM_LIBRARY}")
    sofa_install_libraries("${Boost_PROGRAM_OPTIONS_LIBRARY}")

    if(WIN32)
        sofa_copy_libraries("${Boost_SYSTEM_LIBRARY}")
        sofa_copy_libraries("${Boost_LOCALE_LIBRARY}")
        sofa_copy_libraries("${Boost_FILESYSTEM_LIBRARY}")
        sofa_copy_libraries("${Boost_PROGRAM_OPTIONS_LIBRARY}")
    endif()
=======
    sofa_create_target(BoostLocale SofaFramework "${Boost_LOCALE_LIBRARY}" "${Boost_INCLUDE_DIRS}")
    sofa_create_target(BoostProgramOptions SofaFramework "${Boost_PROGRAM_OPTIONS_LIBRARY}" "${Boost_INCLUDE_DIRS}")

    list(APPEND SOFAFRAMEWORK_DEPENDENCY_LINK ${BoostSystem_Target})
    list(APPEND SOFAFRAMEWORK_DEPENDENCY_LINK ${BoostFileSystem_Target})
    list(APPEND SOFAFRAMEWORK_DEPENDENCY_LINK ${BoostLocale_Target})
    list(APPEND SOFAFRAMEWORK_DEPENDENCY_LINK ${BoostProgramOptions_Target})

    sofa_install_get_libraries(${Boost_SYSTEM_LIBRARY})
    sofa_install_get_libraries(${Boost_LOCALE_LIBRARY})
    sofa_install_get_libraries(${Boost_FILESYSTEM_LIBRARY})
    sofa_install_get_libraries(${Boost_PROGRAM_OPTIONS_LIBRARY})
>>>>>>> 1c4772bf

    if(SOFA_HAVE_BOOST_DATE_TIME)
        sofa_create_target(BoostDateTime SofaFramework "${Boost_DATE_TIME_LIBRARY}" "${Boost_INCLUDE_DIRS}")
        list(APPEND SOFAFRAMEWORK_DEPENDENCY_LINK ${BoostDateTime_Target})
        sofa_install_libraries("${Boost_DATE_TIME_LIBRARY}")
        if(WIN32)
            sofa_copy_libraries("${Boost_DATE_TIME_LIBRARY}")
        endif()
    endif()

    if(SOFA_HAVE_BOOST_THREAD)
        sofa_create_target(BoostThread SofaFramework "${Boost_THREAD_LIBRARY}" "${Boost_INCLUDE_DIRS}")
        list(APPEND SOFAFRAMEWORK_DEPENDENCY_LINK ${BoostThread_Target})
        sofa_install_libraries("${Boost_THREAD_LIBRARY}")
        if(WIN32)
            sofa_copy_libraries("${Boost_THREAD_LIBRARY}")
        endif()
    endif()
endif()


## Eigen
find_package(Eigen3 REQUIRED)
list(APPEND SOFAFRAMEWORK_DEPENDENCY_INCLUDE_DIRECTORIES ${EIGEN3_INCLUDE_DIR})

## JSON
list(APPEND SOFAFRAMEWORK_DEPENDENCY_INCLUDE_DIRECTORIES ${JSON_INCLUDE_DIR})

## Generate & install the different files that contains the defines associated with
## the state of the build option.
set(SOFA_BUILD_OPTIONS_SRC
        sharedlibrary_defines.h
        build_option_deprecated_components.h
        build_option_dump_visitor.h
        build_option_experimental_features.h
        build_option_opengl.h
        build_option_threading.h
    )
foreach(NAME ${SOFA_BUILD_OPTIONS_SRC})
    configure_file("${NAME}.in" "${CMAKE_BINARY_DIR}/include/sofa/config/${NAME}")
    install(FILES "${CMAKE_BINARY_DIR}/include/sofa/config/${NAME}" DESTINATION "include/sofa/config" COMPONENT headers)
endforeach()

configure_file("config.h.in" "${CMAKE_BINARY_DIR}/include/sofa/config.h")
install(FILES "${CMAKE_BINARY_DIR}/include/sofa/config.h" DESTINATION "include/sofa" COMPONENT headers)

# make sure everyone in the build tree can see <sofa/config.h>
#list(APPEND SOFAFRAMEWORK_DEPENDENCY_INCLUDE_DIRECTORIES ${CMAKE_CURRENT_BINARY_DIR})
list(REMOVE_DUPLICATES SOFAFRAMEWORK_DEPENDENCY_INCLUDE_DIRECTORIES)

## Version
set(SOFAFRAMEWORK_VERSION "18.06.dev")

## sofa/version.h
set(SOFA_VERSION "180699")
set(SOFA_VERSION_STR "\"18.06.dev\"")
configure_file(../framework/sofa/version.h.in "${CMAKE_BINARY_DIR}/include/sofa/version.h")
install(FILES "${CMAKE_BINARY_DIR}/include/sofa/version.h" DESTINATION include/sofa COMPONENT headers)


## Subdirectories
add_subdirectory(../framework/sofa/helper ${CMAKE_CURRENT_BINARY_DIR}/SofaHelper)
add_subdirectory(../framework/sofa/defaulttype ${CMAKE_CURRENT_BINARY_DIR}/SofaDefaultType)
add_subdirectory(../framework/sofa/core ${CMAKE_CURRENT_BINARY_DIR}/SofaCore)
add_subdirectory(../framework/sofa/simulation ${CMAKE_CURRENT_BINARY_DIR}/SofaSimulationCore)
if(SOFA_BUILD_TESTS)
    add_subdirectory(../framework/framework_test ${CMAKE_CURRENT_BINARY_DIR}/framework_test)
endif()

# IDE folder
set_target_properties(SofaHelper PROPERTIES FOLDER "SofaFramework")
set_target_properties(SofaDefaultType PROPERTIES FOLDER "SofaFramework")
set_target_properties(SofaCore PROPERTIES FOLDER "SofaFramework")
set_target_properties(SofaSimulationCore PROPERTIES FOLDER "SofaFramework")

# NDEBUG preprocessor macro
if(WIN32 OR APPLE)
    # NDEBUG and _DEBUG are automatically set in the default c/cxx flags of the right configurations
elseif(NOT CMAKE_BUILD_TYPE MATCHES "Debug")
    target_compile_definitions(SofaHelper PUBLIC "NDEBUG")
endif()

if(WIN32 OR XBOX)
    # Increase Number of Sections in .Obj file
    target_compile_options(SofaHelper PUBLIC "/bigobj")
endif()

# SSE2 flags
if(MSVC)
    if(SOFA_VECTORIZE)
        target_compile_options(SofaHelper PUBLIC "/arch:SSE2 /fp:fast")
    endif()
endif()

set(SOFAFRAMEWORK_TARGETS SofaCore SofaDefaultType SofaHelper)

## CMake package configurations files
sofa_write_package_config_files(SofaFramework ${SOFAFRAMEWORK_VERSION})

## CMakeParseLibraryList.cmake
# Build tree
configure_file(CMakeParseLibraryList.cmake ${CMAKE_BINARY_DIR}/cmake/CMakeParseLibraryList.cmake COPYONLY)
# Install tree
install(FILES CMakeParseLibraryList.cmake DESTINATION lib/cmake/SofaFramework COMPONENT headers)

## SofaMacros.cmake
# Build tree
configure_file(SofaMacros.cmake ${CMAKE_BINARY_DIR}/cmake/SofaMacros.cmake COPYONLY)
# Install tree
install(FILES SofaMacros.cmake DESTINATION lib/cmake/SofaFramework COMPONENT headers)<|MERGE_RESOLUTION|>--- conflicted
+++ resolved
@@ -129,15 +129,10 @@
 
 ## Boost
 # required boost libraries
-<<<<<<< HEAD
-find_package(Boost REQUIRED system filesystem locale program_options
-    OPTIONAL_COMPONENTS thread date_time chrono atomic)
-=======
 find_package(Boost
     REQUIRED system filesystem locale program_options
-    OPTIONAL_COMPONENTS thread date_time
+    OPTIONAL_COMPONENTS thread date_time chrono atomic
     )
->>>>>>> 1c4772bf
 
 set(SOFA_HAVE_BOOST_SYSTEM ${Boost_SYSTEM_FOUND})
 set(SOFA_HAVE_BOOST_FILESYSTEM ${Boost_FILESYSTEM_FOUND})
@@ -157,39 +152,26 @@
 
     sofa_create_target(BoostSystem SofaFramework "${Boost_SYSTEM_LIBRARY}" "${Boost_INCLUDE_DIRS}")
     sofa_create_target(BoostFileSystem SofaFramework "${Boost_FILESYSTEM_LIBRARY}" "${Boost_INCLUDE_DIRS}")
-<<<<<<< HEAD
+    sofa_create_target(BoostLocale SofaFramework "${Boost_LOCALE_LIBRARY}" "${Boost_INCLUDE_DIRS}")
     sofa_create_target(BoostProgramOptions SofaFramework "${Boost_PROGRAM_OPTIONS_LIBRARY}" "${Boost_INCLUDE_DIRS}")
 
     list(APPEND SOFAFRAMEWORK_DEPENDENCY_LINK ${BoostSystem_Target})
     list(APPEND SOFAFRAMEWORK_DEPENDENCY_LINK ${BoostLocale_Target})
     list(APPEND SOFAFRAMEWORK_DEPENDENCY_LINK ${BoostFileSystem_Target})
+    list(APPEND SOFAFRAMEWORK_DEPENDENCY_LINK ${BoostLocale_Target})
     list(APPEND SOFAFRAMEWORK_DEPENDENCY_LINK ${BoostProgramOptions_Target})
 
     sofa_install_libraries("${Boost_SYSTEM_LIBRARY}")
+    sofa_install_libraries("${Boost_FILESYSTEM_LIBRARY}")
     sofa_install_libraries("${Boost_LOCALE_LIBRARY}")
-    sofa_install_libraries("${Boost_FILESYSTEM_LIBRARY}")
     sofa_install_libraries("${Boost_PROGRAM_OPTIONS_LIBRARY}")
 
     if(WIN32)
         sofa_copy_libraries("${Boost_SYSTEM_LIBRARY}")
+        sofa_copy_libraries("${Boost_FILESYSTEM_LIBRARY}")
         sofa_copy_libraries("${Boost_LOCALE_LIBRARY}")
-        sofa_copy_libraries("${Boost_FILESYSTEM_LIBRARY}")
         sofa_copy_libraries("${Boost_PROGRAM_OPTIONS_LIBRARY}")
     endif()
-=======
-    sofa_create_target(BoostLocale SofaFramework "${Boost_LOCALE_LIBRARY}" "${Boost_INCLUDE_DIRS}")
-    sofa_create_target(BoostProgramOptions SofaFramework "${Boost_PROGRAM_OPTIONS_LIBRARY}" "${Boost_INCLUDE_DIRS}")
-
-    list(APPEND SOFAFRAMEWORK_DEPENDENCY_LINK ${BoostSystem_Target})
-    list(APPEND SOFAFRAMEWORK_DEPENDENCY_LINK ${BoostFileSystem_Target})
-    list(APPEND SOFAFRAMEWORK_DEPENDENCY_LINK ${BoostLocale_Target})
-    list(APPEND SOFAFRAMEWORK_DEPENDENCY_LINK ${BoostProgramOptions_Target})
-
-    sofa_install_get_libraries(${Boost_SYSTEM_LIBRARY})
-    sofa_install_get_libraries(${Boost_LOCALE_LIBRARY})
-    sofa_install_get_libraries(${Boost_FILESYSTEM_LIBRARY})
-    sofa_install_get_libraries(${Boost_PROGRAM_OPTIONS_LIBRARY})
->>>>>>> 1c4772bf
 
     if(SOFA_HAVE_BOOST_DATE_TIME)
         sofa_create_target(BoostDateTime SofaFramework "${Boost_DATE_TIME_LIBRARY}" "${Boost_INCLUDE_DIRS}")
@@ -209,7 +191,6 @@
         endif()
     endif()
 endif()
-
 
 ## Eigen
 find_package(Eigen3 REQUIRED)
