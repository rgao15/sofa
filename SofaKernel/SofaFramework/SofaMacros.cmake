include(CMakePackageConfigHelpers)
include(CMakeParseLibraryList)


# - Create an imported target from a library path and an include dir path.
#   Handle the special case where LIBRARY_PATH is in fact an existing target.
#   Handle the case where LIBRARY_PATH contains the following syntax supported by cmake:
#                                      "optimized /usr/lib/foo.lib debug /usr/lib/foo_d.lib"
#
# sofa_create_imported_target(TARGETNAME LIBRARY_PATH INCLUDE_DIRS)
#  TARGETNAME_Target  - (output) variable which contains the name of the created target.
#                       It is usually contains TARGETNAME with one notable exception.
#                       If LIBRARY_PATH is an existing target, TARGETNAME_Target
#                       contains LIBRARY_PATH instead.
#  TARGETNAME         - (input) the name of the target to create.
#  NAMESPACE          - (input) the namespace where the target is put.
#  LIBRARY_PATH       - (input) the path to the library ( .so or .lib depending on the platform)
#  INCLUDE_DIRS       - (input) include directories associated with the library,
#                       which are added as INTERFACE_INCLUDE_DIRECTORIES for the target.
#
# The typical usage scenario is to convert the absolute paths to a system library that cmake return
# after a find_package call into an imported target. By using the cmake target mechanism, it is
# easier to redistribute a software that depends on system libraries, whose locations are not
# known before hand on the consumer system.
#
# For further reference about this subject :
# http://public.kitware.com/pipermail/cmake-developers/2014-March/009983.html
# Quoted from https://github.com/Kitware/CMake/blob/master/Help/manual/cmake-packages.7.rst
# "Note that it is not advisable to populate any properties which may contain paths,
#  such as :prop_tgt:`INTERFACE_INCLUDE_DIRECTORIES` and :prop_tgt:`INTERFACE_LINK_LIBRARIES`,
#  with paths relevnt to dependencies. That would hard-code into installed packages the
#  include directory or library paths for dependencies as found on the machine the package
#  was made on."
#
# Example:
#
# add_library( SHARED myLib )
# find_package(PNG REQUIRED)
# sofa_create_target( PNG MyNamespace "${PNG_LIBRARY}" "${PNG_INCLUDE_DIRS}" )
# target_link_libraries( myLib PUBLIC ${PNG_Target} )
#
macro(sofa_create_target TARGETNAME NAMESPACE LIBRARY_PATH INCLUDE_DIRS)
    # message("TARGETNAME ${TARGETNAME}")
    set(NAMESPACE_TARGETNAME "${NAMESPACE}::${TARGETNAME}")
    # message("LIBRARY_PATH ${LIBRARY_PATH}")
    parse_library_list( "${LIBRARY_PATH}" FOUND LIB_FOUND DEBUG LIB_DEBUG OPT LIB_OPT GENERAL LIB_GEN )

    # message("FOUND ${LIB_FOUND} DEBUG: ${LIB_DEBUG} OPT: ${LIB_OPT} GEN: ${LIB_GEN}")
    if(LIB_FOUND)
        if(NOT TARGET ${TARGETNAME} )
            set(${TARGETNAME}_Target ${NAMESPACE_TARGETNAME} )
            if(NOT TARGET ${NAMESPACE_TARGETNAME} )
                add_library( ${NAMESPACE_TARGETNAME} UNKNOWN IMPORTED )
                set_target_properties( ${NAMESPACE_TARGETNAME} PROPERTIES INTERFACE_INCLUDE_DIRECTORIES "${INCLUDE_DIRS}" )
                if( NOT ${LIB_DEBUG} STREQUAL "")
                    set_target_properties( ${NAMESPACE_TARGETNAME} PROPERTIES IMPORTED_LOCATION_DEBUG "${LIB_DEBUG}" )
                endif()
                if( NOT ${LIB_OPT} STREQUAL "")
                    set_target_properties( ${NAMESPACE_TARGETNAME} PROPERTIES IMPORTED_LOCATION "${LIB_OPT}" )
                elseif( NOT ${LIB_GEN} STREQUAL "" )
                    set_target_properties( ${NAMESPACE_TARGETNAME} PROPERTIES IMPORTED_LOCATION "${LIB_GEN}" )
                endif()
            endif()
        else()
            message( SEND_ERROR "sofa_create_target error. ${TARGETNAME} is an already an existing TARGET.\
                                 Choose a different name.")
        endif()
    else()
        if(NOT TARGET "${LIBRARY_PATH}" )
            # message("${LIBRARY_PATH} is not a TARGET")
            if(NOT TARGET ${TARGETNAME} )
                # message("${TARGETNAME} is not a TARGET")
                set(${TARGETNAME}_Target ${NAMESPACE_TARGETNAME} )
                if(NOT TARGET ${NAMESPACE_TARGETNAME} )
                    # message("${NAMESPACE_TARGETNAME} is not a TARGET")
                    add_library( ${NAMESPACE_TARGETNAME} UNKNOWN IMPORTED )
                    set_target_properties( ${NAMESPACE_TARGETNAME} PROPERTIES IMPORTED_LOCATION "${LIBRARY_PATH}" )
                    set_target_properties( ${NAMESPACE_TARGETNAME} PROPERTIES INTERFACE_INCLUDE_DIRECTORIES "${INCLUDE_DIRS}" )
                endif()
            else()
                message( SEND_ERROR "sofa_create_target error. ${TARGETNAME} is an already an existing TARGET.\
                                     Choose a different name.")
            endif()
        else()
            # message("${LIBRARY_PATH} is a TARGET")
            set(${TARGETNAME}_Target ${LIBRARY_PATH} )
        endif()

    endif()
endmacro()



macro(sofa_add_generic directory name type)
    if(EXISTS "${CMAKE_CURRENT_LIST_DIR}/${directory}" AND IS_DIRECTORY "${CMAKE_CURRENT_LIST_DIR}/${directory}")
        string(TOUPPER ${type}_${name} option)

        # optional parameter to activate/desactivate the option
        #  e.g.  sofa_add_application( path/MYAPP MYAPP APPLICATION ON)
        set(active OFF)
        if(${ARGV3})
            if( ${ARGV3} STREQUAL ON )
                set(active ON)
            endif()
        endif()

        option(${option} "Build the ${name} ${type}." ${active})
        if(${option})
            message("Adding ${type} ${name}")
            add_subdirectory(${directory})
            #Check if the target has been successfully added
            if(TARGET ${name})
                set_target_properties(${name} PROPERTIES FOLDER ${type}s) # IDE folder
                set_target_properties(${name} PROPERTIES DEBUG_POSTFIX "_d")
            endif()
        endif()

        # Add current target in the internal list only if not present already
        get_property(_allTargets GLOBAL PROPERTY __GlobalTargetList__)
        get_property(_allTargetNames GLOBAL PROPERTY __GlobalTargetNameList__)

        # if(NOT ${name} IN_LIST _allTargets) # ONLY CMAKE >= 3.3 and policy to NEW
        list (FIND _allTargets ${name} _index)
        if(NOT ${_index} GREATER -1)
            set_property(GLOBAL APPEND PROPERTY __GlobalTargetList__ ${name})
        endif()

        #if(NOT ${option} IN_LIST _allTargetNames)# ONLY CMAKE >= 3.3 and policy to NEW
        list (FIND _allTargetNames ${option} _index)
        if(NOT ${_index} GREATER -1)
            set_property(GLOBAL APPEND PROPERTY __GlobalTargetNameList__ ${option})
        endif()
    else()
        message("${type} ${name} (${CMAKE_CURRENT_LIST_DIR}/${directory}) does not exist and will be ignored.")
    endif()
endmacro()


macro(sofa_add_plugin directory plugin_name)
    sofa_add_generic( ${directory} ${plugin_name} "Plugin" ${ARGV2} )
endmacro()


macro(sofa_add_plugin_experimental directory plugin_name)
    sofa_add_generic( ${directory} ${plugin_name} "Plugin" ${ARGV2} )
    message("-- ${plugin_name} is an experimental feature, use it at your own risk.")
endmacro()


macro(sofa_add_module directory module_name)
    sofa_add_generic( ${directory} ${module_name} "Module" ${ARGV2} )
endmacro()

macro(sofa_add_module_experimental directory module_name)
    sofa_add_generic( ${directory} ${module_name} "Module" ${ARGV2} )
    message("-- ${module_name} is an experimental feature, use it at your own risk.")
endmacro()

macro(sofa_add_application directory app_name)
    sofa_add_generic( ${directory} ${app_name} "Application" ${ARGV2} )
endmacro()


### External projects management
# Thanks to http://crascit.com/2015/07/25/cmake-gtest/
#
# Use this macro (subdirectory or plugin version) to add out-of-repository projects.
# Usage:
# Add repository configuration in MyProjectDir/ExternalProjectConfig.cmake.in
# Call sofa_add_subdirectory_external(MyProjectDir MyProjectName)
# Or sofa_add_plugin_external(MyProjectDir MyProjectName [ON,OFF])
# See plugins/SofaHighOrder for example
#
macro(sofa_add_generic_external directory name type)
    if(NOT EXISTS "${CMAKE_CURRENT_LIST_DIR}/${directory}" OR NOT IS_DIRECTORY "${CMAKE_CURRENT_LIST_DIR}/${directory}")
        message("(${CMAKE_CURRENT_LIST_DIR}/${location}) does not exist and will be ignored.")
        return()
    endif()

    set(location "${CMAKE_CURRENT_LIST_DIR}/${directory}")

    string(TOUPPER ${type}_${name} option)

    # optional parameter to activate/desactivate the option
    set(active OFF)
    if(${ARGV3})
        set(active ON)
    endif()

    if("${type}" STREQUAL "Subdirectory")
        string(TOUPPER MODULE_${PROJECT_NAME} module_name)
        string(TOUPPER plugin_${PROJECT_NAME} plugin_name)
        string(TOUPPER ${name} uppername)
        if(DEFINED ${module_name})
            set(option ${module_name}_FETCH_${uppername})
        elseif(DEFINED ${plugin_name})
            set(option ${plugin_name}_FETCH_${uppername})
        else()
            set(option SOFA_FETCH_${uppername})
        endif()
        option(${option} "Fetch ${name} repository." ${active})
    else()
        option(${option} "Fetch and build the ${name} ${type}." ${active})
    endif()

    # Setup temporary directory
    set(${name}_TEMP_DIR "${CMAKE_BINARY_DIR}/external_directories/fetched/${name}/" )

    # Fetch
    if(${option})
        message("Fetching ${type} ${name}")

        message("Checking for ${${name}_TEMP_DIR}")
        if(NOT EXISTS ${${name}_TEMP_DIR})
            message("Creating ${${name}_TEMP_DIR}")
            file(MAKE_DIRECTORY ${${name}_TEMP_DIR})
        endif()

        # Download and unpack  at configure time
        configure_file(${location}/ExternalProjectConfig.cmake.in ${${name}_TEMP_DIR}/CMakeLists.txt)
        file(COPY ${location}/ExternalProjectConfig.cmake.in DESTINATION ${${name}_TEMP_DIR})

        #execute script to get src
        message("Pulling ${name}... ")
        execute_process(COMMAND "${CMAKE_COMMAND}" -DCMAKE_C_COMPILER=${CMAKE_C_COMPILER} -DCMAKE_CXX_COMPILER=${CMAKE_CXX_COMPILER} -G "${CMAKE_GENERATOR}" .
            WORKING_DIRECTORY "${${name}_TEMP_DIR}/" )
        execute_process(COMMAND "${CMAKE_COMMAND}" --build .
            WORKING_DIRECTORY  "${${name}_TEMP_DIR}/" )

        if(EXISTS "${location}/.git")
            message("... Done")
            # add .gitignore for Sofa
            file(WRITE "${location}/.gitignore" "*")
            file(COPY ${${name}_TEMP_DIR}/ExternalProjectConfig.cmake.in DESTINATION ${location})
        else()
            message("... error while pulling ${name}")
        endif()
    endif()

    # Add
    if(EXISTS "${location}/.git" AND IS_DIRECTORY "${location}/.git")
        configure_file(${location}/ExternalProjectConfig.cmake.in ${${name}_TEMP_DIR}/CMakeLists.txt)
        if("${type}" STREQUAL "Subdirectory")
            add_subdirectory("${location}" "${name}")
        elseif("${type}" STREQUAL "Plugin")
            sofa_add_plugin("${name}" "${name}" ${active})
        endif()
    endif()
endmacro()

macro(sofa_add_subdirectory_external directory name)
    sofa_add_generic_external(${directory} ${name} "Subdirectory" ${ARGV2})
endmacro()

macro(sofa_add_plugin_external directory name)
    sofa_add_generic_external(${directory} ${name} "Plugin" ${ARGV2})
endmacro()



# Declare a (unique, TODO?) directory containing the python scripts of
# a plugin.  This macro:
# - creates rules to install all the .py scripts in ${directory} to
#   lib/python2.7/site-packages/${plugin_name}
# - creates a etc/sofa/python.d/${plugin_name} file in the build tree
#   pointing to the source tree
# - creates a etc/sofa/python.d/${plugin_name} file in the install
#   tree, containing a relative path to the installed script directory
#
# Assumes relative path.
macro(sofa_set_python_directory plugin_name directory)
    message(WARNING "sofa_set_python_directory is deprecated. Use sofa_install_pythonscripts instead.")
    sofa_install_pythonscripts(PLUGIN_NAME "${plugin_name}" PYTHONSCRIPTS_SOURCE_DIR "${directory}")
endmacro()

macro(sofa_install_pythonscripts)
    set(oneValueArgs PLUGIN_NAME PYTHONSCRIPTS_SOURCE_DIR PYTHONSCRIPTS_INSTALL_DIR)
    set(multiValueArgs TARGETS)
    cmake_parse_arguments("ARG" "${options}" "${oneValueArgs}" "${multiValueArgs}" ${ARGN} )

    # Required arguments
    foreach(arg ARG_PLUGIN_NAME ARG_PYTHONSCRIPTS_SOURCE_DIR)
        if("${${arg}}" STREQUAL "")
            string(SUBSTRING "${arg}" 4 -1 arg_name) # arg name without "ARG_"
            message(SEND_ERROR "Missing parameter ${arg_name}.")
        endif()
    endforeach()

    set(include_install_dir "lib/python2.7/site-packages")
    if(ARG_PYTHONSCRIPTS_INSTALL_DIR)
        set(include_install_dir "${ARG_PYTHONSCRIPTS_INSTALL_DIR}")
    endif()

    ## Install python scripts, preserving the file tree
    file(GLOB_RECURSE ALL_FILES "${CMAKE_CURRENT_SOURCE_DIR}/${ARG_PYTHONSCRIPTS_SOURCE_DIR}/*")
    file(GLOB_RECURSE PYC_FILES "${CMAKE_CURRENT_SOURCE_DIR}/${ARG_PYTHONSCRIPTS_SOURCE_DIR}/*.pyc")
    if(PYC_FILES)
        list(REMOVE_ITEM ALL_FILES ${PYC_FILES})
    endif()
    foreach(python_file ${ALL_FILES})
        file(RELATIVE_PATH script "${CMAKE_CURRENT_SOURCE_DIR}/${ARG_PYTHONSCRIPTS_SOURCE_DIR}" "${python_file}")
        get_filename_component(path ${script} DIRECTORY)
        install(FILES ${ARG_PYTHONSCRIPTS_SOURCE_DIR}/${script}
                DESTINATION "${include_install_dir}/${path}"
                COMPONENT applications)
    endforeach()

    ## Python configuration file (build tree)
    file(WRITE "${CMAKE_BINARY_DIR}/etc/sofa/python.d/${ARG_PLUGIN_NAME}"
         "${CMAKE_CURRENT_SOURCE_DIR}/${ARG_PYTHONSCRIPTS_SOURCE_DIR}")
    ## Python configuration file (install tree)
     file(WRITE "${CMAKE_CURRENT_BINARY_DIR}/installed-SofaPython-config"
         "${include_install_dir}")
     install(FILES "${CMAKE_CURRENT_BINARY_DIR}/installed-SofaPython-config"
             DESTINATION "etc/sofa/python.d"
             RENAME "${ARG_PLUGIN_NAME}"
             COMPONENT applications)
endmacro()


# - Create a target for a python binding module relying on pybind11
#
# sofa_add_pybind11_module(TARGET OUTPUT SOURCES DEPENDS CYTHONIZE)
#  TARGET             - (input) the name of the generated target.
#  OUTPUT             - (input) the output location.
#  SOURCES            - (input) list of input files. It can be .cpp, .h ...
#  DEPENDS            - (input) set of target the generated target will depends on.
#  NAME               - (input) The actual name of the generated .so file
#                       (most commonly equals to TARGET, without the "python" prefix)
#
# The typical usage scenario is to build a python module out of cython binding.
#
# Example:
# find_package(pybind11)
# set(SOURCES_FILES
#       ${CMAKE_CURRENT_SOURCE_DIR}/ModuleDir/initbindings.cpp
#       ${CMAKE_CURRENT_SOURCE_DIR}/ModuleDir/binding1.cpp
#       ${CMAKE_CURRENT_SOURCE_DIR}/ModuleDir/binding2.cpp
#       [...]
#    )
# sofa_add_pybind11_module( TARGET MyModule SOURCES ${SOURCE_FILES}
#                           DEPENDS Deps1 Deps2  OUTPUT ${CMAKE_CURRENT_BIN_DIR}
#                           NAME python_module_name)
function(sofa_add_pybind11_module)
    set(options)
    set(oneValueArgs TARGET OUTPUT NAME)
    set(multiValueArgs SOURCES DEPENDS)
    cmake_parse_arguments("" "${options}" "${oneValueArgs}" "${multiValueArgs}" ${ARGN} )
    include_directories(${CMAKE_CURRENT_SOURCE_DIR})
    set(PYBIND11_CPP_STANDARD -std=c++11)
    pybind11_add_module(${_TARGET} SHARED ${_SOURCES} NO_EXTRAS)
    target_link_libraries(${_TARGET} PRIVATE ${_DEPENDS} ${PYTHON_LIBRARIES} pybind11::module)
    set_target_properties(${_TARGET} PROPERTIES
      ARCHIVE_OUTPUT_DIRECTORY ${_OUTPUT}
      LIBRARY_OUTPUT_DIRECTORY ${_OUTPUT}
      RUNTIME_OUTPUT_DIRECTORY ${_OUTPUT}
      OUTPUT_NAME ${_NAME})
endfunction()


# - Create a target for a mixed python module composed of .py and binding code (in .cpp or .pyx)
#
# sofa_add_python_module(TARGET OUTPUT SOURCES DEPENDS CYTHONIZE)
#  TARGET             - (input) the name of the generated target.
#  OUTPUT             - (input) the output location, if not provided ${CMAKE_CURRENT_SOURCE_DIR} will be used. 
#  SOURCES            - (input) list of input files. It can be .py, .pyx, .pxd, .cpp
#                               .cpp are compiled, .pyx can generate .cpp if CYTHONIZE param is set to true
#  DEPENDS            - (input) set of target the generated target will depends on.
#  CYTHONIZE          - (input) boolean indicating wether or not
#                               we need to call cython on the .pyx file to re-generate the .cpp file.
#
# The typical usage scenario is to build a python module out of cython binding.
#
# Example:
# find_package(Cython QUIET)
# set(SOURCES_FILES
#       ${CMAKE_CURRENT_SOURCE_DIR}/ModuleDir/__init__.py
#       ${CMAKE_CURRENT_SOURCE_DIR}/ModuleDir/purepython.py
#       ${CMAKE_CURRENT_SOURCE_DIR}/ModuleDir/binding_withCython.pyx
#       ${CMAKE_CURRENT_SOURCE_DIR}/ModuleDir/binding_withCython.pxd
#       ${CMAKE_CURRENT_SOURCE_DIR}/ModuleDir/binding_withCPython.cpp
#    )
# sofa_add_python_module( TARGET MyModule SOURCES ${SOURCE_FILES} DEPENDS Deps1 Deps2 CYTHONIZE True OUTPUT ${CMAKE_CURRENT_BIN_DIR})
function(sofa_add_python_module)
    set(options)
    set(oneValueArgs TARGET OUTPUT CYTHONIZE DIRECTORY)
    set(multiValueArgs SOURCES DEPENDS)
    cmake_parse_arguments("" "${options}" "${oneValueArgs}" "${multiValueArgs}" ${ARGN} )

    set(INCLUDE_DIRS)
    set(LIB_DIRS)

    add_custom_target(${_TARGET}
                       ALL
                       SOURCES ${_SOURCES}
                       DEPENDS ${_DEPENDS})

    if(NOT PYTHON_BINDING_VERSION)
        set(PYTHON_BINDING_VERSION 3)
    endif()

    set(_DIRECTORY ${_OUTPUT})

    foreach( source ${_SOURCES} )
        unset(cppfile)
        get_filename_component(pathdir ${source} DIRECTORY)
        get_filename_component(filename ${source} NAME_WE)
        get_filename_component(ext ${source} EXT)

        if((${ext} STREQUAL ".cpp"))
            set(cppfile "${pathdir}/${filename}.cpp")
        endif()

        if(_CYTHONIZE AND (${ext} STREQUAL ".pyx"))
            set(pyxfile "${pathdir}/${filename}.pyx")
            set(cppfile "${pathdir}/${filename}.cpp")

            # Build the .cpp out of the .pyx
            add_custom_command(
                COMMAND cython ${pathdir}/${filename}${ext} --cplus -${PYTHON_BINDING_VERSION} --fast-fail --force # Execute this command,
                DEPENDS ${_SOURCES} ${_DEPENDS}                                                     # The target depens on these files...
                WORKING_DIRECTORY ${_DIRECTORY}                                   # In this working directory
                OUTPUT ${cppfile}
            )

            message("-- ${_TARGET} cython generated '${cppfile}' from '${filename}${ext}'" )
        endif()

        if(cppfile)
            set(pyxtarget "${_TARGET}_${filename}")
            add_library(${pyxtarget} SHARED ${cppfile})

            # The implementation of Python deliberately breaks strict-aliasing rules, so we
            # compile with -fno-strict-aliasing to prevent the compiler from relying on
            # those rules to optimize the code.
            if(${CMAKE_COMPILER_IS_GNUCC})
                set(SOFACYTHON_COMPILER_FLAGS "-fno-strict-aliasing")
            endif()

            target_link_libraries(${pyxtarget} ${_DEPENDS} ${PYTHON_LIBRARIES})
            target_include_directories(${pyxtarget} PRIVATE ${PYTHON_INCLUDE_DIRS})
            target_compile_options(${pyxtarget} PRIVATE ${SOFACYTHON_COMPILER_FLAGS})
            set_target_properties(${pyxtarget}
                PROPERTIES
                ARCHIVE_OUTPUT_DIRECTORY "${_OUTPUT}"
                LIBRARY_OUTPUT_DIRECTORY "${_OUTPUT}"
                RUNTIME_OUTPUT_DIRECTORY "${_OUTPUT}"
                )

            set_target_properties(${pyxtarget} PROPERTIES PREFIX "")
            set_target_properties(${pyxtarget} PROPERTIES OUTPUT_NAME "${filename}")

            add_dependencies(${_TARGET} ${pyxtarget})
        endif()
    endforeach()
endfunction()


# sofa_set_bool
#
# Defines a variable to
#   - true if the constant is 1, ON, YES, TRUE, Y, or a non-zero number.
#   - false if the constant is 0, OFF, NO, FALSE, N, IGNORE, NOTFOUND, the empty string, or ends in the suffix -NOTFOUND.
# This macro is used to quickly define variables for "#define SOMETHING ${SOMETHING}" in config.h.in files.
# PARENT_SCOPE (option): set the variable only in parent scope
# BOTH_SCOPES (option): set the variable in current AND parent scopes
macro(sofa_set_bool name constant)
    set(optionArgs PARENT_SCOPE BOTH_SCOPES)
    set(oneValueArgs)
    set(multiValueArgs)
    cmake_parse_arguments("ARG" "${optionArgs}" "${oneValueArgs}" "${multiValueArgs}" ${ARGN} )
    if(${constant})
        if(ARG_BOTH_SCOPES OR NOT ARG_PARENT_SCOPE)
            set(${name} true)
        endif()
        if(ARG_BOTH_SCOPES OR ARG_PARENT_SCOPE)
            set(${name} true PARENT_SCOPE)
        endif()
    else()
        if(ARG_BOTH_SCOPES OR NOT ARG_PARENT_SCOPE)
            set(${name} false)
        endif()
        if(ARG_BOTH_SCOPES OR ARG_PARENT_SCOPE)
            set(${name} false PARENT_SCOPE)
        endif()
    endif()
endmacro()


# sofa_find_package
#
# Defines a PROJECTNAME_HAVE_PACKAGENAME variable to be used in:
#  - XXXConfig.cmake.in to decide if find_dependency must be done
#  - config.h.in as a #cmakedefine
#  - config.h.in as a #define SOMETHING ${SOMETHING}
# BOTH_SCOPES (option): set the variable in current AND parent scopes
macro(sofa_find_package name)
    set(optionArgs QUIET REQUIRED BOTH_SCOPES)
    set(oneValueArgs)
    set(multiValueArgs COMPONENTS OPTIONAL_COMPONENTS)
    cmake_parse_arguments("ARG" "${optionArgs}" "${oneValueArgs}" "${multiValueArgs}" ${ARGN} )
    set(find_package_args ${ARGN})
    if(find_package_args)
        list(REMOVE_ITEM find_package_args "BOTH_SCOPES")
    endif()
    find_package(${name} ${find_package_args})
    string(TOUPPER ${name} name_upper)
    string(TOUPPER ${PROJECT_NAME} project_upper)
    set(scopes "") # nothing = current scope only
    if(ARG_BOTH_SCOPES)
        set(scopes "BOTH_SCOPES")
    endif()
    if(ARG_COMPONENTS OR ARG_OPTIONAL_COMPONENTS)
        foreach(component ${ARG_COMPONENTS} ${ARG_OPTIONAL_COMPONENTS})
            string(TOUPPER ${component} component_upper)
            if(TARGET ${name}::${component})
                sofa_set_bool(${project_upper}_HAVE_${name_upper}_${component_upper} TRUE ${scopes})
            else()
                sofa_set_bool(${project_upper}_HAVE_${name_upper}_${component_upper} FALSE ${scopes})
            endif()
        endforeach()
    else()
        if(${name}_FOUND OR ${name_upper}_FOUND)
            sofa_set_bool(${project_upper}_HAVE_${name_upper} TRUE ${scopes})
        else()
            sofa_set_bool(${project_upper}_HAVE_${name_upper} FALSE ${scopes})
        endif()
    endif()
endmacro()



##########################################################
#################### INSTALL MACROS ######################
##########################################################

# sofa_install_targets
#
# package_name: Name of the package. One package can contain multiple targets. All the targets will be exported in ${package_name}Targets.
# the_targets: The targets to add to this package
# include_install_dir: Name of the INSTALLED directory that will contain headers
# (ARGV3) include_source_dir: Directory from which include tree will start (default: ${CMAKE_CURRENT_SOURCE_DIR})
# (ARGV4) example_install_dir: Name of the INSTALLED directory that will contain examples (default: share/sofa/${package_name}/examples)
macro(sofa_install_targets package_name the_targets include_install_dir)
    install(TARGETS ${the_targets}
            EXPORT ${package_name}Targets
            RUNTIME DESTINATION "bin" COMPONENT applications
            LIBRARY DESTINATION "lib" COMPONENT libraries
            ARCHIVE DESTINATION "lib" COMPONENT libraries
            PUBLIC_HEADER DESTINATION "include/${include_install_dir}" COMPONENT headers

            # [MacOS] install runSofa above the already populated runSofa.app (see CMAKE_INSTALL_PREFIX)
            BUNDLE DESTINATION "../../.." COMPONENT applications
            )

<<<<<<< HEAD
    # non-flat headers install (if no PUBLIC_HEADER and include_install_dir specified)
    foreach(target ${the_targets})
        get_target_property(target_sources ${target} SOURCES)
        #list(FILTER ${target_sources} INCLUDE REGEX ".*\.h\.in$") # CMake >= 3.6
        foreach(filepath ${target_sources})
            if(${filepath} MATCHES ".*\.h\.in$")
                get_filename_component(filename ${filepath} NAME_WE)

                set(configure_dir "${CMAKE_BINARY_DIR}/include/${include_install_dir}")
                if("${package_name}" STREQUAL "${target}")
                    # target is a plugin
                    string(REPLACE "${target}/${target}" "${target}" configure_dir "${configure_dir}")
                else()
                    # target is an old module
                    string(REPLACE "include/${package_name}" "include" configure_dir "${configure_dir}")
                endif()

                configure_file("${filepath}" "${configure_dir}/${filename}.h")
                install(FILES "${configure_dir}/${filename}.h" DESTINATION "include/${include_install_dir}")
            endif()
        endforeach()

=======
    if(EXISTS "${CMAKE_CURRENT_SOURCE_DIR}/config.h.in")
        configure_file("${CMAKE_CURRENT_SOURCE_DIR}/config.h.in" "${CMAKE_BINARY_DIR}/include/${package_name}/config.h")
        install(FILES "${CMAKE_BINARY_DIR}/include/${package_name}/config.h" DESTINATION "include/${include_install_dir}")
    endif()

    foreach(target ${the_targets})
        set(version ${${target}_VERSION})
        string(TOUPPER "${package_name}" package_name_upper)
        if(version VERSION_GREATER "0.0")
            set_target_properties(${target} PROPERTIES VERSION "${version}")
        elseif(target MATCHES "^Sofa" AND NOT PLUGIN_${package_name_upper} AND Sofa_VERSION)
            # Default to Sofa_VERSION for all SOFA modules
            set_target_properties(${target} PROPERTIES VERSION "${Sofa_VERSION}")
        endif()

        # non-flat headers install (if no PUBLIC_HEADER and include_install_dir specified)
>>>>>>> 8e51c2c1
        get_target_property(public_header ${target} PUBLIC_HEADER)
        if("${public_header}" STREQUAL "public_header-NOTFOUND" AND NOT "${include_install_dir}" STREQUAL "")
            set(optional_argv3 "${ARGV3}")
            if(optional_argv3)
                # ARGV3 is a non-breaking additional argument to handle INCLUDE_SOURCE_DIR (see sofa_generate_package)
                # TODO: add a real argument "include_source_dir" to this macro
                set(include_source_dir "${ARGV3}")
            endif()
            if(NOT include_source_dir)
                set(include_source_dir "${CMAKE_CURRENT_SOURCE_DIR}")
            elseif(EXISTS "${CMAKE_CURRENT_SOURCE_DIR}/${include_source_dir}")
                # will be true if include_source_dir is empty
                set(include_source_dir "${CMAKE_CURRENT_SOURCE_DIR}/${include_source_dir}")
            endif()
            #message("${target}: ${include_source_dir} -> include/${include_install_dir}")
            file(GLOB_RECURSE header_files "${include_source_dir}/*.h" "${include_source_dir}/*.inl")
            foreach(header ${header_files})
                file(RELATIVE_PATH path_from_package "${include_source_dir}" "${header}")
                get_filename_component(dir_from_package ${path_from_package} DIRECTORY)
                install(FILES ${header}
                        DESTINATION "include/${include_install_dir}/${dir_from_package}"
                        COMPONENT headers)
            endforeach()
        endif()
    endforeach()

    ## Default install rules for resources
    set(example_install_dir "share/sofa/examples/${package_name}")
    set(optional_argv4 "${ARGV4}")
    if(optional_argv4)
        # ARGV3 is a non-breaking additional argument to handle EXAMPLE_INSTALL_DIR (see sofa_generate_package)
        # TODO: add a real argument "example_install_dir" to this macro
        set(example_install_dir "${optional_argv4}")
    endif()
    if(EXISTS "${CMAKE_CURRENT_SOURCE_DIR}/examples")
        install(DIRECTORY "${CMAKE_CURRENT_SOURCE_DIR}/examples/" DESTINATION "${example_install_dir}" COMPONENT resources)
    endif()
    if(EXISTS "${CMAKE_CURRENT_SOURCE_DIR}/scenes")
        install(DIRECTORY "${CMAKE_CURRENT_SOURCE_DIR}/scenes/" DESTINATION "${example_install_dir}" COMPONENT resources)
    endif()

    # RELOCATABLE optional arg
    set(optional_argv5 "${ARGV5}")
    if(optional_argv5)
        sofa_set_install_relocatable(${package_name} ${optional_argv5})
    endif()
endmacro()



# sofa_set_install_relocatable
#   TARGET MUST EXIST, TO BE CALLED AFTER add_library
# Content:
#   If building out of SOFA: does nothing.
#   If building through SOFA: call add_custom_target with custom commands to obtain a self-contained relocatable install.
#   Self-contained plugins are useful to build modular binaries: they do not "pollute" SOFA install
#   with self-contained plugins SOFA install will always look the same, no matter how many plugins are included.
# Effect:
#   add_custom_target will add the line 'set(CMAKE_INSTALL_PREFIX "${CMAKE_INSTALL_PREFIX}/${install_dir}/${name}")' at the top of the
#   plugin's cmake_install.cmake to force the plugin to be installed in it's own directory instead of in SOFA's install directory
#   (look at the build directory of any plugin to find an example of cmake_install.cmake).
function(sofa_set_install_relocatable target install_dir)
    if(NOT SOFA_KERNEL_SOURCE_DIR)
        # not building through SOFA
        return()
    endif()
    if(NOT TARGET ${target})
        message(WARNING "sofa_set_install_relocatable: \"${target}\" is not an existing target.")
        return()
    endif()

    get_target_property(target_binary_dir ${target} BINARY_DIR)

    # Remove cmakepatch file at each configure
    file(REMOVE "${target_binary_dir}/cmake_install.cmakepatch")

    # Hack to make installed plugin independant and keep the add_subdirectory mechanism
    # Does not fail if cmakepatch file already exists thanks to "|| true"
    if(WIN32)
        string(REGEX REPLACE "/" "\\\\" target_binary_dir_windows "${target_binary_dir}")
        add_custom_target(${target}_relocatable_install ALL
            COMMENT "${target}: Patching cmake_install.cmake"
            COMMAND
                if not exist \"${target_binary_dir}/cmake_install.cmakepatch\"
                echo set ( CMAKE_INSTALL_PREFIX_BACK \"\$$\{CMAKE_INSTALL_PREFIX\}\" )
                    > "${target_binary_dir}/cmake_install.cmakepatch"
                && echo set ( CMAKE_INSTALL_PREFIX \"\$$\{CMAKE_INSTALL_PREFIX\}/${install_dir}/${target}\" )
                    >> "${target_binary_dir}/cmake_install.cmakepatch"
                && type \"${target_binary_dir_windows}\\\\cmake_install.cmake\" >> \"${target_binary_dir_windows}\\\\cmake_install.cmakepatch\"
                && echo set ( CMAKE_INSTALL_PREFIX \"\$$\{CMAKE_INSTALL_PREFIX_BACK\}\" )
                    >> "${target_binary_dir}/cmake_install.cmakepatch"
                && ${CMAKE_COMMAND} -E copy ${target_binary_dir}/cmake_install.cmakepatch ${target_binary_dir}/cmake_install.cmake
            )
    else()
        add_custom_target(${target}_relocatable_install ALL
            COMMENT "${target}: Patching cmake_install.cmake"
            COMMAND
                test ! -e ${target_binary_dir}/cmake_install.cmakepatch
                && echo \" set ( CMAKE_INSTALL_PREFIX_BACK \\\"\\\$$\{CMAKE_INSTALL_PREFIX\}\\\" ) \"
                    > "${target_binary_dir}/cmake_install.cmakepatch"
                && echo \" set ( CMAKE_INSTALL_PREFIX \\\"\\\$$\{CMAKE_INSTALL_PREFIX\}/${install_dir}/${target}\\\" ) \"
                    >> "${target_binary_dir}/cmake_install.cmakepatch"
                && cat ${target_binary_dir}/cmake_install.cmake >> ${target_binary_dir}/cmake_install.cmakepatch
                && echo \" set ( CMAKE_INSTALL_PREFIX \\\"\\\$$\{CMAKE_INSTALL_PREFIX_BACK\}\\\" ) \"
                    >> "${target_binary_dir}/cmake_install.cmakepatch"
                && ${CMAKE_COMMAND} -E copy ${target_binary_dir}/cmake_install.cmakepatch ${target_binary_dir}/cmake_install.cmake
                || true
            )
    endif()
endfunction()



# sofa_write_package_config_files(Foo <version> <build-include-dirs>)
#
# Create CMake package configuration files
# - In the build tree:
#   - ${CMAKE_BINARY_DIR}/cmake/FooConfig.cmake
#   - ${CMAKE_BINARY_DIR}/cmake/FooConfigVersion.cmake
# - In the install tree:
#   - lib/cmake/Foo/FooConfigVersion.cmake
#   - lib/cmake/Foo/FooConfig.cmake
#   - lib/cmake/Foo/FooTargets.cmake
#
# This macro factorizes boilerplate CMake code for the different
# packages in Sofa.  It assumes that there is a FooConfig.cmake.in
# file template in the same directory.  For example, if a package Foo
# depends on Bar and Baz, and creates the targets Foo and Qux, here is
# a typical FooConfig.cmake.in:
#
# @PACKAGE_INIT@
#
# find_package(Bar REQUIRED)
# find_package(Baz REQUIRED)
#
# if(NOT TARGET Qux)
# 	include("${CMAKE_CURRENT_LIST_DIR}/FooTargets.cmake")
# endif()
#
# check_required_components(Foo Qux)
macro(sofa_write_package_config_files package_name version)
    ## <package_name>Targets.cmake
    install(EXPORT ${package_name}Targets DESTINATION "lib/cmake/${package_name}" COMPONENT headers)

    ## <package_name>ConfigVersion.cmake
    set(filename ${package_name}ConfigVersion.cmake)
    write_basic_package_version_file(${filename} VERSION ${version} COMPATIBILITY ExactVersion)
    configure_file("${CMAKE_CURRENT_BINARY_DIR}/${filename}" "${CMAKE_BINARY_DIR}/cmake/${filename}" COPYONLY)
    install(FILES "${CMAKE_CURRENT_BINARY_DIR}/${filename}" DESTINATION "lib/cmake/${package_name}" COMPONENT headers)

    ### <package_name>Config.cmake
    configure_package_config_file(
        ${package_name}Config.cmake.in
        "${CMAKE_BINARY_DIR}/cmake/${package_name}Config.cmake"
        INSTALL_DESTINATION "lib/cmake/${package_name}"
        )
    install(FILES "${CMAKE_BINARY_DIR}/cmake/${package_name}Config.cmake" DESTINATION "lib/cmake/${package_name}" COMPONENT headers)
endmacro()


# - Create a target for SOFA plugin or module
# - write the package Config, Version & Target files
# - Deploy the headers, resources, scenes & examples
# - Replaces the now deprecated sofa_create_package macro
#
# sofa_generate_package(NAME VERSION TARGETS INCLUDE_INSTALL_DIR INCLUDE_SOURCE_DIR)
#  NAME                - (input) the name of the generated package (usually ${PROJECT_NAME}).
#  VERSION             - (input) the package version (usually ${PROJECT_VERSION}).
#  TARGETS             - (input) list of targets to install. For standard plugins & modules, ${PROJECT_NAME}
#  INCLUDE_INSTALL_DIR - (input) [OPTIONAL] include directory (for Multi-dir install of header files).
#  INCLUDE_SOURCE_DIR  - (input) [OPTIONAL] install headers with same tree structure as source starting from this dir (defaults to ${CMAKE_CURRENT_SOURCE_DIR})
#
# Example:
# project(ExamplePlugin VERSION 1.0)
# find_package(SofaFramework)
# set(SOURCES_FILES  initExamplePlugin.cpp myComponent.cpp )
# set(HEADER_FILES   initExamplePlugin.h myComponent.h )
# add_library( ${PROJECT_NAME} SHARED ${SOURCE_FILES})
# target_link_libraries(${PROJECT_NAME} SofaCore)
# sofa_generate_package(NAME ${PROJECT_NAME} VERSION ${PROJECT_VERSION} TARGETS ${PROJECT_NAME} INCLUDE_INSTALL_DIR "sofa/custom/install/dir" INCLUDE_SOURCE_DIR src/${PROJECT_NAME} )
#
function(sofa_generate_package)
    set(oneValueArgs NAME VERSION INCLUDE_ROOT_DIR INCLUDE_INSTALL_DIR INCLUDE_SOURCE_DIR EXAMPLE_INSTALL_DIR RELOCATABLE)
    set(multiValueArgs TARGETS)
    cmake_parse_arguments("ARG" "${options}" "${oneValueArgs}" "${multiValueArgs}" ${ARGN} )
    # Required arguments
    foreach(arg ARG_NAME ARG_VERSION ARG_TARGETS)
        if("${${arg}}" STREQUAL "")
            string(SUBSTRING "${arg}" 4 -1 arg_name)
            message(SEND_ERROR "Missing parameter ${arg_name}.")
        endif()
    endforeach()

    set(include_install_dir "${ARG_INCLUDE_INSTALL_DIR}")
    if(NOT ARG_INCLUDE_INSTALL_DIR)
        if(ARG_INCLUDE_ROOT_DIR)
            set(include_install_dir "${ARG_INCLUDE_ROOT_DIR}")
            message(WARNING "sofa_generate_package(${ARG_NAME}): INCLUDE_ROOT_DIR is deprecated. Please use INCLUDE_INSTALL_DIR instead.")
        else()
            set(include_install_dir "${ARG_NAME}")
        endif()
    endif()

    sofa_install_targets("${ARG_NAME}" "${ARG_TARGETS}" "${include_install_dir}" "${ARG_INCLUDE_SOURCE_DIR}" "${ARG_EXAMPLE_INSTALL_DIR}" "${ARG_RELOCATABLE}")
    sofa_write_package_config_files("${ARG_NAME}" "${ARG_VERSION}")
endfunction()

macro(sofa_create_package package_name version the_targets include_install_dir)
    message(WARNING "Deprecated macro. Use the keyword argument function 'sofa_generate_package' instead")
    # ARGV4 is a non-breaking additional argument to handle INCLUDE_SOURCE_DIR (see sofa_generate_package)
    # TODO: add a real argument "include_source_dir" to this macro
    sofa_generate_package(
        NAME "${package_name}" VERSION "${version}"
        TARGETS "${the_targets}"
        INCLUDE_INSTALL_DIR "${include_install_dir}" INCLUDE_SOURCE_DIR "${ARGV4}"
        EXAMPLE_INSTALL_DIR "${ARGV5}"
        )
endmacro()


# Get path of all library versions (involving symbolic links) for a specified library
function(sofa_install_libraries)
    set(options NO_COPY)
    set(multiValueArgs TARGETS LIBRARIES)
    cmake_parse_arguments("sofa_install_libraries" "${options}" "${oneValueArgs}" "${multiValueArgs}" ${ARGN} )
    set(targets ${sofa_install_libraries_TARGETS})
    set(libraries ${sofa_install_libraries_LIBRARIES})

    foreach(target ${targets})
        get_target_property(target_location ${target} LOCATION_${CMAKE_BUILD_TYPE})
        get_target_property(is_framework ${target} FRAMEWORK)
        if(APPLE AND is_framework)
            get_filename_component(target_location ${target_location} DIRECTORY) # parent dir
            install(DIRECTORY ${target_location} DESTINATION "lib" COMPONENT applications)
        else()
            list(APPEND libraries "${target_location}")
        endif()
    endforeach()

    foreach(library ${libraries})
        if(EXISTS ${library})
            get_filename_component(LIBREAL ${library} REALPATH)
            get_filename_component(LIBREAL_NAME ${LIBREAL} NAME_WE)
            get_filename_component(LIBREAL_PATH ${LIBREAL} PATH)

            # In "${LIBREAL_NAME}." the dot is a real dot, not a regex symbol
            # CMAKE_*_LIBRARY_SUFFIX also start with a dot
            # So regex is:
            # <library_path> <slash> <library_name> <dot> <dll/so/dylib/...>
            # or:
            # <library_path> <slash> <library_name> <dot> <anything> <dot> <dll/so/dylib/...>
            file(GLOB_RECURSE SHARED_LIBS
                "${LIBREAL_PATH}/${LIBREAL_NAME}${CMAKE_SHARED_LIBRARY_SUFFIX}*" # libtiff.dll
                "${LIBREAL_PATH}/${LIBREAL_NAME}[0-9]${CMAKE_SHARED_LIBRARY_SUFFIX}*"
                "${LIBREAL_PATH}/${LIBREAL_NAME}[0-9][0-9]${CMAKE_SHARED_LIBRARY_SUFFIX}*" # libpng16.dll
                "${LIBREAL_PATH}/${LIBREAL_NAME}.*${CMAKE_SHARED_LIBRARY_SUFFIX}*" # libpng.16.dylib
                )
            file(GLOB_RECURSE STATIC_LIBS
                "${LIBREAL_PATH}/${LIBREAL_NAME}${CMAKE_STATIC_LIBRARY_SUFFIX}*"
                "${LIBREAL_PATH}/${LIBREAL_NAME}[0-9]${CMAKE_STATIC_LIBRARY_SUFFIX}*"
                "${LIBREAL_PATH}/${LIBREAL_NAME}[0-9][0-9]${CMAKE_STATIC_LIBRARY_SUFFIX}*"
                "${LIBREAL_PATH}/${LIBREAL_NAME}.*${CMAKE_STATIC_LIBRARY_SUFFIX}*"
                )

            if(WIN32)
                install(FILES ${SHARED_LIBS} DESTINATION "bin" COMPONENT applications)
            else()
                install(FILES ${SHARED_LIBS} DESTINATION "lib" COMPONENT applications)
            endif()
            install(FILES ${STATIC_LIBS} DESTINATION "lib" COMPONENT libraries)
        endif()
    endforeach()

    if(WIN32 AND NOT NO_COPY)
        sofa_copy_libraries(LIBRARIES ${libraries})
    endif()
endfunction()

function(sofa_install_get_libraries library)
    message(WARNING "sofa_install_get_libraries() is deprecated. Please use sofa_install_libraries() instead.")
    sofa_install_libraries(LIBRARIES ${library})
endfunction()


function(sofa_copy_libraries)
    set(multiValueArgs TARGETS LIBRARIES)
    cmake_parse_arguments("sofa_copy_libraries" "${options}" "${oneValueArgs}" "${multiValueArgs}" ${ARGN} )
    set(targets ${sofa_copy_libraries_TARGETS})
    set(libraries ${sofa_copy_libraries_LIBRARIES})

    foreach(target ${targets})
        if(CMAKE_CONFIGURATION_TYPES) # Multi-config generator (MSVC)
            foreach(CONFIG ${CMAKE_CONFIGURATION_TYPES})
                get_target_property(target_location ${target} LOCATION_${CONFIG})
                list(APPEND libraries "${target_location}")
            endforeach()
        else() # Single-config generator (nmake)
            get_target_property(target_location ${target} LOCATION_${CMAKE_BUILD_TYPE})
            list(APPEND libraries "${target_location}")
        endif()
    endforeach()

    foreach(library ${libraries})
        if(EXISTS ${library})
            get_filename_component(LIB_NAME ${library} NAME_WE)
            get_filename_component(LIB_PATH ${library} PATH)

            file(GLOB SHARED_LIB
                "${LIB_PATH}/${LIB_NAME}${CMAKE_SHARED_LIBRARY_SUFFIX}"
                "${LIB_PATH}/${LIB_NAME}[0-9]${CMAKE_SHARED_LIBRARY_SUFFIX}"
                "${LIB_PATH}/${LIB_NAME}[0-9][0-9]${CMAKE_SHARED_LIBRARY_SUFFIX}")

            set(runtime_output_dir ${CMAKE_RUNTIME_OUTPUT_DIRECTORY})
            if(NOT runtime_output_dir)
                set(runtime_output_dir ${CMAKE_BINARY_DIR}) # fallback
            endif()

            if(CMAKE_CONFIGURATION_TYPES) # Multi-config generator (MSVC)
                foreach(CONFIG ${CMAKE_CONFIGURATION_TYPES})
                    file(COPY ${SHARED_LIB} DESTINATION "${runtime_output_dir}/${CONFIG}")
                endforeach()
            else()                      # Single-config generator (nmake)
                file(COPY ${SHARED_LIB} DESTINATION "${runtime_output_dir}")
            endif()
        endif()
    endforeach()
endfunction()



## to store which sources have been used for installed binaries
## these should be internal files and not delivered, but this is definitively useful
## when storing backups / demos across several repositories (e.g. sofa + plugins)
macro( sofa_install_git_version name sourcedir )
INSTALL( CODE
"
    find_package(Git REQUIRED)

    # the current commit hash should be enough
    # except if the git history changes...
    # so adding more stuff to be sure

    # get the current working branch
    execute_process(
      COMMAND \${GIT_EXECUTABLE} rev-parse --abbrev-ref HEAD
      WORKING_DIRECTORY ${sourcedir}
      OUTPUT_VARIABLE SOFA_GIT_BRANCH
      OUTPUT_STRIP_TRAILING_WHITESPACE
    )

    # get the current commit info (hash, author, date, comment)
    execute_process(
      COMMAND \${GIT_EXECUTABLE} log --format=medium -n 1
      WORKING_DIRECTORY ${sourcedir}
      OUTPUT_VARIABLE SOFA_GIT_INFO
      OUTPUT_STRIP_TRAILING_WHITESPACE
    )

    string( TOLOWER \"${name}\" name_lower )
    if( name_lower STREQUAL \"sofa\" )
        file(WRITE  \"${CMAKE_INSTALL_PREFIX}/git.version\" \"######## ${name} ########\nBranch: \${SOFA_GIT_BRANCH}\n\${SOFA_GIT_INFO}\n############\n\n\" )
    else()
        file(APPEND \"${CMAKE_INSTALL_PREFIX}/git.version\" \"######## ${name} ########\nBranch: \${SOFA_GIT_BRANCH}\n\${SOFA_GIT_INFO}\n############\n\n\" )
    endif()
"
)
endmacro()


function(debug_print_target_properties tgt)
    execute_process(COMMAND cmake --help-property-list OUTPUT_VARIABLE CMAKE_PROPERTY_LIST)

    # Convert command output into a CMake list
    STRING(REGEX REPLACE ";" "\\\\;" CMAKE_PROPERTY_LIST "${CMAKE_PROPERTY_LIST}")
    STRING(REGEX REPLACE "\n" ";" CMAKE_PROPERTY_LIST "${CMAKE_PROPERTY_LIST}")

    if(NOT TARGET ${tgt})
      message("There is no target named '${tgt}'")
      return()
    endif()

    foreach(prop ${CMAKE_PROPERTY_LIST})
        string(REPLACE "<CONFIG>" "${CMAKE_BUILD_TYPE}" prop ${prop})
        # Fix https://stackoverflow.com/questions/32197663/how-can-i-remove-the-the-location-property-may-not-be-read-from-target-error-i
        if(prop STREQUAL "LOCATION" OR prop MATCHES "^LOCATION_" OR prop MATCHES "_LOCATION$")
            continue()
        endif()
        # message ("Checking ${prop}")
        get_property(propval TARGET ${tgt} PROPERTY ${prop} SET)
        if (propval)
            get_target_property(propval ${tgt} ${prop})
            message ("${tgt} ${prop} = ${propval}")
        endif()
    endforeach(prop)
endfunction()<|MERGE_RESOLUTION|>--- conflicted
+++ resolved
@@ -553,9 +553,17 @@
             BUNDLE DESTINATION "../../.." COMPONENT applications
             )
 
-<<<<<<< HEAD
     # non-flat headers install (if no PUBLIC_HEADER and include_install_dir specified)
     foreach(target ${the_targets})
+        set(version ${${target}_VERSION})
+        string(TOUPPER "${package_name}" package_name_upper)
+        if(version VERSION_GREATER "0.0")
+            set_target_properties(${target} PROPERTIES VERSION "${version}")
+        elseif(target MATCHES "^Sofa" AND NOT PLUGIN_${package_name_upper} AND Sofa_VERSION)
+            # Default to Sofa_VERSION for all SOFA modules
+            set_target_properties(${target} PROPERTIES VERSION "${Sofa_VERSION}")
+        endif()
+
         get_target_property(target_sources ${target} SOURCES)
         #list(FILTER ${target_sources} INCLUDE REGEX ".*\.h\.in$") # CMake >= 3.6
         foreach(filepath ${target_sources})
@@ -576,24 +584,6 @@
             endif()
         endforeach()
 
-=======
-    if(EXISTS "${CMAKE_CURRENT_SOURCE_DIR}/config.h.in")
-        configure_file("${CMAKE_CURRENT_SOURCE_DIR}/config.h.in" "${CMAKE_BINARY_DIR}/include/${package_name}/config.h")
-        install(FILES "${CMAKE_BINARY_DIR}/include/${package_name}/config.h" DESTINATION "include/${include_install_dir}")
-    endif()
-
-    foreach(target ${the_targets})
-        set(version ${${target}_VERSION})
-        string(TOUPPER "${package_name}" package_name_upper)
-        if(version VERSION_GREATER "0.0")
-            set_target_properties(${target} PROPERTIES VERSION "${version}")
-        elseif(target MATCHES "^Sofa" AND NOT PLUGIN_${package_name_upper} AND Sofa_VERSION)
-            # Default to Sofa_VERSION for all SOFA modules
-            set_target_properties(${target} PROPERTIES VERSION "${Sofa_VERSION}")
-        endif()
-
-        # non-flat headers install (if no PUBLIC_HEADER and include_install_dir specified)
->>>>>>> 8e51c2c1
         get_target_property(public_header ${target} PUBLIC_HEADER)
         if("${public_header}" STREQUAL "public_header-NOTFOUND" AND NOT "${include_install_dir}" STREQUAL "")
             set(optional_argv3 "${ARGV3}")
