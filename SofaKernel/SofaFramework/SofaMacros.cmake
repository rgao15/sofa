--- conflicted
+++ resolved
@@ -421,100 +421,11 @@
 endmacro()
 
 
-<<<<<<< HEAD
-### External projects management
-# Thanks to http://crascit.com/2015/07/25/cmake-gtest/
-#
-# Use this macro (subdirectory or plugin version) to add out-of-repository projects.
-# Usage:
-# Add repository configuration in MyProjectDir/ExternalProjectConfig.cmake.in
-# Call sofa_add_subdirectory_external(MyProjectDir MyProjectName)
-# Or sofa_add_plugin_external(MyProjectDir MyProjectName [ON,OFF])
-# See plugins/SofaHighOrder for example
-#
-macro(sofa_add_generic_external directory name type)
-    message("Adding EXTERNAL ${type} ${name}")
-
-    if(EXISTS "${CMAKE_CURRENT_LIST_DIR}/${directory}" AND IS_DIRECTORY "${CMAKE_CURRENT_LIST_DIR}/${directory}")
-        set(location "${CMAKE_CURRENT_LIST_DIR}/${directory}")
-
-        string(TOUPPER "EXTERNAL_${type}_${name}" option)
-
-        # optional parameter to activate/desactivate the option
-        set(active OFF)
-        if(${ARGV4})
-            if( ${ARGV4} STREQUAL ON )
-                set(active ON)
-            endif()
-        endif()
-
-        option(${option}_FORCE_FETCH "Force ${name} fetch." OFF)
-        if(${option}_FORCE_FETCH)
-            set(${option}_FORCE_FETCH OFF CACHE BOOL "Force ${name} fetch." FORCE)
-            set(${option}_RUN_ONCE FALSE CACHE INTERNAL "run only once the fetching process" FORCE)
-        endif()
-
-        # Setup temporary directory
-        set(${name}_TEMP_DIR "${CMAKE_BINARY_DIR}/externals/${name}/" )
-
-        # Fetch
-        if(NOT ${option}_RUN_ONCE)
-            set(${option}_RUN_ONCE TRUE CACHE INTERNAL "run only once the fetching process" FORCE)
-
-            message("Checking for ${${name}_TEMP_DIR}")
-            if(NOT EXISTS ${${name}_TEMP_DIR})
-                message("Creating ${${name}_TEMP_DIR}")
-                file(MAKE_DIRECTORY ${${name}_TEMP_DIR})
-            endif()
-
-            # Download and unpack  at configure time
-            configure_file(${location}/ExternalProjectConfig.cmake.in ${${name}_TEMP_DIR}/CMakeLists.txt)
-            file(COPY ${location}/ExternalProjectConfig.cmake.in DESTINATION ${${name}_TEMP_DIR})
-
-            #execute script to get src
-            message("Pulling ${name}... ")
-            execute_process(COMMAND "${CMAKE_COMMAND}" -G "${CMAKE_GENERATOR}" .
-                WORKING_DIRECTORY "${${name}_TEMP_DIR}/" )
-            execute_process(COMMAND "${CMAKE_COMMAND}" --build .
-                WORKING_DIRECTORY  "${${name}_TEMP_DIR}/" )
-
-            if(EXISTS "${location}/.git")
-                message("... Done")
-                # add .gitignore for Sofa
-                file(WRITE "${location}/.gitignore" "*")
-                file(COPY ${${name}_TEMP_DIR}/ExternalProjectConfig.cmake.in DESTINATION ${location})
-            else()
-                message("... error while pulling ${name}")
-            endif()
-        endif()
-
-        # Add
-        if(EXISTS "${location}/.git" AND IS_DIRECTORY "${location}/.git")
-            configure_file(${location}/ExternalProjectConfig.cmake.in ${${name}_TEMP_DIR}/CMakeLists.txt)
-            if("${type}" STREQUAL "subdirectory")
-                add_subdirectory("${location}" "${name}")
-            elseif("${type}" STREQUAL "plugin")
-                sofa_add_plugin("${name}" "${name}" ${active})
-            endif()
-        endif()
-    else()
-        message("(${CMAKE_CURRENT_LIST_DIR}/${location}) does not exist and will be ignored.")
-    endif()
-endmacro()
-
-macro(sofa_add_subdirectory_external directory name)
-    sofa_add_generic_external(${directory} ${name} "subdirectory")
-endmacro()
-
-macro(sofa_add_plugin_external directory name)
-    sofa_add_generic_external(${directory} ${name} "plugin" ${ARGV3})
-=======
 macro(sofa_install_libraries_from_targets)
     foreach(target ${ARGN})
         get_target_property(target_location ${target} LOCATION_${CMAKE_BUILD_TYPE})
         sofa_install_libraries(${target_location})
     endforeach()
->>>>>>> a70535bd
 endmacro()
 
 
