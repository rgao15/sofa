--- conflicted
+++ resolved
@@ -188,55 +188,25 @@
         return()
     endif()
 
-<<<<<<< HEAD
-    set(location "${CMAKE_CURRENT_LIST_DIR}/${directory}")
-
-    string(TOUPPER ${type}_${name} option)
     string(TOLOWER ${type} type_lower)
 
-    # optional parameter to activate/desactivate the option
-=======
     # Default value for fetch activation and for plugin activation (if adding a plugin)
->>>>>>> d0515802
     set(active OFF)
     set(optional_argv3 "${ARGV3}")
     if(optional_argv3)
         set(active ${optional_argv3})
     endif()
 
-<<<<<<< HEAD
-    if("${type}" STREQUAL "Subdirectory")
-        string(TOUPPER MODULE_${PROJECT_NAME} module_name)
-        string(TOUPPER plugin_${PROJECT_NAME} plugin_name)
-        string(TOUPPER ${name} uppername)
-        if(DEFINED ${module_name})
-            set(option ${module_name}_FETCH_${uppername})
-        elseif(DEFINED ${plugin_name})
-            set(option ${plugin_name}_FETCH_${uppername})
-        else()
-            set(option SOFA_FETCH_${uppername})
-        endif()
-        option(${option} "Fetch ${name} repository." ${active})
-    else()
-        option(${option} "Fetch and build the ${name} ${type_lower}." ${active})
-    endif()
-=======
     # Create option
     string(TOUPPER ${PROJECT_NAME}_FETCH_${name} fetch_enabled)
     option(${fetch_enabled} "Fetch/update ${name} repository." ${active})
->>>>>>> d0515802
 
     # Setup fetch directory
     set(fetched_dir "${CMAKE_BINARY_DIR}/external_directories/fetched/${name}" )
 
     # Fetch
-<<<<<<< HEAD
-    if(${option})
+    if(${fetch_enabled})
         message("Fetching ${type_lower} ${name}")
-=======
-    if(${fetch_enabled})
-        message("Fetching ${type} ${name}")
->>>>>>> d0515802
 
         if(NOT EXISTS ${fetched_dir})
             file(MAKE_DIRECTORY ${fetched_dir})
