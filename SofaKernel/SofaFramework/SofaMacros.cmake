--- conflicted
+++ resolved
@@ -483,13 +483,6 @@
     endforeach()
 
     ## Default install rules for resources
-<<<<<<< HEAD
-    if(EXISTS "${CMAKE_CURRENT_SOURCE_DIR}/examples")
-        install(DIRECTORY ${CMAKE_CURRENT_SOURCE_DIR}/examples/ DESTINATION share/sofa/${package_name}/examples COMPONENT resources)
-    endif()
-    if(EXISTS "${CMAKE_CURRENT_SOURCE_DIR}/scenes")
-        install(DIRECTORY ${CMAKE_CURRENT_SOURCE_DIR}/scenes/ DESTINATION share/sofa/${package_name}/examples COMPONENT resources)
-=======
     set(example_install_dir "share/sofa/${package_name}/examples")
     set(optional_argv4 "${ARGV4}")
     if(optional_argv4)
@@ -502,7 +495,6 @@
     endif()
     if(INSTALL_EXAMPLES_IN_SHARE AND EXISTS "${CMAKE_CURRENT_SOURCE_DIR}/scenes")
         install(DIRECTORY ${CMAKE_CURRENT_SOURCE_DIR}/scenes/ DESTINATION ${example_install_dir} COMPONENT resources)
->>>>>>> 86db3c59
     endif()
 endmacro()
 
@@ -579,11 +571,7 @@
 # sofa_generate_package(NAME ${PROJECT_NAME} VERSION ${PROJECT_VERSION} TARGETS ${PROJECT_NAME} INCLUDE_INSTALL_DIR "sofa/custom/install/dir" INCLUDE_SOURCE_DIR src/${PROJECT_NAME} )
 #
 function(sofa_generate_package)
-<<<<<<< HEAD
-    set(oneValueArgs NAME VERSION INCLUDE_ROOT_DIR INCLUDE_INSTALL_DIR INCLUDE_SOURCE_DIR)
-=======
     set(oneValueArgs NAME VERSION INCLUDE_ROOT_DIR INCLUDE_INSTALL_DIR INCLUDE_SOURCE_DIR EXAMPLE_INSTALL_DIR)
->>>>>>> 86db3c59
     set(multiValueArgs TARGETS)
     cmake_parse_arguments("" "${options}" "${oneValueArgs}" "${multiValueArgs}" ${ARGN} )
     set(include_install_dir "${_INCLUDE_INSTALL_DIR}")
@@ -591,11 +579,7 @@
         set(include_install_dir "${_INCLUDE_ROOT_DIR}")
         message(WARNING "sofa_generate_package(${_NAME}): INCLUDE_ROOT_DIR is deprecated. Please use INCLUDE_INSTALL_DIR instead.")
     endif()
-<<<<<<< HEAD
-    sofa_install_targets("${_NAME}" "${_TARGETS}" "${include_install_dir}" "${_INCLUDE_SOURCE_DIR}")
-=======
     sofa_install_targets("${_NAME}" "${_TARGETS}" "${include_install_dir}" "${_INCLUDE_SOURCE_DIR}" "${_EXAMPLE_INSTALL_DIR}")
->>>>>>> 86db3c59
     sofa_write_package_config_files("${_NAME}" "${_VERSION}")
 endfunction()
 
@@ -603,16 +587,12 @@
     message(WARNING "Deprecated macro. Use the keyword argument function 'sofa_generate_package' instead")
     # ARGV4 is a non-breaking additional argument to handle INCLUDE_SOURCE_DIR (see sofa_generate_package)
     # TODO: add a real argument "include_source_dir" to this macro
-<<<<<<< HEAD
-    sofa_generate_package(NAME "${package_name}" VERSION "${version}" TARGETS "${the_targets}" INCLUDE_INSTALL_DIR "${include_install_dir}" INCLUDE_SOURCE_DIR "${ARGV4}")
-=======
     sofa_generate_package(
         NAME "${package_name}" VERSION "${version}"
         TARGETS "${the_targets}"
         INCLUDE_INSTALL_DIR "${include_install_dir}" INCLUDE_SOURCE_DIR "${ARGV4}"
         EXAMPLE_INSTALL_DIR "${ARGV5}"
         )
->>>>>>> 86db3c59
 endmacro()
 
 
