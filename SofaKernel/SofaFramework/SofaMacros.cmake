include(CMakePackageConfigHelpers)
include(CMakeParseLibraryList)


# - Create an imported target from a library path and an include dir path.
#   Handle the special case where LIBRARY_PATH is in fact an existing target.
#   Handle the case where LIBRARY_PATH contains the following syntax supported by cmake:
#                                      "optimized /usr/lib/foo.lib debug /usr/lib/foo_d.lib"
#
# sofa_create_imported_target(TARGETNAME LIBRARY_PATH INCLUDE_DIRS)
#  TARGETNAME_Target  - (output) variable which contains the name of the created target.
#                       It is usually contains TARGETNAME with one notable exception.
#                       If LIBRARY_PATH is an existing target, TARGETNAME_Target
#                       contains LIBRARY_PATH instead.
#  TARGETNAME         - (input) the name of the target to create.
#  NAMESPACE          - (input) the namespace where the target is put.
#  LIBRARY_PATH       - (input) the path to the library ( .so or .lib depending on the platform)
#  INCLUDE_DIRS       - (input) include directories associated with the library,
#                       which are added as INTERFACE_INCLUDE_DIRECTORIES for the target.
#
# The typical usage scenario is to convert the absolute paths to a system library that cmake return
# after a find_package call into an imported target. By using the cmake target mechanism, it is
# easier to redistribute a software that depends on system libraries, whose locations are not
# known before hand on the consumer system.
#
# For further reference about this subject :
# http://public.kitware.com/pipermail/cmake-developers/2014-March/009983.html
# Quoted from https://github.com/Kitware/CMake/blob/master/Help/manual/cmake-packages.7.rst
# "Note that it is not advisable to populate any properties which may contain paths,
#  such as :prop_tgt:`INTERFACE_INCLUDE_DIRECTORIES` and :prop_tgt:`INTERFACE_LINK_LIBRARIES`,
#  with paths relevnt to dependencies. That would hard-code into installed packages the
#  include directory or library paths for dependencies as found on the machine the package
#  was made on."
#
# Example:
#
# add_library( SHARED myLib )
# find_package(PNG REQUIRED)
# sofa_create_target( PNG MyNamespace "${PNG_LIBRARY}" "${PNG_INCLUDE_DIRS}" )
# target_link_libraries( myLib PUBLIC ${PNG_Target} )
#
macro(sofa_create_target TARGETNAME NAMESPACE LIBRARY_PATH INCLUDE_DIRS)
    # message("TARGETNAME ${TARGETNAME}")
    set(NAMESPACE_TARGETNAME "${NAMESPACE}::${TARGETNAME}")
    # message("LIBRARY_PATH ${LIBRARY_PATH}")
    parse_library_list( "${LIBRARY_PATH}" FOUND LIB_FOUND DEBUG LIB_DEBUG OPT LIB_OPT GENERAL LIB_GEN )

    # message("FOUND ${LIB_FOUND} DEBUG: ${LIB_DEBUG} OPT: ${LIB_OPT} GEN: ${LIB_GEN}")
    if(LIB_FOUND)
        if(NOT TARGET ${TARGETNAME} )
            set(${TARGETNAME}_Target ${NAMESPACE_TARGETNAME} )
            if(NOT TARGET ${NAMESPACE_TARGETNAME} )
                add_library( ${NAMESPACE_TARGETNAME} UNKNOWN IMPORTED )
                set_target_properties( ${NAMESPACE_TARGETNAME} PROPERTIES INTERFACE_INCLUDE_DIRECTORIES "${INCLUDE_DIRS}" )
                if( NOT ${LIB_DEBUG} STREQUAL "")
                    set_target_properties( ${NAMESPACE_TARGETNAME} PROPERTIES IMPORTED_LOCATION_DEBUG "${LIB_DEBUG}" )
                endif()
                if( NOT ${LIB_OPT} STREQUAL "")
                    set_target_properties( ${NAMESPACE_TARGETNAME} PROPERTIES IMPORTED_LOCATION "${LIB_OPT}" )
                elseif( NOT ${LIB_GEN} STREQUAL "" )
                    set_target_properties( ${NAMESPACE_TARGETNAME} PROPERTIES IMPORTED_LOCATION "${LIB_GEN}" )
                endif()
            endif()
        else()
            message( SEND_ERROR "sofa_create_target error. ${TARGETNAME} is an already an existing TARGET.\
                                 Choose a different name.")
        endif()
    else()
        if(NOT TARGET "${LIBRARY_PATH}" )
            # message("${LIBRARY_PATH} is not a TARGET")
            if(NOT TARGET ${TARGETNAME} )
                # message("${TARGETNAME} is not a TARGET")
                set(${TARGETNAME}_Target ${NAMESPACE_TARGETNAME} )
                if(NOT TARGET ${NAMESPACE_TARGETNAME} )
                    # message("${NAMESPACE_TARGETNAME} is not a TARGET")
                    add_library( ${NAMESPACE_TARGETNAME} UNKNOWN IMPORTED )
                    set_target_properties( ${NAMESPACE_TARGETNAME} PROPERTIES IMPORTED_LOCATION "${LIBRARY_PATH}" )
                    set_target_properties( ${NAMESPACE_TARGETNAME} PROPERTIES INTERFACE_INCLUDE_DIRECTORIES "${INCLUDE_DIRS}" )
                endif()
            else()
                message( SEND_ERROR "sofa_create_target error. ${TARGETNAME} is an already an existing TARGET.\
                                     Choose a different name.")
            endif()
        else()
            # message("${LIBRARY_PATH} is a TARGET")
            set(${TARGETNAME}_Target ${LIBRARY_PATH} )
        endif()

    endif()
endmacro()



macro(sofa_add_generic directory name type)
    if(EXISTS "${CMAKE_CURRENT_LIST_DIR}/${directory}" AND IS_DIRECTORY "${CMAKE_CURRENT_LIST_DIR}/${directory}")
        message(STATUS "sofa_add_generic: Adding ${name} of type ${type} in directory ${directory}")
        string(TOUPPER ${type}_${name} option)

        # optional parameter to activate/desactivate the option
        #  e.g.  sofa_add_application( path/MYAPP MYAPP APPLICATION ON)
        set(active OFF)
        if(${ARGV3})
            if( ${ARGV3} STREQUAL ON )
                message(STATUS "Setting ${name} to ON")
                set(active ON)
            else()
                message(STATUS "Setting ${name} to OFF (default)")
            endif()
        endif()

        option(${option} "Build the ${name} ${type}." ${active})
        if(${option})
            message("Adding ${type} ${name}")
            add_subdirectory(${directory} ${name})
            #Check if the target has been successfully added
            if(TARGET ${name})
                set_target_properties(${name} PROPERTIES FOLDER ${type}s) # IDE folder
                set_target_properties(${name} PROPERTIES DEBUG_POSTFIX "_d")
            endif()
        endif()

        # Add current target in the internal list only if not present already
        get_property(_allTargets GLOBAL PROPERTY __GlobalTargetList__)
        get_property(_allTargetNames GLOBAL PROPERTY __GlobalTargetNameList__)

        # if(NOT ${name} IN_LIST _allTargets) # ONLY CMAKE >= 3.3 and policy to NEW
        list (FIND _allTargets ${name} _index)
        if(NOT ${_index} GREATER -1)
            set_property(GLOBAL APPEND PROPERTY __GlobalTargetList__ ${name})
        endif()

        #if(NOT ${option} IN_LIST _allTargetNames)# ONLY CMAKE >= 3.3 and policy to NEW
        list (FIND _allTargetNames ${option} _index)
        if(NOT ${_index} GREATER -1)
            set_property(GLOBAL APPEND PROPERTY __GlobalTargetNameList__ ${option})
        endif()
    else()
        message("${type} ${name} (${CMAKE_CURRENT_LIST_DIR}/${directory}) does not exist and will be ignored.")
    endif()
endmacro()


macro(sofa_add_plugin directory plugin_name)
    sofa_add_generic( ${directory} ${plugin_name} "Plugin" ${ARGV2} )
endmacro()


macro(sofa_add_plugin_experimental directory plugin_name)
    sofa_add_generic( ${directory} ${plugin_name} "Plugin" ${ARGV2} )
    message("-- ${plugin_name} is an experimental feature, use it at your own risk.")
endmacro()


macro(sofa_add_module directory module_name)
    sofa_add_generic( ${directory} ${module_name} "Module" ${ARGV2} )
endmacro()

macro(sofa_add_module_experimental directory module_name)
    sofa_add_generic( ${directory} ${module_name} "Module" ${ARGV2} )
    message("-- ${module_name} is an experimental feature, use it at your own risk.")
endmacro()

macro(sofa_add_application directory app_name)
    sofa_add_generic( ${directory} ${app_name} "Application" ${ARGV2} )
endmacro()


### External projects management
# Thanks to http://crascit.com/2015/07/25/cmake-gtest/
#
# Use this macro (subdirectory or plugin version) to add out-of-repository projects.
# Usage:
# Add repository configuration in MyProjectDir/ExternalProjectConfig.cmake.in
# Call sofa_add_subdirectory_external(MyProjectDir MyProjectName)
# Or sofa_add_plugin_external(MyProjectDir MyProjectName [ON,OFF])
# See plugins/SofaHighOrder for example
#
macro(sofa_add_generic_external directory name type)
    if(NOT EXISTS "${CMAKE_CURRENT_LIST_DIR}/${directory}" OR NOT IS_DIRECTORY "${CMAKE_CURRENT_LIST_DIR}/${directory}")
        message("(${CMAKE_CURRENT_LIST_DIR}/${location}) does not exist and will be ignored.")
        return()
    endif()

    set(location "${CMAKE_CURRENT_LIST_DIR}/${directory}")

    string(TOUPPER ${type}_${name} option)

    # optional parameter to activate/desactivate the option
    set(active OFF)
    if(${ARGV3})
        set(active ON)
    endif()

    if("${type}" STREQUAL "Subdirectory")
        string(TOUPPER MODULE_${PROJECT_NAME} module_name)
        string(TOUPPER plugin_${PROJECT_NAME} plugin_name)
        string(TOUPPER ${name} uppername)
        if(DEFINED ${module_name})
            set(option ${module_name}_FETCH_${uppername})
        elseif(DEFINED ${plugin_name})
            set(option ${plugin_name}_FETCH_${uppername})
        else()
            set(option SOFA_FETCH_${uppername})
        endif()
        option(${option} "Fetch ${name} repository." ${active})
    else()
        option(${option} "Fetch and build the ${name} ${type}." ${active})
    endif()

    # Setup temporary directory
    set(${name}_TEMP_DIR "${CMAKE_BINARY_DIR}/external_directories/fetched/${name}/" )

    # Fetch
    if(${option})
        message("Fetching ${type} ${name}")

        message("Checking for ${${name}_TEMP_DIR}")
        if(NOT EXISTS ${${name}_TEMP_DIR})
            message("Creating ${${name}_TEMP_DIR}")
            file(MAKE_DIRECTORY ${${name}_TEMP_DIR})
        endif()

        # Download and unpack  at configure time
        configure_file(${location}/ExternalProjectConfig.cmake.in ${${name}_TEMP_DIR}/CMakeLists.txt)
        file(COPY ${location}/ExternalProjectConfig.cmake.in DESTINATION ${${name}_TEMP_DIR})

        #execute script to get src
        message("Pulling ${name}... ")
        execute_process(COMMAND "${CMAKE_COMMAND}" -DCMAKE_C_COMPILER=${CMAKE_C_COMPILER} -DCMAKE_CXX_COMPILER=${CMAKE_CXX_COMPILER} -G "${CMAKE_GENERATOR}" .
            WORKING_DIRECTORY "${${name}_TEMP_DIR}/" )
        execute_process(COMMAND "${CMAKE_COMMAND}" --build .
            WORKING_DIRECTORY  "${${name}_TEMP_DIR}/" )

        if(EXISTS "${location}/.git")
            message("... Done")
            # add .gitignore for Sofa
            file(WRITE "${location}/.gitignore" "*")
            file(COPY ${${name}_TEMP_DIR}/ExternalProjectConfig.cmake.in DESTINATION ${location})
        else()
            message("... error while pulling ${name}")
        endif()
    endif()

    # Add
    if(EXISTS "${location}/.git" AND IS_DIRECTORY "${location}/.git")
        configure_file(${location}/ExternalProjectConfig.cmake.in ${${name}_TEMP_DIR}/CMakeLists.txt)
        if("${type}" STREQUAL "Subdirectory")
            add_subdirectory("${location}" "${name}")
        elseif("${type}" STREQUAL "Plugin")
            sofa_add_plugin("${name}" "${name}" ${active})
        endif()
    endif()
endmacro()

macro(sofa_add_subdirectory_external directory name)
    sofa_add_generic_external(${directory} ${name} "Subdirectory" ${ARGV2})
endmacro()

macro(sofa_add_plugin_external directory name)
    sofa_add_generic_external(${directory} ${name} "Plugin" ${ARGV2})
endmacro()



# Declare a (unique, TODO?) directory containing the python scripts of
# a plugin.  This macro:
# - creates rules to install all the .py scripts in ${directory} to
#   lib/python2.7/site-packages/${plugin_name}
# - creates a etc/sofa/python.d/${plugin_name} file in the build tree
#   pointing to the source tree
# - creates a etc/sofa/python.d/${plugin_name} file in the install
#   tree, containing a relative path to the installed script directory
#
# Assumes relative path.
macro(sofa_set_python_directory plugin_name directory)
    ## Install python scripts, preserving the file tree
    file(GLOB_RECURSE PYTHON_FILES "${CMAKE_CURRENT_SOURCE_DIR}/${directory}/*.py")
    file(GLOB_RECURSE JSON_FILES   "${CMAKE_CURRENT_SOURCE_DIR}/${directory}/*.json")
    LIST(APPEND ALL_FILES ${PYTHON_FILES} ${JSON_FILES})
    foreach(python_file ${ALL_FILES})
        file(RELATIVE_PATH script "${CMAKE_CURRENT_SOURCE_DIR}/${directory}" "${python_file}")
        get_filename_component(path ${script} DIRECTORY)
        install(FILES ${directory}/${script}
                DESTINATION "lib/python2.7/site-packages/${path}"
                COMPONENT headers)
    endforeach()

    ## Python configuration file (build tree)
    file(WRITE "${CMAKE_BINARY_DIR}/etc/sofa/python.d/${plugin_name}"
         "${CMAKE_CURRENT_SOURCE_DIR}/${directory}")
    ## Python configuration file (install tree)
     file(WRITE "${CMAKE_CURRENT_BINARY_DIR}/installed-SofaPython-config"
         "lib/python2.7/site-packages")
     install(FILES "${CMAKE_CURRENT_BINARY_DIR}/installed-SofaPython-config"
             DESTINATION "etc/sofa/python.d"
             RENAME "${plugin_name}"
             COMPONENT headers)
endmacro()

<<<<<<< HEAD
macro(sofa_add_plugin directory plugin_name)
    message(STATUS "Adding plugin ${plugin_name} in directory ${directory}")
    sofa_add_generic( ${directory} ${plugin_name} "Plugin" ${ARGV2} )
=======

# - Create a target for a python binding module relying on pybind11
#
# sofa_add_pybind11_module(TARGET OUTPUT SOURCES DEPENDS CYTHONIZE)
#  TARGET             - (input) the name of the generated target.
#  OUTPUT             - (input) the output location.
#  SOURCES            - (input) list of input files. It can be .cpp, .h ...
#  DEPENDS            - (input) set of target the generated target will depends on.
#  NAME               - (input) The actual name of the generated .so file
#                       (most commonly equals to TARGET, without the "python" prefix)
#
# The typical usage scenario is to build a python module out of cython binding.
#
# Example:
# find_package(pybind11)
# set(SOURCES_FILES
#       ${CMAKE_CURRENT_SOURCE_DIR}/ModuleDir/initbindings.cpp
#       ${CMAKE_CURRENT_SOURCE_DIR}/ModuleDir/binding1.cpp
#       ${CMAKE_CURRENT_SOURCE_DIR}/ModuleDir/binding2.cpp
#       [...]
#    )
# sofa_add_pybind11_module( TARGET MyModule SOURCES ${SOURCE_FILES}
#                           DEPENDS Deps1 Deps2  OUTPUT ${CMAKE_CURRENT_BIN_DIR}
#                           NAME python_module_name)
function(sofa_add_pybind11_module)
    set(options)
    set(oneValueArgs TARGET OUTPUT NAME)
    set(multiValueArgs SOURCES DEPENDS)
    cmake_parse_arguments("" "${options}" "${oneValueArgs}" "${multiValueArgs}" ${ARGN} )
    include_directories(${CMAKE_CURRENT_SOURCE_DIR})
    set(PYBIND11_CPP_STANDARD -std=c++11)
    pybind11_add_module(${_TARGET} SHARED ${_SOURCES} NO_EXTRAS)
    target_link_libraries(${_TARGET} PRIVATE ${_DEPENDS} ${PYTHON_LIBRARIES} pybind11::module)
    set_target_properties(${_TARGET} PROPERTIES
      ARCHIVE_OUTPUT_DIRECTORY ${_OUTPUT}
      LIBRARY_OUTPUT_DIRECTORY ${_OUTPUT}
      RUNTIME_OUTPUT_DIRECTORY ${_OUTPUT}
      OUTPUT_NAME ${_NAME})
endfunction()


# - Create a target for a mixed python module composed of .py and binding code (in .cpp or .pyx)
#
# sofa_add_python_module(TARGET OUTPUT SOURCES DEPENDS CYTHONIZE)
#  TARGET             - (input) the name of the generated target.
#  OUTPUT             - (input) the output location, if not provided ${CMAKE_CURRENT_SOURCE_DIR} will be used. 
#  SOURCES            - (input) list of input files. It can be .py, .pyx, .pxd, .cpp
#                               .cpp are compiled, .pyx can generate .cpp if CYTHONIZE param is set to true
#  DEPENDS            - (input) set of target the generated target will depends on.
#  CYTHONIZE          - (input) boolean indicating wether or not
#                               we need to call cython on the .pyx file to re-generate the .cpp file.
#
# The typical usage scenario is to build a python module out of cython binding.
#
# Example:
# find_package(Cython QUIET)
# set(SOURCES_FILES
#       ${CMAKE_CURRENT_SOURCE_DIR}/ModuleDir/__init__.py
#       ${CMAKE_CURRENT_SOURCE_DIR}/ModuleDir/purepython.py
#       ${CMAKE_CURRENT_SOURCE_DIR}/ModuleDir/binding_withCython.pyx
#       ${CMAKE_CURRENT_SOURCE_DIR}/ModuleDir/binding_withCython.pxd
#       ${CMAKE_CURRENT_SOURCE_DIR}/ModuleDir/binding_withCPython.cpp
#    )
# sofa_add_python_module( TARGET MyModule SOURCES ${SOURCE_FILES} DEPENDS Deps1 Deps2 CYTHONIZE True OUTPUT ${CMAKE_CURRENT_BIN_DIR})
function(sofa_add_python_module)
    set(options)
    set(oneValueArgs TARGET OUTPUT CYTHONIZE DIRECTORY)
    set(multiValueArgs SOURCES DEPENDS)
    cmake_parse_arguments("" "${options}" "${oneValueArgs}" "${multiValueArgs}" ${ARGN} )

    set(INCLUDE_DIRS)
    set(LIB_DIRS)

    add_custom_target(${_TARGET}
                       ALL
                       SOURCES ${_SOURCES}
                       DEPENDS ${_DEPENDS})

    if(NOT PYTHON_BINDING_VERSION)
        set(PYTHON_BINDING_VERSION 3)
    endif()

    set(_DIRECTORY ${_OUTPUT})

    foreach( source ${_SOURCES} )
        unset(cppfile)
        get_filename_component(pathdir ${source} DIRECTORY)
        get_filename_component(filename ${source} NAME_WE)
        get_filename_component(ext ${source} EXT)

        if((${ext} STREQUAL ".cpp"))
            set(cppfile "${pathdir}/${filename}.cpp")
        endif()

        if(_CYTHONIZE AND (${ext} STREQUAL ".pyx"))
            set(pyxfile "${pathdir}/${filename}.pyx")
            set(cppfile "${pathdir}/${filename}.cpp")

            # Build the .cpp out of the .pyx
            add_custom_command(
                COMMAND cython ${pathdir}/${filename}${ext} --cplus -${PYTHON_BINDING_VERSION} --fast-fail --force # Execute this command,
                DEPENDS ${_SOURCES} ${_DEPENDS}                                                     # The target depens on these files...
                WORKING_DIRECTORY ${_DIRECTORY}                                   # In this working directory
                OUTPUT ${cppfile}
            )

            message("-- ${_TARGET} cython generated '${cppfile}' from '${filename}${ext}'" )
        endif()

        if(cppfile)
            set(pyxtarget "${_TARGET}_${filename}")
            add_library(${pyxtarget} SHARED ${cppfile})

            # The implementation of Python deliberately breaks strict-aliasing rules, so we
            # compile with -fno-strict-aliasing to prevent the compiler from relying on
            # those rules to optimize the code.
            if(${CMAKE_COMPILER_IS_GNUCC})
                set(SOFACYTHON_COMPILER_FLAGS "-fno-strict-aliasing")
            endif()

            target_link_libraries(${pyxtarget} ${_DEPENDS} ${PYTHON_LIBRARIES})
            target_include_directories(${pyxtarget} PRIVATE ${PYTHON_INCLUDE_DIRS})
            target_compile_options(${pyxtarget} PRIVATE ${SOFACYTHON_COMPILER_FLAGS})
            set_target_properties(${pyxtarget}
                PROPERTIES
                ARCHIVE_OUTPUT_DIRECTORY "${_OUTPUT}"
                LIBRARY_OUTPUT_DIRECTORY "${_OUTPUT}"
                RUNTIME_OUTPUT_DIRECTORY "${_OUTPUT}"
                )

            set_target_properties(${pyxtarget} PROPERTIES PREFIX "")
            set_target_properties(${pyxtarget} PROPERTIES OUTPUT_NAME "${filename}")

            add_dependencies(${_TARGET} ${pyxtarget})
        endif()
    endforeach()
endfunction()



##########################################################
#################### INSTALL MACROS ######################
##########################################################


macro(sofa_install_targets package_name the_targets include_install_dir)
    install(TARGETS ${the_targets}
            EXPORT ${package_name}Targets
            RUNTIME DESTINATION bin COMPONENT applications
            LIBRARY DESTINATION lib COMPONENT libraries
            ARCHIVE DESTINATION lib COMPONENT libraries
            PUBLIC_HEADER DESTINATION include/${include_install_dir} COMPONENT headers)

    # non-flat headers install (if no PUBLIC_HEADER and include_install_dir specified)
    foreach(target ${the_targets})
        get_target_property(public_header ${target} PUBLIC_HEADER)
        if("${public_header}" STREQUAL "public_header-NOTFOUND" AND NOT "${include_install_dir}" STREQUAL "")
            set(optional_argv3 "${ARGV3}")
            if(optional_argv3)
                # ARGV3 is a non-breaking additional argument to handle INCLUDE_SOURCE_DIR (see sofa_generate_package)
                # TODO: add a real argument "include_source_dir" to this macro
                set(include_source_dir "${ARGV3}")
            endif()
            if(NOT EXISTS "${include_source_dir}" AND EXISTS "${CMAKE_CURRENT_SOURCE_DIR}/${include_source_dir}")
                # will be true if include_source_dir is empty
                set(include_source_dir "${CMAKE_CURRENT_SOURCE_DIR}/${include_source_dir}")
            endif()
            #message("${target}: ${include_source_dir} -> include/${include_install_dir}")
            file(GLOB_RECURSE header_files "${include_source_dir}/*.h" "${include_source_dir}/*.inl")
            foreach(header ${header_files})
                file(RELATIVE_PATH path_from_package "${include_source_dir}" "${header}")
                get_filename_component(dir_from_package ${path_from_package} DIRECTORY)
                install(FILES ${header}
                        DESTINATION "include/${include_install_dir}/${dir_from_package}"
                        COMPONENT headers)
            endforeach()
        endif()
    endforeach()

    ## Default install rules for resources
    if(EXISTS "${CMAKE_CURRENT_SOURCE_DIR}/examples")
        install(DIRECTORY ${CMAKE_CURRENT_SOURCE_DIR}/examples/ DESTINATION share/sofa/${package_name}/examples COMPONENT resources)
    endif()
    if(EXISTS "${CMAKE_CURRENT_SOURCE_DIR}/scenes")
        install(DIRECTORY ${CMAKE_CURRENT_SOURCE_DIR}/scenes/ DESTINATION share/sofa/${package_name}/examples COMPONENT resources)
    endif()
>>>>>>> cf2f243c
endmacro()


# sofa_write_package_config_files(Foo <version> <build-include-dirs>)
#
# Create CMake package configuration files
# - In the build tree:
#   - ${CMAKE_BINARY_DIR}/cmake/FooConfig.cmake
#   - ${CMAKE_BINARY_DIR}/cmake/FooConfigVersion.cmake
# - In the install tree:
#   - lib/cmake/Foo/FooConfigVersion.cmake
#   - lib/cmake/Foo/FooConfig.cmake
#   - lib/cmake/Foo/FooTargets.cmake
#
# This macro factorizes boilerplate CMake code for the different
# packages in Sofa.  It assumes that there is a FooConfig.cmake.in
# file template in the same directory.  For example, if a package Foo
# depends on Bar and Baz, and creates the targets Foo and Qux, here is
# a typical FooConfig.cmake.in:
#
# @PACKAGE_INIT@
#
# find_package(Bar REQUIRED)
# find_package(Baz REQUIRED)
#
# if(NOT TARGET Qux)
# 	include("${CMAKE_CURRENT_LIST_DIR}/FooTargets.cmake")
# endif()
#
# check_required_components(Foo Qux)
macro(sofa_write_package_config_files package_name version)

    ## <package_name>Targets.cmake
    install(EXPORT ${package_name}Targets DESTINATION lib/cmake/${package_name} COMPONENT headers)

    ## <package_name>ConfigVersion.cmake
    set(filename ${package_name}ConfigVersion.cmake)
    write_basic_package_version_file(${filename} VERSION ${version} COMPATIBILITY ExactVersion)
    configure_file("${CMAKE_CURRENT_BINARY_DIR}/${filename}"
                   "${CMAKE_BINARY_DIR}/cmake/${filename}" COPYONLY)
    install(FILES "${CMAKE_CURRENT_BINARY_DIR}/${filename}" DESTINATION lib/cmake/${package_name} COMPONENT headers)

    ### <package_name>Config.cmake
    configure_package_config_file(${package_name}Config.cmake.in
                                  "${CMAKE_BINARY_DIR}/cmake/${package_name}Config.cmake"
                                  INSTALL_DESTINATION lib/cmake/${package_name})
    install(FILES "${CMAKE_BINARY_DIR}/cmake/${package_name}Config.cmake"
            DESTINATION lib/cmake/${package_name} COMPONENT headers)

endmacro()



# - Create a target for SOFA plugin or module
# - write the package Config, Version & Target files
# - Deploy the headers, resources, scenes & examples
# - Replaces the now deprecated sofa_create_package macro
#
# sofa_generate_package(NAME VERSION TARGETS INCLUDE_INSTALL_DIR INCLUDE_SOURCE_DIR)
#  NAME                - (input) the name of the generated package (usually ${PROJECT_NAME}).
#  VERSION             - (input) the package version (usually ${PROJECT_VERSION}).
#  TARGETS             - (input) list of targets to install. For standard plugins & modules, ${PROJECT_NAME}
#  INCLUDE_INSTALL_DIR - (input) [OPTIONAL] include directory (for Multi-dir install of header files).
#  INCLUDE_SOURCE_DIR  - (input) [OPTIONAL] install headers with same tree structure as source starting from this dir (defaults to ${CMAKE_CURRENT_SOURCE_DIR})
#
# Example:
# project(ExamplePlugin VERSION 1.0)
# find_package(SofaFramework)
# set(SOURCES_FILES  initExamplePlugin.cpp myComponent.cpp )
# set(HEADER_FILES   initExamplePlugin.h myComponent.h )
# add_library( ${PROJECT_NAME} SHARED ${SOURCE_FILES})
# target_link_libraries(${PROJECT_NAME} SofaCore)
# sofa_generate_package(NAME ${PROJECT_NAME} VERSION ${PROJECT_VERSION} TARGETS ${PROJECT_NAME} INCLUDE_INSTALL_DIR "sofa/custom/install/dir" INCLUDE_SOURCE_DIR src/${PROJECT_NAME} )
#
function(sofa_generate_package)
    set(oneValueArgs NAME VERSION INCLUDE_ROOT_DIR INCLUDE_INSTALL_DIR INCLUDE_SOURCE_DIR)
    set(multiValueArgs TARGETS)
    cmake_parse_arguments("" "${options}" "${oneValueArgs}" "${multiValueArgs}" ${ARGN} )
    set(include_install_dir "${_INCLUDE_INSTALL_DIR}")
    if(_INCLUDE_ROOT_DIR AND NOT _INCLUDE_INSTALL_DIR)
        set(include_install_dir "${_INCLUDE_ROOT_DIR}")
        message(WARNING "sofa_generate_package(${_NAME}): INCLUDE_ROOT_DIR is deprecated. Please use INCLUDE_INSTALL_DIR instead.")
    endif()
    sofa_install_targets("${_NAME}" "${_TARGETS}" "${include_install_dir}" "${_INCLUDE_SOURCE_DIR}")
    sofa_write_package_config_files("${_NAME}" "${_VERSION}")
endfunction()

macro(sofa_create_package package_name version the_targets include_install_dir)
    message(WARNING "Deprecated macro. Use the keyword argument function 'sofa_generate_package' instead")
    # ARGV4 is a non-breaking additional argument to handle INCLUDE_SOURCE_DIR (see sofa_generate_package)
    # TODO: add a real argument "include_source_dir" to this macro
    sofa_generate_package(NAME "${package_name}" VERSION "${version}" TARGETS "${the_targets}" INCLUDE_INSTALL_DIR "${include_install_dir}" INCLUDE_SOURCE_DIR "${ARGV4}")
endmacro()



# Get path of all library versions (involving symbolic links) for a specified library
macro(sofa_install_libraries)
    foreach(library ${ARGN})
        if(EXISTS ${library})
            get_filename_component(LIBREAL ${library} REALPATH)
            get_filename_component(LIBREAL_NAME ${LIBREAL} NAME_WE)
            get_filename_component(LIBREAL_PATH ${LIBREAL} PATH)

            # In "${LIBREAL_NAME}." the dot is a real dot, not a regex symbol
            # CMAKE_*_LIBRARY_SUFFIX also start with a dot
            # So regex is:
            # <library_path> <slash> <library_name> <dot> <dll/so/dylib/...>
            # or:
            # <library_path> <slash> <library_name> <dot> <anything> <dot> <dll/so/dylib/...>
            file(GLOB_RECURSE SHARED_LIBS
                "${LIBREAL_PATH}/${LIBREAL_NAME}${CMAKE_SHARED_LIBRARY_SUFFIX}*" # libtiff.dll
                "${LIBREAL_PATH}/${LIBREAL_NAME}[0-9]${CMAKE_SHARED_LIBRARY_SUFFIX}*"
                "${LIBREAL_PATH}/${LIBREAL_NAME}[0-9][0-9]${CMAKE_SHARED_LIBRARY_SUFFIX}*" # libpng16.dll
                "${LIBREAL_PATH}/${LIBREAL_NAME}.*${CMAKE_SHARED_LIBRARY_SUFFIX}*" # libpng.16.dylib
            )
            file(GLOB_RECURSE STATIC_LIBS
                "${LIBREAL_PATH}/${LIBREAL_NAME}${CMAKE_STATIC_LIBRARY_SUFFIX}*"
                "${LIBREAL_PATH}/${LIBREAL_NAME}[0-9]${CMAKE_STATIC_LIBRARY_SUFFIX}*"
                "${LIBREAL_PATH}/${LIBREAL_NAME}[0-9][0-9]${CMAKE_STATIC_LIBRARY_SUFFIX}*"
                "${LIBREAL_PATH}/${LIBREAL_NAME}.*${CMAKE_STATIC_LIBRARY_SUFFIX}*"
            )

            if(WIN32)
                install(FILES ${SHARED_LIBS} DESTINATION bin COMPONENT applications)
            else()
                install(FILES ${SHARED_LIBS} DESTINATION lib COMPONENT applications)
            endif()
            install(FILES ${STATIC_LIBS} DESTINATION lib COMPONENT libraries)
        endif()
    endforeach()
endmacro()

macro(sofa_install_get_libraries library)
    message(WARNING "sofa_install_get_libraries() is deprecated. Please use sofa_install_libraries() instead.")
    sofa_install_libraries(${library})
endmacro()

##########################################################
################ Pkg-Config helper macros ################
##########################################################

MACRO(sofa_generate_pkgconfig_file)
    message(STATUS "Generating pkg-config file for SOFA library.")
    set(options)
    set(oneValueArgs SOFA_LIBRARY_NAME SOFA_LIBRARY_DESCRIPTION SOFA_LIBRARY_SO_NAME)
    set(multiValueArgs SOFA_LIBRARY_INCLUDE_FLAGS)
    cmake_parse_arguments(SOFA_GENERATE_PKGCONFIG_FILE "${options}" "${oneValueArgs}" "${multiValueArgs}" ${ARGN})
    message(STATUS "SOFA library_name: ${SOFA_GENERATE_PKGCONFIG_FILE_SOFA_LIBRARY_NAME}, library description: ${SOFA_GENERATE_PKGCONFIG_FILE_SOFA_LIBRARY_DESCRIPTION}, library file name: ${SOFA_GENERATE_PKGCONFIG_FILE_SOFA_LIBRARY_SO_NAME}")

    set(SOFA_LIBRARY_NAME ${SOFA_GENERATE_PKGCONFIG_FILE_SOFA_LIBRARY_NAME})
    set(SOFA_LIBRARY_DESCRIPTION ${SOFA_GENERATE_PKGCONFIG_FILE_SOFA_LIBRARY_DESCRIPTION})
    set(SOFA_LIBRARY_SO_NAME ${SOFA_GENERATE_PKGCONFIG_FILE_SOFA_LIBRARY_SO_NAME})
    set(SOFA_LIBRARY_INCLUDE_FLAGS "")

    CONFIGURE_FILE("${CMAKE_SOURCE_DIR}/cmake/templates/sofa_lib.pc.in" "${CMAKE_BINARY_DIR}/share/pkgconfig/${SOFA_LIBRARY_NAME}.pc" @ONLY)

<<<<<<< HEAD
ENDMACRO(sofa_generate_pkgconfig_file)
=======
macro(sofa_install_libraries_from_targets)
    foreach(target ${ARGN})
        get_target_property(target_location ${target} LOCATION_${CMAKE_BUILD_TYPE})
        sofa_install_libraries(${target_location})
    endforeach()
endmacro()
>>>>>>> cf2f243c


macro(sofa_copy_libraries)
    foreach(library ${ARGN})
        if(EXISTS ${library})
            get_filename_component(LIB_NAME ${library} NAME_WE)
            get_filename_component(LIB_PATH ${library} PATH)

            file(GLOB SHARED_LIB
                "${LIB_PATH}/${LIB_NAME}${CMAKE_SHARED_LIBRARY_SUFFIX}"
                "${LIB_PATH}/${LIB_NAME}[0-9]${CMAKE_SHARED_LIBRARY_SUFFIX}"
                "${LIB_PATH}/${LIB_NAME}[0-9][0-9]${CMAKE_SHARED_LIBRARY_SUFFIX}")

            if(CMAKE_CONFIGURATION_TYPES) # Multi-config generator (MSVC)
                foreach(CONFIG ${CMAKE_CONFIGURATION_TYPES})
                    file(COPY ${SHARED_LIB} DESTINATION "${CMAKE_RUNTIME_OUTPUT_DIRECTORY}/${CONFIG}")
                endforeach()
            else()                      # Single-config generator (nmake)
                file(COPY ${SHARED_LIB} DESTINATION "${CMAKE_RUNTIME_OUTPUT_DIRECTORY}")
            endif()
        endif()
    endforeach()
endmacro()


macro(sofa_copy_libraries_from_targets)
    foreach(target ${ARGN})
        if(CMAKE_CONFIGURATION_TYPES) # Multi-config generator (MSVC)
            foreach(CONFIG ${CMAKE_CONFIGURATION_TYPES})
                get_target_property(target_location ${target} LOCATION_${CONFIG})
                sofa_copy_libraries(${target_location})
            endforeach()
        else() # Single-config generator (nmake)
            get_target_property(target_location ${target} LOCATION_${CMAKE_BUILD_TYPE})
            sofa_copy_libraries(${target_location})
        endif()
    endforeach()
endmacro()



## to store which sources have been used for installed binaries
## these should be internal files and not delivered, but this is definitively useful
## when storing backups / demos across several repositories (e.g. sofa + plugins)
macro( sofa_install_git_version name sourcedir )
INSTALL( CODE
"
    find_package(Git REQUIRED)

    # the current commit hash should be enough
    # except if the git history changes...
    # so adding more stuff to be sure

    # get the current working branch
    execute_process(
      COMMAND \${GIT_EXECUTABLE} rev-parse --abbrev-ref HEAD
      WORKING_DIRECTORY ${sourcedir}
      OUTPUT_VARIABLE SOFA_GIT_BRANCH
      OUTPUT_STRIP_TRAILING_WHITESPACE
    )

    # get the current commit info (hash, author, date, comment)
    execute_process(
      COMMAND \${GIT_EXECUTABLE} log --format=medium -n 1
      WORKING_DIRECTORY ${sourcedir}
      OUTPUT_VARIABLE SOFA_GIT_INFO
      OUTPUT_STRIP_TRAILING_WHITESPACE
    )

    string( TOLOWER \"${name}\" name_lower )
    if( name_lower STREQUAL \"sofa\" )
        file(WRITE  \"${CMAKE_INSTALL_PREFIX}/git.version\" \"######## ${name} ########\nBranch: \${SOFA_GIT_BRANCH}\n\${SOFA_GIT_INFO}\n############\n\n\" )
    else()
        file(APPEND \"${CMAKE_INSTALL_PREFIX}/git.version\" \"######## ${name} ########\nBranch: \${SOFA_GIT_BRANCH}\n\${SOFA_GIT_INFO}\n############\n\n\" )
    endif()
"
)
endmacro()<|MERGE_RESOLUTION|>--- conflicted
+++ resolved
@@ -296,12 +296,6 @@
              RENAME "${plugin_name}"
              COMPONENT headers)
 endmacro()
-
-<<<<<<< HEAD
-macro(sofa_add_plugin directory plugin_name)
-    message(STATUS "Adding plugin ${plugin_name} in directory ${directory}")
-    sofa_add_generic( ${directory} ${plugin_name} "Plugin" ${ARGV2} )
-=======
 
 # - Create a target for a python binding module relying on pybind11
 #
@@ -488,7 +482,6 @@
     if(EXISTS "${CMAKE_CURRENT_SOURCE_DIR}/scenes")
         install(DIRECTORY ${CMAKE_CURRENT_SOURCE_DIR}/scenes/ DESTINATION share/sofa/${package_name}/examples COMPONENT resources)
     endif()
->>>>>>> cf2f243c
 endmacro()
 
 
@@ -646,17 +639,14 @@
 
     CONFIGURE_FILE("${CMAKE_SOURCE_DIR}/cmake/templates/sofa_lib.pc.in" "${CMAKE_BINARY_DIR}/share/pkgconfig/${SOFA_LIBRARY_NAME}.pc" @ONLY)
 
-<<<<<<< HEAD
 ENDMACRO(sofa_generate_pkgconfig_file)
-=======
+
 macro(sofa_install_libraries_from_targets)
     foreach(target ${ARGN})
         get_target_property(target_location ${target} LOCATION_${CMAKE_BUILD_TYPE})
         sofa_install_libraries(${target_location})
     endforeach()
 endmacro()
->>>>>>> cf2f243c
-
 
 macro(sofa_copy_libraries)
     foreach(library ${ARGN})
