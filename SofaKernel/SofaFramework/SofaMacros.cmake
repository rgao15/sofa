--- conflicted
+++ resolved
@@ -538,20 +538,11 @@
 # - Deploy the headers, resources, scenes & examples
 # - Replaces the now deprecated sofa_create_package macro
 #
-<<<<<<< HEAD
 # sofa_generate_package(NAME VERSION TARGETS INCLUDE_ROOT_DIR)
 #  NAME               - (input) the name of the generated package (usually ${PROJECT_NAME}).
 #  VERSION            - (input) the package version (usually ${${PROJECT_NAME}_VERSION}).
 #  TARGETS            - (input) list of targets to install. For standard plugins & modules, ${PROJECT_NAME}
 #  INCLUDE_ROOT_DIR   - (input) [OPTIONAL] include directory (for Multi-dir install of header files).
-=======
-# sofa_generate_package(NAME VERSION TARGETS INCLUDE_INSTALL_DIR INCLUDE_SOURCE_DIR)
-#  NAME                - (input) the name of the generated package (usually ${PROJECT_NAME}).
-#  VERSION             - (input) the package version (usually ${PROJECT_VERSION}).
-#  TARGETS             - (input) list of targets to install. For standard plugins & modules, ${PROJECT_NAME}
-#  INCLUDE_INSTALL_DIR - (input) [OPTIONAL] include directory (for Multi-dir install of header files).
-#  INCLUDE_SOURCE_DIR  - (input) [OPTIONAL] install headers with same tree structure as source starting from this dir (defaults to ${CMAKE_CURRENT_SOURCE_DIR})
->>>>>>> 911994db
 #
 # Example:
 # project(ExamplePlugin VERSION 1.0)
@@ -560,7 +551,6 @@
 # set(HEADER_FILES   initExamplePlugin.h myComponent.h )
 # add_library( ${PROJECT_NAME} SHARED ${SOURCE_FILES})
 # target_link_libraries(${PROJECT_NAME} SofaCore)
-<<<<<<< HEAD
 # sofa_generate_package(NAME ${PROJECT_NAME} VERSION ${${PROJECT_NAME}_VERSION} TARGETS ${PROJECT_NAME} INCLUDE_ROOT_DIR ${PROJECT_NAME} )
 #
 function(sofa_generate_package)
@@ -574,28 +564,6 @@
 macro(sofa_create_package package_name version the_targets include_subdir)
     message(WARNING "Deprecated macro. Use the keyword argument function 'sofa_generate_package' instead")
     sofa_generate_package(NAME "${package_name}" VERSION "${version}" TARGETS "${the_targets}" INCLUDE_ROOT_DIR "${include_subdir}")
-=======
-# sofa_generate_package(NAME ${PROJECT_NAME} VERSION ${PROJECT_VERSION} TARGETS ${PROJECT_NAME} INCLUDE_INSTALL_DIR "sofa/custom/install/dir" INCLUDE_SOURCE_DIR src/${PROJECT_NAME} )
-#
-function(sofa_generate_package)
-    set(oneValueArgs NAME VERSION INCLUDE_ROOT_DIR INCLUDE_INSTALL_DIR INCLUDE_SOURCE_DIR)
-    set(multiValueArgs TARGETS)
-    cmake_parse_arguments("" "${options}" "${oneValueArgs}" "${multiValueArgs}" ${ARGN} )
-    set(include_install_dir "${_INCLUDE_INSTALL_DIR}")
-    if(_INCLUDE_ROOT_DIR AND NOT _INCLUDE_INSTALL_DIR)
-        set(include_install_dir "${_INCLUDE_ROOT_DIR}")
-        message(WARNING "sofa_generate_package(${_NAME}): INCLUDE_ROOT_DIR is deprecated. Please use INCLUDE_INSTALL_DIR instead.")
-    endif()
-    sofa_install_targets("${_NAME}" "${_TARGETS}" "${include_install_dir}" "${_INCLUDE_SOURCE_DIR}")
-    sofa_write_package_config_files("${_NAME}" "${_VERSION}")
-endfunction()
-
-macro(sofa_create_package package_name version the_targets include_install_dir)
-    message(WARNING "Deprecated macro. Use the keyword argument function 'sofa_generate_package' instead")
-    # ARGV4 is a non-breaking additional argument to handle INCLUDE_SOURCE_DIR (see sofa_generate_package)
-    # TODO: add a real argument "include_source_dir" to this macro
-    sofa_generate_package(NAME "${package_name}" VERSION "${version}" TARGETS "${the_targets}" INCLUDE_INSTALL_DIR "${include_install_dir}" INCLUDE_SOURCE_DIR "${ARGV4}")
->>>>>>> 911994db
 endmacro()
 
 
