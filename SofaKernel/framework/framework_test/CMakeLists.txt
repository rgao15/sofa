--- conflicted
+++ resolved
@@ -7,12 +7,9 @@
     core/objectmodel/AspectPool_test.cpp
     core/objectmodel/Data_test.cpp
     core/DataEngine_test.cpp
-<<<<<<< HEAD
+    core/TrackedData_test.cpp
     defaulttype/DataTypeInfo_test.cpp
     defaulttype/MapMapSparseMatrix_test.cpp
-=======
-    core/TrackedData_test.cpp
->>>>>>> b515f57f
     defaulttype/MatTypes_test.cpp
     defaulttype/VecTypes_test.cpp
     defaulttype/RigidMass_test.cpp
