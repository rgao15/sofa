--- conflicted
+++ resolved
@@ -34,13 +34,6 @@
 #include <bits/atomicity.h>
 #elif defined(WIN32)
 #include <windows.h>
-<<<<<<< HEAD
-#elif defined(PS3)
-#include <cell/atomic.h>
-=======
-#elif defined(_XBOX)
-#include <xtl.h>
->>>>>>> b488546c
 #else
 #error atomic operations are not supported on your platform
 #endif
