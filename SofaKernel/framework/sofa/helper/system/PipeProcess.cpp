--- conflicted
+++ resolved
@@ -31,12 +31,6 @@
 typedef int ssize_t;
 typedef HANDLE fd_t;
 typedef SOCKET socket_t;
-<<<<<<< HEAD
-#elif defined(PS3)
-=======
-#elif defined(_XBOX)
-#include <xtl.h>
->>>>>>> b488546c
 #else
 #include <sys/types.h>
 #include <sys/stat.h>
@@ -83,13 +77,6 @@
 
 bool PipeProcess::executeProcess(const std::string &command,  const std::vector<std::string> &args, const std::string &/*filenameStdin*/, std::string & outString, std::string & errorString)
 {
-<<<<<<< HEAD
-#if defined(PS3)
-=======
-#if defined (_XBOX)
->>>>>>> b488546c
-    return false; // not supported
-#else
     //std::string fileIN = filenameStdin;
     //Remove this line below and uncomment the one above when Windows will be able to read file as stdin
     std::string fileIN = "";
@@ -373,9 +360,8 @@
         delete [] cargs;
         return (status == 0);
     }
-#endif
-}
-
-}
-}
-}
+}
+
+}
+}
+}
