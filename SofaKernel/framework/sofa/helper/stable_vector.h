<<<<<<< HEAD
/******************************************************************************
*       SOFA, Simulation Open-Framework Architecture, development version     *
*                (c) 2006-2017 INRIA, USTL, UJF, CNRS, MGH                    *
*                                                                             *
* This program is free software; you can redistribute it and/or modify it     *
* under the terms of the GNU Lesser General Public License as published by    *
* the Free Software Foundation; either version 2.1 of the License, or (at     *
* your option) any later version.                                             *
*                                                                             *
* This program is distributed in the hope that it will be useful, but WITHOUT *
* ANY WARRANTY; without even the implied warranty of MERCHANTABILITY or       *
* FITNESS FOR A PARTICULAR PURPOSE. See the GNU Lesser General Public License *
* for more details.                                                           *
*                                                                             *
* You should have received a copy of the GNU Lesser General Public License    *
* along with this program. If not, see <http://www.gnu.org/licenses/>.        *
*******************************************************************************
* Authors: The SOFA Team and external contributors (see Authors.txt)          *
*                                                                             *
* Contact information: contact@sofa-framework.org                             *
******************************************************************************/
/* Stable vector, using either the version from boost 1.48+, or the original code below.
 *
 * Copyright 2008 Joaquin M Lopez Munoz.
 * Distributed under the Boost Software License, Version 1.0.
 * (See accompanying file LICENSE_1_0.txt or copy at
 * http://www.boost.org/LICENSE_1_0.txt)
 */

=======
>>>>>>> 394ba3e6
#ifndef SOFA_HELPER_STABLE_VECTOR_H
#define SOFA_HELPER_STABLE_VECTOR_H


#include <boost/container/stable_vector.hpp>


namespace sofa
{
namespace helper
{

    template<class T, class A = std::allocator<T>>
    using stable_vector = boost::container::stable_vector<T,A>;


} // namespace helper
} // namespace sofa

#endif<|MERGE_RESOLUTION|>--- conflicted
+++ resolved
@@ -1,4 +1,3 @@
-<<<<<<< HEAD
 /******************************************************************************
 *       SOFA, Simulation Open-Framework Architecture, development version     *
 *                (c) 2006-2017 INRIA, USTL, UJF, CNRS, MGH                    *
@@ -20,16 +19,6 @@
 *                                                                             *
 * Contact information: contact@sofa-framework.org                             *
 ******************************************************************************/
-/* Stable vector, using either the version from boost 1.48+, or the original code below.
- *
- * Copyright 2008 Joaquin M Lopez Munoz.
- * Distributed under the Boost Software License, Version 1.0.
- * (See accompanying file LICENSE_1_0.txt or copy at
- * http://www.boost.org/LICENSE_1_0.txt)
- */
-
-=======
->>>>>>> 394ba3e6
 #ifndef SOFA_HELPER_STABLE_VECTOR_H
 #define SOFA_HELPER_STABLE_VECTOR_H
 
