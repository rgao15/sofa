--- conflicted
+++ resolved
@@ -46,11 +46,7 @@
 {
     if (!sofa::helper::system::DataRepository.findFile(filename))
     {
-<<<<<<< HEAD
-        msg_error("MeshSTL") << "File " << filename << " not found.";
-=======
         msg_error("MeshSTL") << "File " << filename << " not found ";
->>>>>>> 29d4fb3b
         return;
     }
     loaderType = "stl";
