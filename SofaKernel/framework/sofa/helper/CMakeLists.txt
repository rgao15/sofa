cmake_minimum_required(VERSION 3.1)
project(SofaHelper)

set(HEADER_FILES
    AdvancedTimer.h
    ArgumentParser.h
    BackTrace.h
    cast.h
    ColorMap.h
    DualQuat.h
    DualQuat.inl
    Factory.h
    Factory.inl
    FnDispatcher.h
    FnDispatcher.inl
    GenerateRigid.h
    IndexOpenMP.h
    LCPSolver.h
    LCPSolver.inl
    LCPcalc.h
    MarchingCubeUtility.h
    MatEigen.h
    MemoryManager.h
    OptionsGroup.h
    OwnershipSPtr.h
    StateMask.h
    Polynomial_LD.h
    Polynomial_LD.inl
    Quater.h
    Quater.inl
    RandomGenerator.h
    SVector.h
    SimpleTimer.h
    SortedPermutation.h
    StringUtils.h
    TagFactory.h
    UnitTest.h
    Utils.h
    accessor.h
    decompose.h
    decompose.inl
    deprecatedcomponents.h
    deque.h
    fixed_array.h
    hash.h
    gl/Trackball.h
    gl/Transformation.h
    helper.h
    init.h
    integer_id.h
    io/BaseFileAccess.h
    io/FileAccess.h
    io/File.h
    io/Image.h
    io/ImageDDS.h
    io/ImageRAW.h
    io/MassSpringLoader.h
    io/Mesh.h
    io/MeshOBJ.h
    io/MeshSTL.h
    io/MeshTopologyLoader.h
    io/MeshTrian.h
    io/MeshVTK.h
    io/SphereLoader.h
    io/TriangleLoader.h
    io/bvh/BVHChannels.h
    io/bvh/BVHJoint.h
    io/bvh/BVHLoader.h
    io/bvh/BVHMotion.h
    io/bvh/BVHOffset.h
    kdTree.h
    kdTree.inl
    list.h
    map.h
    map_ptr_stable_compare.h
    pair.h
    polygon_cube_intersection/polygon_cube_intersection.h
    polygon_cube_intersection/vec.h
    proximity.h
    random.h
    rmath.h
    set.h
    stable_vector.h
    system/DynamicLibrary.h
    system/FileSystem.h
    system/Locale.h
    system/PipeProcess.h
    system/PluginManager.h
    system/SetDirectory.h
    system/SofaOStream.h
    system/atomic.h
    system/config.h
    system/console.h
    system/gl.h
    system/glu.h
    system/thread/CTime.h
    system/thread/CircularQueue.h
    system/thread/CircularQueue.inl
    system/thread/debug.h
    system/thread/thread_specific_ptr.h
    system/FileMonitor.h
    system/FileRepository.h
    vector.h
    vectorData.h
    vectorLinks.h
    vector_algebra.h
    vector_device.h
    types/RGBAColor.h
    types/Material.h
    logging/Messaging.h
    logging/Message.h
    logging/ComponentInfo.h
    logging/FileInfo.h
    logging/MessageDispatcher.h
    logging/MessageHandler.h
    logging/ConsoleMessageHandler.h
    logging/SilentMessageHandler.h
    logging/FileMessageHandler.h
    logging/CountingMessageHandler.h
    logging/LoggingMessageHandler.h
    logging/RoutingMessageHandler.h
    logging/MessageHandler.h
    logging/MessageFormatter.h
    logging/ClangMessageHandler.h
    logging/ClangStyleMessageFormatter.h
    logging/DefaultStyleMessageFormatter.h
    logging/ExceptionMessageHandler.h
)

set(SOURCE_FILES
    AdvancedTimer.cpp
    ArgumentParser.cpp
    BackTrace.cpp
    ColorMap.cpp
    DualQuat.cpp
    Factory.cpp
    GenerateRigid.cpp
    LCPcalc.cpp
    MarchingCubeUtility.cpp
    OptionsGroup.cpp
    StateMask.cpp
    SVector.cpp
    Polynomial_LD.cpp
    Quater.cpp
    RandomGenerator.cpp
    TagFactory.cpp
    UnitTest.cpp
    Utils.cpp
    decompose.cpp
    deprecatedcomponents.cpp
    gl/Trackball.cpp
    gl/Transformation.cpp
    init.cpp
    io/BaseFileAccess.cpp
    io/FileAccess.cpp
    io/File.cpp
    io/Image.cpp
    io/ImageDDS.cpp
    io/ImageRAW.cpp
    io/MassSpringLoader.cpp
    io/Mesh.cpp
    io/MeshOBJ.cpp
    io/MeshSTL.cpp
    io/MeshTopologyLoader.cpp
    io/MeshTrian.cpp
    io/MeshVTK.cpp
    io/SphereLoader.cpp
    io/TriangleLoader.cpp
    io/bvh/BVHJoint.cpp
    io/bvh/BVHLoader.cpp
    io/bvh/BVHMotion.cpp
    kdTree.cpp
    polygon_cube_intersection/fast_polygon_cube_intersection.cpp
    polygon_cube_intersection/polygon_cube_intersection.cpp
    proximity.cpp
    system/DynamicLibrary.cpp
    system/FileSystem.cpp
    system/Locale.cpp
    system/PipeProcess.cpp
    system/PluginManager.cpp
    system/SetDirectory.cpp
    system/SofaOStream.cpp
    system/console.cpp
    system/thread/CTime.cpp
    system/thread/CircularQueue.cpp
    system/thread/debug.cpp
    system/FileRepository.cpp
    vector.cpp
    types/fixed_array.cpp
    types/RGBAColor.cpp
    types/Material.cpp
    logging/Message.cpp
    logging/MessageDispatcher.cpp
    logging/ComponentInfo.cpp
    logging/ClangMessageHandler.cpp
    logging/ClangStyleMessageFormatter.cpp
    logging/DefaultStyleMessageFormatter.cpp
    logging/ConsoleMessageHandler.cpp
    logging/SilentMessageHandler.cpp
    logging/FileMessageHandler.cpp
    logging/CountingMessageHandler.cpp
    logging/LoggingMessageHandler.cpp
    logging/RoutingMessageHandler.cpp
    logging/ExceptionMessageHandler.cpp
)

if(CMAKE_SYSTEM_NAME STREQUAL Linux)
    list(APPEND SOURCE_FILES  system/FileMonitor_linux.cpp)
endif()

if(CMAKE_SYSTEM_NAME STREQUAL Darwin)
    list(APPEND SOURCE_FILES  system/FileMonitor_macosx.cpp)
endif()

if(CMAKE_SYSTEM_NAME STREQUAL Windows)
    list(APPEND SOURCE_FILES  system/FileMonitor_windows.cpp)
endif()

<<<<<<< HEAD
if(SOFA_BUILD_TESTS)

    list(APPEND HEADER_FILES testing/BaseTest.h
                             testing/NumericTest.h
                             testing/TestMessageHandler.h
        )
    list(APPEND SOURCE_FILES testing/BaseTest.cpp
                             testing/NumericTest.cpp
                             testing/TestMessageHandler.cpp
        )
endif()

if(SOFA_HAVE_PNG)
    list(APPEND HEADER_FILES  io/ImagePNG.h)
    list(APPEND SOURCE_FILES  io/ImagePNG.cpp)
endif()

=======
>>>>>>> 0ffcd221
if(Boost_thread_FOUND)
    list(APPEND HEADER_FILES system/thread/TimeoutWatchdog.h)
    list(APPEND SOURCE_FILES system/thread/TimeoutWatchdog.cpp)
endif()

if(Boost_FILESYSTEM_FOUND AND Boost_LOCALE_FOUND)
    list(APPEND HEADER_FILES system/FileRepository.h)
    list(APPEND SOURCE_FILES system/FileRepository.cpp)
endif()

set(SHADER_FILES "")

if(NOT SOFA_NO_OPENGL)
    list(APPEND HEADER_FILES
        gl/Capture.h
        gl/Color.h
        gl/RAII.h
        gl/glfont.h
        gl/template.h
        system/gl.h
        system/glu.h
        gl/Axis.h
        gl/BasicShapes.h
        gl/BasicShapesGL.h
        gl/BasicShapesGL.inl
        gl/Cylinder.h
        gl/Texture.h
        gl/Trackball.h
        gl/Transformation.h
        gl/glText.h
        gl/glText.inl
    )
    list(APPEND SOURCE_FILES
        gl/Axis.cpp
        gl/BasicShapesGL.cpp
        gl/Cylinder.cpp
        gl/glText.cpp
        gl/Capture.cpp
        gl/Texture.cpp
        gl/Color.cpp
        gl/glfont.cpp
        system/gl.cpp
    )

    if(SOFA_HAVE_GLUT)
        list(APPEND HEADER_FILES
            system/glut.h
        )
    endif()

    if(SOFA_HAVE_GLEW)
        list(APPEND HEADER_FILES
            gl/FrameBufferObject.h
            gl/GLSLShader.h
            gl/Texture.h
        )
        list(APPEND SOURCE_FILES
            gl/FrameBufferObject.cpp
            gl/GLSLShader.cpp
        )
        list(APPEND SHADER_FILES
            gl/shaders/generateSphere.cppglsl
        )
    endif()

endif()


 if(SOFA-EXTERNAL_FFMPEG)
    list(APPEND HEADER_FILES gl/VideoRecorder.h)

    list(APPEND SOURCE_FILES "gl/VideoRecorder.cpp")
        include_directories(${SOFA-EXTERNAL_FFMPEG_PATH}/include)
endif()


if(PS3)
    list(APPEND HEADER_FILES gl/ps3gl_compat.h)
    list(APPEND SOURCE_FILES gl/ps3gl_compat.cpp)
endif()


add_library(${PROJECT_NAME} SHARED ${HEADER_FILES} ${SHADER_FILES} ${SOURCE_FILES})
if(WIN32)
    # Windows library, used in system::FileSystem
    target_link_libraries(${PROJECT_NAME} PRIVATE Shlwapi)
endif()
if(UNIX)
    target_link_libraries(${PROJECT_NAME} PRIVATE dl)
endif()
if(CMAKE_SYSTEM_NAME STREQUAL Linux)
    # X11 functions are used in glfont.cpp
    find_package(X11 REQUIRED)
    target_link_libraries(${PROJECT_NAME} PRIVATE ${X11_X11_LIB})
    target_include_directories(${PROJECT_NAME} PRIVATE ${X11_X11_INCLUDE_PATH})
endif()
if(SOFA-EXTERNAL_FFMPEG)
        if (WIN32)
                 set( FFMPEG_LIBS
                 "${SOFA-EXTERNAL_FFMPEG_PATH}/lib/avformat.lib"
                 "${SOFA-EXTERNAL_FFMPEG_PATH}/lib/avcodec.lib"
                 "${SOFA-EXTERNAL_FFMPEG_PATH}/lib/avutil.lib"
                 "${SOFA-EXTERNAL_FFMPEG_PATH}/lib/swscale.lib"
                 )
                target_link_libraries(${PROJECT_NAME} PRIVATE ${FFMPEG_LIBS} )
        elseif (APPLE)
                set( FFMPEG_LIBS
                        "libavcodec.a"
                        "libavformat.a"
                        "libavutil.a"
                        "libswscale.a"
                        "libbz2.a"
                        "libmp3lame.a"
                        "libx264.a"
                        "libfaac.a"
                        "libxvidcore.a"
                        "libswresample.a"
                        "/usr/lib/libiconv.dylib"
                        )
                                                find_library(FOUNDATION CoreFoundation)
                        find_library(VIDEO CoreVideo)
                        find_library(VIDEO_DECOD_ACC VideoDecodeAcceleration)
                        find_library(ICONV iconv)
                        target_link_libraries(${PROJECT_NAME}  ${FFMPEG_LIBS} ${FOUNDATION} ${VIDEO} ${VIDEO_DECOD_ACC})
        elseif (UNIX)
            AddLinkerDependencies(avcodec)
                    AddLinkerDependencies(avformat)
                        AddLinkerDependencies(avutil)
                        AddLinkerDependencies(swscale)
                        AddLinkerDependencies(avdevice)
                        AddLinkerDependencies(avfilter)
                        AddLinkerDependencies(swresample)
                endif()

endif()
if(APPLE)
    # on macOS, -framework CoreServices is needed for FileMonitor
    list(APPEND SOFAFRAMEWORK_DEPENDENCY_LINK "-framework CoreServices")
endif()
target_link_libraries(${PROJECT_NAME} PUBLIC ${SOFAFRAMEWORK_DEPENDENCY_LINK} ${Boost_LIBRARIES})

if(SOFA_BUILD_TESTS)
    target_link_libraries(${PROJECT_NAME} PUBLIC ${SOFAFRAMEWORK_DEPENDENCY_LINK} ${Boost_LIBRARIES} gtest)
else()
    target_link_libraries(${PROJECT_NAME} PUBLIC ${SOFAFRAMEWORK_DEPENDENCY_LINK} ${Boost_LIBRARIES})
endif()


target_include_directories(${PROJECT_NAME} PUBLIC "$<INSTALL_INTERFACE:include>")
target_include_directories(${PROJECT_NAME} PUBLIC "$<BUILD_INTERFACE:${CMAKE_CURRENT_SOURCE_DIR}/../..>")
target_include_directories(${PROJECT_NAME} SYSTEM PUBLIC "$<BUILD_INTERFACE:${SOFAFRAMEWORK_DEPENDENCY_INCLUDE_DIRECTORIES}>")
# For generated files, like sofa/config.h
target_include_directories(${PROJECT_NAME} PUBLIC "$<BUILD_INTERFACE:${CMAKE_BINARY_DIR}/include>")
set(SOFAHELPER_COMPILE_FLAGS "-DSOFA_BUILD_HELPER")
if(${CMAKE_BUILD_TYPE} STREQUAL Debug)
    set(SOFAHELPER_COMPILE_FLAGS "${SOFAHELPER_COMPILE_FLAGS} -DSOFA_LIBSUFFIX=_d")
endif()
set_target_properties(${PROJECT_NAME} PROPERTIES COMPILE_FLAGS "${SOFAHELPER_COMPILE_FLAGS}")
set_target_properties(${PROJECT_NAME} PROPERTIES DEBUG_POSTFIX "_d")
set_target_properties(${PROJECT_NAME} PROPERTIES VERSION "${SOFAFRAMEWORK_VERSION}")

sofa_install_targets(SofaFramework SofaHelper "")

install(DIRECTORY "${CMAKE_CURRENT_SOURCE_DIR}/" DESTINATION "include/sofa/helper"
        FILES_MATCHING PATTERN "*.h" PATTERN "*.inl")<|MERGE_RESOLUTION|>--- conflicted
+++ resolved
@@ -216,7 +216,6 @@
     list(APPEND SOURCE_FILES  system/FileMonitor_windows.cpp)
 endif()
 
-<<<<<<< HEAD
 if(SOFA_BUILD_TESTS)
 
     list(APPEND HEADER_FILES testing/BaseTest.h
@@ -229,13 +228,6 @@
         )
 endif()
 
-if(SOFA_HAVE_PNG)
-    list(APPEND HEADER_FILES  io/ImagePNG.h)
-    list(APPEND SOURCE_FILES  io/ImagePNG.cpp)
-endif()
-
-=======
->>>>>>> 0ffcd221
 if(Boost_thread_FOUND)
     list(APPEND HEADER_FILES system/thread/TimeoutWatchdog.h)
     list(APPEND SOURCE_FILES system/thread/TimeoutWatchdog.cpp)
