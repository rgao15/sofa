/******************************************************************************
*       SOFA, Simulation Open-Framework Architecture, development version     *
*                (c) 2006-2017 INRIA, USTL, UJF, CNRS, MGH                    *
*                                                                             *
* This program is free software; you can redistribute it and/or modify it     *
* under the terms of the GNU Lesser General Public License as published by    *
* the Free Software Foundation; either version 2.1 of the License, or (at     *
* your option) any later version.                                             *
*                                                                             *
* This program is distributed in the hope that it will be useful, but WITHOUT *
* ANY WARRANTY; without even the implied warranty of MERCHANTABILITY or       *
* FITNESS FOR A PARTICULAR PURPOSE. See the GNU Lesser General Public License *
* for more details.                                                           *
*                                                                             *
* You should have received a copy of the GNU Lesser General Public License    *
* along with this program. If not, see <http://www.gnu.org/licenses/>.        *
*******************************************************************************
* Authors: The SOFA Team and external contributors (see Authors.txt)          *
*                                                                             *
* Contact information: contact@sofa-framework.org                             *
******************************************************************************/
/*****************************************************************************
* User of this library should read the documentation
* in the TextMessaging.h file.
*****************************************************************************/
#ifndef MESSAGE_H
#define MESSAGE_H

#include <iostream>
#include <string>
#include <cstring>
#include <sofa/helper/helper.h>
#include <sstream>
#include <set>

#include <boost/shared_ptr.hpp>

namespace sofa
{

namespace core
{
    namespace objectmodel
{
class Base; // forward declaration
} // namespace objectmodel
} // namespace core
}

namespace sofa
{

namespace helper
{

namespace logging
{

<<<<<<< HEAD
inline bool notMuted(const std::string&){ return false; }
=======
inline bool notMuted(const std::string&){ return true; }
>>>>>>> 9acebef7

static const char * s_unknownFile = "unknown-file";

/// To keep a trace (file,line) from where the message have been created
/// The filename must be a valid pointer throughoug the message processing
/// If this cannot be guaranteed then use the FileInfoOwningFilename class
/// instead.
struct FileInfo
{
    typedef boost::shared_ptr<FileInfo> SPtr;

    const char *filename {nullptr};
    int line             {0};
    FileInfo(const char *f, int l): filename(f), line(l) {}

protected:
    FileInfo(): filename(s_unknownFile), line(0) {}
};

/// To keep a trace (file,line) from where the message have been created
struct FileInfoOwningFilename : public FileInfo
{
    FileInfoOwningFilename(const char *f, int l) {
        char *tmp  = new char[strlen(f)+1] ;
        strcpy(tmp, f) ;
        filename = tmp ;
        line = l ;
    }

    FileInfoOwningFilename(const std::string& f, int l) {
        char *tmp  = new char[f.size()+1] ;
        strcpy(tmp, f.c_str()) ;
        filename = tmp ;
        line = l ;
    }

    ~FileInfoOwningFilename(){
        if(filename)
            delete filename ;
    }
};


/// To keep track component informations associated with a message.
struct ComponentInfo
{
public:
    typedef boost::shared_ptr<ComponentInfo> SPtr;

    const core::objectmodel::Base* m_component ;

    ComponentInfo(const core::objectmodel::Base* component)
    {
        m_component = component;
    }

};

static FileInfo::SPtr EmptyFileInfo(new FileInfo(s_unknownFile, 0)) ;

#define SOFA_FILE_INFO sofa::helper::logging::FileInfo::SPtr(new sofa::helper::logging::FileInfo(__FILE__, __LINE__))
#define SOFA_FILE_INFO2(file,line) sofa::helper::logging::FileInfo::SPtr(new sofa::helper::logging::FileInfoOwningFilename(file,line))

class SOFA_HELPER_API Message
{
public:

    /// possible levels of messages (ordered)
    enum Type {Info=0, Advice, Deprecated, Warning, Error, Fatal, TEmpty, TypeCount};
    typedef std::set<Type> TypeSet;
    static TypeSet AnyTypes ;

    /// class of messages
    enum Class {Dev, Runtime, Log, CEmpty, ClassCount};

    Message() {}
    Message( const Message& msg );
    Message(Class mclass, Type type,
            const std::string& sender = "",
            const FileInfo::SPtr& fileInfo = EmptyFileInfo,
            const ComponentInfo::SPtr& = ComponentInfo::SPtr());

    Message& operator=( const Message& msg );

    const FileInfo::SPtr&       fileInfo() const { return m_fileInfo; }
    const ComponentInfo::SPtr&  componentInfo() const { return m_componentinfo ; }
    const std::stringstream& message() const  { return m_stream; }
    Class                    context() const  { return m_class; }
    Type                     type() const     { return m_type; }
    const std::string&       sender() const   { return m_sender; }

    const std::string messageAsString() const  { return m_stream.str(); }


    bool empty() const;

    template<class T>
    Message& operator<<(const T &x)
    {
        m_stream << x;
        return *this;
    }

    static Message emptyMsg ;

protected:
    std::string         m_sender; ///< who send the message (component or module)
    FileInfo::SPtr      m_fileInfo; ///< a trace (file,line) from where the message have been created
    ComponentInfo::SPtr m_componentinfo; /// a trace (name, path) from whom has emitted this message.
    std::stringstream   m_stream; ///< the actual message
    Class               m_class; ///< who is the attender of the message (developers or users)?
    Type                m_type; ///< the message level
    int                 m_id; ///< should it be stored here or in the handler that needs it?

};

SOFA_HELPER_API std::ostream& operator<< (std::ostream&, const Message&) ;

} // logging
} // helper
} // sofa


#endif // MESSAGE_H<|MERGE_RESOLUTION|>--- conflicted
+++ resolved
@@ -56,11 +56,7 @@
 namespace logging
 {
 
-<<<<<<< HEAD
-inline bool notMuted(const std::string&){ return false; }
-=======
 inline bool notMuted(const std::string&){ return true; }
->>>>>>> 9acebef7
 
 static const char * s_unknownFile = "unknown-file";
 
