--- conflicted
+++ resolved
@@ -101,11 +101,7 @@
 };
 
 
-<<<<<<< HEAD
-template<> Message& Message::operator<<(const FileInfo &fi) ;
-=======
 template<> SOFA_HELPER_API Message& Message::operator<<(const FileInfo::SPtr &fi) ;
->>>>>>> 0253fd15
 
 SOFA_HELPER_API std::ostream& operator<< (std::ostream&, const Message&) ;
 SOFA_HELPER_API const std::string toString(const Message::Type type) ;
