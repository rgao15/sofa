--- conflicted
+++ resolved
@@ -127,18 +127,11 @@
 }
 
 template<>
-<<<<<<< HEAD
-Message& Message::operator<<(const FileInfo &fi)
-{
-    (*m_fileInfo.get()) = fi;
-=======
 SOFA_HELPER_API Message& Message::operator<<(const FileInfo::SPtr &fi)
 {
     m_fileInfo = fi;
->>>>>>> 0253fd15
     return *this;
 }
-
 
 
 } // logging
