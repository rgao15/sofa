/******************************************************************************
*       SOFA, Simulation Open-Framework Architecture, development version     *
*                (c) 2006-2018 INRIA, USTL, UJF, CNRS, MGH                    *
*                                                                             *
* This program is free software; you can redistribute it and/or modify it     *
* under the terms of the GNU Lesser General Public License as published by    *
* the Free Software Foundation; either version 2.1 of the License, or (at     *
* your option) any later version.                                             *
*                                                                             *
* This program is distributed in the hope that it will be useful, but WITHOUT *
* ANY WARRANTY; without even the implied warranty of MERCHANTABILITY or       *
* FITNESS FOR A PARTICULAR PURPOSE. See the GNU Lesser General Public License *
* for more details.                                                           *
*                                                                             *
* You should have received a copy of the GNU Lesser General Public License    *
* along with this program. If not, see <http://www.gnu.org/licenses/>.        *
*******************************************************************************
* Authors: The SOFA Team and external contributors (see Authors.txt)          *
*                                                                             *
* Contact information: contact@sofa-framework.org                             *
******************************************************************************/
#define SOFA_HELPER_ADVANCEDTIMER_CPP
#include <sofa/helper/AdvancedTimer.h>

#include <sofa/helper/system/thread/CTime.h>
#include <sofa/helper/system/thread/thread_specific_ptr.h>
#include <sofa/helper/system/atomic.h>
#include <sofa/helper/vector.h>
#include <sofa/helper/map.h>
#include <../extlibs/json/json.h>


#include <cmath>
#include <cstdlib>
#include <stack>
#include <algorithm>
#include <cctype>

#define DEFAULT_INTERVAL 100

using namespace sofa::core::objectmodel;
using json = sofa::helper::json;


namespace sofa
{

namespace helper
{
<<<<<<< HEAD
#if defined(__PS3__)
char* getenv(const char* varname) { return NULL; } // NOT IMPLEMENTED
#endif

=======
>>>>>>> b488546c
typedef sofa::helper::system::thread::ctime_t ctime_t;
typedef sofa::helper::system::thread::CTime CTime;

template class SOFA_HELPER_API AdvancedTimer::Id<AdvancedTimer::Timer>;
template class SOFA_HELPER_API AdvancedTimer::Id<AdvancedTimer::Step>;
template class SOFA_HELPER_API AdvancedTimer::Id<AdvancedTimer::Obj>;
template class SOFA_HELPER_API AdvancedTimer::Id<AdvancedTimer::Val>;

class Record
{
public:
    ctime_t time;
    enum Type { RNONE, RBEGIN, REND, RSTEP_BEGIN, RSTEP_END, RSTEP, RVAL_SET, RVAL_ADD } type;
    unsigned int id;
    unsigned int obj;
    double val;
    Record() : type(RNONE), id(0), obj(0), val(0) {}
};

class TimerData
{
public:
    AdvancedTimer::IdTimer id;
    helper::vector<Record> records;
    int nbIter;
    int interval;
    int defaultInterval;
    AdvancedTimer::outputType timerOutputType;

    class StepData
    {
    public:
        int level;
        int num, numIt;
        ctime_t tstart;
        ctime_t tmin;
        ctime_t tmax;
        ctime_t ttotal;
        ctime_t ttotal2;
        int lastIt;
        ctime_t lastTime;
        StepData() : level(0), num(0), numIt(0), tstart(0), tmin(0), tmax(0), ttotal(0), ttotal2(0), lastIt(-1), lastTime(0) {}
    };

    std::map<AdvancedTimer::IdStep, StepData> stepData;
    helper::vector<AdvancedTimer::IdStep> steps;

    class ValData
    {
    public:
        int num, numIt;
        double vmin;
        double vmax;
        double vtotal;
        double vtotal2;
        double vtotalIt;
        int lastIt;
        ValData() : num(0), numIt(0), vmin(0), vmax(0), vtotal(0), vtotal2(0), vtotalIt(0), lastIt(-1) {}
    };

    std::map<AdvancedTimer::IdVal, ValData> valData;
    helper::vector<AdvancedTimer::IdVal> vals;

    TimerData()
        : nbIter(0), interval(0), defaultInterval(DEFAULT_INTERVAL), timerOutputType(AdvancedTimer::STDOUT)
    {
    }

    void init(AdvancedTimer::IdTimer id)
    {
        this->id = id;
        std::string envvar = std::string("SOFA_TIMER_") + (std::string)id;
        const char* val = getenv(envvar.c_str());
        if (!val || !*val)
            val = getenv("SOFA_TIMER_ALL");
        if (val && *val)
            interval = atoi(val);
        else
            interval = 0;
        defaultInterval = (interval != 0) ? interval : DEFAULT_INTERVAL;
        this->timerOutputType = AdvancedTimer::outputType::STDOUT;
    }
    void clear();
    void process();
    void print();
    void print(std::ostream& result);
    json getJson(std::string stepNumber);
    json getLightJson(std::string stepNumber);
    json createJSONArray(int s, json jsonObject, StepData& data);
};

std::map< AdvancedTimer::IdTimer, TimerData > timers;

helper::system::atomic<int> activeTimers;
SOFA_THREAD_SPECIFIC_PTR(std::stack<AdvancedTimer::IdTimer>, curTimerThread);
SOFA_THREAD_SPECIFIC_PTR(helper::vector<Record>, curRecordsThread);

std::stack<AdvancedTimer::IdTimer>& getCurTimer()
{
    std::stack<AdvancedTimer::IdTimer>* ptr = curTimerThread;
    if (!ptr)
    {
        ptr = new std::stack<AdvancedTimer::IdTimer>;
        curTimerThread = ptr;
    }
    return *ptr;
}

helper::vector<Record>* getCurRecords()
{
    if (!activeTimers) return NULL;
    return curRecordsThread;
}

void setCurRecords(helper::vector<Record>* ptr)
{
    helper::vector<Record>* prev = curRecordsThread;
    curRecordsThread = ptr;
    if (ptr && !prev) ++activeTimers;
    else if (!ptr && prev) --activeTimers;
}

AdvancedTimer::SyncCallBack syncCallBack = NULL;
void* syncCallBackData = NULL;

std::pair<AdvancedTimer::SyncCallBack,void*> AdvancedTimer::setSyncCallBack(SyncCallBack cb, void* userData)
{
    std::pair<AdvancedTimer::SyncCallBack,void*> old;
    old.first = syncCallBack;
    old.second = syncCallBackData;
    syncCallBack = cb;
    syncCallBackData = userData;
    return old;
}

void AdvancedTimer::clear()
{
    setCurRecords(NULL);
    std::stack<AdvancedTimer::IdTimer>* ptr = curTimerThread;
    if (ptr)
        while (!ptr->empty())
            ptr->pop();
    if (activeTimers == 0)
        timers.clear();
}

bool AdvancedTimer::isEnabled(IdTimer id)
{
    TimerData& data = timers[id];
    if (!data.id)
    {
        data.init(id);
    }
    return (data.interval != 0);
}

void AdvancedTimer::setEnabled(IdTimer id, bool val)
{
    TimerData& data = timers[id];
    if (!data.id)
    {
        data.init(id);
    }
    if (val && data.interval == 0)
        data.interval = data.defaultInterval;
    else if (!val && data.interval != 0)
        data.interval = 0;
}

int  AdvancedTimer::getInterval(IdTimer id)
{
    TimerData& data = timers[id];
    if (!data.id)
    {
        data.init(id);
    }
    return (data.interval ? data.interval : data.defaultInterval);
}

void AdvancedTimer::setInterval(IdTimer id, int val)
{
    TimerData& data = timers[id];
    if (!data.id)
    {
        data.init(id);
    }
    data.defaultInterval = val;
    if (data.interval) data.interval = val;
}

void AdvancedTimer::begin(IdTimer id)
{
    std::stack<AdvancedTimer::IdTimer>& curTimer = getCurTimer();
    curTimer.push(id);
    TimerData& data = timers[curTimer.top()];
    if (!data.id)
    {
        data.init(id);
    }
    if (data.interval == 0)
    {
        setCurRecords(NULL);
        return;
    }
    helper::vector<Record>* curRecords = &(data.records);
    setCurRecords(curRecords);
    curRecords->clear();
    if (syncCallBack) (*syncCallBack)(syncCallBackData);
    Record r;
    r.time = CTime::getTime();
    r.type = Record::RBEGIN;
    r.id = id;
    curRecords->push_back(r);
}

void AdvancedTimer::end(IdTimer id, std::ostream& result)
{
    std::stack<AdvancedTimer::IdTimer>& curTimer = getCurTimer();

    if (curTimer.empty())
    {
        msg_error("AdvancedTimer::end") << "timer[" << id << "] called while begin was not" ;
        return;
    }
    if (id != curTimer.top())
    {
        msg_error("AdvancedTimer::end") << "timer[" << id << "] does not correspond to last call to begin(" << curTimer.top() << ")" ;
        return;
    }
    helper::vector<Record>* curRecords = getCurRecords();
    if (curRecords)
    {
        if (syncCallBack) (*syncCallBack)(syncCallBackData);
        Record r;
        r.time = CTime::getTime();
        r.type = Record::REND;
        r.id = id;
        curRecords->push_back(r);

        TimerData& data = timers[curTimer.top()];
        data.process();
        if (data.nbIter == data.interval)
        {
            data.print(result);
            data.clear();
        }
    }
    curTimer.pop();
    if (curTimer.empty())
    {
        setCurRecords(NULL);
    }
    else
    {
        TimerData& data = timers[curTimer.top()];
        setCurRecords((data.interval == 0) ? NULL : &(data.records));
    }
}

void AdvancedTimer::end(IdTimer id)
{
    std::stack<AdvancedTimer::IdTimer>& curTimer = getCurTimer();

    if (curTimer.empty())
    {
        msg_error("AdvancedTimer::end") << "timer[" << id << "] called while begin was not" ;
        return;
    }
    if (id != curTimer.top())
    {
        msg_error("AdvancedTimer::end") << "timer[" << id << "] does not correspond to last call to begin(" << curTimer.top() << ")" ;
        return;
    }
    helper::vector<Record>* curRecords = getCurRecords();
    if (curRecords)
    {
        if (syncCallBack) (*syncCallBack)(syncCallBackData);
        Record r;
        r.time = CTime::getTime();
        r.type = Record::REND;
        r.id = id;
        curRecords->push_back(r);

        TimerData& data = timers[curTimer.top()];
        data.process();
        if (data.nbIter == data.interval)
        {
            data.print();
            data.clear();
        }
    }
    curTimer.pop();
    if (curTimer.empty())
    {
        setCurRecords(NULL);
    }
    else
    {
        TimerData& data = timers[curTimer.top()];
        setCurRecords((data.interval == 0) ? NULL : &(data.records));
    }
}

std::string AdvancedTimer::end(IdTimer id, simulation::Node* node)
{
    TimerData& data = timers[id];
    if(!data.id)
    {
        return std::string("");
    }

    switch(data.timerOutputType)
    {
        case JSON   : return getTimeAnalysis(id, node);
        case LJSON  : return getTimeAnalysis(id, node);
        case STDOUT : end(id);
                      return std::string("");
        default :     end(id);
                      return std::string("");
    }
}

bool AdvancedTimer::isActive()
{
    helper::vector<Record>* curRecords = getCurRecords();
    if (!curRecords) return false;
    return true;
}

void AdvancedTimer::stepBegin(IdStep id)
{
    helper::vector<Record>* curRecords = getCurRecords();
    if (!curRecords) return;
    Record r;
    r.time = CTime::getTime();
    r.type = Record::RSTEP_BEGIN;
    r.id = id;
    curRecords->push_back(r);
}

void AdvancedTimer::stepBegin(IdStep id, IdObj obj)
{
    helper::vector<Record>* curRecords = getCurRecords();
    if (!curRecords) return;
    Record r;
    r.time = CTime::getTime();
    r.type = Record::RSTEP_BEGIN;
    r.id = id;
    r.obj = obj;
    curRecords->push_back(r);
}

void AdvancedTimer::stepEnd  (IdStep id)
{
    helper::vector<Record>* curRecords = getCurRecords();
    if (!curRecords) return;
    if (syncCallBack) (*syncCallBack)(syncCallBackData);
    Record r;
    r.time = CTime::getTime();
    r.type = Record::RSTEP_END;
    r.id = id;
    curRecords->push_back(r);
}

void AdvancedTimer::stepEnd  (IdStep id, IdObj obj)
{
    helper::vector<Record>* curRecords = getCurRecords();
    if (!curRecords) return;
    Record r;
    r.time = CTime::getTime();
    r.type = Record::RSTEP_END;
    r.id = id;
    r.obj = obj;
    curRecords->push_back(r);
}

void AdvancedTimer::stepNext (IdStep prevId, IdStep nextId)
{
    helper::vector<Record>* curRecords = getCurRecords();
    if (!curRecords) return;
    Record r;
    if (syncCallBack) (*syncCallBack)(syncCallBackData);
    r.time = CTime::getTime();
    r.type = Record::RSTEP_END;
    r.id = prevId;
    curRecords->push_back(r);
    r.type = Record::RSTEP_BEGIN;
    r.id = nextId;
    curRecords->push_back(r);
}

void AdvancedTimer::step     (IdStep id)
{
    helper::vector<Record>* curRecords = getCurRecords();
    if (!curRecords) return;
    if (syncCallBack) (*syncCallBack)(syncCallBackData);
    Record r;
    r.time = CTime::getTime();
    r.type = Record::RSTEP;
    r.id = id;
    curRecords->push_back(r);
}

void AdvancedTimer::step     (IdStep id, IdObj obj)
{
    helper::vector<Record>* curRecords = getCurRecords();
    if (!curRecords) return;
    if (syncCallBack) (*syncCallBack)(syncCallBackData);
    Record r;
    r.time = CTime::getTime();
    r.type = Record::RSTEP;
    r.id = id;
    r.obj = obj;
    curRecords->push_back(r);
}

void AdvancedTimer::valSet(IdVal id, double val)
{
    helper::vector<Record>* curRecords = getCurRecords();
    if (!curRecords) return;
    Record r;
    r.time = CTime::getTime();
    r.type = Record::RVAL_SET;
    r.id = id;
    r.val = val;
    curRecords->push_back(r);
}

void AdvancedTimer::valAdd(IdVal id, double val)
{
    helper::vector<Record>* curRecords = getCurRecords();
    if (!curRecords) return;
    Record r;
    r.time = CTime::getTime();
    r.type = Record::RVAL_ADD;
    r.id = id;
    r.val = val;
    curRecords->push_back(r);
}

// API using strings instead of Id, to remove the need for Id creation when no timing is recorded

void AdvancedTimer::stepBegin(const char* idStr)
{
    helper::vector<Record>* curRecords = getCurRecords();
    if (!curRecords) return;
    stepBegin(IdStep(idStr));
}

void AdvancedTimer::stepBegin(const char* idStr, const char* objStr)
{
    helper::vector<Record>* curRecords = getCurRecords();
    if (!curRecords) return;
    stepBegin(IdStep(idStr), IdObj(objStr));
}

void AdvancedTimer::stepBegin(const char* idStr, const std::string& objStr)
{
    helper::vector<Record>* curRecords = getCurRecords();
    if (!curRecords) return;
    stepBegin(IdStep(idStr), IdObj(objStr));
}

void AdvancedTimer::stepEnd  (const char* idStr)
{
    helper::vector<Record>* curRecords = getCurRecords();
    if (!curRecords) return;
    stepEnd  (IdStep(idStr));
}

void AdvancedTimer::stepEnd  (const char* idStr, const char* objStr)
{
    helper::vector<Record>* curRecords = getCurRecords();
    if (!curRecords) return;
    stepEnd  (IdStep(idStr), IdObj(objStr));
}

void AdvancedTimer::stepEnd  (const char* idStr, const std::string& objStr)
{
    helper::vector<Record>* curRecords = getCurRecords();
    if (!curRecords) return;
    stepEnd  (IdStep(idStr), IdObj(objStr));
}

void AdvancedTimer::stepNext (const char* prevIdStr, const char* nextIdStr)
{
    helper::vector<Record>* curRecords = getCurRecords();
    if (!curRecords) return;
    stepNext (IdStep(prevIdStr), IdStep(nextIdStr));
}

void AdvancedTimer::step     (const char* idStr)
{
    helper::vector<Record>* curRecords = getCurRecords();
    if (!curRecords) return;
    step     (IdStep(idStr));
}

void AdvancedTimer::step     (const char* idStr, const char* objStr)
{
    helper::vector<Record>* curRecords = getCurRecords();
    if (!curRecords) return;
    step     (IdStep(idStr), IdObj(objStr));
}

void AdvancedTimer::step     (const char* idStr, const std::string& objStr)
{
    helper::vector<Record>* curRecords = getCurRecords();
    if (!curRecords) return;
    step     (IdStep(idStr), IdObj(objStr));
}

void AdvancedTimer::valSet(const char* idStr, double val)
{
    helper::vector<Record>* curRecords = getCurRecords();
    if (!curRecords) return;
    valSet(IdVal(idStr),val);
}

void AdvancedTimer::valAdd(const char* idStr, double val)
{
    helper::vector<Record>* curRecords = getCurRecords();
    if (!curRecords) return;
    valAdd(IdVal(idStr),val);
}

void TimerData::clear()
{
    nbIter = 0;
    steps.clear();
    stepData.clear();
    vals.clear();
    valData.clear();
}

void TimerData::process()
{
    if (records.empty()) return;
    ++nbIter;
    if (nbIter == 0) return; // do not keep stats on very first iteration

    ctime_t t0 = records[0].time;
    //ctime_t last_t = 0;
    int level = 0;
    for (unsigned int ri = 0; ri < records.size(); ++ri)
    {
        const Record& r = records[ri];
        ctime_t t = r.time - t0;
        //last_t = r.time;
        if (r.type == Record::REND || r.type == Record::RSTEP_END) --level;
        switch (r.type)
        {
        case Record::RNONE:
            break;
        case Record::RBEGIN:
        case Record::RSTEP_BEGIN:
        case Record::RSTEP:
        {
            AdvancedTimer::IdStep id;
            if (r.type != Record::RBEGIN) id = AdvancedTimer::IdStep(r.id);
            if (stepData.find(id) == stepData.end())
                steps.push_back(id);
            StepData& data = stepData[id];
            data.level = level;
            if (data.lastIt != nbIter)
            {
                data.lastIt = nbIter;
                data.tstart += t;
                ++data.numIt;
            }
            data.lastTime = t;
            ++data.num;
            break;
        }
        case Record::REND:
        case Record::RSTEP_END:
        {
            AdvancedTimer::IdStep id;
            if (r.type != Record::REND) id = AdvancedTimer::IdStep(r.id);
            StepData& data = stepData[id];
            if (data.lastIt == nbIter)
            {
                ctime_t dur = t - data.lastTime;
                data.ttotal += dur;
                data.ttotal2 += dur*dur;
                if (data.num == 1 || dur > data.tmax) data.tmax = dur;
                if (data.num == 1 || dur < data.tmin) data.tmin = dur;
            }
            break;
        }
        case Record::RVAL_SET:
        case Record::RVAL_ADD:
        {
            AdvancedTimer::IdVal id = AdvancedTimer::IdVal(r.id);
            if (valData.find(id) == valData.end())
                vals.push_back(id);
            ValData& data = valData[id];
            if (r.type == Record::RVAL_SET || (data.lastIt != nbIter))
            {
                // update vmin and vmax
                if (data.num == 1 || data.vtotalIt < data.vmin) data.vmin = data.vtotalIt;
                if (data.num == 1 || data.vtotalIt > data.vmax) data.vmax = data.vtotalIt;
            }
            if (data.lastIt != nbIter)
            {
                data.lastIt = nbIter;
                data.vtotalIt = r.val;
                data.vtotal += r.val;
                data.vtotal2 += r.val*r.val;
                ++data.numIt;
                ++data.num;
            }
            else if (r.type == Record::RVAL_SET)
            {
                data.vtotalIt = r.val;
                data.vtotal += r.val;
                data.vtotal2 += r.val*r.val;
                ++data.num;
            }
            else
            {
                data.vtotalIt += r.val;
                data.vtotal += r.val;
                data.vtotal2 += r.val*r.val;
            }
            break;
        }
        }

        if (r.type == Record::RBEGIN || r.type == Record::RSTEP_BEGIN) ++level;
    }

    for (unsigned int vi=0; vi < vals.size(); ++vi)
    {
        AdvancedTimer::IdVal id = vals[vi];
        ValData& data = valData[id];
        if (data.num > 0)
        {
            // update vmin and vmax
            if (data.num == 1 || data.vtotalIt < data.vmin) data.vmin = data.vtotalIt;
            if (data.num == 1 || data.vtotalIt > data.vmax) data.vmax = data.vtotalIt;
        }
    }
}

void printVal(std::ostream& out, double v)
{
    if (v < 0)
    {
        v = -v;
        v += 0.005;
        long long i = (long long)floor(v);
        if (i >= 10000)
        {
            v += 0.495;
            i = (long long)floor(v);
            out << "-" << i;
            if (i < 100000)
                out << ' ';
        }
        else if (i >= 1000)
        {
            v += 0.045;
            i = (long long)floor(v);
            int dec = (int)floor((v-i)*10);
            out << '-' << i;
            if (dec == 0)
                out << "  ";
            else
                out << '.' << dec;
        }
        else
        {
            int dec = (int)floor((v-i)*100);
            long long m = 100;
            while (i < m && m > 1)
            {
                out << ' ';
                m /= 10;
            }
            out << '-' << i;
            if (dec == 0)
                out << "   ";
            else if (dec < 10)
                out << ".0" << dec;
            else
                out << '.' << dec;
        }
    }
    else
    {
        v += 0.005;
        long long i = (long long)floor(v);
        if (i >= 100000)
        {
            v += 0.495;
            i = (long long)floor(v);
            out << i;
            if (i < 1000000)
                out << ' ';
        }
        else if (i >= 10000)
        {
            v += 0.045;
            i = (long long)floor(v);
            int dec = (int)floor((v-i)*10);
            out << i;
            if (dec == 0)
                out << "  ";
            else
                out << '.' << dec;
        }
        else
        {
            int dec = (int)floor((v-i)*100);
            long long m = 1000;
            while (i < m && m > 1)
            {
                out << ' ';
                m /= 10;
            }
            out << i;
            if (dec == 0)
                out << "   ";
            else if (dec < 10)
                out << ".0" << dec;
            else
                out << '.' << dec;
        }
    }
};

void printNoVal(std::ostream& out)
{
    out << "       ";
};

void printVal(std::ostream& out, double v, int niter)
{
    if (niter == 0)
        printNoVal(out);
    else
        printVal(out, v/niter);
}

void printTime(std::ostream& out, ctime_t t, int niter=1)
{
    static ctime_t timer_freq = CTime::getTicksPerSec();
    printVal(out, 1000.0 * (double)t / (double)(niter*timer_freq));
}

void TimerData::print()
{
    static ctime_t tmargin = CTime::getTicksPerSec() / 100000;
    std::ostream& out = std::cout;
    out << "==== " << id << " ====\n\n";
    if (!records.empty())
    {
        out << "Trace of last iteration :\n";
        ctime_t t0 = records[0].time;
        ctime_t last_t = 0;
        int level = 0;
        for (unsigned int ri = 1; ri < records.size(); ++ri)
        {
            const Record& r = records[ri];
            out << "  * ";
            if (ri > 0 && ri < records.size()-1 && r.time <= last_t + tmargin)
            {
                printNoVal(out);
                out << "   ";
            }
            else
            {
                printTime(out, r.time - t0);
                out << " ms";
                last_t = r.time;
            }
            out << " ";
            if (r.type == Record::REND || r.type == Record::RSTEP_END) --level;
            for (int l=0; l<level; ++l)
                out << "  ";
            switch(r.type)
            {
            case Record::RNONE:
                out << "NONE";
                break;
            case Record::RSTEP_BEGIN:
                out << "> begin " << AdvancedTimer::IdStep(r.id);
                if (r.obj)
                    out << " on " << AdvancedTimer::IdObj(r.obj);
                break;
            case Record::RSTEP_END:
                out << "< end   " << AdvancedTimer::IdStep(r.id);
                if (r.obj)
                    out << " on " << AdvancedTimer::IdObj(r.obj);
                break;
            case Record::RSTEP:
                out << "- step  " << AdvancedTimer::IdStep(r.id);
                if (r.obj)
                    out << " on " << AdvancedTimer::IdObj(r.obj);
                break;
            case Record::RVAL_SET:
                out << ": var   " << AdvancedTimer::IdVal(r.id);
                out << "  = " << r.val;
                break;
            case Record::RVAL_ADD:
                out << ": var   " << AdvancedTimer::IdVal(r.id);
                out << " += " << r.val;
                break;
            case Record::REND:
                out << "END";
                break;
            default:
                out << "UNKNOWN RECORD TYPE" << (int)r.type;
            }
            out << std::endl;
            if (r.type == Record::RBEGIN || r.type == Record::RSTEP_BEGIN) ++level;
        }
    }
    if (!steps.empty())
    {
        out << "\nSteps Duration Statistics (in ms) :\n";
        out << " LEVEL\t START\t  NUM\t   MIN\t   MAX\t MEAN\t  DEV\t TOTAL\tPERCENT\tID\n";
        ctime_t ttotal = stepData[AdvancedTimer::IdStep()].ttotal;
        for (unsigned int s=0; s<steps.size(); ++s)
        {
            StepData& data = stepData[steps[s]];
            printVal(out, data.level);
            out << '\t';
            printTime(out, data.tstart, data.numIt);
            out << '\t';
            printVal(out, data.num, (s == 0) ? 1 : nbIter);
            out << '\t';
            printTime(out, data.tmin);
            out << '\t';
            printTime(out, data.tmax);
            out << '\t';
            double mean = (double)data.ttotal / data.num;
            printTime(out, (ctime_t)mean);
            out << '\t';
            printTime(out, (ctime_t)(sqrt((double)data.ttotal2/data.num - mean*mean)));
            out << '\t';
            printTime(out, data.ttotal, (s == 0) ? 1 : nbIter);
            out << '\t';
            printVal(out, 100.0*data.ttotal / (double) ttotal);
            out << '\t';
            if (s == 0)
                out << "TOTAL";
            else
            {
                for(int ii=0; ii<data.level; ii++) out<<".";  // indentation to show the hierarchy level
                out << steps[s];
            }
            out << std::endl;
        }
    }
    if (!vals.empty())
    {
        out << "\nValues Statistics :\n";
        out << " NUM\t  MIN\t  MAX\t MEAN\t  DEV\t TOTAL\tID\n";
        for (unsigned int s=0; s<vals.size(); ++s)
        {
            ValData& data = valData[vals[s]];
            printVal(out, data.num, nbIter);
            out << '\t';
            printVal(out, data.vmin);
            out << '\t';
            printVal(out, data.vmax);
            out << '\t';
            double mean = data.vtotal / data.num;
            printVal(out, mean);
            out << '\t';
            printVal(out, sqrt(data.vtotal2/data.num - mean*mean) );
            out << '\t';
            printVal(out, data.vtotal, nbIter);
            out << '\t';
            out << vals[s];
            out << std::endl;
        }
    }
    out << "\n iteration : " << getCurRecords()->size();
    out << "\n==== END ====\n";
    out << std::endl;
}

AdvancedTimer::outputType AdvancedTimer::convertOutputType(std::string type)
{
	std::for_each(type.begin(), type.end(),  [](char& c) {
		c = std::tolower(static_cast<unsigned char>(c)); } );

	if(type.compare("json") == 0)
		return JSON;
	else if(type.compare("ljson") == 0)
		return LJSON;
	else if(type.compare("stdout") == 0)
		return STDOUT;
	else // Add your own outputTypes before the else
	{
		msg_warning("AdvancedTimer") << "Unable to set output type to " << type << ". Switching to the default 'stdout' output. Valid types are [stdout, json, ljson].";
		return STDOUT;
	}
}

void AdvancedTimer::setOutputType(IdTimer id, const std::string& type)
{
    // Seek for the timer
    TimerData& data = timers[id];
    if (!data.id)
    {
        data.init(id);
    }

	data.timerOutputType = convertOutputType(type);
}

AdvancedTimer::outputType AdvancedTimer::getOutputType(IdTimer id)
{
	TimerData& data = timers[id];
	return data.timerOutputType;
}

// -------------------------------
// Methods used for JSON output

std::string getVal(double v)
{
    std::stringstream outputStringStream;
    if (v < 0)
    {
        v = -v;
        v += 0.005;
        long long i = (long long)floor(v);
        if (i >= 10000)
        {
            v += 0.495;
            i = (long long)floor(v);
            outputStringStream << "-" << i;
            if (i < 100000)
                outputStringStream << ' ';
        }
        else if (i >= 1000)
        {
            v += 0.045;
            i = (long long)floor(v);
            int dec = (int)floor((v-i)*10);
            outputStringStream << '-' << i;
            if (dec == 0)
                outputStringStream << "  ";
            else
                outputStringStream << '.' << dec;
        }        else
        {
            int dec = (int)floor((v-i)*100);
            long long m = 100;
            while (i < m && m > 1)
            {
                outputStringStream << ' ';
                m /= 10;
            }
            outputStringStream << '-' << i;
            if (dec == 0)
                outputStringStream << "   ";
            else if (dec < 10)
                outputStringStream << ".0" << dec;
            else
                outputStringStream << '.' << dec;
        }
    }
    else
    {
        v += 0.005;
        long long i = (long long)floor(v);
        if (i >= 100000)
        {
            v += 0.495;
            i = (long long)floor(v);
            outputStringStream << i;
            if (i < 1000000)
                outputStringStream << ' ';
        }
        else if (i >= 10000)
        {
            v += 0.045;
            i = (long long)floor(v);
            int dec = (int)floor((v-i)*10);
            outputStringStream << i;
            if (dec == 0)
                outputStringStream << "  ";
            else
                outputStringStream << '.' << dec;
        }
        else
        {
            int dec = (int)floor((v-i)*100);
            long long m = 1000;
            while (i < m && m > 1)
            {
                outputStringStream << ' ';
                m /= 10;
            }
            outputStringStream << i;
            if (dec == 0)
                outputStringStream << "   ";
            else if (dec < 10)
                outputStringStream << ".0" << dec;
            else
                outputStringStream << '.' << dec;
        }
    }
    return outputStringStream.str();
}



std::string getNoVal()
{
    return "       ";
}


std::string getVal(double v, int niter)
{
    if (niter == 0)
        return getNoVal();
    else
        return getVal(v/niter);
}


std::string getTime(ctime_t t, int niter=1)
{
    static ctime_t timer_freq = CTime::getTicksPerSec();
    return getVal(1000.0 * (double)t / (double)(niter*timer_freq));
}


double strToDouble(std::string const &stringToConvert, std::size_t const precision)
{
    std::stringstream convertingStream;
    convertingStream << std::setprecision(precision) << std::fixed << stringToConvert << std::endl;

    double answer;
    convertingStream >> answer;

    return answer;
}



void TimerData::print(std::ostream& result)
{
    //static ctime_t tmargin = CTime::getTicksPerSec() / 100000;
    std::ostream& out = result;
    out << "Timer: " << id << "\n";
    if (!steps.empty())
    {
        //out << "\nSteps Duration Statistics (in ms) :\n";
        out << " LEVEL      START       NUM         MIN        MAX       MEAN       DEV        TOTAL     PERCENT     ID\n";
        ctime_t ttotal = stepData[AdvancedTimer::IdStep()].ttotal;
        for (unsigned int s=0; s<steps.size(); ++s)
        {
            StepData& data = stepData[steps[s]];
            printVal(out, data.level);
            out << "    ";
            printTime(out, data.tstart, data.numIt);
            out << "    ";
            printVal(out, data.num, (s == 0) ? 1 : nbIter);
            out << "    ";
            printTime(out, data.tmin);
            out << "    ";
            printTime(out, data.tmax);
            out << "    ";
            double mean = (double)data.ttotal / data.num;
            printTime(out, (ctime_t)mean);
            out << "    ";
            printTime(out, (ctime_t)(sqrt((double)data.ttotal2/data.num - mean*mean)));
            out << "    ";
            printTime(out, data.ttotal, (s == 0) ? 1 : nbIter);
            out << "    ";
            printVal(out, 100.0*data.ttotal / (double) ttotal);
            out << "    ";
            if (s == 0)
                out << "TOTAL";
            else
            {
                for(int ii=0; ii<data.level; ii++) out<<".";  // indentation to show the hierarchy level
                out << steps[s];
            }
            out << std::endl;
        }
    }
    if (!vals.empty())
    {
        out << "\nValues Statistics :\n";
        out << " NUM\t  MIN\t  MAX\t MEAN\t  DEV\t TOTAL\tID\n";
        for (unsigned int s=0; s<vals.size(); ++s)
        {
            ValData& data = valData[vals[s]];
            printVal(out, data.num, nbIter);
            out << '\t';
            printVal(out, data.vmin);
            out << '\t';
            printVal(out, data.vmax);
            out << '\t';
            double mean = data.vtotal / data.num;
            printVal(out, mean);
            out << '\t';
            printVal(out, sqrt(data.vtotal2/data.num - mean*mean) );
            out << '\t';
            printVal(out, data.vtotal, nbIter);
            out << '\t';
            out << vals[s];
            out << std::endl;
        }
    }

    //out << "\n==== END ====\n";
    out << std::endl;
}


json TimerData::createJSONArray(int s,json jsonObject, StepData& data)
{
    double value = 0;
    ctime_t ttotal = stepData[AdvancedTimer::IdStep()].ttotal;


    // Level :
    value = strToDouble(getVal(data.level), 4);
    jsonObject["Level"] = value;

    // Start
    value = strToDouble(getTime(data.tstart, data.numIt), 4);
    jsonObject["Start"] = value;

    // Num
    value = strToDouble(getVal(data.num, (s == 0) ? 1 : nbIter), 4);
    jsonObject["Num"] = value;

    // TMin
    value = strToDouble(getTime(data.tmin), 4);
    jsonObject["Min"] = value;

    // TMax
    value = strToDouble(getTime(data.tmax), 4);
    jsonObject["Max"] = value;

    // Mean
    double mean = (double)data.ttotal / data.num;
    value = strToDouble(getTime((ctime_t)mean), 4);
    jsonObject["Mean"] = value;

    // Dev
    value = strToDouble(getTime((ctime_t)(sqrt((double)data.ttotal2/data.num - mean*mean))), 4);
    jsonObject["Dev"] = value;

    // Total
    value = strToDouble(getTime(data.ttotal, (s == 0) ? 1 : nbIter), 4);
    jsonObject["Total"] = value;

    // Percent
    value = strToDouble(getVal(100.0*data.ttotal / (double) ttotal), 4);
    jsonObject["Percent"] = value;

    return jsonObject;
}


json TimerData::getJson(std::string stepNumber)
{
    json jsonOutput;
    json temp;
    json *jsonPointer;
    std::vector<std::string> deepthTree;
    std::string jsonObjectName = stepNumber;
    int componantLevel = 0;
    int subComponantLevel = 0;
    std::stringstream ComposantId;

    if (!steps.empty())
    {
        // Clean the streamString
        ComposantId.str("");
        componantLevel = 0;
        subComponantLevel = 0;

        // Create the JSON container
        jsonPointer = &jsonOutput[jsonObjectName];
        temp = *jsonPointer;

        for (unsigned int s=0; s<steps.size(); s++)
        {
            // Clean the streamString
            ComposantId.str("");

            StepData& data = stepData[steps[s]];

            if (s == 0)
            {
                ComposantId << "TOTAL";
                deepthTree.push_back(ComposantId.str());
                subComponantLevel = 0;
                temp[ComposantId.str()]["Values"] = createJSONArray(s, temp[ComposantId.str()]["Values"], data);
                *jsonPointer = temp;
                jsonPointer = &jsonPointer->at(ComposantId.str());
            }
            else
            {
                for(int ii=0; ii<data.level; ii++) ++subComponantLevel;  // indentation to show the hierarchy level

                // If the level increment
                if(componantLevel < subComponantLevel)
                {

                    temp = *jsonPointer;

                    ComposantId << steps[s];
                    deepthTree.push_back(ComposantId.str());
                    temp[ComposantId.str()]["Values"] = createJSONArray(s, temp[ComposantId.str()]["Values"], data);;
                    *jsonPointer = temp;
                    jsonPointer = &jsonPointer->at(ComposantId.str());

                }
                // If the level decrement
                else if(componantLevel > subComponantLevel)
                {
                    deepthTree.pop_back();
                    jsonPointer = &jsonOutput[jsonObjectName];
                    temp = *jsonPointer;
                    for(unsigned int i = 0; i < deepthTree.size(); i++)
                    {
                        temp = temp.at(deepthTree.at(i));
                        jsonPointer = &jsonPointer->at(deepthTree.at(i));
                    }

                    ComposantId << steps[s];
                    temp[ComposantId.str()]["Values"] = createJSONArray(s, temp[ComposantId.str()]["Values"], data);

                }

                // If the level stay the same
                else if (componantLevel == subComponantLevel)
                {
                    ComposantId << steps[s];
                    temp = *jsonPointer;
                    temp[ComposantId.str()]["Values"] = createJSONArray(s, temp[ComposantId.str()]["Values"], data);
                    *jsonPointer = temp;
                }

            }

            componantLevel = subComponantLevel;
            subComponantLevel = 0;


        }
    }

    return jsonOutput;
}


json TimerData::getLightJson(std::string stepNumber)
{
    json jsonOutput;
    std::vector<std::string> deepthTree;
    std::string jsonObjectName = stepNumber;
    std::string father;
    int componantLevel = 0;
    int subComponantLevel = 0;
    std::stringstream ComposantId;

    if (!steps.empty())
    {
        // Clean the streamString
        ComposantId.str("");
        componantLevel = 0;
        subComponantLevel = 0;

        // Create the JSON container
        jsonOutput[jsonObjectName];

        for (unsigned int s=0; s<steps.size(); s++)
        {
            // Clean the streamString
            ComposantId.str("");

            StepData& data = stepData[steps[s]];

            if (s == 0)
            {
                ComposantId << "TOTAL";
                deepthTree.push_back(ComposantId.str());
                subComponantLevel = 0;
                jsonOutput[jsonObjectName][ComposantId.str()]["Father"] = "None";
                jsonOutput[jsonObjectName][ComposantId.str()]["Values"] = createJSONArray(s, jsonOutput[jsonObjectName][ComposantId.str()]["Values"], data);
            }
            else
            {
                for(int ii=0; ii<data.level; ii++) ++subComponantLevel;  // indentation to show the hierarchy level

                // If the level increment
                if(componantLevel < subComponantLevel)
                {
                    father = deepthTree.at(deepthTree.size()-1);
                    ComposantId << steps[s];
                    deepthTree.push_back(ComposantId.str());
                    jsonOutput[jsonObjectName][ComposantId.str()]["Father"] = father;
                    jsonOutput[jsonObjectName][ComposantId.str()]["Values"] = createJSONArray(s, jsonOutput[jsonObjectName][ComposantId.str()]["Values"], data);;

                }
                // If the level decrement
                else if(componantLevel > subComponantLevel)
                {
                    deepthTree.pop_back();
                    father = deepthTree.at(deepthTree.size()-1);
                    ComposantId << steps[s];

                    jsonOutput[jsonObjectName][ComposantId.str()]["Father"] = father;
                    jsonOutput[jsonObjectName][ComposantId.str()]["Values"] = createJSONArray(s, jsonOutput[jsonObjectName][ComposantId.str()]["Values"], data);

                }

                // If the level stay the same
                else if (componantLevel == subComponantLevel)
                {
                    ComposantId << steps[s];

                    jsonOutput[jsonObjectName][ComposantId.str()]["Father"] = father;
                    jsonOutput[jsonObjectName][ComposantId.str()]["Values"] = createJSONArray(s, jsonOutput[jsonObjectName][ComposantId.str()]["Values"], data);
                }

            }

            componantLevel = subComponantLevel;
            subComponantLevel = 0;


        }
    }

    return jsonOutput;
}


std::string AdvancedTimer::getTimeAnalysis(IdTimer id, simulation::Node* node)
{
    // Get simulation context and find the actual simulation step
    double time = node->getContext()->getTime();
    double deltaTime = node->getContext()->getDt();
    std::stringstream tempStepNumber;
    std::string stepNumber;
    json outputJson;
    std::string outputStr;

    // We need to convert this way to keep stepNumber as accurate as possible
    tempStepNumber << time/deltaTime;
    stepNumber = tempStepNumber.str();

    // Get the timer result and create the JSON
    std::stack<AdvancedTimer::IdTimer>& curTimer = getCurTimer();

    if (curTimer.empty())
    {
        msg_error("AdvancedTimer::end") << "timer[" << id << "] called while begin was not" ;
        return NULL;
    }
    if (id != curTimer.top())
    {
        msg_error("AdvancedTimer::end") << "timer[" << id << "] does not correspond to last call to begin(" << curTimer.top() << ")" ;
        return NULL;
    }
    helper::vector<Record>* curRecords = getCurRecords();
    if (curRecords)
    {
        if (syncCallBack) (*syncCallBack)(syncCallBackData);
        Record r;
        r.time = CTime::getTime();
        r.type = Record::REND;
        r.id = id;
        curRecords->push_back(r);

        TimerData& data = timers[curTimer.top()];
        data.process();
        if (data.nbIter == data.interval)
        {
            // Get values and create the JSON output
            switch(data.timerOutputType)
            {
                case JSON   : outputJson = data.getJson(stepNumber);
                              break;
                case LJSON  : outputJson = data.getLightJson(stepNumber);
                              break;
                default :     outputJson = data.getJson(stepNumber);
            }
            data.clear();
        }
    }
    curTimer.pop();
    if (curTimer.empty())
    {
        setCurRecords(NULL);
    }
    else
    {
        TimerData& data = timers[curTimer.top()];
        setCurRecords((data.interval == 0) ? NULL : &(data.records));
    }

    outputStr = outputJson.dump(4);

    if(outputStr.compare("null") != 0)
    {
        outputStr.erase(0,1);
        outputStr.erase(outputStr.end()-2, outputStr.end());
    }

    return outputStr;
}

}

}<|MERGE_RESOLUTION|>--- conflicted
+++ resolved
@@ -47,13 +47,6 @@
 
 namespace helper
 {
-<<<<<<< HEAD
-#if defined(__PS3__)
-char* getenv(const char* varname) { return NULL; } // NOT IMPLEMENTED
-#endif
-
-=======
->>>>>>> b488546c
 typedef sofa::helper::system::thread::ctime_t ctime_t;
 typedef sofa::helper::system::thread::CTime CTime;
 
