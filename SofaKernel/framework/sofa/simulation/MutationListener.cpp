--- conflicted
+++ resolved
@@ -1,26 +1,4 @@
 /******************************************************************************
-<<<<<<< HEAD
- *       SOFA, Simulation Open-Framework Architecture, development version     *
- *                (c) 2006-2018 INRIA, USTL, UJF, CNRS, MGH                    *
- *                                                                             *
- * This program is free software; you can redistribute it and/or modify it     *
- * under the terms of the GNU Lesser General Public License as published by    *
- * the Free Software Foundation; either version 2.1 of the License, or (at     *
- * your option) any later version.                                             *
- *                                                                             *
- * This program is distributed in the hope that it will be useful, but WITHOUT *
- * ANY WARRANTY; without even the implied warranty of MERCHANTABILITY or       *
- * FITNESS FOR A PARTICULAR PURPOSE. See the GNU Lesser General Public License *
- * for more details.                                                           *
- *                                                                             *
- * You should have received a copy of the GNU Lesser General Public License    *
- * along with this program. If not, see <http://www.gnu.org/licenses/>.        *
- *******************************************************************************
- * Authors: The SOFA Team and external contributors (see Authors.txt)          *
- *                                                                             *
- * Contact information: contact@sofa-framework.org                             *
- ******************************************************************************/
-=======
 *       SOFA, Simulation Open-Framework Architecture, development version     *
 *                (c) 2006-2019 INRIA, USTL, UJF, CNRS, MGH                    *
 *                                                                             *
@@ -41,7 +19,6 @@
 *                                                                             *
 * Contact information: contact@sofa-framework.org                             *
 ******************************************************************************/
->>>>>>> 4e5b9e11
 #include <sofa/simulation/Node.h>
 
 #include <sofa/simulation/MutationListener.h>
@@ -54,12 +31,6 @@
 
 MutationListener::~MutationListener() {}
 
-<<<<<<< HEAD
-=======
-void MutationListener::onStepBegin(Node *node) { SOFA_UNUSED(node); }
-void MutationListener::onStepEnd(Node *node) { SOFA_UNUSED(node); }
-
->>>>>>> 4e5b9e11
 void MutationListener::sleepChanged(Node *node) { SOFA_UNUSED(node); }
 
 void MutationListener::onAddChildBegin(Node *parent, Node *child)
@@ -72,10 +43,7 @@
     SOFA_UNUSED(parent);
     SOFA_UNUSED(child);
 }
-<<<<<<< HEAD
-=======
 
->>>>>>> 4e5b9e11
 void MutationListener::onAddObjectBegin(Node *parent,
                                       core::objectmodel::BaseObject *object)
 {
@@ -88,17 +56,6 @@
     SOFA_UNUSED(parent);
     SOFA_UNUSED(object);
 }
-<<<<<<< HEAD
-void MutationListener::onMoveObjectBegin(Node *previous, Node *parent,
-                                       core::objectmodel::BaseObject *object)
-{
-    SOFA_UNUSED(previous);
-    SOFA_UNUSED(parent);
-    SOFA_UNUSED(object);
-}
-void MutationListener::onAddSlaveBegin(core::objectmodel::BaseObject *master,
-                                     core::objectmodel::BaseObject *slave)
-=======
 void MutationListener::onAddSlaveBegin(core::objectmodel::BaseObject *master,
                                      core::objectmodel::BaseObject *slave)
 {
@@ -107,57 +64,10 @@
 }
 void MutationListener::onRemoveSlaveBegin(core::objectmodel::BaseObject *master,
                                         core::objectmodel::BaseObject *slave)
->>>>>>> 4e5b9e11
 {
     SOFA_UNUSED(master);
     SOFA_UNUSED(slave);
 }
-<<<<<<< HEAD
-void MutationListener::onRemoveSlaveBegin(core::objectmodel::BaseObject *master,
-                                        core::objectmodel::BaseObject *slave)
-{
-    SOFA_UNUSED(master);
-    SOFA_UNUSED(slave);
-}
-void MutationListener::onMoveSlaveBegin(
-    core::objectmodel::BaseObject *previousMaster,
-    core::objectmodel::BaseObject *master, core::objectmodel::BaseObject *slave)
-{
-    SOFA_UNUSED(previousMaster);
-    SOFA_UNUSED(master);
-    SOFA_UNUSED(slave);
-}
-
-void MutationListener::onAddChildEnd(Node *parent, Node *child)
-{
-    SOFA_UNUSED(parent);
-    SOFA_UNUSED(child);
-}
-void MutationListener::onRemoveChildEnd(Node *parent, Node *child)
-{
-    SOFA_UNUSED(parent);
-    SOFA_UNUSED(child);
-}
-void MutationListener::onAddObjectEnd(Node *parent,
-                                    core::objectmodel::BaseObject *object)
-{
-    SOFA_UNUSED(parent);
-    SOFA_UNUSED(object);
-}
-void MutationListener::onRemoveObjectEnd(Node *parent,
-                                       core::objectmodel::BaseObject *object)
-{
-    SOFA_UNUSED(parent);
-    SOFA_UNUSED(object);
-}
-void MutationListener::onMoveObjectEnd(Node *previous, Node *parent,
-                                     core::objectmodel::BaseObject *object)
-{
-    SOFA_UNUSED(previous);
-    SOFA_UNUSED(parent);
-    SOFA_UNUSED(object);
-}
-=======
 
 void MutationListener::onAddChildEnd(Node *parent, Node *child)
 {
@@ -182,7 +92,6 @@
     SOFA_UNUSED(parent);
     SOFA_UNUSED(object);
 }
->>>>>>> 4e5b9e11
 void MutationListener::onAddSlaveEnd(core::objectmodel::BaseObject *master,
                                    core::objectmodel::BaseObject *slave)
 {
@@ -191,19 +100,7 @@
 }
 void MutationListener::onRemoveSlaveEnd(core::objectmodel::BaseObject *master,
                                       core::objectmodel::BaseObject *slave)
-<<<<<<< HEAD
 {
-    SOFA_UNUSED(master);
-    SOFA_UNUSED(slave);
-}
-void MutationListener::onMoveSlaveEnd(
-    core::objectmodel::BaseObject *previousMaster,
-    core::objectmodel::BaseObject *master, core::objectmodel::BaseObject *slave)
-{
-    SOFA_UNUSED(previousMaster);
-=======
-{
->>>>>>> 4e5b9e11
     SOFA_UNUSED(master);
     SOFA_UNUSED(slave);
 }
