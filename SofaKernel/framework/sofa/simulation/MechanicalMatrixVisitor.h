/******************************************************************************
*       SOFA, Simulation Open-Framework Architecture, development version     *
*                (c) 2006-2018 INRIA, USTL, UJF, CNRS, MGH                    *
*                                                                             *
* This program is free software; you can redistribute it and/or modify it     *
* under the terms of the GNU Lesser General Public License as published by    *
* the Free Software Foundation; either version 2.1 of the License, or (at     *
* your option) any later version.                                             *
*                                                                             *
* This program is distributed in the hope that it will be useful, but WITHOUT *
* ANY WARRANTY; without even the implied warranty of MERCHANTABILITY or       *
* FITNESS FOR A PARTICULAR PURPOSE. See the GNU Lesser General Public License *
* for more details.                                                           *
*                                                                             *
* You should have received a copy of the GNU Lesser General Public License    *
* along with this program. If not, see <http://www.gnu.org/licenses/>.        *
*******************************************************************************
* Authors: The SOFA Team and external contributors (see Authors.txt)          *
*                                                                             *
* Contact information: contact@sofa-framework.org                             *
******************************************************************************/
#ifndef SOFA_SIMULATION_MECHANICALMATRIXVISITOR_H
#define SOFA_SIMULATION_MECHANICALMATRIXVISITOR_H



#include <sofa/simulation/MechanicalVisitor.h>
#include <sofa/core/behavior/BaseMechanicalState.h>
#include <sofa/core/behavior/Mass.h>
#include <sofa/core/behavior/ForceField.h>
#include <sofa/core/behavior/BaseInteractionForceField.h>
#include <sofa/core/behavior/BaseInteractionConstraint.h>
#include <sofa/core/behavior/BaseInteractionProjectiveConstraintSet.h>
#include <sofa/core/behavior/BaseProjectiveConstraintSet.h>
#include <sofa/core/behavior/BaseConstraintSet.h>
#include <sofa/defaulttype/BaseMatrix.h>
#include <sofa/defaulttype/BaseVector.h>
#include <iostream>

#include <sofa/core/ExecParams.h>
#include <sofa/core/MechanicalParams.h>
#include <sofa/core/VecId.h>
#include <sofa/core/MultiVecId.h>

namespace sofa
{

namespace simulation
{


/** Compute the size of a mechanical matrix (mass or stiffness) of the whole scene */
class SOFA_SIMULATION_CORE_API MechanicalGetMatrixDimensionVisitor : public BaseMechanicalVisitor
{
public:
    unsigned int * const nbRow;
    unsigned int * const nbCol;
    sofa::core::behavior::MultiMatrixAccessor* matrix;

    MechanicalGetMatrixDimensionVisitor(
        const core::ExecParams* params, unsigned int * const _nbRow, unsigned int * const _nbCol,
        sofa::core::behavior::MultiMatrixAccessor* _matrix = NULL )
        : BaseMechanicalVisitor(params) , nbRow(_nbRow), nbCol(_nbCol), matrix(_matrix)
    {}

    virtual Result fwdMechanicalState(simulation::Node* /*node*/, core::behavior::BaseMechanicalState* ms)
    {
        //ms->contributeToMatrixDimension(nbRow, nbCol);
        size_t n = ms->getMatrixSize();
        if (nbRow) *nbRow += n;
        if (nbCol) *nbCol += n;
        if (matrix) matrix->addMechanicalState(ms);
        return RESULT_CONTINUE;
    }

    virtual Result fwdMechanicalMapping(simulation::Node* /*node*/, core::BaseMapping* mm)
    {
        if (matrix) matrix->addMechanicalMapping(mm);
        return RESULT_CONTINUE;
    }

    virtual Result fwdMappedMechanicalState(simulation::Node* /*node*/, core::behavior::BaseMechanicalState* ms)
    {
        if (matrix) matrix->addMappedMechanicalState(ms);
        return RESULT_CONTINUE;
    }

    /// Return a class name for this visitor
    /// Only used for debugging / profiling purposes
    virtual const char* getClassName() const { return "MechanicalGetMatrixDimensionVisitor"; }

};

/** Compute the size of a mechanical matrix (mass or stiffness) of the whole scene */
class SOFA_SIMULATION_CORE_API MechanicalGetConstraintJacobianVisitor : public BaseMechanicalVisitor
{
public:
    const core::ConstraintParams* cparams;
    defaulttype::BaseMatrix * J;
    const sofa::core::behavior::MultiMatrixAccessor* matrix;
    int offset;

    MechanicalGetConstraintJacobianVisitor(
        const core::ConstraintParams* cparams, defaulttype::BaseMatrix * _J, const sofa::core::behavior::MultiMatrixAccessor* _matrix = NULL)
        : BaseMechanicalVisitor(cparams) , cparams(cparams), J(_J), matrix(_matrix), offset(0)
    {}

    virtual Result fwdMechanicalState(simulation::Node* /*node*/, core::behavior::BaseMechanicalState* ms)
    {
        if (matrix) offset = matrix->getGlobalOffset(ms);

        unsigned int o = (unsigned int)offset;
        ms->getConstraintJacobian(cparams,J,o);
        offset = (int)o;
        return RESULT_CONTINUE;
    }

    /// Return a class name for this visitor
    /// Only used for debugging / profiling purposes
    virtual const char* getClassName() const { return "MechanicalGetConstraintJacobianVisitor"; }
};

/** Apply the motion correction computed from constraint force influence  */
class SOFA_SIMULATION_CORE_API MechanicalIntegrateConstraintsVisitor : public BaseMechanicalVisitor
{
public:

    const sofa::core::ConstraintParams* cparams;
    const double positionFactor;// use the OdeSolver to get the position integration factor
    const double velocityFactor;// use the OdeSolver to get the position integration factor
    sofa::core::ConstMultiVecDerivId correctionId;
    sofa::core::MultiVecDerivId dxId;
    sofa::core::MultiVecCoordId xId;
    sofa::core::MultiVecDerivId vId;
    const sofa::core::behavior::MultiMatrixAccessor* matrix;
    int offset;

    MechanicalIntegrateConstraintsVisitor(
        const core::ConstraintParams* cparams,
        double pf, double vf,
        sofa::core::ConstMultiVecDerivId correction,
        sofa::core::MultiVecDerivId dx = sofa::core::MultiVecDerivId(sofa::core::VecDerivId::dx()),
        sofa::core::MultiVecCoordId x  = sofa::core::MultiVecCoordId(sofa::core::VecCoordId::position()),
        sofa::core::MultiVecDerivId v  = sofa::core::MultiVecDerivId(sofa::core::VecDerivId::velocity()),
        const sofa::core::behavior::MultiMatrixAccessor* _matrix = NULL)
        :BaseMechanicalVisitor(cparams)
        ,cparams(cparams)
        ,positionFactor(pf)
        ,velocityFactor(vf)
        ,correctionId(correction)
        ,dxId(dx)
        ,xId(x)
        ,vId(v)
        ,matrix(_matrix)
        ,offset(0)
    {}

    virtual Result fwdMechanicalState(simulation::Node* /*node*/, core::behavior::BaseMechanicalState* ms)
    {
        if (matrix) offset = matrix->getGlobalOffset(ms);
        if (offset >= 0)
        {
            unsigned int o = (unsigned int)offset;
            offset = (int)o;

            if (positionFactor != 0)
            {
                //x = x_free + correction * positionFactor;
                ms->vOp(params, xId.getId(ms), cparams->x().getId(ms), correctionId.getId(ms), positionFactor);
            }

            if (velocityFactor != 0)
            {
                //v = v_free + correction * velocityFactor;
                ms->vOp(params, vId.getId(ms), cparams->v().getId(ms), correctionId.getId(ms), velocityFactor);
            }

            const double correctionFactor = cparams->constOrder() == sofa::core::ConstraintParams::ConstOrder::VEL ? velocityFactor : positionFactor;

            //dx *= correctionFactor;
            ms->vOp(params,dxId.getId(ms),core::VecDerivId::null(), correctionId.getId(ms), correctionFactor);
        }

        return RESULT_CONTINUE;
    }

    /// Return a class name for this visitor
    /// Only used for debugging / profiling purposes
    virtual const char* getClassName() const { return "MechanicalIntegrateConstraintsVisitor"; }
};



/** Accumulate the entries of a mechanical matrix (mass or stiffness) of the whole scene */
class SOFA_SIMULATION_CORE_API MechanicalAddMBK_ToMatrixVisitor : public MechanicalVisitor
{
public:
    const sofa::core::behavior::MultiMatrixAccessor* matrix;

    MechanicalAddMBK_ToMatrixVisitor(const core::MechanicalParams* mparams, const sofa::core::behavior::MultiMatrixAccessor* _matrix )
        : MechanicalVisitor(mparams) ,  matrix(_matrix) //,m(_m),b(_b),k(_k)
    {
    }

    /// Return a class name for this visitor
    /// Only used for debugging / profiling purposes
    virtual const char* getClassName() const { return "MechanicalAddMBK_ToMatrixVisitor"; }

    virtual Result fwdMechanicalState(simulation::Node* /*node*/, core::behavior::BaseMechanicalState* /*ms*/)
    {
        //ms->setOffset(offsetOnExit);
        return RESULT_CONTINUE;
    }

    virtual Result fwdForceField(simulation::Node* /*node*/, core::behavior::BaseForceField* ff)
    {
        if (matrix != NULL)
        {
            assert( !ff->isCompliance.getValue() ); // if one day this visitor has to be used with compliance, K from compliance should not be added (by tweaking mparams with kfactor=0)
            ff->addMBKToMatrix(this->mparams, matrix);
        }

        return RESULT_CONTINUE;
    }

    //Masses are now added in the addMBKToMatrix call for all ForceFields

<<<<<<< HEAD
=======
    virtual Result fwdProjectiveConstraintSet(simulation::Node* /*node*/, core::behavior::BaseProjectiveConstraintSet* c)
    {
        if (matrix != NULL)
        {
            c->applyConstraint(this->mparams, matrix);
        }

        return RESULT_CONTINUE;
    }

    virtual bool stopAtMechanicalMapping(simulation::Node* node, core::BaseMapping* map)
    {
        SOFA_UNUSED(node);
        return !map->areMatricesMapped();
    }
>>>>>>> 354c76c2
};

/** Accumulate the entries of a mechanical matrix (mass or stiffness) of the whole scene ONLY ON THE subMatrixIndex */
class SOFA_SIMULATION_CORE_API MechanicalAddSubMBK_ToMatrixVisitor : public MechanicalVisitor
{
public:
    const sofa::core::behavior::MultiMatrixAccessor* matrix;
    const helper::vector<unsigned> & subMatrixIndex; // index of the point where the matrix must be computed

    MechanicalAddSubMBK_ToMatrixVisitor(const core::MechanicalParams* mparams, const sofa::core::behavior::MultiMatrixAccessor* _matrix, const helper::vector<unsigned> & Id)
        : MechanicalVisitor(mparams) ,  matrix(_matrix), subMatrixIndex(Id) //,m(_m),b(_b),k(_k)
    {
    }

    /// Return a class name for this visitor
    /// Only used for debugging / profiling purposes
    virtual const char* getClassName() const { return "MechanicalAddSubMBK_ToMatrixVisitor"; }

    virtual Result fwdMechanicalState(simulation::Node* /*node*/, core::behavior::BaseMechanicalState* /*ms*/)
    {
        //ms->setOffset(offsetOnExit);
        return RESULT_CONTINUE;
    }

    virtual Result fwdForceField(simulation::Node* /*node*/, core::behavior::BaseForceField* ff)
    {
        if (matrix != NULL)
        {
            assert( !ff->isCompliance.getValue() ); // if one day this visitor has to be used with compliance, K from compliance should not be added (by tweaking mparams with kfactor=0)
            ff->addSubMBKToMatrix(this->mparams, matrix, subMatrixIndex);
        }

        return RESULT_CONTINUE;
    }

    //Masses are now added in the addMBKToMatrix call for all ForceFields

};

/** Apply projective constaints of the whole scene */
class SOFA_SIMULATION_CORE_API MechanicalAddProjectiveConstraint_ToMatrixVisitor : public MechanicalVisitor
{
public:
    const sofa::core::behavior::MultiMatrixAccessor* matrix;

    MechanicalAddProjectiveConstraint_ToMatrixVisitor(const core::MechanicalParams* mparams /* PARAMS FIRST  = core::MechanicalParams::defaultInstance()*/, const sofa::core::behavior::MultiMatrixAccessor* _matrix )
        : MechanicalVisitor(mparams) ,  matrix(_matrix) //,m(_m),b(_b),k(_k)
    {
    }

    /// Return a class name for this visitor
    /// Only used for debugging / profiling purposes
    virtual const char* getClassName() const { return "MechanicalAddProjectiveConstraint_ToMatrixVisitor"; }

    virtual Result fwdMechanicalState(simulation::Node* /*node*/, core::behavior::BaseMechanicalState* /*ms*/)
    {
        //ms->setOffset(offsetOnExit);
        return RESULT_CONTINUE;
    }

    virtual Result fwdProjectiveConstraintSet(simulation::Node* /*node*/, core::behavior::BaseProjectiveConstraintSet* c)
    {
        if (matrix != NULL)
        {
            c->applyConstraint(this->mparams, matrix);
        }

        return RESULT_CONTINUE;
    }
};

class SOFA_SIMULATION_CORE_API MechanicalMultiVectorToBaseVectorVisitor : public BaseMechanicalVisitor
{
public:
    sofa::core::ConstMultiVecId src;
    sofa::defaulttype::BaseVector *vect;
    const sofa::core::behavior::MultiMatrixAccessor* matrix;
    int offset;

    /// Return a class name for this visitor
    /// Only used for debugging / profiling purposes
    virtual const char* getClassName() const { return "MechanicalMultiVector2BaseVectorVisitor"; }

    MechanicalMultiVectorToBaseVectorVisitor(
        const core::ExecParams* params,
        sofa::core::ConstMultiVecId _src, defaulttype::BaseVector * _vect,
        const sofa::core::behavior::MultiMatrixAccessor* _matrix = NULL )
        : BaseMechanicalVisitor(params) , src(_src), vect(_vect), matrix(_matrix), offset(0)
    {
    }

    virtual Result fwdMechanicalState(simulation::Node* /*node*/, core::behavior::BaseMechanicalState* mm)
    {
        if (matrix) offset = matrix->getGlobalOffset(mm);
        if (vect != NULL && offset >= 0)
        {
            unsigned int o = (unsigned int)offset;
            mm->copyToBaseVector(vect, src.getId(mm), o);
            offset = (int)o;
        }
        //if (!matrix) offset += mm->getMatrixSize();
        return RESULT_CONTINUE;
    }
};

class SOFA_SIMULATION_CORE_API MechanicalMultiVectorPeqBaseVectorVisitor : public BaseMechanicalVisitor
{
public:
    sofa::defaulttype::BaseVector *src;
    sofa::core::MultiVecDerivId dest;
    const sofa::core::behavior::MultiMatrixAccessor* matrix;
    int offset;

    /// Return a class name for this visitor
    /// Only used for debugging / profiling purposes
    virtual const char* getClassName() const { return "MechanicalMultiVectorPeqBaseVectorVisitor"; }

    MechanicalMultiVectorPeqBaseVectorVisitor(
        const core::ExecParams* params, sofa::core::MultiVecDerivId _dest, defaulttype::BaseVector * _src,
        const sofa::core::behavior::MultiMatrixAccessor* _matrix = NULL )
        : BaseMechanicalVisitor(params) , src(_src), dest(_dest), matrix(_matrix), offset(0)
    {
    }

    virtual Result fwdMechanicalState(simulation::Node* /*node*/, core::behavior::BaseMechanicalState* mm)
    {
        if (matrix) offset = matrix->getGlobalOffset(mm);
        if (src!= NULL && offset >= 0)
        {
            unsigned int o = (unsigned int)offset;
            mm->addFromBaseVectorSameSize(dest.getId(mm), src, o);
            offset = (int)o;
        }
        //if (!matrix) offset += mm->getMatrixSize();

        return RESULT_CONTINUE;
    }
};

class SOFA_SIMULATION_CORE_API MechanicalMultiVectorFromBaseVectorVisitor : public BaseMechanicalVisitor
{
public:
    sofa::defaulttype::BaseVector *src;
    sofa::core::MultiVecId dest;
    const sofa::core::behavior::MultiMatrixAccessor* matrix;
    int offset;

    /// Return a class name for this visitor
    /// Only used for debugging / profiling purposes
    virtual const char* getClassName() const { return "MechanicalMultiVectorFromBaseVectorVisitor"; }

    MechanicalMultiVectorFromBaseVectorVisitor(
        const core::ExecParams* params, sofa::core::MultiVecId _dest,
        defaulttype::BaseVector * _src,
        const sofa::core::behavior::MultiMatrixAccessor* _matrix = NULL )
        : BaseMechanicalVisitor(params) , src(_src), dest(_dest), matrix(_matrix), offset(0)
    {
    }

    virtual Result fwdMechanicalState(simulation::Node* /*node*/, core::behavior::BaseMechanicalState* mm)
    {
        if (matrix) offset = matrix->getGlobalOffset(mm);
        if (src!= NULL && offset >= 0)
        {
            unsigned int o = (unsigned int)offset;
            mm->copyFromBaseVector(dest.getId(mm), src, o);
            offset = (int)o;
        }
        //if (!matrix) offset += mm->getMatrixSize();

        return RESULT_CONTINUE;
    }
};

} // namespace simulation

} // namespace sofa

#endif<|MERGE_RESOLUTION|>--- conflicted
+++ resolved
@@ -223,26 +223,12 @@
         return RESULT_CONTINUE;
     }
 
-    //Masses are now added in the addMBKToMatrix call for all ForceFields
-
-<<<<<<< HEAD
-=======
-    virtual Result fwdProjectiveConstraintSet(simulation::Node* /*node*/, core::behavior::BaseProjectiveConstraintSet* c)
-    {
-        if (matrix != NULL)
-        {
-            c->applyConstraint(this->mparams, matrix);
-        }
-
-        return RESULT_CONTINUE;
-    }
 
     virtual bool stopAtMechanicalMapping(simulation::Node* node, core::BaseMapping* map)
     {
         SOFA_UNUSED(node);
         return !map->areMatricesMapped();
     }
->>>>>>> 354c76c2
 };
 
 /** Accumulate the entries of a mechanical matrix (mass or stiffness) of the whole scene ONLY ON THE subMatrixIndex */
@@ -283,19 +269,19 @@
 };
 
 /** Apply projective constaints of the whole scene */
-class SOFA_SIMULATION_CORE_API MechanicalAddProjectiveConstraint_ToMatrixVisitor : public MechanicalVisitor
-{
-public:
-    const sofa::core::behavior::MultiMatrixAccessor* matrix;
-
-    MechanicalAddProjectiveConstraint_ToMatrixVisitor(const core::MechanicalParams* mparams /* PARAMS FIRST  = core::MechanicalParams::defaultInstance()*/, const sofa::core::behavior::MultiMatrixAccessor* _matrix )
+class SOFA_SIMULATION_CORE_API MechanicalApplyProjectiveConstraint_ToMatrixVisitor : public MechanicalVisitor
+{
+public:
+    const sofa::core::behavior::MultiMatrixAccessor* matrix;
+
+    MechanicalApplyProjectiveConstraint_ToMatrixVisitor(const core::MechanicalParams* mparams /* PARAMS FIRST  = core::MechanicalParams::defaultInstance()*/, const sofa::core::behavior::MultiMatrixAccessor* _matrix )
         : MechanicalVisitor(mparams) ,  matrix(_matrix) //,m(_m),b(_b),k(_k)
     {
     }
 
     /// Return a class name for this visitor
     /// Only used for debugging / profiling purposes
-    virtual const char* getClassName() const { return "MechanicalAddProjectiveConstraint_ToMatrixVisitor"; }
+    virtual const char* getClassName() const { return "MechanicalApplyProjectiveConstraint_ToMatrixVisitor"; }
 
     virtual Result fwdMechanicalState(simulation::Node* /*node*/, core::behavior::BaseMechanicalState* /*ms*/)
     {
