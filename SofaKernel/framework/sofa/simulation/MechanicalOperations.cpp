--- conflicted
+++ resolved
@@ -517,13 +517,8 @@
     mparams.setKFactor(kFact);
     if (matrix != NULL)
     {
-<<<<<<< HEAD
-        //std::cout << "MechanicalAddMBK_ToMatrixVisitor "<< mFact << " " << bFact << " " << kFact << " " << offset << std::endl;
-        executeVisitor( MechanicalAddMBK_ToMatrixVisitor(&mparams /* PARAMS FIRST */, matrix) );
-        executeVisitor( MechanicalAddProjectiveConstraint_ToMatrixVisitor(&mparams /* PARAMS FIRST */, matrix) );
-=======
         executeVisitor( MechanicalAddMBK_ToMatrixVisitor(&mparams, matrix) );
->>>>>>> 2c618afd
+        executeVisitor( MechanicalAddProjectiveConstraint_ToMatrixVisitor(&mparams, matrix) );
     }
 }
 
@@ -534,13 +529,8 @@
     mparams.setKFactor(kFact);
     if (matrix != NULL)
     {
-<<<<<<< HEAD
-        //std::cout << "MechanicalAddMBK_ToMatrixVisitor "<< mFact << " " << bFact << " " << kFact << " " << offset << std::endl;
-        executeVisitor( MechanicalAddSubMBK_ToMatrixVisitor(&mparams /* PARAMS FIRST */, matrix, subMatrixIndex) );
-        executeVisitor( MechanicalAddProjectiveConstraint_ToMatrixVisitor(&mparams /* PARAMS FIRST */, matrix) );
-=======
         executeVisitor( MechanicalAddSubMBK_ToMatrixVisitor(&mparams, matrix, subMatrixIndex) );
->>>>>>> 2c618afd
+        executeVisitor( MechanicalAddProjectiveConstraint_ToMatrixVisitor(&mparams, matrix) );
     }
 }
 
