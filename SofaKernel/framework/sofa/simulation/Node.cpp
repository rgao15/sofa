--- conflicted
+++ resolved
@@ -242,34 +242,6 @@
         obj->getContext()->removeObject(obj);
         addObject(obj);
     }
-<<<<<<< HEAD
-}
-
-void Node::notifyStepBegin()
-{
-    for (auto& listener : listener)
-        listener->onStepBegin(this);
-}
-
-void Node::notifyStepEnd()
-{
-    for (auto& listener : listener)
-=======
-}
-
-void Node::notifyStepBegin()
-{
-    Node* root = down_cast<Node>(this->getContext()->getRootContext()->toBaseNode());
-    for (auto& listener : root->listener)
-        listener->onStepBegin(this);
-}
-
-void Node::notifyStepEnd()
-{
-    Node* root = down_cast<Node>(this->getContext()->getRootContext()->toBaseNode());
-    for (auto& listener : root->listener)
->>>>>>> c77a773f
-        listener->onStepEnd(this);
 }
 
 
