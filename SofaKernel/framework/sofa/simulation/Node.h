/******************************************************************************
*       SOFA, Simulation Open-Framework Architecture, development version     *
*                (c) 2006-2019 INRIA, USTL, UJF, CNRS, MGH                    *
*                                                                             *
* This program is free software; you can redistribute it and/or modify it     *
* under the terms of the GNU Lesser General Public License as published by    *
* the Free Software Foundation; either version 2.1 of the License, or (at     *
* your option) any later version.                                             *
*                                                                             *
* This program is distributed in the hope that it will be useful, but WITHOUT *
* ANY WARRANTY; without even the implied warranty of MERCHANTABILITY or       *
* FITNESS FOR A PARTICULAR PURPOSE. See the GNU Lesser General Public License *
* for more details.                                                           *
*                                                                             *
* You should have received a copy of the GNU Lesser General Public License    *
* along with this program. If not, see <http://www.gnu.org/licenses/>.        *
*******************************************************************************
* Authors: The SOFA Team and external contributors (see Authors.txt)          *
*                                                                             *
* Contact information: contact@sofa-framework.org                             *
******************************************************************************/
//
// C++ Interface: Node
//
// Description:
//
//
// Author: The SOFA team </www.sofa-framework.org>, (C) 2008
//
// Copyright: See COPYING file that comes with this distribution
//
//
#ifndef SOFA_SIMULATION_CORE_NODE_H
#define SOFA_SIMULATION_CORE_NODE_H

#include <type_traits>

#include <sofa/core/ExecParams.h>
#include <sofa/core/objectmodel/Context.h>
// moved from GNode (27/04/08)
#include <sofa/core/objectmodel/BaseNode.h>
#include <sofa/core/objectmodel/BaseObjectDescription.h>
#include <sofa/core/objectmodel/ConfigurationSetting.h>
#include <sofa/core/BehaviorModel.h>
#include <sofa/core/objectmodel/ContextObject.h>
#include <sofa/core/CollisionModel.h>
#include <sofa/core/visual/VisualModel.h>
#include <sofa/core/visual/VisualManager.h>
#include <sofa/core/visual/Shader.h>
#include <sofa/core/behavior/MechanicalState.h>
#include <sofa/core/Mapping.h>
#include <sofa/core/behavior/ForceField.h>
#include <sofa/core/behavior/BaseInteractionForceField.h>
#include <sofa/core/behavior/Mass.h>
#include <sofa/core/behavior/BaseProjectiveConstraintSet.h>
#include <sofa/core/behavior/BaseConstraintSet.h>
#include <sofa/core/topology/Topology.h>
#include <sofa/core/topology/BaseTopologyObject.h>
#include <sofa/core/topology/BaseMeshTopology.h>
#include <sofa/core/behavior/LinearSolver.h>
#include <sofa/core/behavior/OdeSolver.h>
#include <sofa/core/behavior/ConstraintSolver.h>
#include <sofa/core/behavior/BaseAnimationLoop.h>
#include <sofa/core/visual/VisualLoop.h>
#include <sofa/core/collision/Pipeline.h>
#include <sofa/core/loader/BaseLoader.h>
#include <sofa/core/objectmodel/Event.h>

#include <sofa/simulation/simulationcore.h>
#include <sofa/simulation/MutationListener.h>
#include <sofa/simulation/VisitorScheduler.h>

namespace sofa
{
namespace simulation
{
class Visitor;
}
}

#include <sofa/helper/system/thread/CTime.h>
#include <string>
#include <stack>

namespace sofa
{

namespace core
{
namespace visual
{
class VisualParams;
} // namespace visual
} // namespace core

namespace simulation
{

/**
   Implements the object (component) management of the core::Context.
   Contains objects in lists and provides accessors.
   The other nodes are not visible (unknown scene graph).

   @author The SOFA team </www.sofa-framework.org>
 */
class SOFA_SIMULATION_CORE_API Node : public sofa::core::objectmodel::BaseNode, public sofa::core::objectmodel::Context
{

public:
    SOFA_ABSTRACT_CLASS2(Node, BaseNode, Context);

    typedef sofa::core::visual::DisplayFlags DisplayFlags;
protected:
    Node(const std::string& name="");

<<<<<<< HEAD
    virtual ~Node() override;
=======
    ~Node() override;
>>>>>>> a85b2b91
public:
    /// Create, add, then return the new child of this Node
    virtual Node::SPtr createChild(const std::string& nodeName)=0;

    /// @name High-level interface
    /// @{

    /// Parse the given description to assign values to this object's fields and potentially other parameters
    void parse ( sofa::core::objectmodel::BaseObjectDescription* arg ) override;

    /// Initialize the components
    void init(const sofa::core::ExecParams* params);
    bool isInitialized() {return initialized;}
    /// Apply modifications to the components
    void reinit(const sofa::core::ExecParams* params);
    /// Do one step forward in time
//    void animate(const core::ExecParams* params, SReal dt);
    /// Draw the objects (using visual visitors)
    void draw(sofa::core::visual::VisualParams* params);
    /// @}

    /// @name Visitor handling
    /// @param precomputedOrder is not used by default but could allow optimization on certain Node specializations
    /// @warning when calling with precomputedOrder=true, the fonction "precomputeTraversalOrder" must be called before executing the visitor and the user must ensure by himself that the simulation graph has done been modified since the last call to "precomputeTraversalOrder"
    /// @{

    /// Execute a recursive action starting from this node.
    virtual void doExecuteVisitor(Visitor* action, bool precomputedOrder=false)=0;

    /// Execute a recursive action starting from this node
    void executeVisitor( simulation::Visitor* action, bool precomputedOrder=false) override;

    /// Execute a recursive action starting from this node
    void execute(simulation::Visitor& action, bool precomputedOrder=false)
    {
        simulation::Visitor* p = &action;
        executeVisitor(p, precomputedOrder);
    }

    /// Execute a recursive action starting from this node
    void execute(simulation::Visitor* p, bool precomputedOrder=false)
    {
        executeVisitor(p, precomputedOrder);
    }

    /// Execute a recursive action starting from this node
    template<class Act, class Params>
    void execute(const Params* params, bool precomputedOrder=false)
    {
        Act action(params);
        simulation::Visitor* p = &action;
        executeVisitor(p, precomputedOrder);
    }

    /// Execute a recursive action starting from this node
    template<class Act>
    void execute(core::visual::VisualParams* vparams, bool precomputedOrder=false)
    {
        Act action(vparams);
        simulation::Visitor* p = &action;
        executeVisitor(p, precomputedOrder);
    }

    /// Possible optimization with traversal precomputation, not mandatory and does nothing by default
    virtual void precomputeTraversalOrder( const sofa::core::ExecParams* ) {}

    /// @}

    /// @name Component containers
    /// @{
    // methods moved from GNode (27/04/08)

    /// Sequence class to hold a list of objects. Public access is only readonly using an interface similar to std::vector (size/[]/begin/end).
    /// UPDATE: it is now an alias for the Link pointer container
    template < class T, bool strong = false >
    class Sequence : public MultiLink<Node, T, BaseLink::FLAG_DOUBLELINK|(strong ? BaseLink::FLAG_STRONGLINK : BaseLink::FLAG_DUPLICATE)>
    {
    public:
        typedef MultiLink<Node, T, BaseLink::FLAG_DOUBLELINK|(strong ? BaseLink::FLAG_STRONGLINK : BaseLink::FLAG_DUPLICATE)> Inherit;
        typedef T pointed_type;
        typedef typename Inherit::DestPtr value_type;
        //typedef TPtr value_type;
        typedef typename Inherit::const_iterator const_iterator;
        typedef typename Inherit::const_reverse_iterator const_reverse_iterator;
        typedef const_iterator iterator;
        typedef const_reverse_iterator reverse_iterator;

        Sequence(const BaseLink::InitLink<Node>& init)
            : Inherit(init)
        {
        }

        value_type operator[](unsigned int i) const
        {
            return this->get(i);
        }

        /// Swap two values in the list. Uses a const_cast to violate the read-only iterators.
        void swap( iterator a, iterator b )
        {
            value_type& wa = const_cast<value_type&>(*a);
            value_type& wb = const_cast<value_type&>(*b);
            value_type tmp = *a;
            wa = *b;
            wb = tmp;
        }
    };

    /// Class to hold 0-or-1 object. Public access is only readonly using an interface similar to std::vector (size/[]/begin/end), plus an automatic convertion to one pointer.
    /// UPDATE: it is now an alias for the Link pointer container
    template < class T, bool duplicate = true >
    class Single : public SingleLink<Node, T, BaseLink::FLAG_DOUBLELINK|(duplicate ? BaseLink::FLAG_DUPLICATE : BaseLink::FLAG_NONE)>
    {
    public:
        typedef SingleLink<Node, T, BaseLink::FLAG_DOUBLELINK|(duplicate ? BaseLink::FLAG_DUPLICATE : BaseLink::FLAG_NONE)> Inherit;
        typedef T pointed_type;
        typedef typename Inherit::DestPtr value_type;
        //typedef TPtr value_type;
        typedef typename Inherit::const_iterator const_iterator;
        typedef typename Inherit::const_reverse_iterator const_reverse_iterator;
        typedef const_iterator iterator;
        typedef const_reverse_iterator reverse_iterator;

        Single(const BaseLink::InitLink<Node>& init)
            : Inherit(init)
        {
        }

        T* operator->() const
        {
            return this->get();
        }
        T& operator*() const
        {
            return *this->get();
        }
        operator T*() const
        {
            return this->get();
        }
    };

    Sequence<Node,true> child;
    typedef Sequence<Node,true>::iterator ChildIterator;

    Sequence<sofa::core::objectmodel::BaseObject,true> object;
    typedef Sequence<sofa::core::objectmodel::BaseObject,true>::iterator ObjectIterator;
    typedef Sequence<sofa::core::objectmodel::BaseObject,true>::reverse_iterator ObjectReverseIterator;

    Single<sofa::core::behavior::BaseAnimationLoop> animationManager;
    Single<sofa::core::visual::VisualLoop> visualLoop;

    Sequence<sofa::core::BehaviorModel> behaviorModel;
    Sequence<sofa::core::BaseMapping> mapping;

    Sequence<sofa::core::behavior::OdeSolver> solver;
    Sequence<sofa::core::behavior::ConstraintSolver> constraintSolver;
    Sequence<sofa::core::behavior::BaseLinearSolver> linearSolver;

    Single<sofa::core::topology::Topology> topology;
    Single<sofa::core::topology::BaseMeshTopology> meshTopology;
    Sequence<sofa::core::topology::BaseTopologyObject> topologyObject;

    Single<sofa::core::BaseState> state;
    Single<sofa::core::behavior::BaseMechanicalState> mechanicalState;
    Single<sofa::core::BaseMapping> mechanicalMapping;
    Single<sofa::core::behavior::BaseMass> mass;
    Sequence<sofa::core::behavior::BaseForceField> forceField;
    Sequence<sofa::core::behavior::BaseInteractionForceField> interactionForceField;
    Sequence<sofa::core::behavior::BaseProjectiveConstraintSet> projectiveConstraintSet;
    Sequence<sofa::core::behavior::BaseConstraintSet> constraintSet;
    Sequence<sofa::core::objectmodel::ContextObject> contextObject;
    Sequence<sofa::core::objectmodel::ConfigurationSetting> configurationSetting;

    Sequence<sofa::core::visual::Shader> shaders;
    Sequence<sofa::core::visual::VisualModel> visualModel;
    Sequence<sofa::core::visual::VisualManager> visualManager;

    Sequence<sofa::core::CollisionModel> collisionModel;
    Single<sofa::core::collision::Pipeline> collisionPipeline;

    Sequence<sofa::core::objectmodel::BaseObject> unsorted;

    /// @}

    /// @name Set/get objects
    /// @{

    /// Pure Virtual method from BaseNode
    /// Add a child node
    virtual void addChild(BaseNode::SPtr node) final;
    /// Remove a child node
    virtual void removeChild(BaseNode::SPtr node) final;
    /// Move a node from another node
    virtual void moveChild(BaseNode::SPtr node, BaseNode::SPtr prev_parent) final;

    /// Delegate methods overridden in child classes
    /// Add a child node
    virtual void doAddChild(BaseNode::SPtr node) = 0;
    /// Remove a child node
    virtual void doRemoveChild(BaseNode::SPtr node) = 0;
    /// Move a node from another node
    virtual void doMoveChild(BaseNode::SPtr node, BaseNode::SPtr prev_parent) = 0;

    /// @}


    /// @name Set/get objects
    /// @{

    /// Add an object and return this. Detect the implemented interfaces and add the object to the corresponding lists.
<<<<<<< HEAD
    virtual bool addObject(sofa::core::objectmodel::BaseObject::SPtr obj) final;

    /// Remove an object
    virtual bool removeObject(sofa::core::objectmodel::BaseObject::SPtr obj) final;

    /// Move an object from another node
    virtual void moveObject(sofa::core::objectmodel::BaseObject::SPtr obj) final;
=======
    bool addObject(sofa::core::objectmodel::BaseObject::SPtr obj) override;

    /// Remove an object
    bool removeObject(sofa::core::objectmodel::BaseObject::SPtr obj) override;

    /// Move an object from another node
    void moveObject(sofa::core::objectmodel::BaseObject::SPtr obj) override;
>>>>>>> a85b2b91

    /// Find an object given its name
    sofa::core::objectmodel::BaseObject* getObject(const std::string& name) const;

    void* findLinkDestClass(const sofa::core::objectmodel::BaseClass* destType, const std::string& path, const sofa::core::objectmodel::BaseLink* link) override;


    /// Generic object access, given a set of required tags, possibly searching up or down from the current context
    ///
    /// Note that the template wrapper method should generally be used to have the correct return type,
    void* getObject(const sofa::core::objectmodel::ClassInfo& class_info, const sofa::core::objectmodel::TagSet& tags, SearchDirection dir = SearchUp) const override = 0;

    /// Generic object access, possibly searching up or down from the current context
    ///
    /// Note that the template wrapper method should generally be used to have the correct return type,
    void* getObject(const sofa::core::objectmodel::ClassInfo& class_info, SearchDirection dir = SearchUp) const override
    {
        return getObject(class_info, sofa::core::objectmodel::TagSet(), dir);
    }

    /// Generic object access, given a path from the current context
    ///
    /// Note that the template wrapper method should generally be used to have the correct return type,
    void* getObject(const sofa::core::objectmodel::ClassInfo& class_info, const std::string& path) const override = 0;

    /// Generic list of objects access, given a set of required tags, possibly searching up or down from the current context
    ///
    /// Note that the template wrapper method should generally be used to have the correct return type,
    void getObjects(const sofa::core::objectmodel::ClassInfo& class_info, GetObjectsCallBack& container, const sofa::core::objectmodel::TagSet& tags, SearchDirection dir = SearchUp) const  override = 0;

    /// Generic list of objects access, possibly searching up or down from the current context
    ///
    /// Note that the template wrapper method should generally be used to have the correct return type,
    void getObjects(const sofa::core::objectmodel::ClassInfo& class_info, GetObjectsCallBack& container, SearchDirection dir = SearchUp) const override
    {
        getObjects(class_info, container, sofa::core::objectmodel::TagSet(), dir);
    }

    /// List all objects of this node deriving from a given class
    template<class Object, class Container>
    void getNodeObjects(Container* list)
    {
       return BaseContext::getObjects<Object, Container>(list, Local) ;
    }

    /// Returns a list of object of type passed as a parameter.
    template<class Container>
    Container* getNodeObjects(Container* result)
    {
        return BaseContext::getObjects(result, Local) ;
    }

    /// Returns a list of object of type passed as a parameter
    template<class Container>
    Container& getNodeObjects(Container& result)
    {
        return BaseContext::getObjects(result, Local);
    }

    /// Returns a list of object of type passed as a parameter.
    /// This function is return object by copy but should be compatible with
    /// Return Value Optimization so the copy should be removed by the compiler.
    /// Eg:
    ///     for( BaseObject* o : node->getNodeObjects() ) { ... }
    ///     for( VisualModel* v : node->getNodeObjects<VisualModel>() ) { ... }
    template<class Object=sofa::core::objectmodel::BaseObject>
    std::vector<Object*> getNodeObjects()
    {
        std::vector<Object*> tmp ;
        BaseContext::getObjects(tmp, Local);
        return tmp;
    }

    /// Return an object of this node deriving from a given class, or NULL if not found.
    /// Note that only the first object is returned.
    template<class Object>
    void getNodeObject(Object*& result)
    {
        result = this->get<Object>(Local);
    }

    template<class Object>
    Object* getNodeObject()
    {
        return this->get<Object>(Local);
    }

    /// List all objects of this node and sub-nodes deriving from a given class
    template<class Object, class Container>
    void getTreeObjects(Container* list)
    {
        this->get<Object, Container>(list, SearchDown);
    }

    /// List all objects of this node and sub-nodes deriving from a given class
    template<class Container>
    Container* getTreeObjects(Container* result)
    {
        return BaseContext::getObjects(result,  SearchDown);
    }

    /// List all objects of this node and sub-nodes deriving from a given class
    template<class Container>
    Container& getTreeObjects(Container& result)
    {
        return BaseContext::getObjects(result,  SearchDown);
    }

    /// List all objects of this node and sub-nodes deriving from a given class
    /// This function is return a std::vector by copy but should be compatible with
    /// Return Value Optimization so the copy should be removed by the compiler.
    /// Eg:
    ///     for( BaseObject* o : node->getTreeObjects() ) { ... }
    ///     for( VisualModel* v : node->getTreeObjects<VisualModel>() ) { ... }
    template<class Object=sofa::core::objectmodel::BaseObject>
    std::vector<Object*> getTreeObjects()
    {
        std::vector<Object*> tmp ;
        BaseContext::getObjects(tmp, SearchDown);
        return tmp;
    }



    /// Return an object of this node and sub-nodes deriving from a given class, or NULL if not found.
    /// Note that only the first object is returned.
    template<class Object>
    void getTreeObject(Object*& result)
    {
        result = this->get<Object>(SearchDown);
    }

    template<class Object>
    Object* getTreeObject()
    {
        return this->get<Object>(SearchDown);
    }

    /// Topology
    sofa::core::topology::Topology* getTopology() const override;

    /// Mesh Topology (unified interface for both static and dynamic topologies)
    sofa::core::topology::BaseMeshTopology* getMeshTopology() const override;

    /// Mesh Topology that is local to this context (i.e. not within parent contexts)
    core::topology::BaseMeshTopology* getLocalMeshTopology() const override;

    /// Degrees-of-Freedom
    sofa::core::BaseState* getState() const override;

    /// Mechanical Degrees-of-Freedom
    sofa::core::behavior::BaseMechanicalState* getMechanicalState() const override;

    /// Shader
    sofa::core::visual::Shader* getShader() const override;
    virtual sofa::core::visual::Shader* getShader(const sofa::core::objectmodel::TagSet& t) const;

    /// @name Solvers and main algorithms
    /// @{

    sofa::core::behavior::BaseAnimationLoop* getAnimationLoop() const override;
    sofa::core::behavior::OdeSolver* getOdeSolver() const override;
    sofa::core::collision::Pipeline* getCollisionPipeline() const override;
    sofa::core::visual::VisualLoop* getVisualLoop() const override;

    /// @}

    /// Remove odesolvers and mastercontroler
    virtual void removeControllers();

    /// Find a child node given its name
    Node* getChild(const std::string& name) const;

    /// Get a descendant node given its name
    Node* getTreeNode(const std::string& name) const;

    /// Get children nodes
    Children getChildren() const override;

    BaseContext* getRootContext() const override
    {
        return getRoot()->getContext();
    }

    Node* setDebug(bool);
    bool getDebug() const;
    // debug
    void printComponents();

    const BaseContext* getContext() const override;
    BaseContext* getContext() override;

    /// Update the whole context values, based on parent and local ContextObjects
    virtual void updateContext();

    /// Update the simulation context values(gravity, time...), based on parent and local ContextObjects
    virtual void updateSimulationContext();

    /// Called during initialization to corectly propagate the visual context to the children
    virtual void initVisualContext() {}

    /// Propagate an event
    void propagateEvent(const sofa::core::ExecParams* params, sofa::core::objectmodel::Event* event) override;

    /// Update the visual context values, based on parent and local ContextObjects
    virtual void updateVisualContext();

    // VisitorScheduler can use doExecuteVisitor() method
    friend class VisitorScheduler;

    /// Must be called after each graph modification. Do not call it directly, apply an InitVisitor instead.
    virtual void initialize();

    virtual void bwdInit();

    /// Called after initialization to set the default value of the visual context.
    virtual void setDefaultVisualContextValue();

    template <class RealObject>
    static Node::SPtr create(RealObject*, core::objectmodel::BaseObjectDescription* arg);


    static Node::SPtr create( const std::string& name );

    /// return the smallest common parent between this and node2 (returns NULL if separated sub-graphes)
    virtual Node* findCommonParent( simulation::Node* node2 ) = 0;

	/// override context setSleeping to add notification.
	void setSleeping(bool /*val*/) override;

    virtual void notifyStepBegin();
    virtual void notifyStepEnd();

protected:
    bool debug_;
    bool initialized;

    virtual bool doAddObject(sofa::core::objectmodel::BaseObject::SPtr obj);
    virtual bool doRemoveObject(sofa::core::objectmodel::BaseObject::SPtr obj);
    virtual void doMoveObject(sofa::core::objectmodel::BaseObject::SPtr sobj, Node* prev_parent);

    std::stack<Visitor*> actionStack;
private:    
    virtual void notifyBeginAddChild(Node::SPtr parent, Node::SPtr child);
    virtual void notifyBeginRemoveChild(Node::SPtr parent, Node::SPtr child);

    virtual void notifyBeginAddObject(Node::SPtr parent, sofa::core::objectmodel::BaseObject::SPtr obj);
    virtual void notifyBeginRemoveObject(Node::SPtr parent, sofa::core::objectmodel::BaseObject::SPtr obj);

    virtual void notifyEndAddChild(Node::SPtr parent, Node::SPtr child);
    virtual void notifyEndRemoveChild(Node::SPtr parent, Node::SPtr child);

    virtual void notifyEndAddObject(Node::SPtr parent, sofa::core::objectmodel::BaseObject::SPtr obj);
    virtual void notifyEndRemoveObject(Node::SPtr parent, sofa::core::objectmodel::BaseObject::SPtr obj);

    virtual void notifySleepChanged(Node* node);

    virtual void notifyBeginAddSlave(sofa::core::objectmodel::BaseObject* master, sofa::core::objectmodel::BaseObject* slave);
    virtual void notifyBeginRemoveSlave(sofa::core::objectmodel::BaseObject* master, sofa::core::objectmodel::BaseObject* slave);

    virtual void notifyEndAddSlave(sofa::core::objectmodel::BaseObject* master, sofa::core::objectmodel::BaseObject* slave);
    virtual void notifyEndRemoveSlave(sofa::core::objectmodel::BaseObject* master, sofa::core::objectmodel::BaseObject* slave);


protected:
    BaseContext* _context;

    helper::vector<MutationListener*> listener;


public:
<<<<<<< HEAD
=======

    void notifyAddSlave(sofa::core::objectmodel::BaseObject* master, sofa::core::objectmodel::BaseObject* slave) override;
    void notifyRemoveSlave(sofa::core::objectmodel::BaseObject* master, sofa::core::objectmodel::BaseObject* slave) override;
    void notifyMoveSlave(sofa::core::objectmodel::BaseObject* previousMaster, sofa::core::objectmodel::BaseObject* master, sofa::core::objectmodel::BaseObject* slave) override;

>>>>>>> a85b2b91
    virtual void addListener(MutationListener* obj);
    virtual void removeListener(MutationListener* obj);

    // Added by FF to model component dependencies
    /// Pairs representing component dependencies. First must be initialized before second.
    Data < sofa::helper::vector < std::string > > depend;

    /// Sort the components according to the dependencies expressed in Data depend.
    void sortComponents();



    /// @name virtual functions to add/remove some special components direclty in the right Sequence
    /// @{

#define NODE_ADD_IN_SEQUENCE( CLASSNAME, FUNCTIONNAME, SEQUENCENAME ) \
    virtual void add##FUNCTIONNAME( CLASSNAME* obj ) override { SEQUENCENAME.add(obj); } \
    virtual void remove##FUNCTIONNAME( CLASSNAME* obj ) override { SEQUENCENAME.remove(obj); }

    // WARNINGS subtilities:
    // an InteractioFF is NOT in the FF Sequence
    // a MechanicalMapping is NOT in the Mapping Sequence
    // a Mass is in the FF Sequence
    // a MeshTopology is in the topology Sequence

public:

    NODE_ADD_IN_SEQUENCE( sofa::core::behavior::BaseAnimationLoop, AnimationLoop, animationManager )
    NODE_ADD_IN_SEQUENCE( sofa::core::visual::VisualLoop, VisualLoop, visualLoop )
    NODE_ADD_IN_SEQUENCE( sofa::core::BehaviorModel, BehaviorModel, behaviorModel )
    NODE_ADD_IN_SEQUENCE( sofa::core::BaseMapping, Mapping, mapping )
    NODE_ADD_IN_SEQUENCE( sofa::core::behavior::OdeSolver, OdeSolver, solver )
    NODE_ADD_IN_SEQUENCE( sofa::core::behavior::ConstraintSolver, ConstraintSolver, constraintSolver )
    NODE_ADD_IN_SEQUENCE( sofa::core::behavior::BaseLinearSolver, LinearSolver, linearSolver )
    NODE_ADD_IN_SEQUENCE( sofa::core::topology::Topology, Topology, topology )
    NODE_ADD_IN_SEQUENCE( sofa::core::topology::BaseMeshTopology, MeshTopology, meshTopology )
    NODE_ADD_IN_SEQUENCE( sofa::core::topology::BaseTopologyObject, TopologyObject, topologyObject )
    NODE_ADD_IN_SEQUENCE( sofa::core::BaseState, State, state )
    NODE_ADD_IN_SEQUENCE( sofa::core::behavior::BaseMechanicalState,MechanicalState, mechanicalState )
    NODE_ADD_IN_SEQUENCE( sofa::core::BaseMapping, MechanicalMapping, mechanicalMapping )
    NODE_ADD_IN_SEQUENCE( sofa::core::behavior::BaseMass, Mass, mass )
    NODE_ADD_IN_SEQUENCE( sofa::core::behavior::BaseForceField, ForceField, forceField )
    NODE_ADD_IN_SEQUENCE( sofa::core::behavior::BaseInteractionForceField, InteractionForceField, interactionForceField )
    NODE_ADD_IN_SEQUENCE( sofa::core::behavior::BaseProjectiveConstraintSet, ProjectiveConstraintSet, projectiveConstraintSet )
    NODE_ADD_IN_SEQUENCE( sofa::core::behavior::BaseConstraintSet, ConstraintSet, constraintSet )
    NODE_ADD_IN_SEQUENCE( sofa::core::objectmodel::ContextObject, ContextObject, contextObject )
    NODE_ADD_IN_SEQUENCE( sofa::core::objectmodel::ConfigurationSetting, ConfigurationSetting, configurationSetting )
    NODE_ADD_IN_SEQUENCE( sofa::core::visual::Shader, Shader, shaders )
    NODE_ADD_IN_SEQUENCE( sofa::core::visual::VisualModel, VisualModel, visualModel )
    NODE_ADD_IN_SEQUENCE( sofa::core::visual::VisualManager, VisualManager, visualManager )
    NODE_ADD_IN_SEQUENCE( sofa::core::CollisionModel, CollisionModel, collisionModel )
    NODE_ADD_IN_SEQUENCE( sofa::core::collision::Pipeline, CollisionPipeline, collisionPipeline )

#undef NODE_ADD_IN_SEQUENCE

    /// @}

};

}

}

#endif<|MERGE_RESOLUTION|>--- conflicted
+++ resolved
@@ -113,11 +113,7 @@
 protected:
     Node(const std::string& name="");
 
-<<<<<<< HEAD
     virtual ~Node() override;
-=======
-    ~Node() override;
->>>>>>> a85b2b91
 public:
     /// Create, add, then return the new child of this Node
     virtual Node::SPtr createChild(const std::string& nodeName)=0;
@@ -329,7 +325,6 @@
     /// @{
 
     /// Add an object and return this. Detect the implemented interfaces and add the object to the corresponding lists.
-<<<<<<< HEAD
     virtual bool addObject(sofa::core::objectmodel::BaseObject::SPtr obj) final;
 
     /// Remove an object
@@ -337,15 +332,6 @@
 
     /// Move an object from another node
     virtual void moveObject(sofa::core::objectmodel::BaseObject::SPtr obj) final;
-=======
-    bool addObject(sofa::core::objectmodel::BaseObject::SPtr obj) override;
-
-    /// Remove an object
-    bool removeObject(sofa::core::objectmodel::BaseObject::SPtr obj) override;
-
-    /// Move an object from another node
-    void moveObject(sofa::core::objectmodel::BaseObject::SPtr obj) override;
->>>>>>> a85b2b91
 
     /// Find an object given its name
     sofa::core::objectmodel::BaseObject* getObject(const std::string& name) const;
@@ -617,14 +603,6 @@
 
 
 public:
-<<<<<<< HEAD
-=======
-
-    void notifyAddSlave(sofa::core::objectmodel::BaseObject* master, sofa::core::objectmodel::BaseObject* slave) override;
-    void notifyRemoveSlave(sofa::core::objectmodel::BaseObject* master, sofa::core::objectmodel::BaseObject* slave) override;
-    void notifyMoveSlave(sofa::core::objectmodel::BaseObject* previousMaster, sofa::core::objectmodel::BaseObject* master, sofa::core::objectmodel::BaseObject* slave) override;
-
->>>>>>> a85b2b91
     virtual void addListener(MutationListener* obj);
     virtual void removeListener(MutationListener* obj);
 
