--- conflicted
+++ resolved
@@ -309,10 +309,7 @@
     virtual void removeChild(BaseNode::SPtr node) final;
     /// Move a node from another node
     virtual void moveChild(BaseNode::SPtr node, BaseNode::SPtr prev_parent) final;
-<<<<<<< HEAD
-=======
     virtual void moveChild(BaseNode::SPtr node) = 0;
->>>>>>> c77a773f
 
     /// Delegate methods overridden in child classes
     /// Add a child node
