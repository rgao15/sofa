/******************************************************************************
*       SOFA, Simulation Open-Framework Architecture, development version     *
*                (c) 2006-2017 INRIA, USTL, UJF, CNRS, MGH                    *
*                                                                             *
* This program is free software; you can redistribute it and/or modify it     *
* under the terms of the GNU Lesser General Public License as published by    *
* the Free Software Foundation; either version 2.1 of the License, or (at     *
* your option) any later version.                                             *
*                                                                             *
* This program is distributed in the hope that it will be useful, but WITHOUT *
* ANY WARRANTY; without even the implied warranty of MERCHANTABILITY or       *
* FITNESS FOR A PARTICULAR PURPOSE. See the GNU Lesser General Public License *
* for more details.                                                           *
*                                                                             *
* You should have received a copy of the GNU Lesser General Public License    *
* along with this program. If not, see <http://www.gnu.org/licenses/>.        *
*******************************************************************************
* Authors: The SOFA Team and external contributors (see Authors.txt)          *
*                                                                             *
* Contact information: contact@sofa-framework.org                             *
******************************************************************************/

#include <sofa/core/DataEngine.h>

namespace sofa
{

namespace core
{

DataEngine::DataEngine()
{
    addLink(&(this->core::objectmodel::DDGNode::inputs));
    addLink(&(this->core::objectmodel::DDGNode::outputs));
}

DataEngine::~DataEngine()
{
    m_dataTrackers.clear();
}


/// Add a new input to this engine
void DataEngine::addInput(objectmodel::BaseData* n)
{
    if (n->getOwner() == this && (!n->getGroup() || !n->getGroup()[0]))
        n->setGroup("Inputs"); // set the group of input Datas if not yet set
    core::objectmodel::DDGNode::addInput(n);
}

/// Add a new output to this engine
void DataEngine::addOutput(objectmodel::BaseData* n)
{
    if (n->getOwner() == this && (!n->getGroup() || !n->getGroup()[0]))
        n->setGroup("Outputs"); // set the group of output Datas if not yet set
    core::objectmodel::DDGNode::addOutput(n);
}

<<<<<<< HEAD
/// Remove an output from this engine
void DataEngine::delOutput(objectmodel::BaseData* n)
{
    core::objectmodel::DDGNode::delOutput(n);
}




void DataEngine::cleanDirty(const core::ExecParams* params)
{
    core::objectmodel::DDGNode::cleanDirty(params);

    // it is also time to clean the tracked Datas
    for( DataTrackers::iterator it = m_dataTrackers.begin() ; it != m_dataTrackers.end() ; ++it )
    {
        DataTracker* tracker = it->second;
        if(tracker)
        {
            tracker->cleanDirty();
        }
    }
}

void DataEngine::trackData( objectmodel::BaseData* data )
{
    if( m_dataTrackers.find(data) == m_dataTrackers.end() ) // no data
    {
        m_dataTrackers[data] = new DataTracker();
    }
    m_dataTrackers[data]->setData( data );
}

bool DataEngine::isTrackedDataDirty( const objectmodel::BaseData& data )
{
    if ( m_dataTrackers.find(&data) == m_dataTrackers.end() ) // no data
    {
        return false;
    }
    return m_dataTrackers[&data]->isDirty();
}

=======
>>>>>>> faf413f9



} // namespace core

} // namespace sofa<|MERGE_RESOLUTION|>--- conflicted
+++ resolved
@@ -56,51 +56,6 @@
     core::objectmodel::DDGNode::addOutput(n);
 }
 
-<<<<<<< HEAD
-/// Remove an output from this engine
-void DataEngine::delOutput(objectmodel::BaseData* n)
-{
-    core::objectmodel::DDGNode::delOutput(n);
-}
-
-
-
-
-void DataEngine::cleanDirty(const core::ExecParams* params)
-{
-    core::objectmodel::DDGNode::cleanDirty(params);
-
-    // it is also time to clean the tracked Datas
-    for( DataTrackers::iterator it = m_dataTrackers.begin() ; it != m_dataTrackers.end() ; ++it )
-    {
-        DataTracker* tracker = it->second;
-        if(tracker)
-        {
-            tracker->cleanDirty();
-        }
-    }
-}
-
-void DataEngine::trackData( objectmodel::BaseData* data )
-{
-    if( m_dataTrackers.find(data) == m_dataTrackers.end() ) // no data
-    {
-        m_dataTrackers[data] = new DataTracker();
-    }
-    m_dataTrackers[data]->setData( data );
-}
-
-bool DataEngine::isTrackedDataDirty( const objectmodel::BaseData& data )
-{
-    if ( m_dataTrackers.find(&data) == m_dataTrackers.end() ) // no data
-    {
-        return false;
-    }
-    return m_dataTrackers[&data]->isDirty();
-}
-
-=======
->>>>>>> faf413f9
 
 
 
