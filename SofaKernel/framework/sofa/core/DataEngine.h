--- conflicted
+++ resolved
@@ -184,38 +184,6 @@
         objectmodel::BaseObject::addLink(l);
     }
 
-<<<<<<< HEAD
-
-    /// Set dirty flag to false
-    /// for the Engine and for all the tracked Data
-    virtual void cleanDirty(const core::ExecParams* params = 0);
-
-protected:
-
-
-    /// @name Tracking Data mechanism
-    /// each tracked Data is connected to a DataTracker
-    /// that is dirtied with the tracked Data
-    /// but cleaned only in the DataEngine::cleanDirty()
-    /// @{
-
-    /// select a Data to track to be able to check
-    /// if it was dirtied since the previous update.
-    /// @see isTrackedDataDirty
-    void trackData( objectmodel::BaseData* data );
-
-    /// Was the tracked Data dirtied since last update?
-    /// @warning data must be a tracked Data @see trackData
-    bool isTrackedDataDirty( const objectmodel::BaseData& data );
-
-    /// map a tracked Data to a DataTracker
-    typedef std::map<const objectmodel::BaseData*,DataTracker*> DataTrackers;
-    DataTrackers m_dataTrackers;
-
-    /// @}
-
-=======
->>>>>>> faf413f9
 };
 
 } // namespace core
