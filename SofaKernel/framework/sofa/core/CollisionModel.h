--- conflicted
+++ resolved
@@ -410,14 +410,8 @@
     /// add the group ID to this model.
     void addGroup(const int groupId) { group.beginEdit()->insert(groupId); group.endEdit(); }
 
-<<<<<<< HEAD
     /// Set the group IDs to this model
-    void setGroups(const helper::set<int>& ids) { group.setValue(ids); }
-=======
-	/// Set the group IDs to this model
     void setGroups(const std::set<int>& ids) { group.setValue(ids); }
->>>>>>> 8b5a7a07
-
     /// @}
 
 
