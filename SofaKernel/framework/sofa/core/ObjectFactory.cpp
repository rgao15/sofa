--- conflicted
+++ resolved
@@ -112,9 +112,9 @@
     objectmodel::BaseObject::SPtr object = NULL;
     std::vector< std::pair<std::string, Creator::SPtr> > creators;
     std::string classname = arg->getAttribute( "type", "");
-<<<<<<< HEAD
     std::string templatename = arg->getAttribute( "template", "");
-	templatename = sofa::defaulttype::TemplateAliases::resolveAlias(templatename); // Resolve template aliases
+    templatename = sofa::defaulttype::TemplateAliases::resolveAlias(templatename); // Resolve template aliases
+    ClassEntry::SPtr entry ;
 
     ClassEntryMap::iterator it = registry.find(classname);
     if (it == registry.end())
@@ -126,21 +126,6 @@
 //        std::cout << "ObjectFactory: class "<<classname<<" FOUND."<<std::endl;
         ClassEntry::SPtr entry = it->second;
         if(templatename.empty()) templatename = entry->defaultTemplate;
-=======
-    std::string usertemplatename = arg->getAttribute( "template", "");
-    std::string templatename = sofa::defaulttype::TemplateAliases::resolveAlias(usertemplatename); // Resolve template aliases
-    std::string userresolved = templatename; // Copy in case we change for the default one
-    ClassEntry::SPtr entry ;
-
-    ClassEntryMap::iterator it = registry.find(classname);
-    if (it != registry.end()) // Found the classname
-    {
-        entry = it->second;
-        // If no template has been given or if the template does not exist, first try with the default one
-        if(templatename.empty() || entry->creatorMap.find(templatename) == entry->creatorMap.end())
-            templatename = entry->defaultTemplate;
-
->>>>>>> b515f57f
         CreatorMap::iterator it2 = entry->creatorMap.find(templatename);
         if (it2 != entry->creatorMap.end())
         {
@@ -149,23 +134,13 @@
             if (c->canCreate(context, arg))
                 creators.push_back(*it2);
         }
-<<<<<<< HEAD
         else
-=======
-
-        // If object cannot be created with the given template (or the default one), try all possible ones
-        if (creators.empty())
->>>>>>> b515f57f
         {
             // std::cout << "ObjectFactory: template "<<templatename<<" NOT FOUND for "<<classname<<std::endl;
             CreatorMap::iterator it3;
             for (it3 = entry->creatorMap.begin(); it3 != entry->creatorMap.end(); ++it3)
             {
-<<<<<<< HEAD
-	        Creator::SPtr c = it3->second;
-=======
                 Creator::SPtr c = it3->second;
->>>>>>> b515f57f
                 if (c->canCreate(context, arg))
                     creators.push_back(*it3);
             }
@@ -180,7 +155,6 @@
     {
 //          std::cout << "Create Instance : " << arg->getFullName() << "\n";
         object = creators[0].second->createInstance(context, arg);
-<<<<<<< HEAD
         if (creators.size()>1)
         {
 //                 std::cerr<<"WARNING: ObjectFactory: Several possibilities found for type "<<classname<<"<"<<templatename<<">:\n"; //<<std::endl;
@@ -190,21 +164,6 @@
                 w += std::string("\n\t* ") + creators[i].first; //creatorsobjectmodel::Base::decodeTemplateName(creators[i]->type());
             }
             object->serr<<w<<object->sendl;
-=======
-
-        // The object has been created, but not with the template given by the user
-        if (!usertemplatename.empty() && object->getTemplateName() != userresolved)
-        {
-            std::string w = "Template <" + usertemplatename + std::string("> incorrect, used <") + object->getTemplateName() + std::string(">");
-            object->serr << w << object->sendl;
-        }
-        else if (creators.size() > 1)
-        {	// There was multiple possibilities, we used the first one (not necessarily the default, as it can be incompatible)
-            std::string w = "Template <" + templatename + std::string("> incorrect, used <") + object->getTemplateName() + std::string("> in the list:");
-            for(unsigned int i = 0; i < creators.size(); ++i)
-                w += std::string("\n\t* ") + creators[i].first;
-            object->serr << w << object->sendl;
->>>>>>> b515f57f
         }
         //TODO(dmarchal): Improve the error message & update the URL.
         //TODO(dmarchal): This code may be used to inform users that the Component has
