--- conflicted
+++ resolved
@@ -108,24 +108,19 @@
     registry[name] = previous;
 }
 
-
 objectmodel::BaseObject::SPtr ObjectFactory::createObject(objectmodel::BaseContext* context, objectmodel::BaseObjectDescription* arg)
 {
     objectmodel::BaseObject::SPtr object = NULL;
     std::vector< std::pair<std::string, Creator::SPtr> > creators;
     std::string classname = arg->getAttribute( "type", "");
-    std::string templatename = arg->getAttribute( "template", "");
-	templatename = sofa::defaulttype::TemplateAliases::resolveAlias(templatename); // Resolve template aliases
+    std::string usertemplatename = arg->getAttribute( "template", "");
+    std::string templatename = sofa::defaulttype::TemplateAliases::resolveAlias(usertemplatename); // Resolve template aliases
+    std::string userresolved = templatename; // Copy in case we change for the default one
     ClassEntry::SPtr entry ;
 
     ClassEntryMap::iterator it = registry.find(classname);
-    if (it == registry.end())
-    {
-        //std::cout << "ObjectFactory: class "<<classname<<" NOT FOUND."<<std::endl;
-    }
-    else
-    {
-//        std::cout << "ObjectFactory: class "<<classname<<" FOUND."<<std::endl;
+    if (it != registry.end()) // Found the classname
+    {
         entry = it->second;
         // If no template has been given or if the template does not exist, first try with the default one
         if(templatename.empty() || entry->creatorMap.find(templatename) == entry->creatorMap.end())
@@ -134,14 +129,14 @@
         CreatorMap::iterator it2 = entry->creatorMap.find(templatename);
         if (it2 != entry->creatorMap.end())
         {
-//            std::cout << "ObjectFactory: template "<<templatename<<" FOUND."<<std::endl;
             Creator::SPtr c = it2->second;
             if (c->canCreate(context, arg))
                 creators.push_back(*it2);
         }
-        else
-        {
-            // std::cout << "ObjectFactory: template "<<templatename<<" NOT FOUND for "<<classname<<std::endl;
+
+        // If object cannot be created with the given template (or the default one), try all possible ones
+        if (creators.empty())
+        {
             CreatorMap::iterator it3;
             for (it3 = entry->creatorMap.begin(); it3 != entry->creatorMap.end(); ++it3)
             {
@@ -151,12 +146,9 @@
             }
         }
     }
+
     if (creators.empty())
     {
-<<<<<<< HEAD
-//        std::cerr<<"ERROR: ObjectFactory: Object type "<<classname<<"<"<<templatename<<"> creation failed."<<std::endl;
-        arg->logError("Object type " + classname + std::string("<") + templatename + std::string("> creation failed"));
-=======
         //// The object cannot be created
         arg->logError("Object type " + classname + std::string("<") + templatename + std::string("> was not created"));
         using sofa::helper::deprecatedcomponents::uncreateablecomponents ;
@@ -187,23 +179,10 @@
         }else{
             arg->logError("The object is in the factory but cannot be created.");
         }
->>>>>>> 2c618afd
     }
     else
     {
-//          std::cout << "Create Instance : " << arg->getFullName() << "\n";
         object = creators[0].second->createInstance(context, arg);
-<<<<<<< HEAD
-        if (creators.size()>1)
-        {
-//                 std::cerr<<"WARNING: ObjectFactory: Several possibilities found for type "<<classname<<"<"<<templatename<<">:\n"; //<<std::endl;
-            std::string w= "Template Unknown: <"+templatename+std::string("> : default used: <")+object->getTemplateName()+std::string("> in the list: ");
-            for(unsigned int i=0; i<creators.size(); ++i)
-            {
-                w += std::string("\n\t* ") + creators[i].first; //creatorsobjectmodel::Base::decodeTemplateName(creators[i]->type());
-            }
-            object->serr<<w<<object->sendl;
-=======
 
         /// The object has been created, but not with the template given by the user
         if (!usertemplatename.empty() && object->getTemplateName() != userresolved)
@@ -217,7 +196,6 @@
             for(unsigned int i = 0; i < creators.size(); ++i)
                 w += std::string("\n\t* ") + creators[i].first;
             msg_warning(object.get()) << w;
->>>>>>> 2c618afd
         }
 
         ///////////////////////// All this code is just there to implement the MakeDataAlias component.
@@ -255,6 +233,7 @@
         ///////////////////////////////////////////////////////////////////////////////////////////////
 
     }
+
     return object;
 }
 
