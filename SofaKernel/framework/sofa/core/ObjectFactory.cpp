/******************************************************************************
*       SOFA, Simulation Open-Framework Architecture, development version     *
*                (c) 2006-2017 INRIA, USTL, UJF, CNRS, MGH                    *
*                                                                             *
* This program is free software; you can redistribute it and/or modify it     *
* under the terms of the GNU Lesser General Public License as published by    *
* the Free Software Foundation; either version 2.1 of the License, or (at     *
* your option) any later version.                                             *
*                                                                             *
* This program is distributed in the hope that it will be useful, but WITHOUT *
* ANY WARRANTY; without even the implied warranty of MERCHANTABILITY or       *
* FITNESS FOR A PARTICULAR PURPOSE. See the GNU Lesser General Public License *
* for more details.                                                           *
*                                                                             *
* You should have received a copy of the GNU Lesser General Public License    *
* along with this program. If not, see <http://www.gnu.org/licenses/>.        *
*******************************************************************************
* Authors: The SOFA Team and external contributors (see Authors.txt)          *
*                                                                             *
* Contact information: contact@sofa-framework.org                             *
******************************************************************************/
#include "ObjectFactory.h"

#include <sofa/defaulttype/TemplatesAliases.h>
#include <sofa/helper/logging/Messaging.h>
#include <sofa/helper/deprecatedcomponents.h>

namespace sofa
{
namespace core
{

ObjectFactory::~ObjectFactory()
{
}

ObjectFactory::ClassEntry& ObjectFactory::getEntry(std::string classname)
{
    if (registry.find(classname) == registry.end()) {
        registry[classname] = ClassEntry::SPtr(new ClassEntry);
        registry[classname]->className = classname;
    }

    return *registry[classname];
}

/// Test if a creator exists for a given classname
bool ObjectFactory::hasCreator(std::string classname)
{
    ClassEntryMap::iterator it = registry.find(classname);
    if (it == registry.end())
        return false;
    ClassEntry::SPtr entry = it->second;
    return (!entry->creatorMap.empty());
}

std::string ObjectFactory::shortName(std::string classname)
{
    std::string shortname;

    ClassEntryMap::iterator it = registry.find(classname);
    if (it != registry.end())
    {
        ClassEntry::SPtr entry = it->second;
        if(!entry->creatorMap.empty())
        {
            CreatorMap::iterator it = entry->creatorMap.begin();
            Creator::SPtr c = it->second;
            shortname = c->getClass()->shortName;
        }
    }
    return shortname;
}

bool ObjectFactory::addAlias(std::string name, std::string target, bool force,
                             ClassEntry::SPtr* previous)
{
    // Check that the pointed class does exist
    ClassEntryMap::iterator it = registry.find(target);
    if (it == registry.end())
    {
        msg_error("ObjectFactory::addAlias()") << "Target class for alias '" << target << "' not found: " << name;
        return false;
    }

    ClassEntry::SPtr& pointedEntry = it->second;
    ClassEntry::SPtr& aliasEntry = registry[name];

    // Check that the alias does not already exist, unless 'force' is true
    if (aliasEntry.get()!=NULL && !force)
    {
        msg_error("ObjectFactory::addAlias()") << "Name already exists: " << name;
        return false;
    }

    if (previous) {
        ClassEntry::SPtr& entry = aliasEntry;
        *previous = entry;
    }

    registry[name] = pointedEntry;
    pointedEntry->aliases.insert(name);
    return true;
}

void ObjectFactory::resetAlias(std::string name, ClassEntry::SPtr previous)
{
    registry[name] = previous;
}


objectmodel::BaseObject::SPtr ObjectFactory::createObject(objectmodel::BaseContext* context, objectmodel::BaseObjectDescription* arg)
{
    objectmodel::BaseObject::SPtr object = NULL;
    std::vector< std::pair<std::string, Creator::SPtr> > creators;
    std::string classname = arg->getAttribute( "type", "");
    std::string usertemplatename = arg->getAttribute( "template", "");
    std::string templatename = sofa::defaulttype::TemplateAliases::resolveAlias(usertemplatename); // Resolve template aliases
    std::string userresolved = templatename; // Copy in case we change for the default one
    ClassEntry::SPtr entry ;

    ClassEntryMap::iterator it = registry.find(classname);
    if (it != registry.end()) // Found the classname
    {
        entry = it->second;
        // If no template has been given or if the template does not exist, first try with the default one
        if(templatename.empty() || entry->creatorMap.find(templatename) == entry->creatorMap.end())
            templatename = entry->defaultTemplate;

        CreatorMap::iterator it2 = entry->creatorMap.find(templatename);
        if (it2 != entry->creatorMap.end())
        {
            Creator::SPtr c = it2->second;
            if (c->canCreate(context, arg))
                creators.push_back(*it2);
        }

        // If object cannot be created with the given template (or the default one), try all possible ones
        if (creators.empty())
        {
            CreatorMap::iterator it3;
            for (it3 = entry->creatorMap.begin(); it3 != entry->creatorMap.end(); ++it3)
            {
                Creator::SPtr c = it3->second;
                if (c->canCreate(context, arg))
                    creators.push_back(*it3);
            }
        }
    }

    if (creators.empty())
    {
        //// The object cannot be created
        arg->logError("Object type " + classname + std::string("<") + templatename + std::string("> was not created"));
        using sofa::helper::deprecatedcomponents::uncreateablecomponents ;
        using sofa::helper::deprecatedcomponents::messages ;
        using sofa::helper::deprecatedcomponents::indexName ;

        if( uncreateablecomponents.find(classname) != uncreateablecomponents.end() )
        {
            auto& msg = uncreateablecomponents[classname] ;
            std::string str = msg[indexName];

            /// Replace the string by the default one.
            if( messages.find( str ) != messages.end() ){
                str = messages[str] ;
            }

            std::stringstream tmp;
            tmp << classname << str ;
            for(unsigned int i=1;i<msg.size();i++)
            {
                tmp << msg[i] ;
            }

            arg->logError(tmp.str());
        }else if(it == registry.end())
        {
            arg->logError("The object is not in the factory.");
        }else{
            arg->logError("The object is in the factory but cannot be created.");
        }
    }
    else
    {
        object = creators[0].second->createInstance(context, arg);

        /// The object has been created, but not with the template given by the user
        if (!usertemplatename.empty() && object->getTemplateName() != userresolved)
        {
            std::string w = "Template " + usertemplatename + std::string(" incorrect, used ") + object->getTemplateName();
            msg_warning(object.get()) << w;
        }
        else if (creators.size() > 1)
<<<<<<< HEAD
        {	// There was multiple possibilities, we used the first one (not necessarily the default, as it can be incompatible)
            std::string w = "Template " + templatename + std::string(" incorrect, used ") + object->getTemplateName() + std::string(" in the list:");
=======
        {	/// There was multiple possibilities, we used the first one (not necessarily the default, as it can be incompatible)
            std::string w = "Template <" + templatename + std::string("> incorrect, used <") + object->getTemplateName() + std::string("> in the list:");
>>>>>>> dbd0bef0
            for(unsigned int i = 0; i < creators.size(); ++i)
                w += std::string("\n\t* ") + creators[i].first;
            msg_warning(object.get()) << w;
        }

        ///////////////////////// All this code is just there to implement the MakeDataAlias component.
        std::vector<std::string> todelete;
        for(auto& kv : entry->m_dataAlias)
        {
            if(object->findData(kv.first)==nullptr)
            {
                msg_warning("ObjectFactoy") << "The object '"<< (object->getClassName()) <<"' does not have an alias named '"<< kv.first <<"'.  "
                                            << "To remove this error message you need to use a valid data name for the 'dataname field'. ";

                todelete.push_back(kv.first);
            }
        }

        for(auto& todeletename : todelete)
        {
            entry->m_dataAlias.erase( entry->m_dataAlias.find(todeletename) ) ;
        }

        for(auto& kv : entry->m_dataAlias)
        {
            objectmodel::BaseObjectDescription newdesc;
            for(std::string& alias : kv.second){
                object->addAlias(object->findData(kv.first), alias.c_str()) ;

                /// The Alias is used in the argument
                const char* val = arg->getAttribute(alias) ;
                if( val ){
                    newdesc.setAttribute( alias, val );
                }
            }
            object->parse(&newdesc);
        }
        ///////////////////////////////////////////////////////////////////////////////////////////////

    }

    return object;
}

ObjectFactory* ObjectFactory::getInstance()
{
    static ObjectFactory instance;
    return &instance;
}

void ObjectFactory::getAllEntries(std::vector<ClassEntry::SPtr>& result)
{
    result.clear();
    for(ClassEntryMap::iterator it = registry.begin(), itEnd = registry.end();
        it != itEnd; ++it)
    {
        ClassEntry::SPtr entry = it->second;
        // Push the entry only if it is not an alias
        if (entry->className == it->first)
            result.push_back(entry);
    }
}

void ObjectFactory::getEntriesFromTarget(std::vector<ClassEntry::SPtr>& result, std::string target)
{
    result.clear();
    for(ClassEntryMap::iterator it = registry.begin(), itEnd = registry.end();
        it != itEnd; ++it)
    {
        ClassEntry::SPtr entry = it->second;
        bool inTarget = false;
        for (CreatorMap::iterator itc = entry->creatorMap.begin(), itcend = entry->creatorMap.end(); itc != itcend; ++itc)
        {
            Creator::SPtr c = itc->second;
            if (target == c->getTarget())
                inTarget = true;
        }
        if (inTarget)
            result.push_back(entry);
    }
}

std::string ObjectFactory::listClassesFromTarget(std::string target, std::string separator)
{
    std::vector<ClassEntry::SPtr> entries;
    getEntriesFromTarget(entries, target);
    std::ostringstream oss;
    for (unsigned int i=0; i<entries.size(); ++i)
    {
        if (i) oss << separator;
        oss << entries[i]->className;
    }
    std::string result = oss.str();
    return result;
}

void ObjectFactory::dump(std::ostream& out)
{
    for (ClassEntryMap::iterator it = registry.begin(), itend = registry.end(); it != itend; ++it)
    {
        ClassEntry::SPtr entry = it->second;
        if (entry->className != it->first) continue;
        out << "class " << entry->className <<" :\n";
        if (!entry->aliases.empty())
        {
            out << "  aliases :";
            for (std::set<std::string>::iterator it = entry->aliases.begin(), itend = entry->aliases.end(); it != itend; ++it)
                out << " " << *it;
            out << "\n";
        }
        if (!entry->description.empty())
            out << entry->description;
        if (!entry->authors.empty())
            out << "  authors : " << entry->authors << "\n";
        if (!entry->license.empty())
            out << "  license : " << entry->license << "\n";
        for (CreatorMap::iterator itc = entry->creatorMap.begin(), itcend = entry->creatorMap.end(); itc != itcend; ++itc)
        {
            out << "  template instance : " << itc->first << "\n";
        }
    }
}

static std::string xmlencode(const std::string& str)
{
    std::string res;
    for (unsigned int i=0; i<str.length(); ++i)
    {
        switch(str[i])
        {
        case '<': res += "&lt;"; break;
        case '>': res += "&gt;"; break;
        case '&': res += "&amp;"; break;
        case '"': res += "&quot;"; break;
        case '\'': res += "&apos;"; break;
        default:  res += str[i];
        }
    }
    return res;
}

void ObjectFactory::dumpXML(std::ostream& out)
{
    for (ClassEntryMap::iterator it = registry.begin(), itend = registry.end(); it != itend; ++it)
    {
        ClassEntry::SPtr entry = it->second;
        if (entry->className != it->first) continue;
        out << "<class name=\"" << xmlencode(entry->className) <<"\">\n";
        for (std::set<std::string>::iterator it = entry->aliases.begin(), itend = entry->aliases.end(); it != itend; ++it)
            out << "<alias>" << xmlencode(*it) << "</alias>\n";
        if (!entry->description.empty())
            out << "<description>"<<entry->description<<"</description>\n";
        if (!entry->authors.empty())
            out << "<authors>"<<entry->authors<<"</authors>\n";
        if (!entry->license.empty())
            out << "<license>"<<entry->license<<"</license>\n";
        for (CreatorMap::iterator itc = entry->creatorMap.begin(), itcend = entry->creatorMap.end(); itc != itcend; ++itc)
        {
            out << "<creator";
            if (!itc->first.empty()) out << " template=\"" << xmlencode(itc->first) << "\"";
            out << "/>\n";
        }
        out << "</class>\n";
    }
}

void ObjectFactory::dumpHTML(std::ostream& out)
{
    out << "<ul>\n";
    for (ClassEntryMap::iterator it = registry.begin(), itend = registry.end(); it != itend; ++it)
    {
        ClassEntry::SPtr entry = it->second;
        if (entry->className != it->first) continue;
        out << "<li><b>" << xmlencode(entry->className) <<"</b>\n";
        if (!entry->description.empty())
            out << "<br/>"<<entry->description<<"\n";
        out << "<ul>\n";
        if (!entry->aliases.empty())
        {
            out << "<li>Aliases:<i>";
            for (std::set<std::string>::iterator it = entry->aliases.begin(), itend = entry->aliases.end(); it != itend; ++it)
                out << " " << xmlencode(*it);
            out << "</i></li>\n";
        }
        if (!entry->authors.empty())
            out << "<li>Authors: <i>"<<entry->authors<<"</i></li>\n";
        if (!entry->license.empty())
            out << "<li>License: <i>"<<entry->license<<"</i></li>\n";
        if (entry->creatorMap.size()>2 || (entry->creatorMap.size()==1 && !entry->creatorMap.begin()->first.empty()))
        {
            out << "<li>Template instances:<i>";
            for (CreatorMap::iterator itc = entry->creatorMap.begin(), itcend = entry->creatorMap.end(); itc != itcend; ++itc)
            {
                if (itc->first == entry->defaultTemplate)
                    out << " <b>" << xmlencode(itc->first) << "</b>";
                else
                    out << " " << xmlencode(itc->first);
            }
            out << "</i></li>\n";
        }
        out << "</ul>\n";
        out << "</li>\n";
    }
    out << "</ul>\n";
}

RegisterObject::RegisterObject(const std::string& description)
{
    if (!description.empty())
    {
        addDescription(description);
    }
}

RegisterObject& RegisterObject::addAlias(std::string val)
{
    entry.aliases.insert(val);
    return *this;
}

RegisterObject& RegisterObject::addDescription(std::string val)
{
    val += '\n';
    entry.description += val;
    return *this;
}

RegisterObject& RegisterObject::addAuthor(std::string val)
{
    val += ' ';
    entry.authors += val;
    return *this;
}

RegisterObject& RegisterObject::addLicense(std::string val)
{
    entry.license += val;
    return *this;
}

RegisterObject& RegisterObject::addCreator(std::string classname,
                                           std::string templatename,
                                           ObjectFactory::Creator::SPtr creator)
{

    if (!entry.className.empty() && entry.className != classname)
    {
        msg_error("ObjectFactory") << "Template already instanciated with a different classname: " << entry.className << " != " << classname;
    }
    else if (entry.creatorMap.find(templatename) != entry.creatorMap.end())
    {
        msg_error("ObjectFactory") << "Component already registered: " << classname << "<" << templatename << ">";
    }
    else
    {
        entry.className = classname;
        entry.creatorMap[templatename] =  creator;
    }
    return *this;
}

RegisterObject::operator int()
{
    if (entry.className.empty())
    {
        return 0;
    }
    else
    {
        ObjectFactory::ClassEntry& reg = ObjectFactory::getInstance()->getEntry(entry.className);
        reg.description += entry.description;
        reg.authors += entry.authors;
        reg.license += entry.license;
        if (!entry.defaultTemplate.empty())
        {
            if (!reg.defaultTemplate.empty())
            {
                msg_warning("ObjectFactory") << "Default template for class " << entry.className << " already registered (" << reg.defaultTemplate << "), do not register " << entry.defaultTemplate << " as the default";
            }
            else
            {
                reg.defaultTemplate = entry.defaultTemplate;
            }
        }
        for (ObjectFactory::CreatorMap::iterator itc = entry.creatorMap.begin(), itcend = entry.creatorMap.end(); itc != itcend; ++itc)
        {
            if (reg.creatorMap.find(itc->first) != reg.creatorMap.end())
            {
                msg_warning("ObjectFactory") << "Class already registered: " << itc->first;
            }
            else
            {
                reg.creatorMap.insert(*itc);
            }
        }
        for (std::set<std::string>::iterator it = entry.aliases.begin(), itend = entry.aliases.end(); it != itend; ++it)
        {
            if (reg.aliases.find(*it) == reg.aliases.end())
            {
                ObjectFactory::getInstance()->addAlias(*it,entry.className);
            }
        }
        return 1;
    }
}

} // namespace core

} // namespace sofa<|MERGE_RESOLUTION|>--- conflicted
+++ resolved
@@ -192,13 +192,8 @@
             msg_warning(object.get()) << w;
         }
         else if (creators.size() > 1)
-<<<<<<< HEAD
         {	// There was multiple possibilities, we used the first one (not necessarily the default, as it can be incompatible)
             std::string w = "Template " + templatename + std::string(" incorrect, used ") + object->getTemplateName() + std::string(" in the list:");
-=======
-        {	/// There was multiple possibilities, we used the first one (not necessarily the default, as it can be incompatible)
-            std::string w = "Template <" + templatename + std::string("> incorrect, used <") + object->getTemplateName() + std::string("> in the list:");
->>>>>>> dbd0bef0
             for(unsigned int i = 0; i < creators.size(); ++i)
                 w += std::string("\n\t* ") + creators[i].first;
             msg_warning(object.get()) << w;
