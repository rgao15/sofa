--- conflicted
+++ resolved
@@ -73,11 +73,7 @@
 
 protected:
     BaseContext();
-<<<<<<< HEAD
     virtual ~BaseContext() override;
-=======
-    ~BaseContext() override;
->>>>>>> a85b2b91
 
 private:
     BaseContext(const BaseContext&);
