/******************************************************************************
*       SOFA, Simulation Open-Framework Architecture, development version     *
*                (c) 2006-2019 INRIA, USTL, UJF, CNRS, MGH                    *
*                                                                             *
* This program is free software; you can redistribute it and/or modify it     *
* under the terms of the GNU Lesser General Public License as published by    *
* the Free Software Foundation; either version 2.1 of the License, or (at     *
* your option) any later version.                                             *
*                                                                             *
* This program is distributed in the hope that it will be useful, but WITHOUT *
* ANY WARRANTY; without even the implied warranty of MERCHANTABILITY or       *
* FITNESS FOR A PARTICULAR PURPOSE. See the GNU Lesser General Public License *
* for more details.                                                           *
*                                                                             *
* You should have received a copy of the GNU Lesser General Public License    *
* along with this program. If not, see <http://www.gnu.org/licenses/>.        *
*******************************************************************************
* Authors: The SOFA Team and external contributors (see Authors.txt)          *
*                                                                             *
* Contact information: contact@sofa-framework.org                             *
******************************************************************************/
#ifndef SOFA_CORE_OBJECTMODEL_LINK_H
#define SOFA_CORE_OBJECTMODEL_LINK_H

#include <sofa/core/objectmodel/BaseLink.h>
#include <sofa/helper/stable_vector.h>

#include <sstream>
#include <utility>
#include <vector>

namespace sofa
{

namespace core
{

namespace objectmodel
{

class DDGNode;

template<class TDestType, bool strongLink>
class LinkTraitsDestPtr;

template<class TDestType>
class LinkTraitsDestPtr<TDestType, false>
{
public:
    typedef TDestType* T;
    static TDestType* get(T p) { return p; }
};

template<class TDestType>
class LinkTraitsDestPtr<TDestType, true>
{
public:
    typedef typename TDestType::SPtr T;
    static TDestType* get(const T& p) { return p.get(); }
};

template<class TDestType, class TDestPtr, bool strongLink, bool storePath>
class LinkTraitsValueType;

template<class TDestType, class TDestPtr, bool strongLink>
class LinkTraitsValueType<TDestType,TDestPtr,strongLink, false>
{
public:
    typedef TDestPtr T;
    static bool path(const T& /*ptr*/, std::string& /*str*/)
    {
        return false;
    }
    static const TDestPtr& get(const T& v) { return v; }
    static void set(T& v, const TDestPtr& ptr) { v = ptr; }
    static void setPath(T& /*ptr*/, const std::string& /*name*/) {}
};

template<class TDestType, class TDestPtr, bool strongLink>
class LinkTraitsValueType<TDestType,TDestPtr,strongLink, true>
{
public:
    typedef LinkTraitsDestPtr<TDestType, strongLink> TraitsDestPtr;

    struct T
    {
        TDestPtr ptr;
        std::string path;
        T() : ptr(TDestPtr()) {}
        explicit T(const TDestPtr& p) : ptr(p) {}
        operator TDestType*() const { return TraitsDestPtr::get(ptr); }
        void operator=(const TDestPtr& v) { if (v != ptr) { ptr = v; path.clear(); } }
        TDestType& operator*() const { return *ptr; }
        TDestType* operator->() const { return TraitsDestPtr::get(ptr); }
        TDestType* get() const { return TraitsDestPtr::get(ptr); }
        bool operator!() const { return !ptr; }
        bool operator==(const TDestPtr& p) const { return ptr == p; }
        bool operator!=(const TDestPtr& p) const { return ptr != p; }
    };
    static bool path(const T& v, std::string& str)
    {
        if (v.path.empty()) return false;
        str = v.path;
        return true;
    }
    static const TDestPtr& get(const T& v) { return v.ptr; }
    static void set(T& v, const TDestPtr& ptr) { if (v.ptr && ptr != v.ptr) v.path.clear(); v.ptr = ptr; }
    static void setPath(T& v, const std::string& name) { v.path = name; }
};

template<class TDestType, class TDestPtr, class TValueType, bool multiLink>
class LinkTraitsContainer;


/// Class to hold 0-or-1 pointer. The interface is similar to std::vector (size/[]/begin/end), plus an automatic convertion to one pointer.
template < class T, class TPtr = T* >
class SinglePtr
{
protected:
    TPtr elems[1];
public:
    typedef T pointed_type;
    typedef TPtr value_type;
    typedef value_type const * const_iterator;
    typedef value_type const * const_reverse_iterator;

    SinglePtr()
    {
        elems[0] = TPtr();
    }
    const_iterator begin() const
    {
        return elems;
    }
    const_iterator end() const
    {
        return (!elems[0])?elems:elems+1;
    }
    const_reverse_iterator rbegin() const
    {
        return begin();
    }
    const_reverse_iterator rend() const
    {
        return end();
    }
    const_iterator cbegin() const
    {
        return begin();
    }
    const_iterator cend() const
    {
        return end();
    }
    const_reverse_iterator crbegin() const
    {
        return rbegin();
    }
    const_reverse_iterator crend() const
    {
        return rend();
    }
    unsigned int size() const
    {
        return (!elems[0])?0:1;
    }
    bool empty() const
    {
        return !elems[0];
    }
    void clear()
    {
        elems[0] = TPtr();
    }
    const TPtr& get() const
    {
        return elems[0];
    }
    TPtr& get()
    {
        return elems[0];
    }
    const TPtr& operator[](unsigned int i) const
    {
        return elems[i];
    }
    TPtr& operator[](unsigned int i)
    {
        return elems[i];
    }
    const TPtr& operator()(unsigned int i) const
    {
        return elems[i];
    }
    TPtr& operator()(unsigned int i)
    {
        return elems[i];
    }
    operator T*() const
    {
        return elems[0];
    }
    T* operator->() const
    {
        return elems[0];
    }
};

template<class TDestType, class TDestPtr, class TValueType>
class LinkTraitsContainer<TDestType, TDestPtr, TValueType, false>
{
public:
    typedef SinglePtr<TDestType, TValueType> T;
    //typedef helper::fixed_array<TValueType,1> T;
    static void clear(T& c)
    {
        c.clear();
    }
    static unsigned int add(T& c, TDestPtr v)
    {
        c.get() = v;
        return 0;
    }
    static unsigned int find(const T& c, TDestPtr v)
    {
        if (c.get() == v) return 0;
        else return 1;
    }
    static void remove(T& c, unsigned index)
    {
        if (!index)
            c.clear();
    }
};

template<class TDestType, class TDestPtr, class TValueType>
class LinkTraitsContainer<TDestType, TDestPtr, TValueType, true>
{
public:
    /// Container type.
    /// We use stable_vector to allow insertion/removal of elements
    /// while iterators are used (required to add/remove objects
    /// while visitors are in progress).
    typedef sofa::helper::stable_vector<TValueType> T;
    static void clear(T& c)
    {
        c.clear();
    }
    static unsigned int add(T& c, TDestPtr v)
    {
        unsigned int index = static_cast<unsigned int>(c.size());
        c.push_back(TValueType(v));
        return index;
    }
    static unsigned int find(const T& c, TDestPtr v)
    {
        size_t s = c.size();
        for (size_t i=0; i<s; ++i)
            if (c[i] == v) return static_cast<unsigned int>(i);
        return static_cast<unsigned int>(s);
    }
    static void remove(T& c, unsigned index)
    {
        c.erase( c.begin()+index );
    }
};

template<class OwnerType, class DestType, bool data>
class LinkTraitsFindDest;

template<class OwnerType, class DestType>
class LinkTraitsFindDest<OwnerType, DestType, false>
{
public:
    static bool findLinkDest(OwnerType* owner, DestType*& ptr, const std::string& path, const BaseLink* link)
    {
        return owner->findLinkDest(ptr, path, link);
    }
    template<class TContext>
    static bool checkPath(const std::string& path, TContext* context)
    {
        DestType* ptr = NULL;
        return context->findLinkDest(ptr, path, NULL);
    }
};

template<class OwnerType, class DestType>
class LinkTraitsFindDest<OwnerType, DestType, true>
{
public:
    static bool findLinkDest(OwnerType* owner, DestType*& ptr, const std::string& path, const BaseLink* link)
    {
        return owner->findDataLinkDest(ptr, path, link);
    }
    template<class TContext>
    static bool checkPath(const std::string& path, TContext* context)
    {
        DestType* ptr = NULL;
        return context->findDataLinkDest(ptr, path, NULL);
    }
};

template<class Type>
class LinkTraitsPtrCasts;

/**
 *  \brief Container of all links in the scenegraph, from a given type of object (Owner) to another (Dest)
 *
 */
template<class TOwnerType, class TDestType, unsigned TFlags>
class TLink : public BaseLink
{
public:
    typedef TOwnerType OwnerType;
    typedef TDestType DestType;
    enum { ActiveFlags = TFlags };
#define ACTIVEFLAG(f) ((ActiveFlags & (f)) != 0)
    typedef LinkTraitsDestPtr<DestType, ACTIVEFLAG(FLAG_STRONGLINK)> TraitsDestPtr;
    typedef typename TraitsDestPtr::T DestPtr;
    typedef LinkTraitsValueType<DestType, DestPtr, ACTIVEFLAG(FLAG_STRONGLINK), ACTIVEFLAG(FLAG_STOREPATH)> TraitsValueType;
    typedef typename TraitsValueType::T ValueType;
    typedef LinkTraitsContainer<DestType, DestPtr, ValueType, ACTIVEFLAG(FLAG_MULTILINK)> TraitsContainer;
    typedef typename TraitsContainer::T Container;
    typedef typename Container::const_iterator const_iterator;
    typedef typename Container::const_reverse_iterator const_reverse_iterator;
    typedef LinkTraitsFindDest<OwnerType, DestType, ACTIVEFLAG(FLAG_DATALINK)> TraitsFindDest;
    typedef LinkTraitsPtrCasts<TOwnerType> TraitsOwnerCasts;
    typedef LinkTraitsPtrCasts<TDestType> TraitsDestCasts;
#undef ACTIVEFLAG

    TLink()
        : BaseLink(ActiveFlags)
    {
    }

    TLink(const InitLink<OwnerType>& init)
        : BaseLink(init, ActiveFlags), m_owner(init.owner)
    {
        if (m_owner) m_owner->addLink(this);
    }

    ~TLink() override
    {
    }

    size_t size(const core::ExecParams* params = nullptr) const
    {
<<<<<<< HEAD
        return size_t(m_value[core::ExecParams::currentAspect(params)].size());
=======
        return static_cast<size_t>(m_value[core::ExecParams::currentAspect(params)].size());
>>>>>>> c8f1bddf
    }

    bool empty(const core::ExecParams* params = nullptr) const
    {
        return m_value[core::ExecParams::currentAspect(params)].empty();
    }

    const Container& getValue(const core::ExecParams* params = nullptr) const
    {
        return m_value[core::ExecParams::currentAspect(params)];
    }

    const_iterator begin(const core::ExecParams* params = nullptr) const
    {
        return m_value[core::ExecParams::currentAspect(params)].cbegin();
    }

    const_iterator end(const core::ExecParams* params = nullptr) const
    {
        return m_value[core::ExecParams::currentAspect(params)].cend();
    }

    const_reverse_iterator rbegin(const core::ExecParams* params = nullptr) const
    {
        return m_value[core::ExecParams::currentAspect(params)].crbegin();
    }

    const_reverse_iterator rend(const core::ExecParams* params = nullptr) const
    {
        return m_value[core::ExecParams::currentAspect(params)].crend();
    }

    bool add(DestPtr v)
    {
        if (!v) return false;
        const int aspect = core::ExecParams::currentAspect();
        unsigned int index = TraitsContainer::add(m_value[aspect],v);
        this->updateCounter(aspect);
        added(v, index);
        return true;
    }

    bool add(DestPtr v, const std::string& path)
    {
        if (!v && path.empty()) return false;
        const int aspect = core::ExecParams::currentAspect();
        unsigned int index = TraitsContainer::add(m_value[aspect],v);
        TraitsValueType::setPath(m_value[aspect][index],path);
        this->updateCounter(aspect);
        added(v, index);
        return true;
    }

    bool addPath(const std::string& path)
    {
        if (path.empty()) return false;
        DestType* ptr = NULL;
        if (m_owner)
            TraitsFindDest::findLinkDest(m_owner, ptr, path, this);
        return add(ptr, path);
    }

    bool remove(DestPtr v)
    {
        if (!v) return false;
        const int aspect = core::ExecParams::currentAspect();
        unsigned int index = TraitsContainer::find(m_value[aspect],v);
        if (index >= m_value[aspect].size()) return false;
        TraitsContainer::remove(m_value[aspect],index);
        this->updateCounter(aspect);
        removed(v, index);
        return true;
    }

    bool removeAt(unsigned int index)
    {
        const int aspect = core::ExecParams::currentAspect();
        if (index >= m_value[aspect].size())
            return false;

        TraitsContainer::remove(m_value[aspect],index);
        this->updateCounter(aspect);
        DestPtr v=m_value[aspect][index];
        removed(v, index);
        return true;
    }

    bool removePath(const std::string& path)
    {
        if (path.empty()) return false;
        const int aspect = core::ExecParams::currentAspect();
        unsigned int n = m_value[aspect].size();
        for (unsigned int index=0; index<n; ++index)
        {
            std::string p = getPath(index);
            if (p == path)
            {
                DestPtr v = m_value[aspect][index];
                TraitsContainer::remove(m_value[aspect],index);
                this->updateCounter(aspect);
                removed(v, index);
                return true;
            }
        }
        return false;
    }

    const BaseClass* getDestClass() const override
    {
        return DestType::GetClass();
    }

    const BaseClass* getOwnerClass() const override
    {
        return OwnerType::GetClass();
    }

    size_t getSize() const override
    {
        return size();
    }

    std::string getPath(unsigned int index) const
    {
        const int aspect = core::ExecParams::currentAspect();
        if (index >= m_value[aspect].size())
            return std::string();
        std::string path;
        const ValueType& value = m_value[aspect][index];
        if (!TraitsValueType::path(value, path))
        {
            DestType* ptr = TraitsDestPtr::get(TraitsValueType::get(value));
            if (ptr)
                path = BaseLink::CreateString(TraitsDestCasts::getBase(ptr), TraitsDestCasts::getData(ptr),
                        TraitsOwnerCasts::getBase(m_owner));
        }
        return path;
    }

    Base* getLinkedBase(unsigned int index=0) const override
    {
        return TraitsDestCasts::getBase(getIndex(index));
    }
    BaseData* getLinkedData(unsigned int index=0) const override
    {
        return TraitsDestCasts::getData(getIndex(index));
    }
    std::string getLinkedPath(unsigned int index=0) const override
    {
        return getPath(index);
    }

    /// @name Serialization API
    /// @{

    /// Read the command line
    virtual bool read( const std::string& str ) override
    {
        if (str.empty())
            return true;

        bool ok = true;

        // Allows spaces in links values for single links
        if (!getFlag(BaseLink::FLAG_MULTILINK))
        {
            DestType* ptr = NULL;

            if (m_owner && !TraitsFindDest::findLinkDest(m_owner, ptr, str, this))
            {
                // This is not an error, as the destination can be added later in the graph
                // instead, we will check for failed links after init is completed
                //ok = false;
            }
            else if (str[0] != '@')
            {
                ok = false;
            }

            add(ptr, str);
        }
        else
        {
            Container& container = m_value[core::ExecParams::currentAspect()];
            std::istringstream istr(str.c_str());
            std::string path;

            // Find the target of each path, and store those targets in
            // a temporary vector of (pointer, path) pairs
            typedef std::vector< std::pair<DestPtr, std::string> > PairVector;
            PairVector newList;
            while (istr >> path)
            {
                DestType *ptr = NULL;
                if (m_owner && !TraitsFindDest::findLinkDest(m_owner, ptr, path, this))
                {
                    // This is not an error, as the destination can be added later in the graph
                    // instead, we will check for failed links after init is completed
                    //ok = false;
                }
                else if (path[0] != '@')
                {
                    ok = false;
                }
                newList.push_back(std::make_pair(ptr, path));
            }

            // Add the objects that are not already present to the container of this Link
            for (typename PairVector::iterator i = newList.begin(); i != newList.end(); i++)
            {
                const DestPtr ptr = i->first;
                const std::string& path = i->second;

                if (TraitsContainer::find(container, ptr) == container.size()) // Not found
                    add(ptr, path);
            }

            // Remove the objects from the container that are not in the new list
            // TODO epernod 2018-08-01: This cast from size_t to unsigned int remove a large amount of warnings.
            // But need to be rethink in the future. The problem is if index i is a site_t, then we need to template container<size_t> which impact the whole architecture.
<<<<<<< HEAD
            unsigned int csize = unsigned(container.size());
=======
            unsigned int csize = static_cast<unsigned int>(container.size());
>>>>>>> c8f1bddf
            for (unsigned int i = 0; i != csize; i++)
            {
                DestPtr dest(container[i]);
                bool destFound = false;
                typename PairVector::iterator j = newList.begin();
                while (j != newList.end() && !destFound)
                {
                    if (j->first == dest)
                        destFound = true;
                    j++;
                }

                if (!destFound)
                    remove(dest);
            }
        }

        return ok;
    }


    /// Check that a given path is valid, that the pointed object exists and is of the right type
    template <class TContext>
    static bool CheckPath( const std::string& path, TContext* context)
    {
        if (path.empty())
            return false;
        if (!context)
        {
            std::string p,d;
            return BaseLink::ParseString( path, &p, (ActiveFlags & FLAG_DATALINK) ? &d : nullptr, nullptr);
        }
        else
        {
            return TraitsFindDest::checkPath(path, context);
        }
    }

    /// @}

    /// Copy the value of an aspect into another one.
    void copyAspect(int destAspect, int srcAspect) override
    {
        BaseLink::copyAspect(destAspect, srcAspect);
        m_value[destAspect] = m_value[srcAspect];
    }

    /// Release memory allocated for the specified aspect.
    void releaseAspect(int aspect) override
    {
        BaseLink::releaseAspect(aspect);
        TraitsContainer::clear(m_value[aspect]);
    }

    sofa::core::objectmodel::Base* getOwnerBase() const override
    {
        return TraitsOwnerCasts::getBase(m_owner);
    }
    sofa::core::objectmodel::BaseData* getOwnerData() const override
    {
        return TraitsOwnerCasts::getData(m_owner);
    }

    void setOwner(OwnerType* owner)
    {
        m_owner = owner;
        m_owner->addLink(this);
    }

protected:
    OwnerType* m_owner;
    helper::fixed_array<Container, SOFA_DATA_MAX_ASPECTS> m_value;

    DestType* getIndex(unsigned int index) const
    {
        const int aspect = core::ExecParams::currentAspect();
        if (index < m_value[aspect].size())
            return TraitsDestPtr::get(TraitsValueType::get(m_value[aspect][index]));
        else
            return NULL;
    }

    virtual void added(DestPtr ptr, unsigned int index) = 0;
    virtual void removed(DestPtr ptr, unsigned int index) = 0;
};

/**
 *  \brief Container of vectors of links in the scenegraph, from a given type of object (Owner) to another (Dest)
 *
 */
template<class TOwnerType, class TDestType, unsigned TFlags>
class MultiLink : public TLink<TOwnerType,TDestType,TFlags|BaseLink::FLAG_MULTILINK>
{
public:
    typedef TLink<TOwnerType,TDestType,TFlags|BaseLink::FLAG_MULTILINK> Inherit;
    typedef TOwnerType OwnerType;
    typedef TDestType DestType;
    typedef typename Inherit::TraitsDestPtr TraitsDestPtr;
    typedef typename Inherit::DestPtr DestPtr;
    typedef typename Inherit::TraitsValueType TraitsValueType;
    typedef typename Inherit::ValueType ValueType;
    typedef typename Inherit::TraitsContainer TraitsContainer;
    typedef typename Inherit::Container Container;
    typedef typename Inherit::TraitsOwnerCasts TraitsOwnerCasts;
    typedef typename Inherit::TraitsDestCasts TraitsDestCasts;
    typedef typename Inherit::TraitsFindDest TraitsFindDest;

    typedef void (OwnerType::*ValidatorFn)(DestPtr v, unsigned int index, bool add);

    MultiLink(const BaseLink::InitLink<OwnerType>& init)
        : Inherit(init), m_validator(NULL)
    {
    }

    MultiLink(const BaseLink::InitLink<OwnerType>& init, DestPtr val)
        : Inherit(init), m_validator(NULL)
    {
        if (val) this->add(val);
    }

    virtual ~MultiLink()
    {
    }

    void setValidator(ValidatorFn fn)
    {
        m_validator = fn;
    }

    /// Check that a given list of path is valid, that the pointed object exists and is of the right type
    template<class TContext>
    static bool CheckPaths( const std::string& str, TContext* context)
    {
        if (str.empty())
            return false;
        std::istringstream istr( str.c_str() );
        std::string path;
        bool ok = true;
        while (istr >> path)
        {
            ok &= TLink<TOwnerType,TDestType,TFlags|BaseLink::FLAG_MULTILINK>::CheckPath(path, context);
        }
        return ok;
    }

    /// Update pointers in case the pointed-to objects have appeared
    /// @return false if there are broken links
    virtual bool updateLinks()
    {
        if (!this->m_owner) return false;
        bool ok = true;
        const int aspect = core::ExecParams::currentAspect();
<<<<<<< HEAD
        unsigned int n = unsigned(this->getSize());
=======
        unsigned int n = static_cast<unsigned int>(this->getSize());
>>>>>>> c8f1bddf
        for (unsigned int i = 0; i<n; ++i)
        {
            ValueType& value = this->m_value[aspect][i];
            std::string path;
            if (TraitsValueType::path(value, path))
            {
                DestType* ptr = TraitsDestPtr::get(TraitsValueType::get(value));
                if (!ptr)
                {
                    TraitsFindDest::findLinkDest(this->m_owner, ptr, path, this);
                    if (ptr)
                    {
                        DestPtr v = ptr;
                        TraitsValueType::set(value,v);
                        this->updateCounter(aspect);
                        this->added(v, i);
                    }
                    else
                    {
                        ok = false;
                    }
                }
            }
        }
        return ok;
    }

    DestType* get(unsigned int index, const core::ExecParams* params = nullptr) const
    {
        const int aspect = core::ExecParams::currentAspect(params);
        if (index < this->m_value[aspect].size())
            return TraitsDestPtr::get(TraitsValueType::get(this->m_value[aspect][index]));
        else
            return NULL;
    }

    DestType* operator[](unsigned int index) const
    {
        return get(index);
    }

protected:
    ValidatorFn m_validator;

    void added(DestPtr val, unsigned int index)
    {
        if (m_validator)
            (this->m_owner->*m_validator)(val, index, true);
    }

    void removed(DestPtr val, unsigned int index)
    {
        if (m_validator)
            (this->m_owner->*m_validator)(val, index, false);
    }
};

/**
 *  \brief Container of single links in the scenegraph, from a given type of object (Owner) to another (Dest)
 *
 */
template<class TOwnerType, class TDestType, unsigned TFlags>
class SingleLink : public TLink<TOwnerType,TDestType,TFlags&~BaseLink::FLAG_MULTILINK>
{
public:
    typedef TLink<TOwnerType,TDestType,TFlags&~BaseLink::FLAG_MULTILINK> Inherit;
    typedef TOwnerType OwnerType;
    typedef TDestType DestType;
    typedef typename Inherit::TraitsDestPtr TraitsDestPtr;
    typedef typename Inherit::DestPtr DestPtr;
    typedef typename Inherit::TraitsValueType TraitsValueType;
    typedef typename Inherit::ValueType ValueType;
    typedef typename Inherit::TraitsContainer TraitsContainer;
    typedef typename Inherit::Container Container;
    typedef typename Inherit::TraitsOwnerCasts TraitsOwnerCasts;
    typedef typename Inherit::TraitsDestCasts TraitsDestCasts;
    typedef typename Inherit::TraitsFindDest TraitsFindDest;

    typedef void (OwnerType::*ValidatorFn)(DestPtr before, DestPtr& after);

    SingleLink()
        : m_validator(nullptr)
    {
    }

    SingleLink(const BaseLink::InitLink<OwnerType>& init)
        : Inherit(init), m_validator(nullptr)
    {
    }

    SingleLink(const BaseLink::InitLink<OwnerType>& init, DestPtr val)
        : Inherit(init), m_validator(nullptr)
    {
        if (val) this->add(val);
    }

    virtual ~SingleLink()
    {
    }

    void setValidator(ValidatorFn fn)
    {
        m_validator = fn;
    }

    std::string getPath() const
    {
        return Inherit::getPath(0);
    }

    DestType* get(const core::ExecParams* params = nullptr) const
    {
        const int aspect = core::ExecParams::currentAspect(params);
        return TraitsDestPtr::get(TraitsValueType::get(this->m_value[aspect].get()));
    }

    void reset()
    {
        const int aspect = core::ExecParams::currentAspect();
        ValueType& value = this->m_value[aspect].get();
        const DestPtr before = TraitsValueType::get(value);
        if (!before) return;
        TraitsValueType::set(value, nullptr);
        this->updateCounter(aspect);
        changed(before, nullptr);
    }

    void set(DestPtr v)
    {
        const int aspect = core::ExecParams::currentAspect();
        ValueType& value = this->m_value[aspect].get();
        const DestPtr before = TraitsValueType::get(value);
        if (v == before) return;
        TraitsValueType::set(value, v);
        this->updateCounter(aspect);
        changed(before, v);
    }

    void set(DestPtr v, const std::string& path)
    {
        const int aspect = core::ExecParams::currentAspect();
        ValueType& value = this->m_value[aspect].get();
        const DestPtr before = TraitsValueType::get(value);
        if (v != before)
            TraitsValueType::set(value, v);
        TraitsValueType::setPath(value, path);
        this->updateCounter(aspect);
        if (v != before)
            changed(before, v);
    }

    void setPath(const std::string& path)
    {
        if (path.empty()) { reset(); return; }
        DestType* ptr = nullptr;
        if (this->m_owner)
            TraitsFindDest::findLinkDest(this->m_owner, ptr, path, this);
        set(ptr, path);
    }

    /// Update pointers in case the pointed-to objects have appeared
    /// @return false if there are broken links
    virtual bool updateLinks()
    {
        if (!this->m_owner) return false;
        bool ok = true;
        const int aspect = core::ExecParams::currentAspect();
        ValueType& value = this->m_value[aspect].get();
        std::string path;
        if (TraitsValueType::path(value, path))
        {
            DestType* ptr = TraitsDestPtr::get(TraitsValueType::get(value));
            if (!ptr)
            {
                TraitsFindDest::findLinkDest(this->m_owner, ptr, path, this);
                if (ptr)
                {
                    set(ptr, path);
                }
                else
                {
                    ok = false;
                }
            }
        }
        return ok;
    }

#ifndef SOFA_MAYBE_DEPRECATED
    // Convenient operators to make a SingleLink appear as a regular pointer
    operator DestType*() const
    {
        return get();
    }
    DestType* operator->() const
    {
        return get();
    }
    DestType& operator*() const
    {
        return *get();
    }

    DestPtr operator=(DestPtr v)
    {
        set(v);
        return v;
    }
#endif

protected:
    ValidatorFn m_validator;


    void added(DestPtr val, unsigned int /*index*/)
    {
        if (m_validator)
        {
            DestPtr after = val;
            (this->m_owner->*m_validator)(nullptr, after);
            if (after != val)
                TraitsValueType::set(this->m_value[core::ExecParams::currentAspect()].get(), after);
        }
    }

    void removed(DestPtr val, unsigned int /*index*/)
    {
        if (m_validator)
        {
            DestPtr after = nullptr;
            (this->m_owner->*m_validator)(val, after);
            if (after)
                TraitsValueType::set(this->m_value[core::ExecParams::currentAspect()].get(), after);
        }
    }

    void changed(DestPtr before, DestPtr val)
    {
        if (m_validator)
        {
            DestPtr after = val;
            (this->m_owner->*m_validator)(before, after);
            if (after != val)
                TraitsValueType::set(this->m_value[core::ExecParams::currentAspect()].get(), after);
        }
    }
};

} // namespace objectmodel

} // namespace core

// the SingleLink class is used everywhere
using core::objectmodel::SingleLink;

// the MultiLink class is used everywhere
using core::objectmodel::MultiLink;

} // namespace sofa

#endif<|MERGE_RESOLUTION|>--- conflicted
+++ resolved
@@ -345,11 +345,7 @@
 
     size_t size(const core::ExecParams* params = nullptr) const
     {
-<<<<<<< HEAD
-        return size_t(m_value[core::ExecParams::currentAspect(params)].size());
-=======
         return static_cast<size_t>(m_value[core::ExecParams::currentAspect(params)].size());
->>>>>>> c8f1bddf
     }
 
     bool empty(const core::ExecParams* params = nullptr) const
@@ -570,11 +566,7 @@
             // Remove the objects from the container that are not in the new list
             // TODO epernod 2018-08-01: This cast from size_t to unsigned int remove a large amount of warnings.
             // But need to be rethink in the future. The problem is if index i is a site_t, then we need to template container<size_t> which impact the whole architecture.
-<<<<<<< HEAD
-            unsigned int csize = unsigned(container.size());
-=======
             unsigned int csize = static_cast<unsigned int>(container.size());
->>>>>>> c8f1bddf
             for (unsigned int i = 0; i != csize; i++)
             {
                 DestPtr dest(container[i]);
@@ -727,11 +719,7 @@
         if (!this->m_owner) return false;
         bool ok = true;
         const int aspect = core::ExecParams::currentAspect();
-<<<<<<< HEAD
-        unsigned int n = unsigned(this->getSize());
-=======
         unsigned int n = static_cast<unsigned int>(this->getSize());
->>>>>>> c8f1bddf
         for (unsigned int i = 0; i<n; ++i)
         {
             ValueType& value = this->m_value[aspect][i];
