/******************************************************************************
*       SOFA, Simulation Open-Framework Architecture, development version     *
*                (c) 2006-2018 INRIA, USTL, UJF, CNRS, MGH                    *
*                                                                             *
* This program is free software; you can redistribute it and/or modify it     *
* under the terms of the GNU Lesser General Public License as published by    *
* the Free Software Foundation; either version 2.1 of the License, or (at     *
* your option) any later version.                                             *
*                                                                             *
* This program is distributed in the hope that it will be useful, but WITHOUT *
* ANY WARRANTY; without even the implied warranty of MERCHANTABILITY or       *
* FITNESS FOR A PARTICULAR PURPOSE. See the GNU Lesser General Public License *
* for more details.                                                           *
*                                                                             *
* You should have received a copy of the GNU Lesser General Public License    *
* along with this program. If not, see <http://www.gnu.org/licenses/>.        *
*******************************************************************************
* Authors: The SOFA Team and external contributors (see Authors.txt)          *
*                                                                             *
* Contact information: contact@sofa-framework.org                             *
******************************************************************************/
#include <sofa/core/objectmodel/BaseObject.h>
#include <sofa/core/objectmodel/BaseContext.h>
#include <sofa/core/objectmodel/BaseNode.h>
#include <sofa/core/objectmodel/Event.h>
#include <sofa/core/objectmodel/KeypressedEvent.h>
#include <sofa/core/topology/Topology.h>
#include <sofa/helper/TagFactory.h>
#include <iostream>


namespace sofa
{

namespace core
{

namespace objectmodel
{

BaseObject::BaseObject()
    : Base()
    , f_listening(initData( &f_listening, false, "listening", "if true, handle the events, otherwise ignore the events"))
    , l_context(initLink("context","Graph Node containing this object (or BaseContext::getDefault() if no graph is used"))
    , l_slaves(initLink("slaves","Sub-objects used internally by this object"))
    , l_master(initLink("master","NULL for regular objects, or master object for which this object is one sub-objects"))
{
    l_context.setValidator(&sofa::core::objectmodel::BaseObject::changeContextLink);
    l_context.set(BaseContext::getDefault());
    l_slaves.setValidator(&sofa::core::objectmodel::BaseObject::changeSlavesLink);
    f_listening.setAutoLink(false);
}

BaseObject::~BaseObject()
{
    assert(l_master.get() == NULL); // an object that is still a slave should not be able to be deleted, as at least one smart pointer points to it
    for(VecSlaves::const_iterator iSlaves = l_slaves.begin(); iSlaves != l_slaves.end(); ++iSlaves)
    {
        (*iSlaves)->l_master.reset();
    }
}

// This method insures that context is never NULL (using BaseContext::getDefault() instead)
// and that all slaves of an object share its context
void BaseObject::changeContextLink(BaseContext* before, BaseContext*& after)
{
    if (!after) after = BaseContext::getDefault();
    if (before == after) return;
    for (unsigned int i = 0; i < l_slaves.size(); ++i) l_slaves.get(i)->l_context.set(after);
    if (after != BaseContext::getDefault())
    {
        // update links
        updateLinks(false);
    }
}

/// This method insures that slaves objects have master and context links set correctly
void BaseObject::changeSlavesLink(BaseObject::SPtr ptr, unsigned int /*index*/, bool add)
{
    if (!ptr) return;
    if (add) { ptr->l_master.set(this); ptr->l_context.set(getContext()); }
    else     { ptr->l_master.reset(); ptr->l_context.reset(); }
}

void BaseObject::parse( BaseObjectDescription* arg )
{
    if (arg->getAttribute("src"))
    {
        std::string valueString(arg->getAttribute("src"));

        if (valueString[0] != '@')
        {
<<<<<<< HEAD
            msg_error() <<"'src' attribute value should be a link using '@'";
=======
            msg_error() <<"'src' attribute value should be a link using '@'" ;
>>>>>>> 026e260e
        }
        else
        {
            std::vector< std::string > attributeList;
            arg->getAttributeList(attributeList);
            setSrc(valueString, &attributeList);
        }
        arg->removeAttribute("src");
    }
    Base::parse(arg);
}

void BaseObject::setSrc(const std::string &valueString, std::vector< std::string > *attributeList)
{
    BaseObject* loader = NULL;

    std::size_t posAt = valueString.rfind('@');
    if (posAt == std::string::npos) posAt = 0;
    std::string objectName;

    objectName = valueString.substr(posAt+1);
    loader = getContext()->get<BaseObject>(objectName);
    if (!loader)
    {
<<<<<<< HEAD
        msg_error() << "Source object \"" << valueString << "\" NOT FOUND.";
=======
        msg_error() << "Source object \"" << valueString << "\" NOT FOUND." ;
>>>>>>> 026e260e
        return;
    }
    setSrc(valueString, loader, attributeList);
}

void BaseObject::setSrc(const std::string &valueString, const BaseObject *loader, std::vector< std::string > *attributeList)
{
    BaseObject* obj = this;

    std::multimap < std::string, BaseData*> dataLoaderMap(loader->m_aliasData);
    std::multimap < std::string, BaseData*>::iterator it_map;

    if (attributeList != 0)
    {
        for (unsigned int j = 0; j<attributeList->size(); ++j)
        {
            it_map = dataLoaderMap.find ((*attributeList)[j]);
            if (it_map != dataLoaderMap.end())
                dataLoaderMap.erase (it_map);
        }
    }

    // -- Temporary patch, using exceptions. TODO: use a flag to set Data not to be automatically linked. --
    //{
    it_map = dataLoaderMap.find ("type");
    if (it_map != dataLoaderMap.end())
        dataLoaderMap.erase (it_map);

    it_map = dataLoaderMap.find ("filename");
    if (it_map != dataLoaderMap.end())
        dataLoaderMap.erase (it_map);
    //}


    for (it_map = dataLoaderMap.begin(); it_map != dataLoaderMap.end(); ++it_map)
    {
        BaseData* data = obj->findData( (*it_map).first );
        if (data != NULL)
        {
            if (!(*it_map).second->isAutoLink())
            {
<<<<<<< HEAD
                msg_info() << "Disabling autolink for Data " << data->getName();
=======
                msg_info() << "Disabling autolink for Data '" << data->getName() << "'";
>>>>>>> 026e260e
            }
            else
            {
                std::string linkPath = valueString+"."+(*it_map).first;
                data->setParent( (*it_map).second, linkPath);
            }
        }
    }
}

void* BaseObject::findLinkDestClass(const BaseClass* destType, const std::string& path, const BaseLink* link)
{
    if (this->getContext() == BaseContext::getDefault())
        return NULL;
    else
        return this->getContext()->findLinkDestClass(destType, path, link);
}


const BaseContext* BaseObject::getContext() const
{
    return l_context.get();
}

BaseContext* BaseObject::getContext()
{
    return l_context.get();
}

const BaseObject* BaseObject::getMaster() const
{
    return l_master.get();
}

BaseObject* BaseObject::getMaster()
{
    return l_master.get();
}

const BaseObject::VecSlaves& BaseObject::getSlaves() const
{
    return l_slaves.getValue();
}

BaseObject* BaseObject::getSlave(const std::string& name) const
{
    for(VecSlaves::const_iterator iSlaves = l_slaves.begin(); iSlaves != l_slaves.end(); ++iSlaves)
    {
        if ((*iSlaves)->getName() == name)
            return iSlaves->get();
    }
    return NULL;
}

void BaseObject::addSlave(BaseObject::SPtr s)
{
    BaseObject::SPtr previous = s->getMaster();
    if (previous == this) return;
    if (previous)
        previous->l_slaves.remove(s);
    l_slaves.add(s);
    if (previous)
        this->getContext()->notifyMoveSlave(previous.get(), this, s.get());
    else
        this->getContext()->notifyAddSlave(this, s.get());
}

void BaseObject::removeSlave(BaseObject::SPtr s)
{
    if (l_slaves.remove(s))
    {
        this->getContext()->notifyRemoveSlave(this, s.get());
    }
}

/// Copy the source aspect to the destination aspect for each Data in the component.
void BaseObject::copyAspect(int destAspect, int srcAspect)
{
    Base::copyAspect(destAspect, srcAspect);
    // copyAspect is no longer recursive to slave objects
}

/// Release memory allocated for the specified aspect.
void BaseObject::releaseAspect(int aspect)
{
    Base::releaseAspect(aspect);
    // releaseAspect is no longer recursive to slave objects
}

void BaseObject::init()
{
	for(VecData::const_iterator iData = this->m_vecData.begin(); iData != this->m_vecData.end(); ++iData)
	{
		if ((*iData)->isRequired() && !(*iData)->isSet())
<<<<<<< HEAD
        {
            msg_error() << "Required data \"" << (*iData)->getName() << "\" has not been set. (Current value is " << (*iData)->getValueString() << ")";
=======
		{
                        msg_warning() << "Required data \"" << (*iData)->getName() << "\" has not been set. (Current value is " << (*iData)->getValueString() << ")" ;
>>>>>>> 026e260e
		}
	}
}

void BaseObject::bwdInit()
{
}

/// Update method called when variables used in precomputation are modified.
void BaseObject::reinit()
{
}

/// Save the initial state for later uses in reset()
void BaseObject::storeResetState()
{ }

/// Reset to initial state
void BaseObject::reset()
{ }

/// Called just before deleting this object
/// Any object in the tree bellow this object that are to be removed will be removed only after this call,
/// so any references this object holds should still be valid.
void BaseObject::cleanup()
{ }

/// Handle an event
void BaseObject::handleEvent( Event* /*e*/ )
{
}

/// Handle topological Changes from a given Topology
void BaseObject::handleTopologyChange(core::topology::Topology* t)
{
    if (t == this->getContext()->getTopology())
    {
        handleTopologyChange();
    }
}

SReal BaseObject::getTime() const
{
    return getContext()->getTime();
}

std::string BaseObject::getPathName() const {

    const BaseContext* context = this->getContext();
    std::string result = "";
    if( context )
    {
        const BaseNode* node = context->toBaseNode();
        if( node )
            result += node->getPathName() + "/";

    }
    result += getName();
    return result;
}

} // namespace objectmodel

} // namespace core

} // namespace sofa
<|MERGE_RESOLUTION|>--- conflicted
+++ resolved
@@ -90,11 +90,7 @@
 
         if (valueString[0] != '@')
         {
-<<<<<<< HEAD
             msg_error() <<"'src' attribute value should be a link using '@'";
-=======
-            msg_error() <<"'src' attribute value should be a link using '@'" ;
->>>>>>> 026e260e
         }
         else
         {
@@ -119,11 +115,7 @@
     loader = getContext()->get<BaseObject>(objectName);
     if (!loader)
     {
-<<<<<<< HEAD
         msg_error() << "Source object \"" << valueString << "\" NOT FOUND.";
-=======
-        msg_error() << "Source object \"" << valueString << "\" NOT FOUND." ;
->>>>>>> 026e260e
         return;
     }
     setSrc(valueString, loader, attributeList);
@@ -165,11 +157,7 @@
         {
             if (!(*it_map).second->isAutoLink())
             {
-<<<<<<< HEAD
-                msg_info() << "Disabling autolink for Data " << data->getName();
-=======
                 msg_info() << "Disabling autolink for Data '" << data->getName() << "'";
->>>>>>> 026e260e
             }
             else
             {
@@ -264,13 +252,8 @@
 	for(VecData::const_iterator iData = this->m_vecData.begin(); iData != this->m_vecData.end(); ++iData)
 	{
 		if ((*iData)->isRequired() && !(*iData)->isSet())
-<<<<<<< HEAD
-        {
-            msg_error() << "Required data \"" << (*iData)->getName() << "\" has not been set. (Current value is " << (*iData)->getValueString() << ")";
-=======
 		{
-                        msg_warning() << "Required data \"" << (*iData)->getName() << "\" has not been set. (Current value is " << (*iData)->getValueString() << ")" ;
->>>>>>> 026e260e
+        msg_warning() << "Required data \"" << (*iData)->getName() << "\" has not been set. (Current value is " << (*iData)->getValueString() << ")" ;
 		}
 	}
 }
