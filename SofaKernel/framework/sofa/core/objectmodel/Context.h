--- conflicted
+++ resolved
@@ -59,11 +59,7 @@
 
 protected:
     Context();
-<<<<<<< HEAD
     virtual ~Context() override
-=======
-    ~Context() override
->>>>>>> a85b2b91
     {}
 public:
 
