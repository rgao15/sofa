--- conflicted
+++ resolved
@@ -70,10 +70,6 @@
     f_bbox.setDisplayed(false);
     f_bbox.setAutoLink(false);
     sendl.setParent(this);
-<<<<<<< HEAD
-=======
-
->>>>>>> 2bfb9aca
 }
 
 Base::~Base()
