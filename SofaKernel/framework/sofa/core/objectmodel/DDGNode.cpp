--- conflicted
+++ resolved
@@ -226,8 +226,14 @@
             owner->sout << "Data " << getName() << " has been updated." << owner->sendl;
 #endif
 
-<<<<<<< HEAD
-        for(DDGLinkIterator it=inputs.begin(params), itend=inputs.end(params); it != itend; ++it)
+        cleanDirtyOutputsOfInputs(params);
+    }
+}
+
+
+void DDGNode::cleanDirtyOutputsOfInputs(const core::ExecParams* params)
+{
+    for(DDGLinkIterator it=inputs.begin(params), itend=inputs.end(params); it != itend; ++it)
             (*it)->dirtyFlags[aspect].dirtyOutputs = 0;
         
         state.updateThreadID = -1;
@@ -238,19 +244,7 @@
         if (getOwner())
             getOwner()->serr << "Data " << getName() << " update() from multiple threads (" << state.lastUpdateThreadID << " and " << currentThreadID << ")" << getOwner()->sendl;
 #endif
-=======
-        cleanDirtyOutputsOfInputs(params);
->>>>>>> b515f57f
-    }
-
-}
-
-
-void DDGNode::cleanDirtyOutputsOfInputs(const core::ExecParams* params)
-{
-    for(DDGLinkIterator it=inputs.begin(params), itend=inputs.end(params); it != itend; ++it)
-        (*it)->dirtyFlags[currentAspect(params)].dirtyOutputs = false;
-}
+    }
 
 
 void DDGNode::copyAspect(int destAspect, int srcAspect)
