--- conflicted
+++ resolved
@@ -226,7 +226,6 @@
             owner->sout << "Data " << getName() << " has been updated." << owner->sendl;
 #endif
 
-<<<<<<< HEAD
         for(DDGLinkIterator it=inputs.begin(params), itend=inputs.end(params); it != itend; ++it)
             (*it)->dirtyFlags[aspect].dirtyOutputs = 0;
         
@@ -238,20 +237,9 @@
         if (getOwner())
             getOwner()->serr << "Data " << getName() << " update() from multiple threads (" << state.lastUpdateThreadID << " and " << currentThreadID << ")" << getOwner()->sendl;
 #endif
-=======
-        cleanDirtyOutputsOfInputs(params);
->>>>>>> faf413f9
-    }
-
-}
-
-
-void DDGNode::cleanDirtyOutputsOfInputs(const core::ExecParams* params)
-{
-    for(DDGLinkIterator it=inputs.begin(params), itend=inputs.end(params); it != itend; ++it)
-        (*it)->dirtyFlags[currentAspect(params)].dirtyOutputs = false;
-}
-
+    }
+
+}
 
 void DDGNode::copyAspect(int destAspect, int srcAspect)
 {
