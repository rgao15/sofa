--- conflicted
+++ resolved
@@ -166,17 +166,12 @@
 
     void writeOverlayText( int x, int y, unsigned fontSize, const Vec4f &color, const char* text ) override;
 
-<<<<<<< HEAD
-    void enablePolygonOffset(float factor, float units) override;
-    void disablePolygonOffset() override;
-=======
     /** Set the scale and units used to add depth values
     * @param factor : Specifies a scale factor that is used to create a variable depth offset for each polygon. The initial value is 0.
     * @param units : Is multiplied by an implementation-specific value to create a constant depth offset. The initial value is 0.
     */
-    virtual void enablePolygonOffset(float factor, float units);
-    virtual void disablePolygonOffset();
->>>>>>> 879a05da
+    void enablePolygonOffset(float factor, float units) override;
+    void disablePolygonOffset() override;
 
     void enableBlending() override;
     void disableBlending() override;
