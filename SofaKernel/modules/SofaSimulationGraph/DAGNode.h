--- conflicted
+++ resolved
@@ -57,35 +57,12 @@
 protected:
     DAGNode( const std::string& name="", DAGNode* parent=nullptr  );
 
-<<<<<<< HEAD
     virtual ~DAGNode() override;
-=======
-    ~DAGNode() override;
->>>>>>> a85b2b91
 
 public:
     /// Pure Virtual method from Node
     virtual Node::SPtr createChild(const std::string& nodeName) override;
 
-<<<<<<< HEAD
-=======
-    /// Pure Virtual method from BaseNode
-    /// Add a child node
-    void addChild(BaseNode::SPtr node) override;
-
-    /// Remove a child node
-    void removeChild(BaseNode::SPtr node) override;
-
-    /// Move a node from another node
-    void moveChild(BaseNode::SPtr obj) override;
-
-    /// Add an object and return this. Detect the implemented interfaces and add the object to the corresponding lists.
-    bool addObject(core::objectmodel::BaseObject::SPtr obj) override { return simulation::Node::addObject(obj); }
-
-    /// Remove an object
-    bool removeObject(core::objectmodel::BaseObject::SPtr obj) override { return simulation::Node::removeObject(obj); }
-
->>>>>>> a85b2b91
     /// Remove the current node from the graph: consists in removing the link to its parent
     void detachFromGraph() override;
 
@@ -190,18 +167,6 @@
     /// traversal updating the descendancy
     void updateDescendancy();
 
-<<<<<<< HEAD
-=======
-
-    // need to update the ancestor descendancy
-    void notifyAddChild(Node::SPtr node) override;
-    // need to update the ancestor descendancy
-    void notifyRemoveChild(Node::SPtr node) override;
-    // need to update the ancestor descendancy
-    void notifyMoveChild(Node::SPtr node, Node* prev) override;
-
-
->>>>>>> a85b2b91
     /// traversal flags
     typedef enum
     {
