/******************************************************************************
*       SOFA, Simulation Open-Framework Architecture, development version     *
*                (c) 2006-2019 INRIA, USTL, UJF, CNRS, MGH                    *
*                                                                             *
* This program is free software; you can redistribute it and/or modify it     *
* under the terms of the GNU Lesser General Public License as published by    *
* the Free Software Foundation; either version 2.1 of the License, or (at     *
* your option) any later version.                                             *
*                                                                             *
* This program is distributed in the hope that it will be useful, but WITHOUT *
* ANY WARRANTY; without even the implied warranty of MERCHANTABILITY or       *
* FITNESS FOR A PARTICULAR PURPOSE. See the GNU Lesser General Public License *
* for more details.                                                           *
*                                                                             *
* You should have received a copy of the GNU Lesser General Public License    *
* along with this program. If not, see <http://www.gnu.org/licenses/>.        *
*******************************************************************************
* Authors: The SOFA Team and external contributors (see Authors.txt)          *
*                                                                             *
* Contact information: contact@sofa-framework.org                             *
******************************************************************************/
#include <SofaSimulationGraph/DAGNode.h>
#include <SofaSimulationCommon/xml/NodeElement.h>
#include <sofa/helper/Factory.inl>

namespace sofa
{

namespace simulation
{

namespace graph
{

/// get all down objects respecting specified class_info and tags
class GetDownObjectsVisitor : public Visitor
{
public:

    GetDownObjectsVisitor(const sofa::core::objectmodel::ClassInfo& class_info, DAGNode::GetObjectsCallBack& container, const sofa::core::objectmodel::TagSet& tags)
        : Visitor( core::ExecParams::defaultInstance() )
        , _class_info(class_info)
        , _container(container)
        , _tags(tags)
    {}

    Result processNodeTopDown(simulation::Node* node) override
    {
        ((const DAGNode*)node)->getLocalObjects( _class_info, _container, _tags );
        return RESULT_CONTINUE;
    }

    /// Specify whether this action can be parallelized.
    bool isThreadSafe() const override { return false; }

    /// Return a category name for this action.
    /// Only used for debugging / profiling purposes
    const char* getCategoryName() const override { return "GetDownObjectsVisitor"; }
    const char* getClassName()    const override { return "GetDownObjectsVisitor"; }


protected:

    const sofa::core::objectmodel::ClassInfo& _class_info;
    DAGNode::GetObjectsCallBack& _container;
    const sofa::core::objectmodel::TagSet& _tags;
};


/// get all up objects respecting specified class_info and tags
class GetUpObjectsVisitor : public Visitor
{
public:

    GetUpObjectsVisitor(DAGNode* searchNode, const sofa::core::objectmodel::ClassInfo& class_info, DAGNode::GetObjectsCallBack& container, const sofa::core::objectmodel::TagSet& tags)
        : Visitor( core::ExecParams::defaultInstance() )
        , _searchNode( searchNode )
        , _class_info(class_info)
        , _container(container)
        , _tags(tags)
    {}

    Result processNodeTopDown(simulation::Node* node) override
    {
        const DAGNode* dagnode = dynamic_cast<const DAGNode*>(node);
        if( dagnode->_descendancy.find(_searchNode)!=dagnode->_descendancy.end() ) // searchNode is in the current node descendancy, so the current node is a parent of searchNode
        {
            dagnode->getLocalObjects( _class_info, _container, _tags );
            return RESULT_CONTINUE;
        }
        else // the current node is NOT a parent of searchNode, stop here
        {
            return RESULT_PRUNE;
        }
    }

    /// Specify whether this action can be parallelized.
    bool isThreadSafe() const override { return false; }

    /// Return a category name for this action.
    /// Only used for debugging / profiling purposes
    const char* getCategoryName() const override { return "GetUpObjectsVisitor"; }
    const char* getClassName()    const override { return "GetUpObjectsVisitor"; }


protected:

    DAGNode* _searchNode;
    const sofa::core::objectmodel::ClassInfo& _class_info;
    DAGNode::GetObjectsCallBack& _container;
    const sofa::core::objectmodel::TagSet& _tags;

};

DAGNode::DAGNode(const std::string& name, DAGNode* parent)
    : simulation::Node(name)
    , l_parents(initLink("parents", "Parents nodes in the graph"))
{
    if( parent )
        parent->addChild(dynamic_cast<Node*>(this));
}

DAGNode::~DAGNode()
{
    for (ChildIterator it = child.begin(), itend = child.end(); it != itend; ++it)
    {
        DAGNode::SPtr dagnode = sofa::core::objectmodel::SPtr_static_cast<DAGNode>(*it);
        dagnode->l_parents.remove(this);
    }
}

/// Create, add, then return the new child of this Node
Node::SPtr DAGNode::createChild(const std::string& nodeName)
{
    DAGNode::SPtr newchild = sofa::core::objectmodel::New<DAGNode>(nodeName);
    this->addChild(newchild); newchild->updateSimulationContext();
    return std::move(newchild);
}


void DAGNode::moveChild(BaseNode::SPtr node)
{
    DAGNode::SPtr dagnode = sofa::core::objectmodel::SPtr_static_cast<DAGNode>(node);
    for (auto& parent : dagnode->getParents()) {
        Node::moveChild(node, parent);
    }
}


/// Add a child node
void DAGNode::doAddChild(BaseNode::SPtr node)
{
    DAGNode::SPtr dagnode = sofa::core::objectmodel::SPtr_static_cast<DAGNode>(node);
    setDirtyDescendancy();
    child.add(dagnode);
    dagnode->l_parents.add(this);
    dagnode->l_parents.updateLinks(); // to fix load-time unresolved links
}

/// Remove a child
void DAGNode::doRemoveChild(BaseNode::SPtr node)
{
    DAGNode::SPtr dagnode = sofa::core::objectmodel::SPtr_static_cast<DAGNode>(node);
    setDirtyDescendancy();
    child.remove(dagnode);
    dagnode->l_parents.remove(this);
}

/// Move a node from another node
void DAGNode::doMoveChild(BaseNode::SPtr node, BaseNode::SPtr previous_parent)
{
    DAGNode::SPtr dagnode = sofa::core::objectmodel::SPtr_static_cast<DAGNode>(node);
    if (!dagnode) return;

    setDirtyDescendancy();
    previous_parent->removeChild(node);

    addChild(node);
}

/// Remove a child
void DAGNode::detachFromGraph()
{
    DAGNode::SPtr me = this; // make sure we don't delete ourself before the end of this method
    const LinkParents::Container& parents = l_parents.getValue();
    while(!parents.empty())
        parents.back()->removeChild(this);
}

/// Generic object access, possibly searching up or down from the current context
///
/// Note that the template wrapper method should generally be used to have the correct return type,
void* DAGNode::getObject(const sofa::core::objectmodel::ClassInfo& class_info, const sofa::core::objectmodel::TagSet& tags, SearchDirection dir) const
{
    if (dir == SearchRoot)
    {
        if (getNbParents()) return getRootContext()->getObject(class_info, tags, dir);
        else dir = SearchDown; // we are the root, search down from here.
    }
    void *result = nullptr;
#ifdef DEBUG_GETOBJECT
    std::string cname = class_info.name();
    if (cname != std::string("N4sofa4core6ShaderE"))
        std::cout << "DAGNode: search for object of type " << class_info.name() ;
    std::string gname = "N4sofa9component8topology32TetrahedronSetGeometryAlgorithms";
    bool isg = cname.length() >= gname.length() && std::string(cname, 0, gname.length()) == gname;
#endif
    if (dir != SearchParents)
        for (ObjectIterator it = this->object.begin(); it != this->object.end(); ++it)
        {
            core::objectmodel::BaseObject* obj = it->get();
            if (tags.empty() || (obj)->getTags().includes(tags))
            {
#ifdef DEBUG_GETOBJECT
                if (isg)
                    std::cout << "DAGNode: testing object " << (obj)->getName() << " of type " << (obj)->getClassName() ;
#endif
                result = class_info.dynamicCast(obj);
                if (result != nullptr)
                {
#ifdef DEBUG_GETOBJECT
                    std::cout << "DAGNode: found object " << (obj)->getName() << " of type " << (obj)->getClassName() ;
#endif
                    break;
                }
            }
        }

    if (result == nullptr)
    {
        switch(dir)
        {
        case Local:
            break;
        case SearchParents:
        case SearchUp:
        {
            const LinkParents::Container& parents = l_parents.getValue();
            for ( unsigned int i = 0; i < parents.size() ; ++i)
                result = parents[i]->getObject(class_info, tags, SearchUp);
        }
        break;
        case SearchDown:
            for(ChildIterator it = child.begin(); it != child.end(); ++it)
            {
                result = (*it)->getObject(class_info, tags, dir);
                if (result != nullptr) break;
            }
            break;
        case SearchRoot:
            dmsg_error("DAGNode") << "SearchRoot SHOULD NOT BE POSSIBLE HERE.";
            break;
        }
    }

    return result;
}

/// Generic object access, given a path from the current context
///
/// Note that the template wrapper method should generally be used to have the correct return type,
void* DAGNode::getObject(const sofa::core::objectmodel::ClassInfo& class_info, const std::string& path) const
{
    if (path.empty())
    {
        // local object
        return Node::getObject(class_info, Local);
    }
    else if (path[0] == '/')
    {
        // absolute path; let's start from root
        if (!getNbParents()) return getObject(class_info,std::string(path,1));
        else return getRootContext()->getObject(class_info,path);
    }
    else if (std::string(path,0,2)==std::string("./"))
    {
        std::string newpath = std::string(path, 2);
        while (!newpath.empty() && path[0] == '/')
            newpath.erase(0);
        return getObject(class_info,newpath);
    }
    else if (std::string(path,0,3)==std::string("../"))
    {
        // tricky case:
        // let's test EACH parent and return the first object found (if any)
        std::string newpath = std::string(path, 3);
        while (!newpath.empty() && path[0] == '/')
            newpath.erase(0);
        if (getNbParents())
        {
            const LinkParents::Container& parents = l_parents.getValue();
            for ( unsigned int i = 0; i < parents.size() ; ++i)
            {
                void* obj = parents[i]->getObject(class_info,newpath);
                if (obj) return obj;
            }
            return nullptr;   // not found in any parent node at all
        }
        else return getObject(class_info,newpath);
    }
    else
    {
        std::string::size_type pend = path.find('/');
        if (pend == std::string::npos) pend = path.length();
        std::string name ( path, 0, pend );
        Node* child = getChild(name);
        if (child)
        {
            while (pend < path.length() && path[pend] == '/')
                ++pend;
            return child->getObject(class_info, std::string(path, pend));
        }
        else if (pend < path.length())
        {
            return nullptr;
        }
        else
        {
            core::objectmodel::BaseObject* obj = simulation::Node::getObject(name);
            if (obj == nullptr)
            {
                return nullptr;
            }
            else
            {
                void* result = class_info.dynamicCast(obj);
                if (result == nullptr)
                {
                    dmsg_error("DAGNode") << "Object "<<name<<" in "<<getPathName()<<" does not implement class "<<class_info.name() ;
                    return nullptr;
                }
                else
                {
                    return result;
                }
            }
        }
    }
}


/// Generic list of objects access, possibly searching up or down from the current context
///
/// Note that the template wrapper method should generally be used to have the correct return type,
void DAGNode::getObjects(const sofa::core::objectmodel::ClassInfo& class_info, GetObjectsCallBack& container, const sofa::core::objectmodel::TagSet& tags, SearchDirection dir) const
{
    if( dir == SearchRoot )
    {
        if( getNbParents() )
        {
            getRootContext()->getObjects( class_info, container, tags, dir );
            return;
        }
        else dir = SearchDown; // we are the root, search down from here.
    }


    switch( dir )
    {
        case Local:
            this->getLocalObjects( class_info, container, tags );
            break;

        case SearchUp:
            this->getLocalObjects( class_info, container, tags ); // add locals then SearchParents
            // no break here, we want to execute the SearchParents code.
        case SearchParents:
        {
            // a visitor executed from top but only run for this' parents will enforce the selected object unicity due even with diamond graph setups
            GetUpObjectsVisitor vis( const_cast<DAGNode*>(this), class_info, container, tags);
            getRootContext()->executeVisitor(&vis);
        }
        break;

        case SearchDown:
        {
            // a regular visitor is enforcing the selected object unicity
            GetDownObjectsVisitor vis(class_info, container, tags);
<<<<<<< HEAD
            const_cast<DAGNode*>(this)->executeVisitor(&vis);
=======
            (const_cast<DAGNode*>(this))->executeVisitor(&vis);
>>>>>>> 6383de50
            break;
        }
        default:
            break;
    }
}

/// Get a list of parent node
core::objectmodel::BaseNode::Parents DAGNode::getParents() const
{
    Parents p;

    const LinkParents::Container& parents = l_parents.getValue();
    for ( unsigned int i = 0; i < parents.size() ; ++i)
        p.push_back(parents[i]);

    return p;
}


/// returns number of parents
size_t DAGNode::getNbParents() const
{
    return l_parents.getValue().size();
}

/// return the first parent (returns NULL if no parent)
core::objectmodel::BaseNode* DAGNode::getFirstParent() const
{
    const LinkParents::Container& parents = l_parents.getValue();
    if( parents.empty() ) return nullptr;
    else return l_parents.getValue()[0];
}


/// Test if the given node is a parent of this node.
bool DAGNode::hasParent(const BaseNode* node) const
{
    const LinkParents::Container& parents = l_parents.getValue();
    for ( unsigned int i = 0; i < parents.size() ; ++i)
    {
        if (parents[i]==node) return true;
    }
    return false;
}

/// Test if the given context is a parent of this context.
bool DAGNode::hasParent(const BaseContext* context) const
{
    if (context == nullptr) return !getNbParents();

    const LinkParents::Container& parents = l_parents.getValue();
    for ( unsigned int i = 0; i < parents.size() ; ++i)
        if (context == parents[i]->getContext()) return true;
    return false;

}



/// Test if the given context is an ancestor of this context.
/// An ancestor is a parent or (recursively) the parent of an ancestor.
bool DAGNode::hasAncestor(const BaseContext* context) const
{
    const LinkParents::Container& parents = l_parents.getValue();
    for ( unsigned int i = 0; i < parents.size() ; ++i)
        if (context == parents[i]->getContext()
            || parents[i]->hasAncestor(context))
            return true;
    return false;
}


/// Mesh Topology that is relevant for this context
/// (within it or its parents until a mapping is reached that does not preserve topologies).
core::topology::BaseMeshTopology* DAGNode::getActiveMeshTopology() const
{
    if (this->meshTopology)
        return this->meshTopology;
    // Check if a local mapping stops the search
    if (this->mechanicalMapping && !this->mechanicalMapping->sameTopology())
    {
        return nullptr;
    }
    for ( Sequence<core::BaseMapping>::iterator i=this->mapping.begin(), iend=this->mapping.end(); i!=iend; ++i )
    {
        if (!(*i)->sameTopology())
        {
            return nullptr;
        }
    }
    // No mapping with a different topology, continue on to the parents
    const LinkParents::Container &parents = l_parents.getValue();
    for ( unsigned int i = 0; i < parents.size() ; i++ )
    {
        // if the visitor is run from a sub-graph containing a multinode linked with a node outside of the subgraph, do not consider the outside node by looking on the sub-graph descendancy
        if ( parents[i] )
        {
            core::topology::BaseMeshTopology* res = parents[i]->getActiveMeshTopology();
            if (res)
                return res;
        }
    }
    return nullptr; // not found in any parents
}


void DAGNode::precomputeTraversalOrder( const core::ExecParams* params )
{
    // acumulating traversed Nodes
    class TraversalOrderVisitor : public Visitor
    {
        NodeList& _orderList;
    public:
        TraversalOrderVisitor(const core::ExecParams* params, NodeList& orderList )
            : Visitor(params)
            , _orderList( orderList )
        {
            _orderList.clear();
        }

        Result processNodeTopDown(Node* node) override
        {
            _orderList.push_back( static_cast<DAGNode*>(node) );
            return RESULT_CONTINUE;
        }

        const char* getClassName() const override {return "TraversalOrderVisitor";}
    };

    TraversalOrderVisitor tov( params, _precomputedTraversalOrder );
    executeVisitor( &tov, false );
}



/// Execute a recursive action starting from this node
void DAGNode::doExecuteVisitor(simulation::Visitor* action, bool precomputedOrder)
{
    if( precomputedOrder && !_precomputedTraversalOrder.empty() )
    {
        for( NodeList::iterator it = _precomputedTraversalOrder.begin(), itend = _precomputedTraversalOrder.end() ; it != itend ; ++it )
        {
            if ( action->canAccessSleepingNode || !(*it)->getContext()->isSleeping() )
                action->processNodeTopDown( *it );
        }

        for( NodeList::reverse_iterator it = _precomputedTraversalOrder.rbegin(), itend = _precomputedTraversalOrder.rend() ; it != itend ; ++it )
        {
            if ( action->canAccessSleepingNode || !(*it)->getContext()->isSleeping() )
                action->processNodeBottomUp( *it );
        }
    }
    else
    {
        // WARNING: do not store the traversal infos in the DAGNode, as several visitors could traversed the graph simultaneously
        // These infos are stored in a StatusMap per visitor.
        updateDescendancy();

        Visitor::TreeTraversalRepetition repeat;
        if( action->treeTraversal(repeat) )
        {
            // Tree traversal order
            //
            // Diamond shapes are ignored, a child node is visited as soon as a parent node has been visited.
            // The multi-nodes (with several parents) are visited either: only once, only twice or for every times
            // depending on the visitor's 'repeat'
            //
            // Some particular visitors such as a flat graph display or VisualVisitors must follow such a traversal order.

            StatusMap statusMap;
            executeVisitorTreeTraversal( action, statusMap, repeat );
        }
        else
        {
            // Direct acyclic graph traversal order
            //
            // This is the default order, used for mechanics.
            //
            // A child node is visited only when all its parents have been visited.
            // A child node is 'pruned' only if all its parents are 'pruned'.
            // Every excecuted node in the forward traversal are stored in 'executedNodes',
            // its reverse order is used for the backward traversal.

            // Note that a newly 'pruned' node is still traversed (w/o execution) to be sure to execute its child nodes,
            // that can have ancestors in another branch that is not pruned...
            // An already pruned node is ignored.

            NodeList executedNodes;
            {
                StatusMap statusMap;
                executeVisitorTopDown( action, executedNodes, statusMap, this );
            }
            executeVisitorBottomUp( action, executedNodes );
        }
    }
}


void DAGNode::executeVisitorTopDown(simulation::Visitor* action, NodeList& executedNodes, StatusMap& statusMap, DAGNode* visitorRoot )
{
    if ( statusMap[this] != NOT_VISITED )
    {
        return; // skipped (already visited)
    }

    if( !this->isActive() )
    {
        // do not execute the visitor on this node
        statusMap[this] = PRUNED;

        // in that case we can considerer if some child are activated, the graph is not valid, so no need to continue the recursion
        return;
    }

    if( this->isSleeping() && !action->canAccessSleepingNode )
    {
        // do not execute the visitor on this node
        statusMap[this] = PRUNED;

        return;
    }

    // pour chaque noeud "prune" on continue à parcourir quand même juste pour marquer le noeud comme parcouru

    // check du "visitedStatus" des parents:
    // un enfant n'est pruné que si tous ses parents le sont
    // on ne passe à un enfant que si tous ses parents ont été visités
    bool allParentsPruned = true;
    bool hasParent = false;

    if( visitorRoot != this )
    {
        // the graph structure is generally modified during an action anterior to the traversal but can possibly be modified during the current traversal
        visitorRoot->updateDescendancy();

        const LinkParents::Container &parents = l_parents.getValue();
        for ( unsigned int i = 0; i < parents.size() ; i++ )
        {
            // if the visitor is run from a sub-graph containing a multinode linked with a node outside of the subgraph, do not consider the outside node by looking on the sub-graph descendancy
            if ( visitorRoot->_descendancy.find(parents[i])!=visitorRoot->_descendancy.end() || parents[i]==visitorRoot )
            {
                // all parents must have been visited before
                if ( statusMap[parents[i]] == NOT_VISITED )
                    return; // skipped for now... the other parent should come later

                allParentsPruned = allParentsPruned && ( statusMap[parents[i]] == PRUNED );
                hasParent = true;
            }
        }
    }

    // all parents have been visited, let's go with the visitor
    if ( allParentsPruned && hasParent )
    {
        // do not execute the visitor on this node
        statusMap[this] = PRUNED;

        // ... but continue the recursion anyway!
        if( action->childOrderReversed(this) )
            for(unsigned int i = unsigned(child.size()); i>0;)
                static_cast<DAGNode*>(child[--i].get())->executeVisitorTopDown(action,executedNodes,statusMap,visitorRoot);
        else
            for(unsigned int i = 0; i<child.size(); ++i)
                static_cast<DAGNode*>(child[i].get())->executeVisitorTopDown(action,executedNodes,statusMap,visitorRoot);
    }
    else
    {
        // execute the visitor on this node
        Visitor::Result result = action->processNodeTopDown(this);

        // update status
        statusMap[this] = ( result == simulation::Visitor::RESULT_PRUNE ? PRUNED : VISITED );

        executedNodes.push_back(this);

        // ... and continue the recursion
        if( action->childOrderReversed(this) )
            for(unsigned int i = unsigned(child.size()); i>0;)
                static_cast<DAGNode*>(child[--i].get())->executeVisitorTopDown(action,executedNodes,statusMap,visitorRoot);
        else
            for(unsigned int i = 0; i<child.size(); ++i)
                static_cast<DAGNode*>(child[i].get())->executeVisitorTopDown(action,executedNodes,statusMap,visitorRoot);

    }
}


// warning nodes that are dynamically created during the traversal, but that have not been traversed during the top-down, won't be traversed during the bottom-up
// TODO is it what we want?
// otherwise it is possible to restart from top, go to leaves and running bottom-up action while going up
void DAGNode::executeVisitorBottomUp( simulation::Visitor* action, NodeList& executedNodes )
{
    for( NodeList::reverse_iterator it = executedNodes.rbegin(), itend = executedNodes.rend() ; it != itend ; ++it )
    {
        (*it)->updateDescendancy();
        action->processNodeBottomUp( *it );
    }
}


void DAGNode::setDirtyDescendancy()
{
    _descendancy.clear();
    const LinkParents::Container &parents = l_parents.getValue();
    for ( unsigned int i = 0; i < parents.size() ; i++ )
    {
        parents[i]->setDirtyDescendancy();
    }
}

void DAGNode::updateDescendancy()
{
    if( _descendancy.empty() && !child.empty() )
    {
        for(unsigned int i = 0; i<child.size(); ++i)
        {
            DAGNode* dagnode = static_cast<DAGNode*>(child[i].get());
            dagnode->updateDescendancy();
            _descendancy.insert( dagnode->_descendancy.begin(), dagnode->_descendancy.end() );
            _descendancy.insert( dagnode );
        }
    }
}



void DAGNode::executeVisitorTreeTraversal( simulation::Visitor* action, StatusMap& statusMap, Visitor::TreeTraversalRepetition repeat, bool alreadyRepeated )
{
    if( !this->isActive() )
    {
        // do not execute the visitor on this node
        statusMap[this] = PRUNED;
        return;
    }

    if( this->isSleeping() && !action->canAccessSleepingNode )
    {
        // do not execute the visitor on this node
        statusMap[this] = PRUNED;
        return;
    }

    // node already visited and repetition must be avoid
    if( statusMap[this] != NOT_VISITED )
    {
        if( repeat==Visitor::NO_REPETITION || ( alreadyRepeated && repeat==Visitor::REPEAT_ONCE ) ) return;
        else alreadyRepeated = true;
    }

    if( action->processNodeTopDown(this) != simulation::Visitor::RESULT_PRUNE )
    {
        statusMap[this] = VISITED;
        if( action->childOrderReversed(this) )
            for(unsigned int i = unsigned(child.size()); i>0;)
                static_cast<DAGNode*>(child[--i].get())->executeVisitorTreeTraversal(action,statusMap,repeat,alreadyRepeated);
        else
            for(unsigned int i = 0; i<child.size(); ++i)
                static_cast<DAGNode*>(child[i].get())->executeVisitorTreeTraversal(action,statusMap,repeat,alreadyRepeated);
    }
    else
    {
        statusMap[this] = PRUNED;
    }

    action->processNodeBottomUp(this);
}


void DAGNode::initVisualContext()
{
    if (getNbParents())
    {
        this->setDisplayWorldGravity(false); //only display gravity for the root: it will be propagated at each time step
    }
}

void DAGNode::updateContext()
{
    core::objectmodel::BaseNode* firstParent = getFirstParent();

    if ( firstParent )
    {
        if( debug_ )
        {
            msg_info()<<"DAGNode::updateContext, node = "<<getName()<<", incoming context = "<< firstParent->getContext() ;
        }
        // TODO
        // ahem.... not sure here... which parent should I copy my context from exactly ?
        copyContext(*static_cast<Context*>(static_cast<DAGNode*>(firstParent)));
    }
    simulation::Node::updateContext();
}

void DAGNode::updateSimulationContext()
{
    core::objectmodel::BaseNode* firstParent = getFirstParent();

    if ( firstParent )
    {
        if( debug_ )
        {
            msg_info()<<"DAGNode::updateContext, node = "<<getName()<<", incoming context = "<< firstParent->getContext() ;
        }
        // TODO
        // ahem.... not sure here... which parent should I copy my simulation context from exactly ?
        copySimulationContext(*static_cast<Context*>(static_cast<DAGNode*>(firstParent)));
    }
    simulation::Node::updateSimulationContext();
}


Node* DAGNode::findCommonParent( simulation::Node* node2 )
{
    return static_cast<DAGNode*>(getRoot())->findCommonParent( this, static_cast<DAGNode*>(node2) );
}


DAGNode* DAGNode::findCommonParent( DAGNode* node1, DAGNode* node2 )
{
    updateDescendancy();

    for(unsigned int i = 0; i<child.size(); ++i)
    {
        DAGNode* childcommon = static_cast<DAGNode*>(child[i].get())->findCommonParent( node1, node2 );

        if( childcommon ) return childcommon;
        else if( _descendancy.find(node1)!=_descendancy.end() && _descendancy.find(node2)!=_descendancy.end() ) return this;
    }

    return nullptr;
}

void DAGNode::getLocalObjects( const sofa::core::objectmodel::ClassInfo& class_info, DAGNode::GetObjectsCallBack& container, const sofa::core::objectmodel::TagSet& tags ) const
{
    for (DAGNode::ObjectIterator it = this->object.begin(); it != this->object.end(); ++it)
    {
        core::objectmodel::BaseObject* obj = it->get();
        void* result = class_info.dynamicCast(obj);
        if (result != nullptr && (tags.empty() || (obj)->getTags().includes(tags)))
            container(result);
    }
}



//helper::Creator<xml::NodeElement::Factory, DAGNode> DAGNodeDefaultClass("default");
static helper::Creator<xml::NodeElement::Factory, DAGNode> DAGNodeClass("DAGNode");

} // namespace graph

} // namespace simulation

} // namespace sofa
<|MERGE_RESOLUTION|>--- conflicted
+++ resolved
@@ -376,11 +376,7 @@
         {
             // a regular visitor is enforcing the selected object unicity
             GetDownObjectsVisitor vis(class_info, container, tags);
-<<<<<<< HEAD
-            const_cast<DAGNode*>(this)->executeVisitor(&vis);
-=======
             (const_cast<DAGNode*>(this))->executeVisitor(&vis);
->>>>>>> 6383de50
             break;
         }
         default:
