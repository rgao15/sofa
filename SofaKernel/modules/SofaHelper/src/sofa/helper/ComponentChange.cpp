--- conflicted
+++ resolved
@@ -109,7 +109,6 @@
     {"VisualManagerPass", Pluginized("v19.06", "SofaOpenglVisual")},
     {"VisualmanagerSecondaryPass", Pluginized("v19.06", "SofaOpenglVisual")},
 
-<<<<<<< HEAD
     // SofaValidation was pluginized in #1302
     {"CompareState", Pluginized("v20.06", "SofaValidation")},
     {"CompareTopology", Pluginized("v20.06", "SofaValidation")},
@@ -123,12 +122,10 @@
     {"ExtraMonitor", Pluginized("v20.06", "SofaValidation")},
     {"Monitor", Pluginized("v20.06", "SofaValidation")},
 
-=======
     // SofaDenseSolver was pluginized in #1299
     {"LULinearSolver", Pluginized("v20.06", "SofaDenseSolver")},
     //{"NewMatCholeskySolver", Pluginized("v20.06", "SofaDenseSolver")},
     //{"NewMatCGLinearSolver", Pluginized("v20.06", "SofaDenseSolver")},
->>>>>>> 24798490
 
     /***********************/
     // REMOVED SINCE v20.06
