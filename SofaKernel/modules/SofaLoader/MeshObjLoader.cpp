/******************************************************************************
*       SOFA, Simulation Open-Framework Architecture, development version     *
*                (c) 2006-2018 INRIA, USTL, UJF, CNRS, MGH                    *
*                                                                             *
* This program is free software; you can redistribute it and/or modify it     *
* under the terms of the GNU Lesser General Public License as published by    *
* the Free Software Foundation; either version 2.1 of the License, or (at     *
* your option) any later version.                                             *
*                                                                             *
* This program is distributed in the hope that it will be useful, but WITHOUT *
* ANY WARRANTY; without even the implied warranty of MERCHANTABILITY or       *
* FITNESS FOR A PARTICULAR PURPOSE. See the GNU Lesser General Public License *
* for more details.                                                           *
*                                                                             *
* You should have received a copy of the GNU Lesser General Public License    *
* along with this program. If not, see <http://www.gnu.org/licenses/>.        *
*******************************************************************************
* Authors: The SOFA Team and external contributors (see Authors.txt)          *
*                                                                             *
* Contact information: contact@sofa-framework.org                             *
******************************************************************************/
#include <sofa/core/ObjectFactory.h>
#include <SofaLoader/MeshObjLoader.h>
#include <sofa/core/visual/VisualParams.h>
#include <sofa/helper/system/SetDirectory.h>
#include <fstream>

namespace sofa
{

namespace component
{

namespace loader
{

using namespace sofa::defaulttype;
using namespace sofa::core::loader;
using namespace sofa::helper::types;

SOFA_DECL_CLASS(MeshObjLoader)

int MeshObjLoaderClass = core::RegisterObject("Specific mesh loader for Obj file format.")
        .add< MeshObjLoader >()
        ;



MeshObjLoader::MeshObjLoader()
    : MeshLoader()
    , d_handleSeams(initData(&d_handleSeams, (bool)false, "handleSeams", "Preserve UV and normal seams information (vertices with multiple UV and/or normals)"))
    , loadMaterial(initData(&loadMaterial, (bool) true, "loadMaterial", "Load the related MTL file or use a default one?"))    
    , faceType(MeshObjLoader::TRIANGLE)
    , d_material(initData(&d_material,"material","Default material") )
    , materials(initData(&materials,"materials","List of materials") )
    , faceList(initData(&faceList,"faceList","List of face definitions.") )
    , texIndexList(initData(&texIndexList,"texcoordsIndex","Indices of textures coordinates used in faces definition."))
    , positionsList(initData(&positionsList,"positionsDefinition", "Vertex positions definition"))
    , texCoordsList(initData(&texCoordsList,"texcoordsDefinition", "Texture coordinates definition"))
    , normalsIndexList(initData(&normalsIndexList,"normalsIndex","List of normals of elements of the mesh loaded."))
    , normalsList(initData(&normalsList,"normalsDefinition","Normals definition"))
    , texCoords(initData(&texCoords,"texcoords","Texture coordinates of all faces, to be used as the parent data of a VisualModel texcoords data"))
    , computeMaterialFaces(initData(&computeMaterialFaces, false, "computeMaterialFaces", "True to activate export of Data instances containing list of face indices for each material"))
    , d_vertPosIdx      (initData   (&d_vertPosIdx, "vertPosIdx", "If vertices have multiple normals/texcoords stores vertices position indices"))
    , d_vertNormIdx     (initData   (&d_vertNormIdx, "vertNormIdx", "If vertices have multiple normals/texcoords stores vertices normal indices"))
{
    faceList.setGroup("OBJ");
    texIndexList.setGroup("OBJ");
    texCoordsList.setGroup("OBJ");
    normalsIndexList.setGroup("OBJ");
    normalsList.setGroup("OBJ");
    positionsList.setGroup("OBJ");
    //BUGFIX: data loaded from OBJ file should not be saved to XML
    faceList.setPersistent(false);
    texIndexList.setPersistent(false);
    texCoordsList.setPersistent(false);
    normalsIndexList.setPersistent(false);
    normalsList.setPersistent(false);
    positionsList.setPersistent(false);
    texCoords.setPersistent(false);
    d_positions.setPersistent(false);
    d_normals.setPersistent(false);
    d_edges.setPersistent(false);
    d_triangles.setPersistent(false);
    d_quads.setPersistent(false);
    d_edgesGroups.setPersistent(false);
    d_trianglesGroups.setPersistent(false);
    d_quadsGroups.setPersistent(false);
    texCoords.setPersistent(false);
    d_vertPosIdx.setPersistent(false);
    d_vertNormIdx.setPersistent(false);
}


MeshObjLoader::~MeshObjLoader()
{

}


bool MeshObjLoader::load()
{
<<<<<<< HEAD
    msg_info() << "Loading OBJ file: " << m_filename;
=======
    dmsg_info() << "Loading OBJ file: " << m_filename;
>>>>>>> 546ad183

    bool fileRead = false;

    // -- Loading file
    const char* filename = m_filename.getFullPath().c_str();
    std::ifstream file(filename);

    if (!file.good())
    {
        msg_error() << "Error: MeshObjLoader: Cannot read file '" << m_filename << "'.";
        return false;
    }

    // -- Reading file
    fileRead = this->readOBJ (file,filename);
    file.close();

    return fileRead;
}


void MeshObjLoader::addGroup (const PrimitiveGroup& g)
{
    helper::vector< PrimitiveGroup>& my_edgesGroups = *(d_edgesGroups.beginEdit());
    helper::vector< PrimitiveGroup>& my_trianglesGroups = *(d_trianglesGroups.beginEdit());
    helper::vector< PrimitiveGroup>& my_quadsGroups = *(d_quadsGroups.beginEdit());

    switch (faceType)
    {
    case MeshObjLoader::EDGE:
        my_edgesGroups.push_back(g);
        break;
    case MeshObjLoader::TRIANGLE:
        my_trianglesGroups.push_back(g);
        break;
    case MeshObjLoader::QUAD:
        my_quadsGroups.push_back(g);
        break;
    default: break;
    }

    d_edgesGroups.endEdit();
    d_trianglesGroups.endEdit();
    d_quadsGroups.endEdit();
}

bool MeshObjLoader::readOBJ (std::ifstream &file, const char* filename)
{
 
    const bool handleSeams = d_handleSeams.getValue();
    helper::vector<sofa::defaulttype::Vector3>& my_positions = *(d_positions.beginEdit());
    helper::vector<sofa::defaulttype::Vector2>& my_texCoords = *(texCoordsList.beginEdit());
    helper::vector<sofa::defaulttype::Vector3>& my_normals   = *(normalsList.beginEdit());

    Material& material = *(d_material.beginEdit());
    helper::vector<Material>& my_materials = *(materials.beginEdit());
    helper::SVector< helper::SVector <int> >& my_faceList = *(faceList.beginEdit() );
    helper::SVector< helper::SVector <int> >& my_normalsList = *(normalsIndexList.beginEdit());
    helper::SVector< helper::SVector <int> >& my_texturesList   = *(texIndexList.beginEdit());
    helper::vector<int> nodes, nIndices, tIndices;

    helper::vector<Edge >& my_edges = *(d_edges.beginEdit());
    helper::vector<Triangle >& my_triangles = *(d_triangles.beginEdit());
    helper::vector<Quad >& my_quads = *(d_quads.beginEdit());

    //BUGFIX: clear pre-existing data before loading the file
    my_positions.clear();
    material.activated = false;
    my_texCoords.clear();
    my_normals.clear();
    my_materials.clear();
    my_faceList.clear();
    my_normalsList.clear();
    my_texturesList.clear();
    my_edges.clear();
    my_triangles.clear();
    my_quads.clear();
    d_edgesGroups.beginEdit()->clear(); d_edgesGroups.endEdit();
    d_trianglesGroups.beginEdit()->clear(); d_trianglesGroups.endEdit();
    d_quadsGroups.beginEdit()->clear(); d_quadsGroups.endEdit();

    int vtn[3];
    Vector3 result;
    helper::WriteAccessor<Data<helper::vector< PrimitiveGroup> > > my_faceGroups[NBFACETYPE] =
    {
        d_edgesGroups,
        d_trianglesGroups,
        d_quadsGroups
    };
    std::string curGroupName = "Default_Group";
    std::string curMaterialName;
    int curMaterialId = -1;
    int nbFaces[NBFACETYPE] = {0}; // number of edges, triangles, quads
    int groupF0[NBFACETYPE] = {0}; // first primitives indices in current group for edges, triangles, quads
    std::string line;
    while( std::getline(file,line) )
    {
        if (line.empty()) continue;
        std::istringstream values(line);
        std::string token;
        values >> token;

        if (token == "#")
        {
            // comment
        }
        else if (token == "v")
        {
            // vertex
            values >> result[0] >> result[1] >> result[2];
            my_positions.push_back(Vector3(result[0],result[1], result[2]));
        }
        else if (token == "vn")
        {
            // normal 
            values >> result[0] >> result[1] >> result[2];
            my_normals.push_back(Vector3(result[0],result[1], result[2]));
        }
        else if (token == "vt")
        {
            // texcoord
            values >> result[0] >> result[1];
            my_texCoords.push_back(Vector2(result[0],result[1]));
        }
        else if ((token == "mtllib") && loadMaterial.getValue())
        {
            while (!values.eof())
            {
                std::string materialLibaryName;
                values >> materialLibaryName;
                std::string mtlfile = sofa::helper::system::SetDirectory::GetRelativeFromFile(materialLibaryName.c_str(), filename);
                this->readMTL(mtlfile.c_str(), my_materials);
            }
        }
        else if (token == "usemtl" || token == "g")
        {
            // end of current group
            //curGroup.nbp = nbf - curGroup.p0;
            for (int ft = 0; ft < NBFACETYPE; ++ft)
                if (nbFaces[ft] > groupF0[ft])
                {
                    my_faceGroups[ft].push_back(PrimitiveGroup(groupF0[ft], nbFaces[ft]-groupF0[ft], curMaterialName, curGroupName, curMaterialId));
                    groupF0[ft] = nbFaces[ft];
                }
            if (token == "usemtl")
            {
                values >> curMaterialName;
                curMaterialId = -1;
                helper::vector<Material>::iterator it = my_materials.begin();
                helper::vector<Material>::iterator itEnd = my_materials.end();
                for (; it != itEnd; ++it)
                {
                    if (it->name == curMaterialName)
                    {
                        (*it).activated = true;
                        if (!material.activated)
                            material = *it;
                        curMaterialId = it - my_materials.begin();
                        break;
                    }
                }
            }
            else if (token == "g")
            {
                curGroupName.clear();
                while (!values.eof())
                {
                    std::string g;
                    values >> g;
                    if (!curGroupName.empty())
                        curGroupName += " ";
                    curGroupName += g;
                }
            }
        }
        else if (token == "l" || token == "f")
        {
            // face
            nodes.clear();
            nIndices.clear();
            tIndices.clear();

            while (!values.eof())
            {
                std::string face;
                values >> face;
                if (face.empty()) continue;
                for (int j = 0; j < 3; j++)
                {
                    vtn[j] = -1;
                    std::string::size_type pos = face.find('/');
                    std::string tmp = face.substr(0, pos);
                    if (pos == std::string::npos)
                        face = "";
                    else
                    {
                        face = face.substr(pos + 1);
                    }

                    if (!tmp.empty())
                    {
                        vtn[j] = atoi(tmp.c_str());
                        if (vtn[j] >= 1)
                            vtn[j] -=1; // -1 because the numerotation begins at 1 and a vector begins at 0
                        else if (vtn[j] < 0)
                            vtn[j] += (j==0) ? my_positions.size() : (j==1) ? my_texCoords.size() : my_normals.size();
                        else
                        {
                            msg_error() << "Invalid index " << tmp;
                            vtn[j] = -1;
                        }
                    }
                }

                nodes.push_back(vtn[0]);
                tIndices.push_back(vtn[1]);
                nIndices.push_back(vtn[2]);
            }

            my_faceList.push_back(nodes);
            my_normalsList.push_back(nIndices);
            my_texturesList.push_back(tIndices);

            if (nodes.size() == 2) // Edge
            {
                if (!handleSeams) // we have to wait for renumbering vertices if we handle seams
                {
                    if (nodes[0]<nodes[1])
                        addEdge(&my_edges, Edge(nodes[0], nodes[1]));
                    else
                        addEdge(&my_edges, Edge(nodes[1], nodes[0]));
                }
                ++nbFaces[MeshObjLoader::EDGE];
                faceType = MeshObjLoader::EDGE;
            }
            else if (nodes.size()==4 && !this->d_triangulate.getValue()) // Quad
            {
                if (!handleSeams) // we have to wait for renumbering vertices if we handle seams
                {
                    addQuad(&my_quads, Quad(nodes[0], nodes[1], nodes[2], nodes[3]));
                }
                ++nbFaces[MeshObjLoader::QUAD];
                faceType = MeshObjLoader::QUAD;
            }
            else // Triangulate
            {
                if (!handleSeams) // we have to wait for renumbering vertices if we handle seams
                {
                    for (size_t j=2; j<nodes.size(); j++)
                        addTriangle(&my_triangles, Triangle(nodes[0], nodes[j-1], nodes[j]));
                }
                ++nbFaces[MeshObjLoader::TRIANGLE];
                faceType = MeshObjLoader::TRIANGLE;
            }

        }
        else
        {
            // std::cerr << "readObj : Unknown token for line " << line << std::endl;
        }
    }

    // end of current group
    for (size_t ft = 0; ft < NBFACETYPE; ++ft)
        if (nbFaces[ft] > groupF0[ft])
        {
            my_faceGroups[ft].push_back(PrimitiveGroup(groupF0[ft], nbFaces[ft]-groupF0[ft], curMaterialName, curGroupName, curMaterialId));
            groupF0[ft] = nbFaces[ft];
        }

    if (!d_handleSeams.getValue())
    { // default mode, vertices are never duplicated, only one texcoord and normal is used per vertex
        helper::vector<sofa::defaulttype::Vector2>& vTexCoords = *texCoords.beginEdit();
        helper::vector<sofa::defaulttype::Vector3>& vNormals   = *d_normals.beginEdit();
        helper::vector<sofa::defaulttype::Vector3>& vVertices  = *d_positions.beginEdit();
        vVertices = my_positions;
        size_t vertexCount = my_positions.size();
        if( my_texCoords.size() > 0 )
        {
            vTexCoords.resize(vertexCount);
        }
        else
        {
            vTexCoords.resize(0);
        }
        if( my_normals.size() > 0 )
        {
            vNormals.resize(vertexCount);
        }
        else
        {
            vNormals.resize(0);
        }
        for (size_t fi=0; fi<my_faceList.size(); ++fi)
        {
            const helper::SVector<int>& nodes = my_faceList[fi];
            const helper::SVector<int>& nIndices = my_normalsList[fi];
            const helper::SVector<int>& tIndices = my_texturesList[fi];
            for (size_t i = 0; i < nodes.size(); ++i)
            {
                unsigned int pi = nodes[i];
                unsigned int ni = nIndices[i];
                unsigned int ti = tIndices[i];
                if (pi >= vertexCount) continue;
                if (ti < my_texCoords.size() && (vTexCoords[pi] == sofa::defaulttype::Vector2() ||
                                                 (my_texCoords[ti]-vTexCoords[pi])*sofa::defaulttype::Vector2(-1,1) > 0))
                    vTexCoords[pi] = my_texCoords[ti];
                if (ni < my_normals.size())
                    vNormals[pi] += my_normals[ni];
            }
        }
        for (size_t i=0; i<vNormals.size(); ++i)
        {
            vNormals[i].normalize();
        }
    }
    else
    { // handleSeam mode : vertices are duplicated in case they have different texcoords and/or normals
        // This code was initially in VisualModelImpl::setMesh()
        
        int nbVIn = (int)my_positions.size();
        // First we compute for each point how many pair of normal/texcoord indices are used
        // The map store the final index of each combinaison
        std::vector< std::map< std::pair<int,int>, int > > vertTexNormMap;
        vertTexNormMap.resize(nbVIn);
        for (size_t fi=0; fi<my_faceList.size(); ++fi)
        {
            const helper::SVector<int>& nodes = my_faceList[fi];
            const helper::SVector<int>& nIndices = my_normalsList[fi];
            const helper::SVector<int>& tIndices = my_texturesList[fi];
            for (size_t i = 0; i < nodes.size(); ++i)
            {
                unsigned int pi = nodes[i];
                unsigned int ni = nIndices[i];
                unsigned int ti = tIndices[i];
                vertTexNormMap[pi][std::make_pair(ti, ni)] = 0;
            }
        }

        // Then we can compute how many vertices are created
        int nbVOut = 0;
        bool vsplit = false;
        for (int i = 0; i < nbVIn; i++)
        {
            int s = vertTexNormMap[i].size();
            nbVOut += s;
        }

		dmsg_info() << nbVIn << " input positions, " << nbVOut << " final vertices.";

        if (nbVIn != nbVOut)
            vsplit = true;

        // Then we can create the final arrays
        helper::WriteAccessor<Data<helper::vector<sofa::defaulttype::Vector3> > > vertices2 = d_positions;
        helper::WriteAccessor<Data<helper::vector<sofa::defaulttype::Vector3> > > vnormals = d_normals;
        helper::WriteAccessor<Data<helper::vector<sofa::defaulttype::Vector2> > > vtexcoords = texCoords;
        helper::WriteAccessor<Data<helper::vector<int> > > vertPosIdx = d_vertPosIdx;
        helper::WriteAccessor<Data<helper::vector<int> > > vertNormIdx = d_vertNormIdx;

        vertices2.resize(nbVOut);
        vnormals.resize(nbVOut);
        vtexcoords.resize(nbVOut);
        if (vsplit)
        {
            vertPosIdx.resize(nbVOut);
            vertNormIdx.resize(nbVOut);
        }

        int nbNOut = 0; /// Number of different normals
        for (int i = 0, j = 0; i < nbVIn; i++)
        {
            std::map<int, int> normMap;
            for (std::map<std::pair<int, int>, int>::iterator it = vertTexNormMap[i].begin();
                 it != vertTexNormMap[i].end(); ++it)
            {
                int t = it->first.first;
                int n = it->first.second;
                if ( (unsigned)n < my_normals.size())
                    vnormals[j] = my_normals[n];
                if ((unsigned)t < my_texCoords.size())
                    vtexcoords[j] = my_texCoords[t];
                
                vertices2[j] = my_positions[i];
                if (vsplit)
                {
                    vertPosIdx[j] = i;
                    if (normMap.count(n))
                        vertNormIdx[j] = normMap[n];
                    else
                    {
                        vertNormIdx[j] = nbNOut;
                        normMap[n] = nbNOut++;
                    }
                }
                it->second = j++;
            }
        }

        if( vsplit && nbNOut == nbVOut )
            vertNormIdx.resize(0);

        // Then we create the triangles and quads
        
        for (size_t fi=0; fi<my_faceList.size(); ++fi)
        {
            const helper::SVector<int>& verts = my_faceList[fi];
            const helper::SVector<int>& nIndices = my_normalsList[fi];
            const helper::SVector<int>& tIndices = my_texturesList[fi];
            std::vector<int> nodes;
            nodes.resize(verts.size());
            for (size_t i = 0; i < verts.size(); ++i)
            {
                unsigned int pi = verts[i];
                unsigned int ni = nIndices[i];
                unsigned int ti = tIndices[i];
                nodes[i] = vertTexNormMap[pi][std::make_pair(ti, ni)];
                if ((unsigned)nodes[i] >= (unsigned)nbVOut)
                {
                    msg_error() << this->getPathName()<<" index "<<nodes[i]<<" out of range";
                    nodes[i] = 0;
                }
            }

            if (nodes.size() == 2) // Edge
            {
                if (nodes[0]<nodes[1])
                    addEdge(&my_edges, Edge(nodes[0], nodes[1]));
                else
                    addEdge(&my_edges, Edge(nodes[1], nodes[0]));
            }
            else if (nodes.size()==4 && !this->d_triangulate.getValue()) // Quad
            {
                addQuad(&my_quads, Quad(nodes[0], nodes[1], nodes[2], nodes[3]));
            }
            else // Triangulate
            {
                for (size_t j=2; j<nodes.size(); j++)
                    addTriangle(&my_triangles, Triangle(nodes[0], nodes[j-1], nodes[j]));
            }
        }
        for (size_t i=0; i<vnormals.size(); ++i)
        {
            vnormals[i].normalize();
        }
    }


    if (computeMaterialFaces.getValue())
    {
        // create subset lists
        std::map< std::string, helper::vector<unsigned int> > materialFaces[NBFACETYPE];
        for (int ft = 0; ft < NBFACETYPE; ++ft)
        {
            for (size_t gi=0; gi<my_faceGroups[ft].size(); ++gi)
            {
                PrimitiveGroup g = my_faceGroups[ft][gi];
                helper::vector<unsigned int>& out = materialFaces[ft][g.materialName];
                for (int f=g.p0; f<g.p0+g.nbp; ++f)
                    out.push_back(f);
            }
        }
        for (int ft = 0; ft < NBFACETYPE; ++ft)
        {
            std::string fname;
            switch (faceType)
            {
            case MeshObjLoader::EDGE:     fname = "edge"; break;
            case MeshObjLoader::TRIANGLE: fname = "triangle"; break;
            case MeshObjLoader::QUAD:     fname = "quad"; break;
            default: break;
            }
            for (std::map< std::string, helper::vector<unsigned int> >::const_iterator it = materialFaces[ft].begin(), itend = materialFaces[ft].end(); it != itend; ++it)
            {
                std::string materialName = it->first;
                const helper::vector<unsigned>& faces = it->second;
                if (faces.empty()) continue;
                std::ostringstream oname;
                oname << "material_" << materialName << "_" << fname << "Indices";
                Data< helper::vector<unsigned int> >* dOut = new Data< helper::vector<unsigned int> >("list of face indices corresponding to a given material");
                dOut->setName(oname.str());

                this->addData(dOut);
                dOut->setGroup("Materials");
                dOut->setValue(faces);
                subsets_indices.push_back(dOut);
            }
        }
    }

    d_edgesGroups.endEdit();
    d_trianglesGroups.endEdit();
    d_quadsGroups.endEdit();
    d_positions.endEdit();
    d_edges.endEdit();
    d_triangles.endEdit();
    d_quads.endEdit();
    normalsList.endEdit();
    normalsIndexList.endEdit();
    d_material.endEdit();
    materials.endEdit();
    texIndexList.endEdit();
    texCoordsList.endEdit();
    texCoords.endEdit();
    faceList.endEdit();
    //vertices.endEdit();
    d_normals.endEdit();
    return true;
}



// -----------------------------------------------------
// readMTL: read a wavefront material library file
//
//    model - properly initialized GLMmodel structure
//    name  - name of the material library
// -----------------------------------------------------
bool MeshObjLoader::readMTL(const char* filename, helper::vector <Material>& materials)
{
    FILE* file;
    char buf[128]; // Note: in the strings below, 127 is sizeof(buf)-1
    const char *single_string_format = "%127s"; // Better than "%s" for scanf
    const char *double_string_format = "%127s %127s"; // Better than "%s %s"

    file = fopen(filename, "r");
    Material *mat = NULL;
    if (!file);//serr << "readMTL() failed: can't open material file " << filename << sendl;
    else
    {
        /* now, read in the data */
        while (fscanf(file, single_string_format, buf) != EOF)
        {

            switch (buf[0])
            {
            case '#':
                /* comment */
                /* eat up rest of line */
                if ( fgets(buf, sizeof(buf), file) == NULL)
                {
					if (feof(file))
						msg_error() << "Error: MeshObjLoader: fgets function has encounter end of file. case #.";
                    else
                        msg_error() << "Error: MeshObjLoader: fgets function has encounter an error. case #.";
                }
                break;
            case 'n':
                /* newmtl */
                if (mat != NULL)
                {
                    materials.push_back(*mat);
                    delete mat;
                    mat = NULL;
                }
                mat = new Material();
                if ( fgets(buf, sizeof(buf), file) == NULL)
                {
                    if (feof (file) )
                        msg_error() << "Error: MeshObjLoader: fgets function has encounter end of file. case n.";
                    else
                        msg_error() << "Error: MeshObjLoader: fgets function has encounter an error. case n.";
                }
                sscanf(buf, double_string_format, buf, buf);
                mat->name = buf;
                break;
            case 'N':
                switch (buf[1])
                {
                case 'i':
                {
                    float optical_density;
                    if ( fscanf(file, "%f", &optical_density) == EOF )
                        msg_error() << "Error: MeshObjLoader: fscanf function has encounter an error. case N i.";
                    break;
                }
                case 's':
                    if (fscanf(file, "%f", &mat->shininess) == EOF )
                        msg_error() << "Error: MeshObjLoader: fscanf function has encounter an error. case N s.";

                    mat->useShininess = true;
                    break;
                default:
                    /* eat up rest of line */
                    if ( fgets(buf, sizeof(buf), file) == NULL)
                    {
                        if (feof (file) )
                            msg_error() << "Error: MeshObjLoader: fgets function has encounter end of file. case N.";
                        else
                            msg_error() << "Error: MeshObjLoader: fgets function has encounter an error. case N.";
                    }
                    break;
                }
                break;
            case 'K':
                switch (buf[1])
                {
                case 'd':
                    if ( fscanf(file, "%f %f %f", &mat->diffuse[0], &mat->diffuse[1], &mat->diffuse[2]) == EOF)
                        msg_error() << "Error: MeshObjLoader: fscanf function has encounter an error. case K d.";
                    mat->useDiffuse = true;
                    break;
                case 's':
                    if ( fscanf(file, "%f %f %f", &mat->specular[0], &mat->specular[1], &mat->specular[2]) == EOF)
                        msg_error() << "Error: MeshObjLoader: fscanf function has encounter an error. case K s.";
                    mat->useSpecular = true;
                    break;
                case 'a':
                    if ( fscanf(file, "%f %f %f", &mat->ambient[0], &mat->ambient[1], &mat->ambient[2]) == EOF)
                        msg_error() << "Error: MeshObjLoader: fscanf function has encounter an error. case K a.";
                    mat->useAmbient = true;
                    break;
                default:
                    /* eat up rest of line */
                    if ( fgets(buf, sizeof(buf), file) == NULL)
                    {
                        if (feof (file) )
                            msg_error() << "Error: MeshObjLoader: fgets function has encounter end of file. case K.";
                        else
                            msg_error() << "Error: MeshObjLoader: fgets function has encounter an error. case K.";
                    }
                    break;
                }
                break;
            case 'd':
            case 'T':
				if (!mat)
				{
					msg_error("MeshOBJ") << "readMTL 'T' no material";
					break;
				}
                // transparency value
                if ( fscanf(file, "%f", &mat->diffuse[3]) == EOF)
                    msg_error() << "Error: MeshObjLoader: fscanf function has encounter an error. case T i.";
                break;

			case 'm':
			{
				if (!mat)
				{
					msg_error("MeshOBJ") << "readMTL 'm' no material";
					break;
				}
				//texture map
				char charFilename[128] = { 0 };
				if (fgets(charFilename, sizeof(charFilename), file) == NULL)
				{
					msg_error("MeshOBJ") << "fgets has encountered an error";
				}
				else
				{
					mat->useTexture = true;

					//store the filename of the texture map in the material
					std::string stringFilename(charFilename);

					//delete carriage return from the string assuming the next property of the .mtl file is at the next line
					stringFilename.erase(stringFilename.end() - 1, stringFilename.end());
					stringFilename.erase(stringFilename.begin(), stringFilename.begin() + 1);
					mat->textureFilename = stringFilename;
				}

				break;
			}
			case 'b':
			{
				if (!mat)
				{
					msg_error("MeshOBJ") << "readMTL 'b' no material";
					break;
				}
				//bump mapping texture map
				char charFilename[128] = { 0 };
				if (fgets(charFilename, sizeof(charFilename), file) == NULL)
				{
					msg_error("MeshOBJ") << "fgets has encountered an error";
				}
				else
				{
					mat->useBumpMapping = true;

					//store the filename of the texture map in the material
					std::string stringFilename(charFilename);

					//delete carriage return from the string assuming the next property of the .mtl file is at the next line
					stringFilename.erase(stringFilename.end() - 1, stringFilename.end());
					stringFilename.erase(stringFilename.begin(), stringFilename.begin() + 1);
					mat->bumpTextureFilename = stringFilename;
				}

				break;
			}
            default:
                /* eat up rest of line */
                if ( fgets(buf, sizeof(buf), file) == NULL)
                {
                    if (feof (file) )
                        msg_error() << "Error: MeshObjLoader: fgets function has encounter end of file. case default.";
                    else
                        msg_error() << "Error: MeshObjLoader: fgets function has encounter an error. case default.";
                }
                break;
            }

        }
        fclose(file);
    }
    if (mat != NULL)
    {
        materials.push_back(*mat);
        delete mat;
        mat = NULL;
    }

    return true;
}



} // namespace loader

} // namespace component

} // namespace sofa
<|MERGE_RESOLUTION|>--- conflicted
+++ resolved
@@ -100,11 +100,7 @@
 
 bool MeshObjLoader::load()
 {
-<<<<<<< HEAD
-    msg_info() << "Loading OBJ file: " << m_filename;
-=======
     dmsg_info() << "Loading OBJ file: " << m_filename;
->>>>>>> 546ad183
 
     bool fileRead = false;
 
