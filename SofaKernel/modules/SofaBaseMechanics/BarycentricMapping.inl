/******************************************************************************
*       SOFA, Simulation Open-Framework Architecture, development version     *
*                (c) 2006-2018 INRIA, USTL, UJF, CNRS, MGH                    *
*                                                                             *
* This program is free software; you can redistribute it and/or modify it     *
* under the terms of the GNU Lesser General Public License as published by    *
* the Free Software Foundation; either version 2.1 of the License, or (at     *
* your option) any later version.                                             *
*                                                                             *
* This program is distributed in the hope that it will be useful, but WITHOUT *
* ANY WARRANTY; without even the implied warranty of MERCHANTABILITY or       *
* FITNESS FOR A PARTICULAR PURPOSE. See the GNU Lesser General Public License *
* for more details.                                                           *
*                                                                             *
* You should have received a copy of the GNU Lesser General Public License    *
* along with this program. If not, see <http://www.gnu.org/licenses/>.        *
*******************************************************************************
* Authors: The SOFA Team and external contributors (see Authors.txt)          *
*                                                                             *
* Contact information: contact@sofa-framework.org                             *
******************************************************************************/
#ifndef SOFA_COMPONENT_MAPPING_BARYCENTRICMAPPING_INL
#define SOFA_COMPONENT_MAPPING_BARYCENTRICMAPPING_INL

#include <SofaBaseMechanics/BarycentricMapping.h>
#include <sofa/core/visual/VisualParams.h>

#include <sofa/core/behavior/MechanicalState.h>

#include <SofaBaseTopology/RegularGridTopology.h>
#include <SofaBaseTopology/SparseGridTopology.h>
#include <SofaBaseTopology/EdgeSetTopologyContainer.h>
#include <SofaBaseTopology/TriangleSetTopologyContainer.h>
#include <SofaBaseTopology/QuadSetTopologyContainer.h>
#include <SofaBaseTopology/TetrahedronSetTopologyContainer.h>
#include <SofaBaseTopology/HexahedronSetTopologyContainer.h>
#include <SofaBaseTopology/EdgeSetGeometryAlgorithms.h>
#include <SofaBaseTopology/TriangleSetGeometryAlgorithms.h>
#include <SofaBaseTopology/QuadSetGeometryAlgorithms.h>
#include <SofaBaseTopology/TetrahedronSetGeometryAlgorithms.h>
#include <SofaBaseTopology/HexahedronSetGeometryAlgorithms.h>

#include<SofaBaseMechanics/BarycentricMappers/BarycentricMapperMeshTopology.h>
#include<SofaBaseMechanics/BarycentricMappers/BarycentricMapperRegularGridTopology.h>
#include<SofaBaseMechanics/BarycentricMappers/BarycentricMapperSparseGridTopology.h>
#include<SofaBaseMechanics/BarycentricMappers/BarycentricMapperEdgeSetTopology.h>
#include<SofaBaseMechanics/BarycentricMappers/BarycentricMapperTriangleSetTopology.h>
#include<SofaBaseMechanics/BarycentricMappers/BarycentricMapperQuadSetTopology.h>
#include<SofaBaseMechanics/BarycentricMappers/BarycentricMapperTetrahedronSetTopology.h>
#include<SofaBaseMechanics/BarycentricMappers/BarycentricMapperHexahedronSetTopology.h>

#include <sofa/helper/vector.h>
#include <sofa/helper/system/config.h>

#include <sofa/simulation/Simulation.h>

#include <algorithm>
#include <iostream>

namespace sofa
{

namespace component
{

namespace mapping
{

using sofa::defaulttype::Vector3;
using sofa::defaulttype::Matrix3;
using sofa::defaulttype::Mat3x3d;
using sofa::defaulttype::Vec3d;
// 10/18 E.Coevoet: what's the difference between edge/line, tetra/tetrahedron, hexa/hexahedron?
typedef typename sofa::core::topology::BaseMeshTopology::Line Edge;
typedef typename sofa::core::topology::BaseMeshTopology::Edge Edge;
typedef typename sofa::core::topology::BaseMeshTopology::Triangle Triangle;
typedef typename sofa::core::topology::BaseMeshTopology::Quad Quad;
typedef typename sofa::core::topology::BaseMeshTopology::Tetra Tetra;
typedef typename sofa::core::topology::BaseMeshTopology::Tetrahedron Tetrahedron;
typedef typename sofa::core::topology::BaseMeshTopology::Hexa Hexa;
typedef typename sofa::core::topology::BaseMeshTopology::Hexahedron Hexahedron;
typedef typename sofa::core::topology::BaseMeshTopology::SeqLines SeqLines;
typedef typename sofa::core::topology::BaseMeshTopology::SeqEdges SeqEdges;
typedef typename sofa::core::topology::BaseMeshTopology::SeqTriangles SeqTriangles;
typedef typename sofa::core::topology::BaseMeshTopology::SeqQuads SeqQuads;
typedef typename sofa::core::topology::BaseMeshTopology::SeqTetrahedra SeqTetrahedra;
typedef typename sofa::core::topology::BaseMeshTopology::SeqHexahedra SeqHexahedra;

template <class TIn, class TOut>
BarycentricMapping<TIn, TOut>::BarycentricMapping()
    : Inherit()
    , m_mapper(initLink("mapper","Internal mapper created depending on the type of topology"))
    , useRestPosition(core::objectmodel::Base::initData(&useRestPosition, false, "useRestPosition", "Use the rest position of the input and output models to initialize the mapping"))
{
}

template <class TIn, class TOut>
BarycentricMapping<TIn, TOut>::BarycentricMapping(core::State<In>* from, core::State<Out>* to, typename Mapper::SPtr mapper)
    : Inherit ( from, to )
<<<<<<< HEAD
    , m_mapper(initLink("mapper","Internal mapper created depending on the type of topology"), mapper)
#ifdef SOFA_DEV
    , sleeping(core::objectmodel::Base::initData(&sleeping, false, "sleeping", "is the mapping sleeping (not computed)"))
#endif
=======
    , mapper(initLink("mapper","Internal mapper created depending on the type of topology"), mapper)
>>>>>>> 3aafa267
{
    if (mapper)
        this->addSlave(mapper.get());
}

template <class TIn, class TOut>
BarycentricMapping<TIn, TOut>::BarycentricMapping (core::State<In>* from, core::State<Out>* to, BaseMeshTopology * topology )
    : Inherit ( from, to )
<<<<<<< HEAD
    , m_mapper (initLink("mapper","Internal mapper created depending on the type of topology"))
#ifdef SOFA_DEV
    , sleeping(core::objectmodel::Base::initData(&sleeping, false, "sleeping", "is the mapping sleeping (not computed)"))
#endif
=======
    , mapper (initLink("mapper","Internal mapper created depending on the type of topology"))
>>>>>>> 3aafa267
{
    if (topology)
    {
        createMapperFromTopology ( topology );
    }
}

template <class TIn, class TOut>
BarycentricMapping<TIn, TOut>::~BarycentricMapping()
{
}


template <class TIn, class TOut>
void BarycentricMapping<TIn, TOut>::createMapperFromTopology ( BaseMeshTopology * topology )
{
    using sofa::core::behavior::BaseMechanicalState;
<<<<<<< HEAD
=======

    mapper = NULL;

    topology::PointSetTopologyContainer* toTopoCont;
    this->toModel->getContext()->get(toTopoCont);

    core::topology::TopologyContainer* fromTopoCont = 0;

    if (dynamic_cast< core::topology::TopologyContainer* >(topology) != 0)
    {
        fromTopoCont = dynamic_cast< core::topology::TopologyContainer* >(topology);
    }
    else if (topology == 0)
    {
        this->fromModel->getContext()->get(fromTopoCont);
    }


    if (fromTopoCont != NULL)
    {
        topology::HexahedronSetTopologyContainer* t1 = dynamic_cast< topology::HexahedronSetTopologyContainer* >(fromTopoCont);
        if (t1 != NULL)
        {
            typedef BarycentricMapperHexahedronSetTopology<InDataTypes, OutDataTypes> HexahedronSetMapper;
            mapper = sofa::core::objectmodel::New<HexahedronSetMapper>(t1, toTopoCont);
        }
        else
        {
            topology::TetrahedronSetTopologyContainer* t2 = dynamic_cast<topology::TetrahedronSetTopologyContainer*>(fromTopoCont);
            if (t2 != NULL)
            {
                typedef BarycentricMapperTetrahedronSetTopology<InDataTypes, OutDataTypes> TetrahedronSetMapper;
                mapper = sofa::core::objectmodel::New<TetrahedronSetMapper>(t2, toTopoCont);
            }
            else
            {
                topology::QuadSetTopologyContainer* t3 = dynamic_cast<topology::QuadSetTopologyContainer*>(fromTopoCont);
                if (t3 != NULL)
                {
                    typedef BarycentricMapperQuadSetTopology<InDataTypes, OutDataTypes> QuadSetMapper;
                    mapper = sofa::core::objectmodel::New<QuadSetMapper>(t3, toTopoCont);
                }
                else
                {
                    topology::TriangleSetTopologyContainer* t4 = dynamic_cast<topology::TriangleSetTopologyContainer*>(fromTopoCont);
                    if (t4 != NULL)
                    {
                        typedef BarycentricMapperTriangleSetTopology<InDataTypes, OutDataTypes> TriangleSetMapper;
                        mapper = sofa::core::objectmodel::New<TriangleSetMapper>(t4, toTopoCont);
                    }
                    else
                    {
                        topology::EdgeSetTopologyContainer* t5 = dynamic_cast<topology::EdgeSetTopologyContainer*>(fromTopoCont);
                        if ( t5 != NULL )
                        {
                            typedef BarycentricMapperEdgeSetTopology<InDataTypes, OutDataTypes> EdgeSetMapper;
                            mapper = sofa::core::objectmodel::New<EdgeSetMapper>(t5, toTopoCont);
                        }
                    }
                }
            }
        }
    }
    else
    {
        using sofa::component::topology::RegularGridTopology;

        RegularGridTopology* rgt = dynamic_cast< RegularGridTopology* >(topology);

        if (rgt != NULL && rgt->isVolume())
        {
            typedef BarycentricMapperRegularGridTopology< InDataTypes, OutDataTypes > RegularGridMapper;

            mapper = sofa::core::objectmodel::New<RegularGridMapper>(rgt, toTopoCont);
        }
        else
        {
            using sofa::component::topology::SparseGridTopology;

            SparseGridTopology* sgt = dynamic_cast< SparseGridTopology* >(topology);
            if (sgt != NULL && sgt->isVolume())
            {
                typedef BarycentricMapperSparseGridTopology< InDataTypes, OutDataTypes > SparseGridMapper;
                mapper = sofa::core::objectmodel::New<SparseGridMapper>(sgt, toTopoCont);
            }
            else // generic MeshTopology
            {
                using sofa::core::topology::BaseMeshTopology;

                typedef BarycentricMapperMeshTopology< InDataTypes, OutDataTypes > MeshMapper;
                BaseMeshTopology* bmt = dynamic_cast< BaseMeshTopology* >(topology);
                mapper = sofa::core::objectmodel::New<MeshMapper>(bmt, toTopoCont);
            }
        }
    }
    if (mapper)
    {
        mapper->setName("mapper");
        this->addSlave(mapper.get());
        mapper->maskFrom = this->maskFrom;
        mapper->maskTo = this->maskTo;
    }
}

template <class TIn, class TOut>
void BarycentricMapping<TIn, TOut>::init()
{
    topology_from = this->fromModel->getContext()->getMeshTopology();
    topology_to = this->toModel->getContext()->getMeshTopology();

    //IPB
    //core::objectmodel::BaseContext* context = this->fromModel->getContext();
    //->get(tetForceField);
    //serr << "!!!!!!!!!!!! getDT = " <<  this->fromModel->getContext()->getDt() << sendl;
    //IPE

    Inherit::init();

    if ( mapper == NULL ) // try to create a mapper according to the topology of the In model
    {
        if ( topology_from!=NULL )
        {
            createMapperFromTopology ( topology_from );
        }
    }

    if ( mapper != NULL )
    {
        if (useRestPosition.getValue())
            mapper->init ( ((const core::State<Out> *)this->toModel)->read(core::ConstVecCoordId::restPosition())->getValue(), ((const core::State<In> *)this->fromModel)->read(core::ConstVecCoordId::restPosition())->getValue() );
        else
            mapper->init (((const core::State<Out> *)this->toModel)->read(core::ConstVecCoordId::position())->getValue(), ((const core::State<In> *)this->fromModel)->read(core::ConstVecCoordId::position())->getValue() );
    }
    else
    {
        serr << "ERROR: Barycentric mapping does not understand topology."<<sendl;
    }

}

template <class TIn, class TOut>
void BarycentricMapping<TIn, TOut>::reinit()
{
    if ( mapper != NULL )
    {
        mapper->clear();
        mapper->init (((const core::State<Out> *)this->toModel)->read(core::ConstVecCoordId::position())->getValue(), ((const core::State<In> *)this->fromModel)->read(core::ConstVecCoordId::position())->getValue() );
    }
}

template <class TIn, class TOut>
void BarycentricMapping<TIn, TOut>::apply(const core::MechanicalParams * /*mparams*/, Data< typename Out::VecCoord >& out, const Data< typename In::VecCoord >& in)
{
    if (mapper != NULL)
    {
        mapper->resize( this->toModel );
        mapper->apply(*out.beginWriteOnly(), in.getValue());
        out.endEdit();
    }
}


template <class In, class Out>
void BarycentricMapperMeshTopology<In,Out>::resize( core::State<Out>* toModel )
{
    toModel->resize(map1d.size() +map2d.size() +map3d.size());
}

template <class In, class Out>
void BarycentricMapperMeshTopology<In,Out>::apply ( typename Out::VecCoord& out, const typename In::VecCoord& in )
{
    out.resize( map1d.size() +map2d.size() +map3d.size() );

    const sofa::core::topology::BaseMeshTopology::SeqLines& lines = this->fromTopology->getLines();
    const sofa::core::topology::BaseMeshTopology::SeqTriangles& triangles = this->fromTopology->getTriangles();
    const sofa::core::topology::BaseMeshTopology::SeqQuads& quads = this->fromTopology->getQuads();
    const sofa::core::topology::BaseMeshTopology::SeqTetrahedra& tetrahedra = this->fromTopology->getTetrahedra();
    const sofa::core::topology::BaseMeshTopology::SeqHexahedra& cubes = this->fromTopology->getHexahedra();

    // 1D elements
    {
        for ( unsigned int i=0; i<map1d.size(); i++ )
        {
            const Real fx = map1d[i].baryCoords[0];
            int index = map1d[i].in_index;
            {
                const sofa::core::topology::BaseMeshTopology::Line& line = lines[index];
                Out::setCPos(out[i] , in[line[0]] * ( 1-fx )
                        + in[line[1]] * fx );
            }
        }
    }
    // 2D elements
    {
        const int i0 = map1d.size();
        const int c0 = triangles.size();
        for ( unsigned int i=0; i<map2d.size(); i++ )
        {
            const Real fx = map2d[i].baryCoords[0];
            const Real fy = map2d[i].baryCoords[1];
            int index = map2d[i].in_index;
            if ( index<c0 )
            {
                const sofa::core::topology::BaseMeshTopology::Triangle& triangle = triangles[index];
                Out::setCPos(out[i+i0] , in[triangle[0]] * ( 1-fx-fy )
                        + in[triangle[1]] * fx
                        + in[triangle[2]] * fy );
            }
            else
            {
                if (quads.size())
                {
                    const sofa::core::topology::BaseMeshTopology::Quad& quad = quads[index-c0];
                    Out::setCPos(out[i+i0] , in[quad[0]] * ( ( 1-fx ) * ( 1-fy ) )
                            + in[quad[1]] * ( ( fx ) * ( 1-fy ) )
                            + in[quad[3]] * ( ( 1-fx ) * ( fy ) )
                            + in[quad[2]] * ( ( fx ) * ( fy ) ) );
                }
            }
        }
    }
    // 3D elements
    {
        const int i0 = map1d.size() + map2d.size();
        const int c0 = tetrahedra.size();
        for ( unsigned int i=0; i<map3d.size(); i++ )
        {
            const Real fx = map3d[i].baryCoords[0];
            const Real fy = map3d[i].baryCoords[1];
            const Real fz = map3d[i].baryCoords[2];
            int index = map3d[i].in_index;
            if ( index<c0 )
            {
                const sofa::core::topology::BaseMeshTopology::Tetra& tetra = tetrahedra[index];
                Out::setCPos(out[i+i0] , in[tetra[0]] * ( 1-fx-fy-fz )
                        + in[tetra[1]] * fx
                        + in[tetra[2]] * fy
                        + in[tetra[3]] * fz );
            }
            else
            {
                const sofa::core::topology::BaseMeshTopology::Hexa& cube = cubes[index-c0];

                Out::setCPos(out[i+i0] , in[cube[0]] * ( ( 1-fx ) * ( 1-fy ) * ( 1-fz ) )
                        + in[cube[1]] * ( ( fx ) * ( 1-fy ) * ( 1-fz ) )
                        + in[cube[3]] * ( ( 1-fx ) * ( fy ) * ( 1-fz ) )
                        + in[cube[2]] * ( ( fx ) * ( fy ) * ( 1-fz ) )
                        + in[cube[4]] * ( ( 1-fx ) * ( 1-fy ) * ( fz ) )
                        + in[cube[5]] * ( ( fx ) * ( 1-fy ) * ( fz ) )
                        + in[cube[7]] * ( ( 1-fx ) * ( fy ) * ( fz ) )
                        + in[cube[6]] * ( ( fx ) * ( fy ) * ( fz ) ) );
            }
        }
    }
}


template <class In, class Out>
void BarycentricMapperRegularGridTopology<In,Out>::resize( core::State<Out>* toModel )
{
    toModel->resize(map.size());
}


template <class In, class Out>
void BarycentricMapperRegularGridTopology<In,Out>::apply ( typename Out::VecCoord& out, const typename In::VecCoord& in )
{
    out.resize( map.size() );

    for ( unsigned int i=0; i<map.size(); i++ )
    {
        const topology::RegularGridTopology::Hexa cube = this->fromTopology->getHexaCopy ( this->map[i].in_index );

        const Real fx = map[i].baryCoords[0];
        const Real fy = map[i].baryCoords[1];
        const Real fz = map[i].baryCoords[2];
        Out::setCPos(out[i] , in[cube[0]] * ( ( 1-fx ) * ( 1-fy ) * ( 1-fz ) )
                + in[cube[1]] * ( ( fx ) * ( 1-fy ) * ( 1-fz ) )
                + in[cube[3]] * ( ( 1-fx ) * ( fy ) * ( 1-fz ) )
                + in[cube[2]] * ( ( fx ) * ( fy ) * ( 1-fz ) )
                + in[cube[4]] * ( ( 1-fx ) * ( 1-fy ) * ( fz ) )
                + in[cube[5]] * ( ( fx ) * ( 1-fy ) * ( fz ) )
                + in[cube[7]] * ( ( 1-fx ) * ( fy ) * ( fz ) )
                + in[cube[6]] * ( ( fx ) * ( fy ) * ( fz ) ) );
    }
}

template <class In, class Out>
void BarycentricMapperSparseGridTopology<In,Out>::resize( core::State<Out>* toModel )
{
    toModel->resize(map.size());
}

template <class In, class Out>
void BarycentricMapperSparseGridTopology<In,Out>::apply ( typename Out::VecCoord& out, const typename In::VecCoord& in )
{
    out.resize( map.size() );

    typedef sofa::helper::vector< CubeData > CubeDataVector;
    typedef typename CubeDataVector::const_iterator CubeDataVectorIt;

    CubeDataVectorIt it = map.begin();
    CubeDataVectorIt itEnd = map.end();

    unsigned int i = 0;

    while (it != itEnd)
    {
        const topology::SparseGridTopology::Hexa cube = this->fromTopology->getHexahedron( it->in_index );

        const Real fx = it->baryCoords[0];
        const Real fy = it->baryCoords[1];
        const Real fz = it->baryCoords[2];

        Out::setCPos(out[i] , in[cube[0]] * ( ( 1-fx ) * ( 1-fy ) * ( 1-fz ) )
                + in[cube[1]] * ( ( fx ) * ( 1-fy ) * ( 1-fz ) )
                + in[cube[3]] * ( ( 1-fx ) * ( fy ) * ( 1-fz ) )
                + in[cube[2]] * ( ( fx ) * ( fy ) * ( 1-fz ) )
                + in[cube[4]] * ( ( 1-fx ) * ( 1-fy ) * ( fz ) )
                + in[cube[5]] * ( ( fx ) * ( 1-fy ) * ( fz ) )
                + in[cube[7]] * ( ( 1-fx ) * ( fy ) * ( fz ) )
                + in[cube[6]] * ( ( fx ) * ( fy ) * ( fz ) ) );

        ++it;
        ++i;
    }
}

template <class In, class Out>
void BarycentricMapperEdgeSetTopology<In,Out>::resize( core::State<Out>* toModel )
{
    toModel->resize(map.getValue().size());
}

template <class In, class Out>
void BarycentricMapperEdgeSetTopology<In,Out>::apply ( typename Out::VecCoord& out, const typename In::VecCoord& in )
{
    out.resize( map.getValue().size() );

    const sofa::helper::vector<core::topology::BaseMeshTopology::Edge>& edges = this->fromTopology->getEdges();
    // 2D elements
    helper::vector<MappingData>& vectorData = *(map.beginEdit());

    for ( unsigned int i=0; i<map.getValue().size(); i++ )
    {
        const Real fx = vectorData[i].baryCoords[0];
        int index = vectorData[i].in_index;
        const core::topology::BaseMeshTopology::Edge& edge = edges[index];
        Out::setCPos(out[i] , in[edge[0]] * ( 1-fx )
                + in[edge[1]] * fx );
    }
}

template <class In, class Out>
void BarycentricMapperTriangleSetTopology<In,Out>::resize( core::State<Out>* toModel )
{
    toModel->resize(map.getValue().size());
}

template <class In, class Out>
void BarycentricMapperTriangleSetTopology<In,Out>::apply ( typename Out::VecCoord& out, const typename In::VecCoord& in )
{
    out.resize( map.getValue().size() );

    const sofa::helper::vector<core::topology::BaseMeshTopology::Triangle>& triangles = this->fromTopology->getTriangles();
    for ( unsigned int i=0; i<map.getValue().size(); i++ )
    {
        const Real fx = map.getValue()[i].baryCoords[0];
        const Real fy = map.getValue()[i].baryCoords[1];
        int index = map.getValue()[i].in_index;
        const core::topology::BaseMeshTopology::Triangle& triangle = triangles[index];
        Out::setCPos(out[i] , in[triangle[0]] * ( 1-fx-fy )
                + in[triangle[1]] * fx
                + in[triangle[2]] * fy );
    }
}

template <class In, class Out>
void BarycentricMapperQuadSetTopology<In,Out>::resize( core::State<Out>* toModel )
{
    toModel->resize(map.getValue().size());
}

template <class In, class Out>
void BarycentricMapperQuadSetTopology<In,Out>::apply ( typename Out::VecCoord& out, const typename In::VecCoord& in )
{
    out.resize( map.getValue().size() );

    const sofa::helper::vector<core::topology::BaseMeshTopology::Quad>& quads = this->fromTopology->getQuads();
    for ( unsigned int i=0; i<map.getValue().size(); i++ )
    {
        const Real fx = map.getValue()[i].baryCoords[0];
        const Real fy = map.getValue()[i].baryCoords[1];
        int index = map.getValue()[i].in_index;
        const core::topology::BaseMeshTopology::Quad& quad = quads[index];
        Out::setCPos(out[i] , in[quad[0]] * ( ( 1-fx ) * ( 1-fy ) )
                + in[quad[1]] * ( ( fx ) * ( 1-fy ) )
                + in[quad[3]] * ( ( 1-fx ) * ( fy ) )
                + in[quad[2]] * ( ( fx ) * ( fy ) ) );
    }
}

template <class In, class Out>
void BarycentricMapperTetrahedronSetTopology<In,Out>::resize( core::State<Out>* toModel )
{
    toModel->resize(map.getValue().size());
}

template <class In, class Out>
void BarycentricMapperTetrahedronSetTopology<In,Out>::apply ( typename Out::VecCoord& out, const typename In::VecCoord& in )
{
    out.resize( map.getValue().size() );

    const sofa::helper::vector<core::topology::BaseMeshTopology::Tetrahedron>& tetrahedra = this->fromTopology->getTetrahedra();
    for ( unsigned int i=0; i<map.getValue().size(); i++ )
    {
        const Real fx = map.getValue()[i].baryCoords[0];
        const Real fy = map.getValue()[i].baryCoords[1];
        const Real fz = map.getValue()[i].baryCoords[2];
        int index = map.getValue()[i].in_index;
        const core::topology::BaseMeshTopology::Tetrahedron& tetra = tetrahedra[index];
        Out::setCPos(out[i] , in[tetra[0]] * ( 1-fx-fy-fz )
                + in[tetra[1]] * fx
                + in[tetra[2]] * fy
                + in[tetra[3]] * fz );
    }
    //serr<<"BarycentricMapperTetrahedronSetTopology<In,Out>::apply, in = "<<in<<sendl;
    //serr<<"BarycentricMapperTetrahedronSetTopology<In,Out>::apply, out = "<<out<<sendl;
}

template <class In, class Out>
void BarycentricMapperHexahedronSetTopology<In,Out>::resize( core::State<Out>* toModel )
{
    toModel->resize(map.getValue().size());
}

template <class In, class Out>
void BarycentricMapperHexahedronSetTopology<In,Out>::apply ( typename Out::VecCoord& out, const typename In::VecCoord& in )
{
    out.resize( map.getValue().size() );

    const sofa::helper::vector<core::topology::BaseMeshTopology::Hexahedron>& cubes = this->fromTopology->getHexahedra();
    for ( unsigned int i=0; i<map.getValue().size(); i++ )
    {
        const Real fx = map.getValue()[i].baryCoords[0];
        const Real fy = map.getValue()[i].baryCoords[1];
        const Real fz = map.getValue()[i].baryCoords[2];
        int index = map.getValue()[i].in_index;
        const core::topology::BaseMeshTopology::Hexahedron& cube = cubes[index];
        Out::setCPos(out[i] , in[cube[0]] * ( ( 1-fx ) * ( 1-fy ) * ( 1-fz ) )
                + in[cube[1]] * ( ( fx ) * ( 1-fy ) * ( 1-fz ) )
                + in[cube[3]] * ( ( 1-fx ) * ( fy ) * ( 1-fz ) )
                + in[cube[2]] * ( ( fx ) * ( fy ) * ( 1-fz ) )
                + in[cube[4]] * ( ( 1-fx ) * ( 1-fy ) * ( fz ) )
                + in[cube[5]] * ( ( fx ) * ( 1-fy ) * ( fz ) )
                + in[cube[7]] * ( ( 1-fx ) * ( fy ) * ( fz ) )
                + in[cube[6]] * ( ( fx ) * ( fy ) * ( fz ) ) );
    }
}


//-- test mapping partiel
template <class In, class Out>
void BarycentricMapperHexahedronSetTopology<In,Out>::applyOnePoint( const unsigned int& hexaPointId,typename Out::VecCoord& out, const typename In::VecCoord& in )
{
    const sofa::helper::vector<core::topology::BaseMeshTopology::Hexahedron>& cubes = this->fromTopology->getHexahedra();
    const Real fx = map.getValue()[hexaPointId].baryCoords[0];
    const Real fy = map.getValue()[hexaPointId].baryCoords[1];
    const Real fz = map.getValue()[hexaPointId].baryCoords[2];
    int index = map.getValue()[hexaPointId].in_index;
    const core::topology::BaseMeshTopology::Hexahedron& cube = cubes[index];
    Out::setCPos(out[hexaPointId] , in[cube[0]] * ( ( 1-fx ) * ( 1-fy ) * ( 1-fz ) )
            + in[cube[1]] * ( ( fx ) * ( 1-fy ) * ( 1-fz ) )
            + in[cube[3]] * ( ( 1-fx ) * ( fy ) * ( 1-fz ) )
            + in[cube[2]] * ( ( fx ) * ( fy ) * ( 1-fz ) )
            + in[cube[4]] * ( ( 1-fx ) * ( 1-fy ) * ( fz ) )
            + in[cube[5]] * ( ( fx ) * ( 1-fy ) * ( fz ) )
            + in[cube[7]] * ( ( 1-fx ) * ( fy ) * ( fz ) )
            + in[cube[6]] * ( ( fx ) * ( fy ) * ( fz ) ) );
}
//--

template <class TIn, class TOut>
void BarycentricMapping<TIn, TOut>::applyJ (const core::MechanicalParams * /*mparams*/, Data< typename Out::VecDeriv >& _out, const Data< typename In::VecDeriv >& in)
{
        typename Out::VecDeriv* out = _out.beginEdit();
        if (mapper != NULL)
        {
            mapper->applyJ(*out, in.getValue());
        }
        _out.endEdit();
}

template <class In, class Out>
void BarycentricMapperMeshTopology<In,Out>::applyJ ( typename Out::VecDeriv& out, const typename In::VecDeriv& in )
{
    out.resize( map1d.size() +map2d.size() +map3d.size() );

    const sofa::core::topology::BaseMeshTopology::SeqLines& lines = this->fromTopology->getLines();
    const sofa::core::topology::BaseMeshTopology::SeqTriangles& triangles = this->fromTopology->getTriangles();
    const sofa::core::topology::BaseMeshTopology::SeqQuads& quads = this->fromTopology->getQuads();
    const sofa::core::topology::BaseMeshTopology::SeqTetrahedra& tetrahedra = this->fromTopology->getTetrahedra();
    const sofa::core::topology::BaseMeshTopology::SeqHexahedra& cubes = this->fromTopology->getHexahedra();



    //std::cout << "BarycentricMapper: applyJ with masks" << std::endl;

    const size_t sizeMap1d=map1d.size();
    const size_t sizeMap2d=map2d.size();
    const size_t sizeMap3d=map3d.size();

    const size_t idxStart1=sizeMap1d;
    const size_t idxStart2=sizeMap1d+sizeMap2d;
    const size_t idxStart3=sizeMap1d+sizeMap2d+sizeMap3d;

    for( size_t i=0 ; i<this->maskTo->size() ; ++i)
    {
        if( this->maskTo->isActivated() && !this->maskTo->getEntry(i) ) continue;

        // 1D elements
        if (i < idxStart1)
        {
            const Real fx = map1d[i].baryCoords[0];
            int index = map1d[i].in_index;
            {
                const sofa::core::topology::BaseMeshTopology::Line& line = lines[index];
                Out::setDPos(out[i] , in[line[0]] * ( 1-fx )
                        + in[line[1]] * fx );
            }
        }
        // 2D elements
        else if (i < idxStart2)
        {
            const size_t i0 = idxStart1;
            const size_t c0 = triangles.size();

            const Real fx = map2d[i-i0].baryCoords[0];
            const Real fy = map2d[i-i0].baryCoords[1];
            size_t index = map2d[i-i0].in_index;

            if ( index<c0 )
            {
                const sofa::core::topology::BaseMeshTopology::Triangle& triangle = triangles[index];
                Out::setDPos(out[i] , in[triangle[0]] * ( 1-fx-fy )
                        + in[triangle[1]] * fx
                        + in[triangle[2]] * fy );
            }
            else
            {
                const sofa::core::topology::BaseMeshTopology::Quad& quad = quads[index-c0];
                Out::setDPos(out[i] , in[quad[0]] * ( ( 1-fx ) * ( 1-fy ) )
                        + in[quad[1]] * ( ( fx ) * ( 1-fy ) )
                        + in[quad[3]] * ( ( 1-fx ) * ( fy ) )
                        + in[quad[2]] * ( ( fx ) * ( fy ) ) );
            }
        }
        // 3D elements
        else if (i < idxStart3)
        {
            const size_t i0 = idxStart2;
            const size_t c0 = tetrahedra.size();
            const Real fx = map3d[i-i0].baryCoords[0];
            const Real fy = map3d[i-i0].baryCoords[1];
            const Real fz = map3d[i-i0].baryCoords[2];
            size_t index = map3d[i-i0].in_index;
            if ( index<c0 )
            {
                const sofa::core::topology::BaseMeshTopology::Tetra& tetra = tetrahedra[index];
                Out::setDPos(out[i] , in[tetra[0]] * ( 1-fx-fy-fz )
                        + in[tetra[1]] * fx
                        + in[tetra[2]] * fy
                        + in[tetra[3]] * fz );
            }
            else
            {
                const sofa::core::topology::BaseMeshTopology::Hexa& cube = cubes[index-c0];

                Out::setDPos(out[i] , in[cube[0]] * ( ( 1-fx ) * ( 1-fy ) * ( 1-fz ) )
                        + in[cube[1]] * ( ( fx ) * ( 1-fy ) * ( 1-fz ) )
                        + in[cube[3]] * ( ( 1-fx ) * ( fy ) * ( 1-fz ) )
                        + in[cube[2]] * ( ( fx ) * ( fy ) * ( 1-fz ) )
                        + in[cube[4]] * ( ( 1-fx ) * ( 1-fy ) * ( fz ) )
                        + in[cube[5]] * ( ( fx ) * ( 1-fy ) * ( fz ) )
                        + in[cube[7]] * ( ( 1-fx ) * ( fy ) * ( fz ) )
                        + in[cube[6]] * ( ( fx ) * ( fy ) * ( fz ) ) );
            }
        }
    }

}

template <class In, class Out>
void BarycentricMapperRegularGridTopology<In,Out>::applyJ ( typename Out::VecDeriv& out, const typename In::VecDeriv& in )
{
    out.resize( map.size() );

    for( size_t index=0 ; index<this->maskTo->size() ; ++index)
    {
        if( this->maskTo->isActivated() && !this->maskTo->getEntry(index) ) continue;

        const topology::RegularGridTopology::Hexa cube = this->fromTopology->getHexaCopy ( this->map[index].in_index );

        const Real fx = map[index].baryCoords[0];
        const Real fy = map[index].baryCoords[1];
        const Real fz = map[index].baryCoords[2];
        Out::setDPos(out[index] , in[cube[0]] * ( ( 1-fx ) * ( 1-fy ) * ( 1-fz ) )
                + in[cube[1]] * ( ( fx ) * ( 1-fy ) * ( 1-fz ) )
                + in[cube[3]] * ( ( 1-fx ) * ( fy ) * ( 1-fz ) )
                + in[cube[2]] * ( ( fx ) * ( fy ) * ( 1-fz ) )
                + in[cube[4]] * ( ( 1-fx ) * ( 1-fy ) * ( fz ) )
                + in[cube[5]] * ( ( fx ) * ( 1-fy ) * ( fz ) )
                + in[cube[7]] * ( ( 1-fx ) * ( fy ) * ( fz ) )
                + in[cube[6]] * ( ( fx ) * ( fy ) * ( fz ) ) );
    }
}

template <class In, class Out>
void BarycentricMapperSparseGridTopology<In,Out>::applyJ ( typename Out::VecDeriv& out, const typename In::VecDeriv& in )
{
    out.resize( map.size() );

    for( size_t index=0 ; index<this->maskTo->size() ; ++index)
    {
        if( this->maskTo->isActivated() && !this->maskTo->getEntry(index) ) continue;

        const topology::SparseGridTopology::Hexa cube = this->fromTopology->getHexahedron ( this->map[index].in_index );

        const Real fx = map[index].baryCoords[0];
        const Real fy = map[index].baryCoords[1];
        const Real fz = map[index].baryCoords[2];
        Out::setDPos(out[index] , in[cube[0]] * ( ( 1-fx ) * ( 1-fy ) * ( 1-fz ) )
                + in[cube[1]] * ( ( fx ) * ( 1-fy ) * ( 1-fz ) )
                + in[cube[3]] * ( ( 1-fx ) * ( fy ) * ( 1-fz ) )
                + in[cube[2]] * ( ( fx ) * ( fy ) * ( 1-fz ) )
                + in[cube[4]] * ( ( 1-fx ) * ( 1-fy ) * ( fz ) )
                + in[cube[5]] * ( ( fx ) * ( 1-fy ) * ( fz ) )
                + in[cube[7]] * ( ( 1-fx ) * ( fy ) * ( fz ) )
                + in[cube[6]] * ( ( fx ) * ( fy ) * ( fz ) ) );
    }

}

template <class In, class Out>
void BarycentricMapperEdgeSetTopology<In,Out>::applyJ ( typename Out::VecDeriv& out, const typename In::VecDeriv& in )
{
    out.resize( map.getValue().size() );

    const sofa::helper::vector<core::topology::BaseMeshTopology::Edge>& edges = this->fromTopology->getEdges();

    for( size_t i=0 ; i<this->maskTo->size() ; ++i)
    {
        if( this->maskTo->isActivated() && !this->maskTo->getEntry(i) ) continue;

        const Real fx = map.getValue()[i].baryCoords[0];
        int index = map.getValue()[i].in_index;
        const core::topology::BaseMeshTopology::Edge& edge = edges[index];
        Out::setDPos(out[i] , in[edge[0]] * ( 1-fx )
                + in[edge[1]] * fx);
    }
}

template <class In, class Out>
void BarycentricMapperTriangleSetTopology<In,Out>::applyJ ( typename Out::VecDeriv& out, const typename In::VecDeriv& in )
{
    out.resize( map.getValue().size() );

    const sofa::helper::vector<core::topology::BaseMeshTopology::Triangle>& triangles = this->fromTopology->getTriangles();

    for( size_t i=0 ; i<this->maskTo->size() ; ++i)
    {
        if( this->maskTo->isActivated() && !this->maskTo->getEntry(i) ) continue;

        const Real fx = map.getValue()[i].baryCoords[0];
        const Real fy = map.getValue()[i].baryCoords[1];
        int index = map.getValue()[i].in_index;
        const core::topology::BaseMeshTopology::Triangle& triangle = triangles[index];
        Out::setDPos(out[i] , in[triangle[0]] * ( 1-fx-fy )
                + in[triangle[1]] * fx
                + in[triangle[2]] * fy);
    }
}

template <class In, class Out>
void BarycentricMapperQuadSetTopology<In,Out>::applyJ ( typename Out::VecDeriv& out, const typename In::VecDeriv& in )
{
    out.resize( map.getValue().size() );

    const sofa::helper::vector<core::topology::BaseMeshTopology::Quad>& quads = this->fromTopology->getQuads();

    for( size_t i=0 ; i<this->maskTo->size() ; ++i)
    {
        if( this->maskTo->isActivated() && !this->maskTo->getEntry(i) ) continue;

        const Real fx = map.getValue()[i].baryCoords[0];
        const Real fy = map.getValue()[i].baryCoords[1];
        int index = map.getValue()[i].in_index;
        const core::topology::BaseMeshTopology::Quad& quad = quads[index];
        Out::setDPos(out[i] , in[quad[0]] * ( ( 1-fx ) * ( 1-fy ) )
                + in[quad[1]] * ( ( fx ) * ( 1-fy ) )
                + in[quad[3]] * ( ( 1-fx ) * ( fy ) )
                + in[quad[2]] * ( ( fx ) * ( fy ) ) );
    }
}

template <class In, class Out>
void BarycentricMapperTetrahedronSetTopology<In,Out>::applyJ ( typename Out::VecDeriv& out, const typename In::VecDeriv& in )
{
    out.resize( map.getValue().size() );

    const sofa::helper::vector<core::topology::BaseMeshTopology::Tetrahedron>& tetrahedra = this->fromTopology->getTetrahedra();


    for( size_t i=0 ; i<this->maskTo->size() ; ++i)
    {
        if( this->maskTo->isActivated() && !this->maskTo->getEntry(i) ) continue;

        const Real fx = map.getValue()[i].baryCoords[0];
        const Real fy = map.getValue()[i].baryCoords[1];
        const Real fz = map.getValue()[i].baryCoords[2];
        int index = map.getValue()[i].in_index;
        const core::topology::BaseMeshTopology::Tetrahedron& tetra = tetrahedra[index];
        Out::setDPos(out[i] , in[tetra[0]] * ( 1-fx-fy-fz )
                + in[tetra[1]] * fx
                + in[tetra[2]] * fy
                + in[tetra[3]] * fz );
    }
}

template <class In, class Out>
void BarycentricMapperHexahedronSetTopology<In,Out>::applyJ ( typename Out::VecDeriv& out, const typename In::VecDeriv& in )
{
    out.resize( map.getValue().size() );

    const sofa::helper::vector<core::topology::BaseMeshTopology::Hexahedron>& cubes = this->fromTopology->getHexahedra();

    for( size_t i=0 ; i<this->maskTo->size() ; ++i)
    {
        if( this->maskTo->isActivated() && !this->maskTo->getEntry(i) ) continue;

        const Real fx = map.getValue()[i].baryCoords[0];
        const Real fy = map.getValue()[i].baryCoords[1];
        const Real fz = map.getValue()[i].baryCoords[2];
        int index = map.getValue()[i].in_index;
        const core::topology::BaseMeshTopology::Hexahedron& cube = cubes[index];
        Out::setDPos(out[i] ,
                in[cube[0]] * ( ( 1-fx ) * ( 1-fy ) * ( 1-fz ) )
                + in[cube[1]] * ( ( fx ) * ( 1-fy ) * ( 1-fz ) )
                + in[cube[3]] * ( ( 1-fx ) * ( fy ) * ( 1-fz ) )
                + in[cube[2]] * ( ( fx ) * ( fy ) * ( 1-fz ) )
                + in[cube[4]] * ( ( 1-fx ) * ( 1-fy ) * ( fz ) )
                + in[cube[5]] * ( ( fx ) * ( 1-fy ) * ( fz ) )
                + in[cube[7]] * ( ( 1-fx ) * ( fy ) * ( fz ) )
                + in[cube[6]] * ( ( fx ) * ( fy ) * ( fz ) ) );
    }
}

template <class TIn, class TOut>
void BarycentricMapping<TIn, TOut>::applyJT (const core::MechanicalParams * /*mparams*/, Data< typename In::VecDeriv >& out, const Data< typename Out::VecDeriv >& in)
{
    if (mapper != NULL)
    {
        mapper->applyJT(*out.beginEdit(), in.getValue());
        out.endEdit();
    }
}

template <class In, class Out>
void BarycentricMapperMeshTopology<In,Out>::applyJT ( typename In::VecDeriv& out, const typename Out::VecDeriv& in )
{
    const sofa::core::topology::BaseMeshTopology::SeqLines& lines = this->fromTopology->getLines();
    const sofa::core::topology::BaseMeshTopology::SeqTriangles& triangles = this->fromTopology->getTriangles();
    const sofa::core::topology::BaseMeshTopology::SeqQuads& quads = this->fromTopology->getQuads();
    const sofa::core::topology::BaseMeshTopology::SeqTetrahedra& tetrahedra = this->fromTopology->getTetrahedra();
    const sofa::core::topology::BaseMeshTopology::SeqHexahedra& cubes = this->fromTopology->getHexahedra();

    const size_t i1d = map1d.size();
    const size_t i2d = map2d.size();
    const size_t i3d = map3d.size();

    ForceMask& mask = *this->maskFrom;

    for( size_t i=0 ; i<this->maskTo->size() ; ++i)
    {
        if( !this->maskTo->getEntry(i) ) continue;

        // 1D elements
        if (i < i1d)
        {
            const typename Out::DPos v = Out::getDPos(in[i]);
            const OutReal fx = ( OutReal ) map1d[i].baryCoords[0];
            size_t index = map1d[i].in_index;
            {
                const sofa::core::topology::BaseMeshTopology::Line& line = lines[index];
                out[line[0]] += v * ( 1-fx );
                out[line[1]] += v * fx;
                mask.insertEntry(line[0]);
                mask.insertEntry(line[1]);
            }
        }
        // 2D elements
        else if (i < i1d+i2d)
        {
            const size_t i0 = map1d.size();
            const size_t c0 = triangles.size();
            const typename Out::DPos v = Out::getDPos(in[i]);
            const OutReal fx = ( OutReal ) map2d[i-i0].baryCoords[0];
            const OutReal fy = ( OutReal ) map2d[i-i0].baryCoords[1];
            size_t index = map2d[i-i0].in_index;
            if ( index<c0 )
            {
                const sofa::core::topology::BaseMeshTopology::Triangle& triangle = triangles[index];
                out[triangle[0]] += v * ( 1-fx-fy );
                out[triangle[1]] += v * fx;
                out[triangle[2]] += v * fy;
                mask.insertEntry(triangle[0]);
                mask.insertEntry(triangle[1]);
                mask.insertEntry(triangle[2]);
            }
            else
            {
                const sofa::core::topology::BaseMeshTopology::Quad& quad = quads[index-c0];
                out[quad[0]] += v * ( ( 1-fx ) * ( 1-fy ) );
                out[quad[1]] += v * ( ( fx ) * ( 1-fy ) );
                out[quad[3]] += v * ( ( 1-fx ) * ( fy ) );
                out[quad[2]] += v * ( ( fx ) * ( fy ) );
                mask.insertEntry(quad[0]);
                mask.insertEntry(quad[1]);
                mask.insertEntry(quad[2]);
                mask.insertEntry(quad[3]);
            }
        }
        // 3D elements
        else if (i < i1d+i2d+i3d)
        {
            const size_t i0 = map1d.size() + map2d.size();
            const size_t c0 = tetrahedra.size();
            const typename Out::DPos v = Out::getDPos(in[i]);
            const OutReal fx = ( OutReal ) map3d[i-i0].baryCoords[0];
            const OutReal fy = ( OutReal ) map3d[i-i0].baryCoords[1];
            const OutReal fz = ( OutReal ) map3d[i-i0].baryCoords[2];
            size_t index = map3d[i-i0].in_index;
            if ( index<c0 )
            {
                const sofa::core::topology::BaseMeshTopology::Tetra& tetra = tetrahedra[index];
                out[tetra[0]] += v * ( 1-fx-fy-fz );
                out[tetra[1]] += v * fx;
                out[tetra[2]] += v * fy;
                out[tetra[3]] += v * fz;
                mask.insertEntry(tetra[0]);
                mask.insertEntry(tetra[1]);
                mask.insertEntry(tetra[2]);
                mask.insertEntry(tetra[3]);
            }
            else
            {

                const sofa::core::topology::BaseMeshTopology::Hexa& cube = cubes[index-c0];

                out[cube[0]] += v * ( ( 1-fx ) * ( 1-fy ) * ( 1-fz ) );
                out[cube[1]] += v * ( ( fx ) * ( 1-fy ) * ( 1-fz ) );

                out[cube[3]] += v * ( ( 1-fx ) * ( fy ) * ( 1-fz ) );
                out[cube[2]] += v * ( ( fx ) * ( fy ) * ( 1-fz ) );

                out[cube[4]] += v * ( ( 1-fx ) * ( 1-fy ) * ( fz ) );
                out[cube[5]] += v * ( ( fx ) * ( 1-fy ) * ( fz ) );

                out[cube[7]] += v * ( ( 1-fx ) * ( fy ) * ( fz ) );
                out[cube[6]] += v * ( ( fx ) * ( fy ) * ( fz ) );


                mask.insertEntry(cube[0]);
                mask.insertEntry(cube[1]);
                mask.insertEntry(cube[2]);
                mask.insertEntry(cube[3]);
                mask.insertEntry(cube[4]);
                mask.insertEntry(cube[5]);
                mask.insertEntry(cube[6]);
                mask.insertEntry(cube[7]);
            }
        }
    }
}




template <class In, class Out>
void BarycentricMapperRegularGridTopology<In,Out>::applyJT ( typename In::VecDeriv& out, const typename Out::VecDeriv& in )
{
    ForceMask& mask = *this->maskFrom;

    for( size_t index=0 ; index<this->maskTo->size() ; ++index)
    {
        if( !this->maskTo->getEntry(index) ) continue;

        const typename Out::DPos v = Out::getDPos(in[index]);
        const topology::RegularGridTopology::Hexa cube = this->fromTopology->getHexaCopy ( this->map[index].in_index );

        const OutReal fx = ( OutReal ) map[index].baryCoords[0];
        const OutReal fy = ( OutReal ) map[index].baryCoords[1];
        const OutReal fz = ( OutReal ) map[index].baryCoords[2];
        out[cube[0]] += v * ( ( 1-fx ) * ( 1-fy ) * ( 1-fz ) );
        out[cube[1]] += v * ( ( fx ) * ( 1-fy ) * ( 1-fz ) );

        out[cube[3]] += v * ( ( 1-fx ) * ( fy ) * ( 1-fz ) );
        out[cube[2]] += v * ( ( fx ) * ( fy ) * ( 1-fz ) );

        out[cube[4]] += v * ( ( 1-fx ) * ( 1-fy ) * ( fz ) );
        out[cube[5]] += v * ( ( fx ) * ( 1-fy ) * ( fz ) );

        out[cube[7]] += v * ( ( 1-fx ) * ( fy ) * ( fz ) );
        out[cube[6]] += v * ( ( fx ) * ( fy ) * ( fz ) );

        mask.insertEntry(cube[0]);
        mask.insertEntry(cube[1]);
        mask.insertEntry(cube[2]);
        mask.insertEntry(cube[3]);
        mask.insertEntry(cube[4]);
        mask.insertEntry(cube[5]);
        mask.insertEntry(cube[6]);
        mask.insertEntry(cube[7]);
    }

}

template <class In, class Out>
void BarycentricMapperSparseGridTopology<In,Out>::applyJT ( typename In::VecDeriv& out, const typename Out::VecDeriv& in )
{
    ForceMask& mask = *this->maskFrom;

    for( size_t index=0 ; index<this->maskTo->size() ; ++index)
    {
        if( !this->maskTo->getEntry(index) ) continue;

        const typename Out::DPos v = Out::getDPos(in[index]);

        const topology::SparseGridTopology::Hexa cube = this->fromTopology->getHexahedron ( this->map[index].in_index );

        const OutReal fx = ( OutReal ) map[index].baryCoords[0];
        const OutReal fy = ( OutReal ) map[index].baryCoords[1];
        const OutReal fz = ( OutReal ) map[index].baryCoords[2];
        out[cube[0]] += v * ( ( 1-fx ) * ( 1-fy ) * ( 1-fz ) );
        out[cube[1]] += v * ( ( fx ) * ( 1-fy ) * ( 1-fz ) );

        out[cube[3]] += v * ( ( 1-fx ) * ( fy ) * ( 1-fz ) );
        out[cube[2]] += v * ( ( fx ) * ( fy ) * ( 1-fz ) );

        out[cube[4]] += v * ( ( 1-fx ) * ( 1-fy ) * ( fz ) );
        out[cube[5]] += v * ( ( fx ) * ( 1-fy ) * ( fz ) );

        out[cube[7]] += v * ( ( 1-fx ) * ( fy ) * ( fz ) );
        out[cube[6]] += v * ( ( fx ) * ( fy ) * ( fz ) );

        mask.insertEntry(cube[0]);
        mask.insertEntry(cube[1]);
        mask.insertEntry(cube[2]);
        mask.insertEntry(cube[3]);
        mask.insertEntry(cube[4]);
        mask.insertEntry(cube[5]);
        mask.insertEntry(cube[6]);
        mask.insertEntry(cube[7]);
    }
}

template <class In, class Out>
void BarycentricMapperEdgeSetTopology<In,Out>::applyJT ( typename In::VecDeriv& out, const typename Out::VecDeriv& in )
{
    const sofa::helper::vector<core::topology::BaseMeshTopology::Edge>& edges = this->fromTopology->getEdges();

    ForceMask& mask = *this->maskFrom;

    for( size_t i=0 ; i<this->maskTo->size() ; ++i)
    {
        if( !this->maskTo->getEntry(i) ) continue;

        const typename Out::DPos v = Out::getDPos(in[i]);
        const OutReal fx = ( OutReal ) map.getValue()[i].baryCoords[0];
        int index = map.getValue()[i].in_index;
        const core::topology::BaseMeshTopology::Edge& edge = edges[index];
        out[edge[0]] += v * ( 1-fx );
        out[edge[1]] += v * fx;

        mask.insertEntry(edge[0]);
        mask.insertEntry(edge[1]);
    }

}

template <class In, class Out>
void BarycentricMapperTriangleSetTopology<In,Out>::applyJT ( typename In::VecDeriv& out, const typename Out::VecDeriv& in )
{
    const sofa::helper::vector<core::topology::BaseMeshTopology::Triangle>& triangles = this->fromTopology->getTriangles();

    ForceMask& mask = *this->maskFrom;

    for( size_t i=0 ; i<this->maskTo->size() ; ++i)
    {
        if( !this->maskTo->getEntry(i) ) continue;

        const typename Out::DPos v = Out::getDPos(in[i]);
        const OutReal fx = ( OutReal ) map.getValue()[i].baryCoords[0];
        const OutReal fy = ( OutReal ) map.getValue()[i].baryCoords[1];
        int index = map.getValue()[i].in_index;
        const core::topology::BaseMeshTopology::Triangle& triangle = triangles[index];
        out[triangle[0]] += v * ( 1-fx-fy );
        out[triangle[1]] += v * fx;
        out[triangle[2]] += v * fy;
        mask.insertEntry(triangle[0]);
        mask.insertEntry(triangle[1]);
        mask.insertEntry(triangle[2]);
    }

}

template <class In, class Out>
void BarycentricMapperQuadSetTopology<In,Out>::applyJT ( typename In::VecDeriv& out, const typename Out::VecDeriv& in )
{
    const sofa::helper::vector<core::topology::BaseMeshTopology::Quad>& quads = this->fromTopology->getQuads();

    ForceMask& mask = *this->maskFrom;

    for( size_t i=0 ; i<this->maskTo->size() ; ++i)
    {
        if( !this->maskTo->getEntry(i) ) continue;

        const typename Out::DPos v = Out::getDPos(in[i]);
        const OutReal fx = ( OutReal ) map.getValue()[i].baryCoords[0];
        const OutReal fy = ( OutReal ) map.getValue()[i].baryCoords[1];
        int index = map.getValue()[i].in_index;
        const core::topology::BaseMeshTopology::Quad& quad = quads[index];
        out[quad[0]] += v * ( ( 1-fx ) * ( 1-fy ) );
        out[quad[1]] += v * ( ( fx ) * ( 1-fy ) );
        out[quad[3]] += v * ( ( 1-fx ) * ( fy ) );
        out[quad[2]] += v * ( ( fx ) * ( fy ) );
        mask.insertEntry(quad[0]);
        mask.insertEntry(quad[1]);
        mask.insertEntry(quad[2]);
        mask.insertEntry(quad[3]);
    }
}

template <class In, class Out>
void BarycentricMapperTetrahedronSetTopology<In,Out>::applyJT ( typename In::VecDeriv& out, const typename Out::VecDeriv& in )
{
    const sofa::helper::vector<core::topology::BaseMeshTopology::Tetrahedron>& tetrahedra = this->fromTopology->getTetrahedra();

    ForceMask& mask = *this->maskFrom;

    for( size_t i=0 ; i<this->maskTo->size() ; ++i)
    {
        if( !this->maskTo->getEntry(i) ) continue;

        const typename Out::DPos v = Out::getDPos(in[i]);
        const OutReal fx = ( OutReal ) map.getValue()[i].baryCoords[0];
        const OutReal fy = ( OutReal ) map.getValue()[i].baryCoords[1];
        const OutReal fz = ( OutReal ) map.getValue()[i].baryCoords[2];
        int index = map.getValue()[i].in_index;
        const core::topology::BaseMeshTopology::Tetrahedron& tetra = tetrahedra[index];
        out[tetra[0]] += v * ( 1-fx-fy-fz );
        out[tetra[1]] += v * fx;
        out[tetra[2]] += v * fy;
        out[tetra[3]] += v * fz;
        mask.insertEntry(tetra[0]);
        mask.insertEntry(tetra[1]);
        mask.insertEntry(tetra[2]);
        mask.insertEntry(tetra[3]);
    }
}

template <class In, class Out>
void BarycentricMapperHexahedronSetTopology<In,Out>::applyJT ( typename In::VecDeriv& out, const typename Out::VecDeriv& in )
{
    const sofa::helper::vector<core::topology::BaseMeshTopology::Hexahedron>& cubes = this->fromTopology->getHexahedra();

    ForceMask& mask = *this->maskFrom;

    //////////////  DEBUG  /////////////
    // unsigned int mapSize = map.size();
    // std::cout << "Map size: " << mapSize << std::endl;
    // for(unsigned int i=0;i<map.size();i++)
    // {
    //   std::cout << "index " << map[i].in_index << ", baryCoord ( " << (OutReal)map[i].baryCoords[0] << ", " << (OutReal)map[i].baryCoords[1] << ", " << (OutReal)map[i].baryCoords[2] << ")." << std::endl;
    // }
    ////////////////////////////////////

    for( size_t i=0 ; i<this->maskTo->size() ; ++i)
    {
        if( !this->maskTo->getEntry(i) ) continue;

        const typename Out::DPos v = Out::getDPos(in[i]);
        const OutReal fx = ( OutReal ) map.getValue()[i].baryCoords[0];
        const OutReal fy = ( OutReal ) map.getValue()[i].baryCoords[1];
        const OutReal fz = ( OutReal ) map.getValue()[i].baryCoords[2];
        int index = map.getValue()[i].in_index;
        const core::topology::BaseMeshTopology::Hexahedron& cube = cubes[index];
        out[cube[0]] += v * ( ( 1-fx ) * ( 1-fy ) * ( 1-fz ) );
        out[cube[1]] += v * ( ( fx ) * ( 1-fy ) * ( 1-fz ) );
        out[cube[3]] += v * ( ( 1-fx ) * ( fy ) * ( 1-fz ) );
        out[cube[2]] += v * ( ( fx ) * ( fy ) * ( 1-fz ) );
        out[cube[4]] += v * ( ( 1-fx ) * ( 1-fy ) * ( fz ) );
        out[cube[5]] += v * ( ( fx ) * ( 1-fy ) * ( fz ) );
        out[cube[7]] += v * ( ( 1-fx ) * ( fy ) * ( fz ) );
        out[cube[6]] += v * ( ( fx ) * ( fy ) * ( fz ) );

        mask.insertEntry(cube[0]);
        mask.insertEntry(cube[1]);
        mask.insertEntry(cube[2]);
        mask.insertEntry(cube[3]);
        mask.insertEntry(cube[4]);
        mask.insertEntry(cube[5]);
        mask.insertEntry(cube[6]);
        mask.insertEntry(cube[7]);
    }
}


template <class TIn, class TOut>
const sofa::defaulttype::BaseMatrix* BarycentricMapping<TIn, TOut>::getJ()
{
    if (mapper!=NULL )
    {
        const size_t outStateSize = this->toModel->getSize();
        const size_t inStateSize = this->fromModel->getSize();
        const sofa::defaulttype::BaseMatrix* matJ = mapper->getJ((int)outStateSize, (int)inStateSize);

        return matJ;
    }
    else
        return NULL;
}

template <class In, class Out>
const sofa::defaulttype::BaseMatrix* BarycentricMapperMeshTopology<In,Out>::getJ(int outSize, int inSize)
{

    if (matrixJ && !updateJ && matrixJ->rowBSize() == (MatrixTypeIndex)outSize && matrixJ->colBSize() == (MatrixTypeIndex)inSize)
        return matrixJ;
    if (outSize > 0 && map1d.size()+map2d.size()+map3d.size() == 0)
        return NULL; // error: maps not yet created ?
//	std::cout << "BarycentricMapperMeshTopology: creating " << outSize << "x" << inSize << " " << NOut << "x" << NIn << " J matrix" << std::endl;
    if (!matrixJ) matrixJ = new MatrixType;
    if (matrixJ->rowBSize() != (MatrixTypeIndex)outSize || matrixJ->colBSize() != (MatrixTypeIndex)inSize)
        matrixJ->resize(outSize*NOut, inSize*NIn);
    else
        matrixJ->clear();

    const sofa::core::topology::BaseMeshTopology::SeqLines& lines = this->fromTopology->getLines();
    const sofa::core::topology::BaseMeshTopology::SeqTriangles& triangles = this->fromTopology->getTriangles();
    const sofa::core::topology::BaseMeshTopology::SeqQuads& quads = this->fromTopology->getQuads();
    const sofa::core::topology::BaseMeshTopology::SeqTetrahedra& tetrahedra = this->fromTopology->getTetrahedra();
    const sofa::core::topology::BaseMeshTopology::SeqHexahedra& cubes = this->fromTopology->getHexahedra();


    // 1D elements
    {
        for ( size_t i=0; i<map1d.size(); i++ )
        {
            const size_t out = i;
            const Real fx = ( Real ) map1d[i].baryCoords[0];
            size_t index = map1d[i].in_index;
            {
                const sofa::core::topology::BaseMeshTopology::Line& line = lines[index];
                this->addMatrixContrib(matrixJ, out, line[0],  ( 1-fx ));
                this->addMatrixContrib(matrixJ, out, line[1],  fx);
            }
        }
    }
    // 2D elements
    {
        const size_t i0 = map1d.size();
        const size_t c0 = triangles.size();
        for ( size_t i=0; i<map2d.size(); i++ )
        {
            const size_t out = i+i0;
            const Real fx = ( Real ) map2d[i].baryCoords[0];
            const Real fy = ( Real ) map2d[i].baryCoords[1];
            size_t index = map2d[i].in_index;
            if ( index<c0 )
            {
                const sofa::core::topology::BaseMeshTopology::Triangle& triangle = triangles[index];
                this->addMatrixContrib(matrixJ, out, triangle[0],  ( 1-fx-fy ));
                this->addMatrixContrib(matrixJ, out, triangle[1],  fx);
                this->addMatrixContrib(matrixJ, out, triangle[2],  fy);
            }
            else
            {
                const sofa::core::topology::BaseMeshTopology::Quad& quad = quads[index-c0];
                this->addMatrixContrib(matrixJ, out, quad[0],  ( ( 1-fx ) * ( 1-fy ) ));
                this->addMatrixContrib(matrixJ, out, quad[1],  ( ( fx ) * ( 1-fy ) ));
                this->addMatrixContrib(matrixJ, out, quad[3],  ( ( 1-fx ) * ( fy ) ));
                this->addMatrixContrib(matrixJ, out, quad[2],  ( ( fx ) * ( fy ) ));
            }
        }
    }
    // 3D elements
    {
        const size_t i0 = map1d.size() + map2d.size();
        const size_t c0 = tetrahedra.size();
        for ( size_t i=0; i<map3d.size(); i++ )
        {
            const size_t out = i+i0;
            const Real fx = ( Real ) map3d[i].baryCoords[0];
            const Real fy = ( Real ) map3d[i].baryCoords[1];
            const Real fz = ( Real ) map3d[i].baryCoords[2];
            size_t index = map3d[i].in_index;
            if ( index<c0 )
            {
                const sofa::core::topology::BaseMeshTopology::Tetra& tetra = tetrahedra[index];
                this->addMatrixContrib(matrixJ, out, tetra[0],  ( 1-fx-fy-fz ));
                this->addMatrixContrib(matrixJ, out, tetra[1],  fx);
                this->addMatrixContrib(matrixJ, out, tetra[2],  fy);
                this->addMatrixContrib(matrixJ, out, tetra[3],  fz);
            }
            else
            {
                const sofa::core::topology::BaseMeshTopology::Hexa& cube = cubes[index-c0];

                this->addMatrixContrib(matrixJ, out, cube[0],  ( ( 1-fx ) * ( 1-fy ) * ( 1-fz ) ));
                this->addMatrixContrib(matrixJ, out, cube[1],  ( ( fx ) * ( 1-fy ) * ( 1-fz ) ));

                this->addMatrixContrib(matrixJ, out, cube[3],  ( ( 1-fx ) * ( fy ) * ( 1-fz ) ));
                this->addMatrixContrib(matrixJ, out, cube[2],  ( ( fx ) * ( fy ) * ( 1-fz ) ));

                this->addMatrixContrib(matrixJ, out, cube[4],  ( ( 1-fx ) * ( 1-fy ) * ( fz ) ));
                this->addMatrixContrib(matrixJ, out, cube[5],  ( ( fx ) * ( 1-fy ) * ( fz ) ));

                this->addMatrixContrib(matrixJ, out, cube[7],  ( ( 1-fx ) * ( fy ) * ( fz ) ));
                this->addMatrixContrib(matrixJ, out, cube[6],  ( ( fx ) * ( fy ) * ( fz ) ));
            }
        }
    }
    matrixJ->compress();
//	std::cout << "J = " << *matrixJ << std::endl;
    updateJ = false;
    return matrixJ;
}


template <class In, class Out>
const sofa::defaulttype::BaseMatrix* BarycentricMapperRegularGridTopology<In,Out>::getJ(int outSize, int inSize)
{

    if (matrixJ && !updateJ)
        return matrixJ;

    if (!matrixJ) matrixJ = new MatrixType;
    if (matrixJ->rowBSize() != (MatrixTypeIndex)outSize || matrixJ->colBSize() != (MatrixTypeIndex)inSize)
        matrixJ->resize(outSize*NOut, inSize*NIn);
    else
        matrixJ->clear();

    for ( size_t i=0; i<map.size(); i++ )
    {
        const int out = i;

        const topology::RegularGridTopology::Hexa cube = this->fromTopology->getHexaCopy ( this->map[i].in_index );

        const Real fx = ( Real ) map[i].baryCoords[0];
        const Real fy = ( Real ) map[i].baryCoords[1];
        const Real fz = ( Real ) map[i].baryCoords[2];
        this->addMatrixContrib(matrixJ, out, cube[0], ( ( 1-fx ) * ( 1-fy ) * ( 1-fz ) ));
        this->addMatrixContrib(matrixJ, out, cube[1], ( ( fx ) * ( 1-fy ) * ( 1-fz ) ));

        this->addMatrixContrib(matrixJ, out, cube[3], ( ( 1-fx ) * ( fy ) * ( 1-fz ) ));
        this->addMatrixContrib(matrixJ, out, cube[2], ( ( fx ) * ( fy ) * ( 1-fz ) ));

        this->addMatrixContrib(matrixJ, out, cube[4], ( ( 1-fx ) * ( 1-fy ) * ( fz ) ));
        this->addMatrixContrib(matrixJ, out, cube[5], ( ( fx ) * ( 1-fy ) * ( fz ) ));

        this->addMatrixContrib(matrixJ, out, cube[7], ( ( 1-fx ) * ( fy ) * ( fz ) ));
        this->addMatrixContrib(matrixJ, out, cube[6], ( ( fx ) * ( fy ) * ( fz ) ));
    }
    updateJ = false;
    return matrixJ;
}

template <class In, class Out>
const sofa::defaulttype::BaseMatrix* BarycentricMapperSparseGridTopology<In,Out>::getJ(int outSize, int inSize)
{

    if (matrixJ && !updateJ)
        return matrixJ;

    if (!matrixJ) matrixJ = new MatrixType;
    if (matrixJ->rowBSize() != (MatrixTypeIndex)outSize || matrixJ->colBSize() != (MatrixTypeIndex)inSize)
        matrixJ->resize(outSize*NOut, inSize*NIn);
    else
        matrixJ->clear();

    for ( size_t i=0; i<map.size(); i++ )
    {
        const int out = i;

        const topology::SparseGridTopology::Hexa cube = this->fromTopology->getHexahedron ( this->map[i].in_index );

        const Real fx = ( Real ) map[i].baryCoords[0];
        const Real fy = ( Real ) map[i].baryCoords[1];
        const Real fz = ( Real ) map[i].baryCoords[2];
        this->addMatrixContrib(matrixJ, out, cube[0], ( ( 1-fx ) * ( 1-fy ) * ( 1-fz ) ));
        this->addMatrixContrib(matrixJ, out, cube[1], ( ( fx ) * ( 1-fy ) * ( 1-fz ) ));

        this->addMatrixContrib(matrixJ, out, cube[3], ( ( 1-fx ) * ( fy ) * ( 1-fz ) ));
        this->addMatrixContrib(matrixJ, out, cube[2], ( ( fx ) * ( fy ) * ( 1-fz ) ));

        this->addMatrixContrib(matrixJ, out, cube[4], ( ( 1-fx ) * ( 1-fy ) * ( fz ) ));
        this->addMatrixContrib(matrixJ, out, cube[5], ( ( fx ) * ( 1-fy ) * ( fz ) ));

        this->addMatrixContrib(matrixJ, out, cube[7], ( ( 1-fx ) * ( fy ) * ( fz ) ));
        this->addMatrixContrib(matrixJ, out, cube[6], ( ( fx ) * ( fy ) * ( fz ) ));
    }
    matrixJ->compress();
//	std::cout << "J = " << *matrixJ << std::endl;
    updateJ = false;
    return matrixJ;
}

///////////////////////////////////////////////////////////////////////////////////////////////
///////////////////////////////////////////////////////////////////////////////////////////////

template <class In, class Out>
const sofa::defaulttype::BaseMatrix* BarycentricMapperEdgeSetTopology<In,Out>::getJ(int outSize, int inSize)
{
    if (matrixJ && !updateJ)
        return matrixJ;

    if (!matrixJ) matrixJ = new MatrixType;
    if (matrixJ->rowBSize() != (MatrixTypeIndex)outSize || matrixJ->colBSize() != (MatrixTypeIndex)inSize)
        matrixJ->resize(outSize*NOut, inSize*NIn);
    else
        matrixJ->clear();

    const sofa::helper::vector<core::topology::BaseMeshTopology::Edge>& edges = this->fromTopology->getEdges();

    for( size_t outId=0 ; outId<this->maskTo->size() ; ++outId)
    {
        if( !this->maskTo->getEntry(outId) ) continue;

        const Real fx = map.getValue()[outId].baryCoords[0];
        int index = map.getValue()[outId].in_index;
        const core::topology::BaseMeshTopology::Edge& edge = edges[index];

        this->addMatrixContrib(matrixJ, outId, edge[0], ( 1-fx));
        this->addMatrixContrib(matrixJ, outId, edge[1], (   fx));
    }
    matrixJ->compress();
    updateJ = false;
    return matrixJ;
}

template <class In, class Out>
const sofa::defaulttype::BaseMatrix* BarycentricMapperTriangleSetTopology<In,Out>::getJ(int outSize, int inSize)
{
    if (matrixJ && !updateJ)
        return matrixJ;

    if (!matrixJ) matrixJ = new MatrixType;
    if (matrixJ->rowBSize() != (MatrixTypeIndex)outSize || matrixJ->colBSize() != (MatrixTypeIndex)inSize)
        matrixJ->resize(outSize*NOut, inSize*NIn);
    else
        matrixJ->clear();

    const sofa::helper::vector<core::topology::BaseMeshTopology::Triangle>& triangles = this->fromTopology->getTriangles();

    for( size_t outId=0 ; outId<this->maskTo->size() ; ++outId)
    {
        if( !this->maskTo->getEntry(outId) ) continue;

        const Real fx = map.getValue()[outId].baryCoords[0];
        const Real fy = map.getValue()[outId].baryCoords[1];
        int index = map.getValue()[outId].in_index;
        const core::topology::BaseMeshTopology::Triangle& triangle = triangles[index];
        this->addMatrixContrib(matrixJ, outId, triangle[0], ( 1-fx-fy ));
        this->addMatrixContrib(matrixJ, outId, triangle[1],      ( fx ));
        this->addMatrixContrib(matrixJ, outId, triangle[2],      ( fy ));
    }


    matrixJ->compress();
    updateJ = false;
    return matrixJ;
}

template <class In, class Out>
const sofa::defaulttype::BaseMatrix* BarycentricMapperQuadSetTopology<In,Out>::getJ(int outSize, int inSize)
{
    if (matrixJ && !updateJ)
        return matrixJ;

    if (!matrixJ) matrixJ = new MatrixType;
    if (matrixJ->rowBSize() != (MatrixTypeIndex)outSize || matrixJ->colBSize() != (MatrixTypeIndex)inSize)
        matrixJ->resize(outSize*NOut, inSize*NIn);
    else
        matrixJ->clear();

    const sofa::helper::vector<core::topology::BaseMeshTopology::Quad>& quads = this->fromTopology->getQuads();


    for( size_t outId=0 ; outId<this->maskTo->size() ; ++outId)
    {
        if( !this->maskTo->getEntry(outId) ) continue;

        const Real fx = map.getValue()[outId].baryCoords[0];
        const Real fy = map.getValue()[outId].baryCoords[1];
        int index = map.getValue()[outId].in_index;
        const core::topology::BaseMeshTopology::Quad& quad = quads[index];

        this->addMatrixContrib(matrixJ, outId, quad[0], ( ( 1-fx ) * ( 1-fy ) ));
        this->addMatrixContrib(matrixJ, outId, quad[1], (   ( fx ) * ( 1-fy ) ));
        this->addMatrixContrib(matrixJ, outId, quad[2], (   ( fx ) *   ( fy ) ));
        this->addMatrixContrib(matrixJ, outId, quad[3], ( ( 1-fx ) *   ( fy ) ));
    }

    matrixJ->compress();
    updateJ = false;
    return matrixJ;
}

template <class In, class Out>
const sofa::defaulttype::BaseMatrix* BarycentricMapperTetrahedronSetTopology<In,Out>::getJ(int outSize, int inSize)
{

    if (matrixJ && !updateJ)
        return matrixJ;

    if (!matrixJ) matrixJ = new MatrixType;
    if (matrixJ->rowBSize() != (MatrixTypeIndex)outSize || matrixJ->colBSize() != (MatrixTypeIndex)inSize)
        matrixJ->resize(outSize*NOut, inSize*NIn);
    else
        matrixJ->clear();

    const sofa::helper::vector<core::topology::BaseMeshTopology::Tetrahedron>& tetrahedra = this->fromTopology->getTetrahedra();

    for( size_t outId=0 ; outId<this->maskTo->size() ; ++outId)
    {
        if( !this->maskTo->getEntry(outId) ) continue;

        const Real fx = map.getValue()[outId].baryCoords[0];
        const Real fy = map.getValue()[outId].baryCoords[1];
        const Real fz = map.getValue()[outId].baryCoords[2];
        int index = map.getValue()[outId].in_index;
        const core::topology::BaseMeshTopology::Tetrahedron& tetra = tetrahedra[index];

        this->addMatrixContrib(matrixJ, outId, tetra[0], ( 1-fx-fy-fz ));
        this->addMatrixContrib(matrixJ, outId, tetra[1],         ( fx ));
        this->addMatrixContrib(matrixJ, outId, tetra[2],         ( fy ));
        this->addMatrixContrib(matrixJ, outId, tetra[3],         ( fz ));
    }

    matrixJ->compress();
    updateJ = false;
    return matrixJ;
}

template <class In, class Out>
const sofa::defaulttype::BaseMatrix* BarycentricMapperHexahedronSetTopology<In,Out>::getJ(int outSize, int inSize)
{
    if (matrixJ && !updateJ)
        return matrixJ;

    if (!matrixJ) matrixJ = new MatrixType;
    if (matrixJ->rowBSize() != (MatrixTypeIndex)outSize || matrixJ->colBSize() != (MatrixTypeIndex)inSize)
        matrixJ->resize(outSize*NOut, inSize*NIn);
    else
        matrixJ->clear();

    const sofa::helper::vector<core::topology::BaseMeshTopology::Hexahedron>& cubes = this->fromTopology->getHexahedra();

    for( size_t outId=0 ; outId<this->maskTo->size() ; ++outId)
    {
        if( !this->maskTo->getEntry(outId) ) continue;

        const Real fx = map.getValue()[outId].baryCoords[0];
        const Real fy = map.getValue()[outId].baryCoords[1];
        const Real fz = map.getValue()[outId].baryCoords[2];
        int index = map.getValue()[outId].in_index;
        const core::topology::BaseMeshTopology::Hexahedron& cube = cubes[index];

        this->addMatrixContrib(matrixJ, outId, cube[0], ( ( 1-fx ) * ( 1-fy ) * ( 1-fz ) ));
        this->addMatrixContrib(matrixJ, outId, cube[1], (   ( fx ) * ( 1-fy ) * ( 1-fz ) ));
        this->addMatrixContrib(matrixJ, outId, cube[2], (   ( fx ) *   ( fy ) * ( 1-fz ) ));
        this->addMatrixContrib(matrixJ, outId, cube[3], ( ( 1-fx ) *   ( fy ) * ( 1-fz ) ));
        this->addMatrixContrib(matrixJ, outId, cube[4], ( ( 1-fx ) * ( 1-fy ) *   ( fz ) ));
        this->addMatrixContrib(matrixJ, outId, cube[5], (   ( fx ) * ( 1-fy ) *   ( fz ) ));
        this->addMatrixContrib(matrixJ, outId, cube[6], (   ( fx ) *   ( fy ) *   ( fz ) ));
        this->addMatrixContrib(matrixJ, outId, cube[7], ( ( 1-fx ) *   ( fy ) *   ( fz ) ));
    }

    matrixJ->compress();
    updateJ = false;
    return matrixJ;
}


///////////////////////////////////////////////////////////////////////////////////////////////
///////////////////////////////////////////////////////////////////////////////////////////////






template <class TIn, class TOut>
void BarycentricMapping<TIn, TOut>::draw(const core::visual::VisualParams* vparams)
{
    if ( !vparams->displayFlags().getShowMappings() ) return;

    const OutVecCoord& out = this->toModel->read(core::ConstVecCoordId::position())->getValue();
    std::vector< sofa::defaulttype::Vector3 > points;
    for ( unsigned int i=0; i<out.size(); i++ )
    {
        points.push_back ( OutDataTypes::getCPos(out[i]) );
    }
//	glEnd();
    const InVecCoord& in = this->fromModel->read(core::ConstVecCoordId::position())->getValue();
    if ( mapper!=NULL ) mapper->draw(vparams,out, in );

    vparams->drawTool()->drawPoints ( points, 7, sofa::defaulttype::Vec<4,float> ( 1,1,0,1 ) );
}

template <class In, class Out>
void BarycentricMapperMeshTopology<In,Out>::draw  (const core::visual::VisualParams* vparams,const typename Out::VecCoord& out, const typename In::VecCoord& in )
{
    const sofa::core::topology::BaseMeshTopology::SeqLines& lines = this->fromTopology->getLines();
    const sofa::core::topology::BaseMeshTopology::SeqTriangles& triangles = this->fromTopology->getTriangles();
    const sofa::core::topology::BaseMeshTopology::SeqQuads& quads = this->fromTopology->getQuads();
    const sofa::core::topology::BaseMeshTopology::SeqTetrahedra& tetrahedra = this->fromTopology->getTetrahedra();
    const sofa::core::topology::BaseMeshTopology::SeqHexahedra& cubes = this->fromTopology->getHexahedra();

    std::vector< sofa::defaulttype::Vector3 > points;
    // 1D elements
    {
        const int i0 = 0;
        for ( unsigned int i=0; i<map1d.size(); i++ )
        {
            const Real fx = map1d[i].baryCoords[0];
            int index = map1d[i].in_index;
            {
                const sofa::core::topology::BaseMeshTopology::Line& line = lines[index];
                Real f[2];
                f[0] = ( 1-fx );
                f[1] = fx;
                for ( int j=0; j<2; j++ )
                {
                    if ( f[j]<=-0.0001 || f[j]>=0.0001 )
                    {
                        //                         glColor3f((float)f[j],1,(float)f[j]);
                        points.push_back ( Out::getCPos(out[i+i0]) );
                        points.push_back ( in[line[j]] );
                    }
                }
            }
        }
    }
    // 2D elements
    {
        const int i0 = map1d.size();
        const int c0 = triangles.size();
        for ( unsigned int i=0; i<map2d.size(); i++ )
        {
            const Real fx = map2d[i].baryCoords[0];
            const Real fy = map2d[i].baryCoords[1];
            int index = map2d[i].in_index;
            if ( index<c0 )
            {
                const sofa::core::topology::BaseMeshTopology::Triangle& triangle = triangles[index];
                Real f[3];
                f[0] = ( 1-fx-fy );
                f[1] = fx;
                f[2] = fy;
                for ( int j=0; j<3; j++ )
                {
                    if ( f[j]<=-0.0001 || f[j]>=0.0001 )
                    {
                        //                         glColor3f((float)f[j],1,(float)f[j]);
                        points.push_back ( Out::getCPos(out[i+i0]) );
                        points.push_back ( in[triangle[j]] );
                    }
                }
            }
            else
            {
                const sofa::core::topology::BaseMeshTopology::Quad& quad = quads[index-c0];
                Real f[4];
                f[0] = ( ( 1-fx ) * ( 1-fy ) );
                f[1] = ( ( fx ) * ( 1-fy ) );
                f[3] = ( ( 1-fx ) * ( fy ) );
                f[2] = ( ( fx ) * ( fy ) );
                for ( int j=0; j<4; j++ )
                {
                    if ( f[j]<=-0.0001 || f[j]>=0.0001 )
                    {
                        //                         glColor3f((float)f[j],1,(float)f[j]);
                        points.push_back ( Out::getCPos(out[i+i0]) );
                        points.push_back ( in[quad[j]] );
                    }
                }
            }
        }
    }
    // 3D elements
    {
        const int i0 = map1d.size() +map2d.size();
        const int c0 = tetrahedra.size();
        for ( unsigned int i=0; i<map3d.size(); i++ )
        {
            const Real fx = map3d[i].baryCoords[0];
            const Real fy = map3d[i].baryCoords[1];
            const Real fz = map3d[i].baryCoords[2];
            int index = map3d[i].in_index;
            if ( index<c0 )
            {
                const sofa::core::topology::BaseMeshTopology::Tetra& tetra = tetrahedra[index];
                Real f[4];
                f[0] = ( 1-fx-fy-fz );
                f[1] = fx;
                f[2] = fy;
                f[3] = fz;
                for ( int j=0; j<4; j++ )
                {
                    if ( f[j]<=-0.0001 || f[j]>=0.0001 )
                    {
                        //                         glColor3f((float)f[j],1,(float)f[j]);
                        points.push_back ( Out::getCPos(out[i+i0]) );
                        points.push_back ( in[tetra[j]] );
                    }
                }
            }
            else
            {
                const sofa::core::topology::BaseMeshTopology::Hexa& cube = cubes[index-c0];

                Real f[8];
                f[0] = ( 1-fx ) * ( 1-fy ) * ( 1-fz );
                f[1] = ( fx ) * ( 1-fy ) * ( 1-fz );

                f[3] = ( 1-fx ) * ( fy ) * ( 1-fz );
                f[2] = ( fx ) * ( fy ) * ( 1-fz );

                f[4] = ( 1-fx ) * ( 1-fy ) * ( fz );
                f[5] = ( fx ) * ( 1-fy ) * ( fz );

                f[7] = ( 1-fx ) * ( fy ) * ( fz );
                f[6] = ( fx ) * ( fy ) * ( fz );

                for ( int j=0; j<8; j++ )
                {
                    if ( f[j]<=-0.0001 || f[j]>=0.0001 )
                    {
                        //                         glColor3f((float)f[j],1,1);
                        points.push_back ( Out::getCPos(out[i+i0]) );
                        points.push_back ( in[cube[j]] );
                    }
                }
            }
        }
    }
    vparams->drawTool()->drawLines ( points, 1, sofa::defaulttype::Vec<4,float> ( 0,1,0,1 ) );
}

template <class In, class Out>
void BarycentricMapperRegularGridTopology<In,Out>::draw  (const core::visual::VisualParams* vparams,const typename Out::VecCoord& out, const typename In::VecCoord& in )
{
    std::vector< sofa::defaulttype::Vector3 > points;

    for ( unsigned int i=0; i<map.size(); i++ )
    {

        const topology::RegularGridTopology::Hexa cube = this->fromTopology->getHexaCopy ( this->map[i].in_index );

        const Real fx = map[i].baryCoords[0];
        const Real fy = map[i].baryCoords[1];
        const Real fz = map[i].baryCoords[2];
        Real f[8];
        f[0] = ( 1-fx ) * ( 1-fy ) * ( 1-fz );
        f[1] = ( fx ) * ( 1-fy ) * ( 1-fz );

        f[3] = ( 1-fx ) * ( fy ) * ( 1-fz );
        f[2] = ( fx ) * ( fy ) * ( 1-fz );

        f[4] = ( 1-fx ) * ( 1-fy ) * ( fz );
        f[5] = ( fx ) * ( 1-fy ) * ( fz );

        f[7] = ( 1-fx ) * ( fy ) * ( fz );
        f[6] = ( fx ) * ( fy ) * ( fz );

        for ( int j=0; j<8; j++ )
        {
            if ( f[j]<=-0.0001 || f[j]>=0.0001 )
            {
                //glColor3f((float)f[j],(float)f[j],1);
                points.push_back ( Out::getCPos(out[i]) );
                points.push_back ( in[cube[j]] );
            }
        }
    }
    vparams->drawTool()->drawLines ( points, 1, sofa::defaulttype::Vec<4,float> ( 0,0,1,1 ) );

}

template <class In, class Out>
void BarycentricMapperSparseGridTopology<In,Out>::draw  (const core::visual::VisualParams* vparams,const typename Out::VecCoord& out, const typename In::VecCoord& in )
{
    std::vector< sofa::defaulttype::Vector3 > points;
    for ( unsigned int i=0; i<map.size(); i++ )
    {

        const topology::SparseGridTopology::Hexa cube = this->fromTopology->getHexahedron ( this->map[i].in_index );

        const Real fx = map[i].baryCoords[0];
        const Real fy = map[i].baryCoords[1];
        const Real fz = map[i].baryCoords[2];
        Real f[8];
        f[0] = ( 1-fx ) * ( 1-fy ) * ( 1-fz );
        f[1] = ( fx ) * ( 1-fy ) * ( 1-fz );

        f[3] = ( 1-fx ) * ( fy ) * ( 1-fz );
        f[2] = ( fx ) * ( fy ) * ( 1-fz );

        f[4] = ( 1-fx ) * ( 1-fy ) * ( fz );
        f[5] = ( fx ) * ( 1-fy ) * ( fz );

        f[7] = ( 1-fx ) * ( fy ) * ( fz );
        f[6] = ( fx ) * ( fy ) * ( fz );

        for ( int j=0; j<8; j++ )
        {
            if ( f[j]<=-0.0001 || f[j]>=0.0001 )
            {
                //glColor3f((float)f[j],(float)f[j],1);
                points.push_back ( Out::getCPos(out[i]) );
                points.push_back ( in[cube[j]] );
            }
        }
    }
    vparams->drawTool()->drawLines ( points, 1, sofa::defaulttype::Vec<4,float> ( 0,0,1,1 ) );

}

template <class In, class Out>
void BarycentricMapperEdgeSetTopology<In,Out>::draw  (const core::visual::VisualParams* vparams,const typename Out::VecCoord& out, const typename In::VecCoord& in )
{
    const sofa::helper::vector<core::topology::BaseMeshTopology::Edge>& edges = this->fromTopology->getEdges();

    std::vector< sofa::defaulttype::Vector3 > points;
    {
        for ( unsigned int i=0; i<map.getValue().size(); i++ )
        {
            const Real fx = map.getValue()[i].baryCoords[0];
            int index = map.getValue()[i].in_index;
            const core::topology::BaseMeshTopology::Edge& edge = edges[index];
            {
                const Real f = Real ( 1.0 )-fx;
                if ( f<=-0.0001 || f>=0.0001 )
                {
                    //                     glColor3f((float)f,1,(float)f);
                    points.push_back ( Out::getCPos(out[i]) );
                    points.push_back ( in[edge[0]] );
                }
            }
            {
                const Real f = fx;
                if ( f<=-0.0001 || f>=0.0001 )
                {
                    //                     glColor3f((float)f,1,(float)f);
                    points.push_back ( Out::getCPos(out[i]) );
                    points.push_back ( in[edge[1]] );
                }
            }
        }
    }
    vparams->drawTool()->drawLines ( points, 1, sofa::defaulttype::Vec<4,float> ( 0,1,0,1 ) );
}

template <class In, class Out>
void BarycentricMapperTriangleSetTopology<In,Out>::draw  (const core::visual::VisualParams* vparams,const typename Out::VecCoord& out, const typename In::VecCoord& in )
{
    const sofa::helper::vector<core::topology::BaseMeshTopology::Triangle>& triangles = this->fromTopology->getTriangles();

    std::vector< sofa::defaulttype::Vector3 > points;
    {
        for ( unsigned int i=0; i<map.getValue().size(); i++ )
        {
            const Real fx = map.getValue()[i].baryCoords[0];
            const Real fy = map.getValue()[i].baryCoords[1];
            int index = map.getValue()[i].in_index;
            const core::topology::BaseMeshTopology::Triangle& triangle = triangles[index];
            Real f[3];
            f[0] = ( 1-fx-fy );
            f[1] = fx;
            f[2] = fy;
            for ( int j=0; j<3; j++ )
            {
                if ( f[j]<=-0.0001 || f[j]>=0.0001 )
                {
                    //                     glColor3f((float)f[j],1,(float)f[j]);
                    points.push_back ( Out::getCPos(out[i]) );
                    points.push_back ( in[triangle[j]] );
                }
            }
        }
    }
    vparams->drawTool()->drawLines ( points, 1, sofa::defaulttype::Vec<4,float> ( 0,1,0,1 ) );
}

template <class In, class Out>
void BarycentricMapperQuadSetTopology<In,Out>::draw  (const core::visual::VisualParams* vparams,const typename Out::VecCoord& out, const typename In::VecCoord& in )
{
    const sofa::helper::vector<core::topology::BaseMeshTopology::Quad>& quads = this->fromTopology->getQuads();
    std::vector< sofa::defaulttype::Vector3 > points;
    {
        for ( unsigned int i=0; i<map.getValue().size(); i++ )
        {
            const Real fx = map.getValue()[i].baryCoords[0];
            const Real fy = map.getValue()[i].baryCoords[1];
            int index = map.getValue()[i].in_index;
            const core::topology::BaseMeshTopology::Quad& quad = quads[index];
            Real f[4];
            f[0] = ( ( 1-fx ) * ( 1-fy ) );
            f[1] = ( ( fx ) * ( 1-fy ) );
            f[3] = ( ( 1-fx ) * ( fy ) );
            f[2] = ( ( fx ) * ( fy ) );
            for ( int j=0; j<4; j++ )
            {
                if ( f[j]<=-0.0001 || f[j]>=0.0001 )
                {
                    //                     glColor3f((float)f[j],1,(float)f[j]);
                    points.push_back ( Out::getCPos(out[i]) );
                    points.push_back ( in[quad[j]] );
                }
            }
        }
    }
    vparams->drawTool()->drawLines ( points, 1, sofa::defaulttype::Vec<4,float> ( 0,1,0,1 ) );
}

template <class In, class Out>
void BarycentricMapperTetrahedronSetTopology<In,Out>::draw  (const core::visual::VisualParams* vparams,const typename Out::VecCoord& out, const typename In::VecCoord& in )
{
    const sofa::helper::vector<core::topology::BaseMeshTopology::Tetrahedron>& tetrahedra = this->fromTopology->getTetrahedra();

    std::vector< sofa::defaulttype::Vector3 > points;
    {
        for ( unsigned int i=0; i<map.getValue().size(); i++ )
        {
            const Real fx = map.getValue()[i].baryCoords[0];
            const Real fy = map.getValue()[i].baryCoords[1];
            const Real fz = map.getValue()[i].baryCoords[2];
            int index = map.getValue()[i].in_index;
            const core::topology::BaseMeshTopology::Tetrahedron& tetra = tetrahedra[index];
            Real f[4];
            f[0] = ( 1-fx-fy-fz );
            f[1] = fx;
            f[2] = fy;
            f[3] = fz;
            for ( int j=0; j<4; j++ )
            {
                if ( f[j]<=-0.0001 || f[j]>=0.0001 )
                {
                    //                     glColor3f((float)f[j],1,(float)f[j]);
                    points.push_back ( Out::getCPos(out[i]) );
                    points.push_back ( in[tetra[j]] );
                }
            }
        }
    }
    vparams->drawTool()->drawLines ( points, 1, sofa::defaulttype::Vec<4,float> ( 0,1,0,1 ) );
}

template <class In, class Out>
void BarycentricMapperHexahedronSetTopology<In,Out>::draw  (const core::visual::VisualParams* vparams,const typename Out::VecCoord& out, const typename In::VecCoord& in )
{
    const sofa::helper::vector<core::topology::BaseMeshTopology::Hexahedron>& cubes = this->fromTopology->getHexahedra();

    std::vector< sofa::defaulttype::Vector3 > points;
    {
        for ( unsigned int i=0; i<map.getValue().size(); i++ )
        {
            const Real fx = map.getValue()[i].baryCoords[0];
            const Real fy = map.getValue()[i].baryCoords[1];
            const Real fz = map.getValue()[i].baryCoords[2];
            int index = map.getValue()[i].in_index;
            const core::topology::BaseMeshTopology::Hexahedron& cube = cubes[index];
            Real f[8];
            f[0] = ( 1-fx ) * ( 1-fy ) * ( 1-fz );
            f[1] = ( fx ) * ( 1-fy ) * ( 1-fz );
            f[3] = ( 1-fx ) * ( fy ) * ( 1-fz );
            f[2] = ( fx ) * ( fy ) * ( 1-fz );
            f[4] = ( 1-fx ) * ( 1-fy ) * ( fz );
            f[5] = ( fx ) * ( 1-fy ) * ( fz );
            f[7] = ( 1-fx ) * ( fy ) * ( fz );
            f[6] = ( fx ) * ( fy ) * ( fz );
            for ( int j=0; j<8; j++ )
            {
                if ( f[j]<=-0.0001 || f[j]>=0.0001 )
                {
                    //                     glColor3f((float)f[j],1,1);
                    points.push_back ( Out::getCPos(out[i]) );
                    points.push_back ( in[cube[j]] );
                }
            }
        }
    }
    vparams->drawTool()->drawLines ( points, 1, sofa::defaulttype::Vec<4,float> ( 0,1,0,1 ) );
}

/************************************* PropagateConstraint ***********************************/


template <class TIn, class TOut>
void BarycentricMapping<TIn, TOut>::applyJT(const core::ConstraintParams * /*cparams*/, Data< typename In::MatrixDeriv >& out, const Data< typename Out::MatrixDeriv >& in)
{
    if (mapper!=NULL )
    {
        mapper->applyJT(*out.beginEdit(), in.getValue());
        out.endEdit();
    }
}


/// @todo Optimization
template <class In, class Out>
void BarycentricMapperMeshTopology<In,Out>::applyJT ( typename In::MatrixDeriv& out, const typename Out::MatrixDeriv& in )
{
    const sofa::core::topology::BaseMeshTopology::SeqLines& lines = this->fromTopology->getLines();
    const sofa::core::topology::BaseMeshTopology::SeqTriangles& triangles = this->fromTopology->getTriangles();
    const sofa::core::topology::BaseMeshTopology::SeqQuads& quads = this->fromTopology->getQuads();
    const sofa::core::topology::BaseMeshTopology::SeqTetrahedra& tetrahedra = this->fromTopology->getTetrahedra();
    const sofa::core::topology::BaseMeshTopology::SeqHexahedra& cubes = this->fromTopology->getHexahedra();

    //const size_t iLine = lines.size();
    const size_t iTri = triangles.size();
    //const size_t iQuad = quads.size();
    const size_t iTetra= tetrahedra.size();
    //const size_t iCube = cubes.size();
>>>>>>> 3aafa267

    m_mapper = NULL;

    topology::PointSetTopologyContainer* toTopoCont;
    this->toModel->getContext()->get(toTopoCont);

    core::topology::TopologyContainer* fromTopoCont = nullptr;

    if (dynamic_cast< core::topology::TopologyContainer* >(topology) != nullptr)
    {
        fromTopoCont = dynamic_cast< core::topology::TopologyContainer* >(topology);
    }
    else if (topology == nullptr)
    {
        this->fromModel->getContext()->get(fromTopoCont);
    }

    if (fromTopoCont != nullptr)
    {
        topology::HexahedronSetTopologyContainer* t1 = dynamic_cast< topology::HexahedronSetTopologyContainer* >(fromTopoCont);
        if (t1 != nullptr)
        {
            typedef BarycentricMapperHexahedronSetTopology<InDataTypes, OutDataTypes> HexahedronSetMapper;
            m_mapper = sofa::core::objectmodel::New<HexahedronSetMapper>(t1, toTopoCont);
        }
        else
        {
            topology::TetrahedronSetTopologyContainer* t2 = dynamic_cast<topology::TetrahedronSetTopologyContainer*>(fromTopoCont);
            if (t2 != nullptr)
            {
                typedef BarycentricMapperTetrahedronSetTopology<InDataTypes, OutDataTypes> TetrahedronSetMapper;
                m_mapper = sofa::core::objectmodel::New<TetrahedronSetMapper>(t2, toTopoCont);
            }
            else
            {
                topology::QuadSetTopologyContainer* t3 = dynamic_cast<topology::QuadSetTopologyContainer*>(fromTopoCont);
                if (t3 != nullptr)
                {
                    typedef BarycentricMapperQuadSetTopology<InDataTypes, OutDataTypes> QuadSetMapper;
                    m_mapper = sofa::core::objectmodel::New<QuadSetMapper>(t3, toTopoCont);
                }
                else
                {
                    topology::TriangleSetTopologyContainer* t4 = dynamic_cast<topology::TriangleSetTopologyContainer*>(fromTopoCont);
                    if (t4 != nullptr)
                    {
                        typedef BarycentricMapperTriangleSetTopology<InDataTypes, OutDataTypes> TriangleSetMapper;
                        m_mapper = sofa::core::objectmodel::New<TriangleSetMapper>(t4, toTopoCont);
                    }
                    else
                    {
                        topology::EdgeSetTopologyContainer* t5 = dynamic_cast<topology::EdgeSetTopologyContainer*>(fromTopoCont);
                        if ( t5 != nullptr )
                        {
                            typedef BarycentricMapperEdgeSetTopology<InDataTypes, OutDataTypes> EdgeSetMapper;
                            m_mapper = sofa::core::objectmodel::New<EdgeSetMapper>(t5, toTopoCont);
                        }
                    }
                }
            }
        }
    }
    else
    {
        using sofa::component::topology::RegularGridTopology;

        RegularGridTopology* rgt = dynamic_cast< RegularGridTopology* >(topology);

        if (rgt != nullptr && rgt->isVolume())
        {
            typedef BarycentricMapperRegularGridTopology< InDataTypes, OutDataTypes > RegularGridMapper;

            m_mapper = sofa::core::objectmodel::New<RegularGridMapper>(rgt, toTopoCont);
        }
        else
        {
            using sofa::component::topology::SparseGridTopology;

            SparseGridTopology* sgt = dynamic_cast< SparseGridTopology* >(topology);
            if (sgt != nullptr && sgt->isVolume())
            {
                typedef BarycentricMapperSparseGridTopology< InDataTypes, OutDataTypes > SparseGridMapper;
                m_mapper = sofa::core::objectmodel::New<SparseGridMapper>(sgt, toTopoCont);
            }
            else // generic MeshTopology
            {
                using sofa::core::topology::BaseMeshTopology;

                typedef BarycentricMapperMeshTopology< InDataTypes, OutDataTypes > MeshMapper;
                BaseMeshTopology* bmt = dynamic_cast< BaseMeshTopology* >(topology);
                m_mapper = sofa::core::objectmodel::New<MeshMapper>(bmt, toTopoCont);
            }
        }
    }
    if (m_mapper)
    {
        m_mapper->setName("mapper");
        this->addSlave(m_mapper.get());
        m_mapper->maskFrom = this->maskFrom;
        m_mapper->maskTo = this->maskTo;
    }
}

template <class TIn, class TOut>
void BarycentricMapping<TIn, TOut>::init()
{
    topology_from = this->fromModel->getContext()->getMeshTopology();
    topology_to = this->toModel->getContext()->getMeshTopology();

    Inherit::init();

    if ( m_mapper == NULL ) // try to create a mapper according to the topology of the In model
    {
        if ( topology_from!=NULL )
        {
            createMapperFromTopology ( topology_from );
        }
    }

    if ( m_mapper != NULL )
    {
        if (useRestPosition.getValue())
            m_mapper->init ( ((const core::State<Out> *)this->toModel)->read(core::ConstVecCoordId::restPosition())->getValue(), ((const core::State<In> *)this->fromModel)->read(core::ConstVecCoordId::restPosition())->getValue() );
        else
            m_mapper->init (((const core::State<Out> *)this->toModel)->read(core::ConstVecCoordId::position())->getValue(), ((const core::State<In> *)this->fromModel)->read(core::ConstVecCoordId::position())->getValue() );
    }
    else
    {
        msg_error() << "Barycentric mapping does not understand topology.";
    }

}

template <class TIn, class TOut>
void BarycentricMapping<TIn, TOut>::reinit()
{
    if ( m_mapper != NULL )
    {
        m_mapper->clear();
        m_mapper->init (((const core::State<Out> *)this->toModel)->read(core::ConstVecCoordId::position())->getValue(), ((const core::State<In> *)this->fromModel)->read(core::ConstVecCoordId::position())->getValue() );
    }
}


template <class TIn, class TOut>
void BarycentricMapping<TIn, TOut>::apply(const core::MechanicalParams * mparams, Data< typename Out::VecCoord >& out, const Data< typename In::VecCoord >& in)
{
    SOFA_UNUSED(mparams);

    if (
#ifdef SOFA_DEV
        sleeping.getValue()==false &&
#endif
        m_mapper != NULL)
    {
        m_mapper->resize( this->toModel );
        m_mapper->apply(*out.beginWriteOnly(), in.getValue());
        out.endEdit();
    }
}




template <class TIn, class TOut>
void BarycentricMapping<TIn, TOut>::applyJ (const core::MechanicalParams * mparams, Data< typename Out::VecDeriv >& _out, const Data< typename In::VecDeriv >& in)
{
    SOFA_UNUSED(mparams);

#ifdef SOFA_DEV
    if ( sleeping.getValue()==false)
    {
#endif
        typename Out::VecDeriv* out = _out.beginEdit();
        if (m_mapper != NULL)
        {
            m_mapper->applyJ(*out, in.getValue());
        }
        _out.endEdit();
#ifdef SOFA_DEV
    }
#endif
}


template <class TIn, class TOut>
void BarycentricMapping<TIn, TOut>::applyJT (const core::MechanicalParams * mparams, Data< typename In::VecDeriv >& out, const Data< typename Out::VecDeriv >& in)
{
    SOFA_UNUSED(mparams);

    if (
#ifdef SOFA_DEV
        sleeping.getValue()==false &&
#endif
        m_mapper != NULL)
    {
        m_mapper->applyJT(*out.beginEdit(), in.getValue());
        out.endEdit();
    }
}


template <class TIn, class TOut>
const sofa::defaulttype::BaseMatrix* BarycentricMapping<TIn, TOut>::getJ()
{
    if (
#ifdef SOFA_DEV
        sleeping.getValue()==false &&
#endif
        m_mapper!=NULL )
    {
        const size_t outStateSize = this->toModel->getSize();
        const size_t inStateSize = this->fromModel->getSize();
        const sofa::defaulttype::BaseMatrix* matJ = m_mapper->getJ((int)outStateSize, (int)inStateSize);

        return matJ;
    }
    else
        return nullptr;
}



template <class TIn, class TOut>
void BarycentricMapping<TIn, TOut>::draw(const core::visual::VisualParams* vparams)
{
    if ( !vparams->displayFlags().getShowMappings() ) return;

    // Draw model (out) points
    const OutVecCoord& out = this->toModel->read(core::ConstVecCoordId::position())->getValue();
    std::vector< Vector3 > points;
    for ( unsigned int i=0; i<out.size(); i++ )
    {
        points.push_back ( OutDataTypes::getCPos(out[i]) );
    }
    vparams->drawTool()->drawPoints ( points, 7, sofa::defaulttype::Vec<4,float> ( 1,1,0,1 ) );

    // Draw mapping line between models
    const InVecCoord& in = this->fromModel->read(core::ConstVecCoordId::position())->getValue();
    if ( m_mapper!=NULL )
        m_mapper->draw(vparams,out,in);

}


template <class TIn, class TOut>
void BarycentricMapping<TIn, TOut>::applyJT(const core::ConstraintParams * cparams, Data< typename In::MatrixDeriv >& out, const Data< typename Out::MatrixDeriv >& in)
{
    SOFA_UNUSED(cparams);

    if (
#ifdef SOFA_DEV
        sleeping.getValue()==false &&
#endif
        m_mapper!=NULL )
    {
        m_mapper->applyJT(*out.beginEdit(), in.getValue());
        out.endEdit();
    }
}


template <class TIn, class TOut>
void BarycentricMapping<TIn, TOut>::handleTopologyChange ( core::topology::Topology* t )
{
    SOFA_UNUSED(t);
    reinit(); // we now recompute the entire mapping when there is a topologychange
}

#ifdef BARYCENTRIC_MAPPER_TOPOCHANGE_REINIT
template <class In, class Out>
void BarycentricMapperTriangleSetTopology<In,Out>::handleTopologyChange(core::topology::Topology* t)
{
    using core::topology::TopologyChange;

    if (t != this->fromTopology) return;

    if ( this->fromTopology->beginChange() == this->fromTopology->endChange() )
        return;

    MechanicalState< In >* mStateFrom = NULL;
    MechanicalState< Out >* mStateTo = NULL;

    this->fromTopology->getContext()->get(mStateFrom);
    this->toTopology->getContext()->get(mStateTo);

    if ((mStateFrom == NULL) || (mStateTo == NULL))
        return;

    const typename MechanicalState< In >::VecCoord& in = *(mStateFrom->getX0());
    const typename MechanicalState< Out >::VecCoord& out = *(mStateTo->getX0());

	for (std::list< const TopologyChange *>::const_iterator it = this->fromTopology->beginChange(), itEnd = this->fromTopology->endChange(); it != itEnd; ++it)
	{
		const core::topology::TopologyChangeType& changeType = (*it)->getChangeType();

		switch ( changeType )
		{
        case core::topology::ENDING_EVENT :
        {
            const helper::vector< topology::Triangle >& triangles = this->fromTopology->getTriangles();
            helper::vector< Mat3x3d > bases;
            helper::vector< Vector3 > centers;

            // clear and reserve space for 2D mapping
            this->clear(out.size());
            bases.resize(triangles.size());
            centers.resize(triangles.size());

            for ( unsigned int t = 0; t < triangles.size(); t++ )
            {
                Mat3x3d m,mt;
                m[0] = in[triangles[t][1]]-in[triangles[t][0]];
                m[1] = in[triangles[t][2]]-in[triangles[t][0]];
                m[2] = cross ( m[0],m[1] );
                mt.transpose ( m );
                bases[t].invert ( mt );
                centers[t] = ( in[triangles[t][0]]+in[triangles[t][1]]+in[triangles[t][2]] ) /3;
            }

            for ( unsigned int i=0; i<out.size(); i++ )
            {
                Vec3d pos = Out::getCPos(out[i]);
                Vector3 coefs;
                int index = -1;
                double distance = 1e10;
                for ( unsigned int t = 0; t < triangles.size(); t++ )
                {
                    Vec3d v = bases[t] * ( pos - in[triangles[t][0]] );
                    double d = std::max ( std::max ( -v[0],-v[1] ),std::max ( ( v[2]<0?-v[2]:v[2] )-0.01,v[0]+v[1]-1 ) );
                    if ( d>0 ) d = ( pos-centers[t] ).norm2();
                    if ( d<distance ) { coefs = v; distance = d; index = t; }
                }

                this->addPointInTriangle ( index, coefs.ptr() );
            }
            break;
        }
		default:
			break;
		}
	}
}

#endif // BARYCENTRIC_MAPPER_TOPOCHANGE_REINIT

template<class TIn, class TOut>
const helper::vector< defaulttype::BaseMatrix*>* BarycentricMapping<TIn, TOut>::getJs()
{
    typedef typename Mapper::MatrixType mat_type;
    const sofa::defaulttype::BaseMatrix* matJ = getJ();

    const mat_type* mat = dynamic_cast<const mat_type*>(matJ);
    assert( mat );

    eigen.copyFrom( *mat );   // woot

    js.resize( 1 );
    js[0] = &eigen;
    return &js;
}

template <class TIn, class TOut>
void BarycentricMapping<TIn, TOut>::updateForceMask()
{
    if( m_mapper )
        m_mapper->updateForceMask();
}

} // namespace mapping

} // namespace component

} // namespace sofa

#endif<|MERGE_RESOLUTION|>--- conflicted
+++ resolved
@@ -97,14 +97,8 @@
 template <class TIn, class TOut>
 BarycentricMapping<TIn, TOut>::BarycentricMapping(core::State<In>* from, core::State<Out>* to, typename Mapper::SPtr mapper)
     : Inherit ( from, to )
-<<<<<<< HEAD
     , m_mapper(initLink("mapper","Internal mapper created depending on the type of topology"), mapper)
-#ifdef SOFA_DEV
-    , sleeping(core::objectmodel::Base::initData(&sleeping, false, "sleeping", "is the mapping sleeping (not computed)"))
-#endif
-=======
-    , mapper(initLink("mapper","Internal mapper created depending on the type of topology"), mapper)
->>>>>>> 3aafa267
+
 {
     if (mapper)
         this->addSlave(mapper.get());
@@ -113,14 +107,7 @@
 template <class TIn, class TOut>
 BarycentricMapping<TIn, TOut>::BarycentricMapping (core::State<In>* from, core::State<Out>* to, BaseMeshTopology * topology )
     : Inherit ( from, to )
-<<<<<<< HEAD
     , m_mapper (initLink("mapper","Internal mapper created depending on the type of topology"))
-#ifdef SOFA_DEV
-    , sleeping(core::objectmodel::Base::initData(&sleeping, false, "sleeping", "is the mapping sleeping (not computed)"))
-#endif
-=======
-    , mapper (initLink("mapper","Internal mapper created depending on the type of topology"))
->>>>>>> 3aafa267
 {
     if (topology)
     {
@@ -138,1945 +125,6 @@
 void BarycentricMapping<TIn, TOut>::createMapperFromTopology ( BaseMeshTopology * topology )
 {
     using sofa::core::behavior::BaseMechanicalState;
-<<<<<<< HEAD
-=======
-
-    mapper = NULL;
-
-    topology::PointSetTopologyContainer* toTopoCont;
-    this->toModel->getContext()->get(toTopoCont);
-
-    core::topology::TopologyContainer* fromTopoCont = 0;
-
-    if (dynamic_cast< core::topology::TopologyContainer* >(topology) != 0)
-    {
-        fromTopoCont = dynamic_cast< core::topology::TopologyContainer* >(topology);
-    }
-    else if (topology == 0)
-    {
-        this->fromModel->getContext()->get(fromTopoCont);
-    }
-
-
-    if (fromTopoCont != NULL)
-    {
-        topology::HexahedronSetTopologyContainer* t1 = dynamic_cast< topology::HexahedronSetTopologyContainer* >(fromTopoCont);
-        if (t1 != NULL)
-        {
-            typedef BarycentricMapperHexahedronSetTopology<InDataTypes, OutDataTypes> HexahedronSetMapper;
-            mapper = sofa::core::objectmodel::New<HexahedronSetMapper>(t1, toTopoCont);
-        }
-        else
-        {
-            topology::TetrahedronSetTopologyContainer* t2 = dynamic_cast<topology::TetrahedronSetTopologyContainer*>(fromTopoCont);
-            if (t2 != NULL)
-            {
-                typedef BarycentricMapperTetrahedronSetTopology<InDataTypes, OutDataTypes> TetrahedronSetMapper;
-                mapper = sofa::core::objectmodel::New<TetrahedronSetMapper>(t2, toTopoCont);
-            }
-            else
-            {
-                topology::QuadSetTopologyContainer* t3 = dynamic_cast<topology::QuadSetTopologyContainer*>(fromTopoCont);
-                if (t3 != NULL)
-                {
-                    typedef BarycentricMapperQuadSetTopology<InDataTypes, OutDataTypes> QuadSetMapper;
-                    mapper = sofa::core::objectmodel::New<QuadSetMapper>(t3, toTopoCont);
-                }
-                else
-                {
-                    topology::TriangleSetTopologyContainer* t4 = dynamic_cast<topology::TriangleSetTopologyContainer*>(fromTopoCont);
-                    if (t4 != NULL)
-                    {
-                        typedef BarycentricMapperTriangleSetTopology<InDataTypes, OutDataTypes> TriangleSetMapper;
-                        mapper = sofa::core::objectmodel::New<TriangleSetMapper>(t4, toTopoCont);
-                    }
-                    else
-                    {
-                        topology::EdgeSetTopologyContainer* t5 = dynamic_cast<topology::EdgeSetTopologyContainer*>(fromTopoCont);
-                        if ( t5 != NULL )
-                        {
-                            typedef BarycentricMapperEdgeSetTopology<InDataTypes, OutDataTypes> EdgeSetMapper;
-                            mapper = sofa::core::objectmodel::New<EdgeSetMapper>(t5, toTopoCont);
-                        }
-                    }
-                }
-            }
-        }
-    }
-    else
-    {
-        using sofa::component::topology::RegularGridTopology;
-
-        RegularGridTopology* rgt = dynamic_cast< RegularGridTopology* >(topology);
-
-        if (rgt != NULL && rgt->isVolume())
-        {
-            typedef BarycentricMapperRegularGridTopology< InDataTypes, OutDataTypes > RegularGridMapper;
-
-            mapper = sofa::core::objectmodel::New<RegularGridMapper>(rgt, toTopoCont);
-        }
-        else
-        {
-            using sofa::component::topology::SparseGridTopology;
-
-            SparseGridTopology* sgt = dynamic_cast< SparseGridTopology* >(topology);
-            if (sgt != NULL && sgt->isVolume())
-            {
-                typedef BarycentricMapperSparseGridTopology< InDataTypes, OutDataTypes > SparseGridMapper;
-                mapper = sofa::core::objectmodel::New<SparseGridMapper>(sgt, toTopoCont);
-            }
-            else // generic MeshTopology
-            {
-                using sofa::core::topology::BaseMeshTopology;
-
-                typedef BarycentricMapperMeshTopology< InDataTypes, OutDataTypes > MeshMapper;
-                BaseMeshTopology* bmt = dynamic_cast< BaseMeshTopology* >(topology);
-                mapper = sofa::core::objectmodel::New<MeshMapper>(bmt, toTopoCont);
-            }
-        }
-    }
-    if (mapper)
-    {
-        mapper->setName("mapper");
-        this->addSlave(mapper.get());
-        mapper->maskFrom = this->maskFrom;
-        mapper->maskTo = this->maskTo;
-    }
-}
-
-template <class TIn, class TOut>
-void BarycentricMapping<TIn, TOut>::init()
-{
-    topology_from = this->fromModel->getContext()->getMeshTopology();
-    topology_to = this->toModel->getContext()->getMeshTopology();
-
-    //IPB
-    //core::objectmodel::BaseContext* context = this->fromModel->getContext();
-    //->get(tetForceField);
-    //serr << "!!!!!!!!!!!! getDT = " <<  this->fromModel->getContext()->getDt() << sendl;
-    //IPE
-
-    Inherit::init();
-
-    if ( mapper == NULL ) // try to create a mapper according to the topology of the In model
-    {
-        if ( topology_from!=NULL )
-        {
-            createMapperFromTopology ( topology_from );
-        }
-    }
-
-    if ( mapper != NULL )
-    {
-        if (useRestPosition.getValue())
-            mapper->init ( ((const core::State<Out> *)this->toModel)->read(core::ConstVecCoordId::restPosition())->getValue(), ((const core::State<In> *)this->fromModel)->read(core::ConstVecCoordId::restPosition())->getValue() );
-        else
-            mapper->init (((const core::State<Out> *)this->toModel)->read(core::ConstVecCoordId::position())->getValue(), ((const core::State<In> *)this->fromModel)->read(core::ConstVecCoordId::position())->getValue() );
-    }
-    else
-    {
-        serr << "ERROR: Barycentric mapping does not understand topology."<<sendl;
-    }
-
-}
-
-template <class TIn, class TOut>
-void BarycentricMapping<TIn, TOut>::reinit()
-{
-    if ( mapper != NULL )
-    {
-        mapper->clear();
-        mapper->init (((const core::State<Out> *)this->toModel)->read(core::ConstVecCoordId::position())->getValue(), ((const core::State<In> *)this->fromModel)->read(core::ConstVecCoordId::position())->getValue() );
-    }
-}
-
-template <class TIn, class TOut>
-void BarycentricMapping<TIn, TOut>::apply(const core::MechanicalParams * /*mparams*/, Data< typename Out::VecCoord >& out, const Data< typename In::VecCoord >& in)
-{
-    if (mapper != NULL)
-    {
-        mapper->resize( this->toModel );
-        mapper->apply(*out.beginWriteOnly(), in.getValue());
-        out.endEdit();
-    }
-}
-
-
-template <class In, class Out>
-void BarycentricMapperMeshTopology<In,Out>::resize( core::State<Out>* toModel )
-{
-    toModel->resize(map1d.size() +map2d.size() +map3d.size());
-}
-
-template <class In, class Out>
-void BarycentricMapperMeshTopology<In,Out>::apply ( typename Out::VecCoord& out, const typename In::VecCoord& in )
-{
-    out.resize( map1d.size() +map2d.size() +map3d.size() );
-
-    const sofa::core::topology::BaseMeshTopology::SeqLines& lines = this->fromTopology->getLines();
-    const sofa::core::topology::BaseMeshTopology::SeqTriangles& triangles = this->fromTopology->getTriangles();
-    const sofa::core::topology::BaseMeshTopology::SeqQuads& quads = this->fromTopology->getQuads();
-    const sofa::core::topology::BaseMeshTopology::SeqTetrahedra& tetrahedra = this->fromTopology->getTetrahedra();
-    const sofa::core::topology::BaseMeshTopology::SeqHexahedra& cubes = this->fromTopology->getHexahedra();
-
-    // 1D elements
-    {
-        for ( unsigned int i=0; i<map1d.size(); i++ )
-        {
-            const Real fx = map1d[i].baryCoords[0];
-            int index = map1d[i].in_index;
-            {
-                const sofa::core::topology::BaseMeshTopology::Line& line = lines[index];
-                Out::setCPos(out[i] , in[line[0]] * ( 1-fx )
-                        + in[line[1]] * fx );
-            }
-        }
-    }
-    // 2D elements
-    {
-        const int i0 = map1d.size();
-        const int c0 = triangles.size();
-        for ( unsigned int i=0; i<map2d.size(); i++ )
-        {
-            const Real fx = map2d[i].baryCoords[0];
-            const Real fy = map2d[i].baryCoords[1];
-            int index = map2d[i].in_index;
-            if ( index<c0 )
-            {
-                const sofa::core::topology::BaseMeshTopology::Triangle& triangle = triangles[index];
-                Out::setCPos(out[i+i0] , in[triangle[0]] * ( 1-fx-fy )
-                        + in[triangle[1]] * fx
-                        + in[triangle[2]] * fy );
-            }
-            else
-            {
-                if (quads.size())
-                {
-                    const sofa::core::topology::BaseMeshTopology::Quad& quad = quads[index-c0];
-                    Out::setCPos(out[i+i0] , in[quad[0]] * ( ( 1-fx ) * ( 1-fy ) )
-                            + in[quad[1]] * ( ( fx ) * ( 1-fy ) )
-                            + in[quad[3]] * ( ( 1-fx ) * ( fy ) )
-                            + in[quad[2]] * ( ( fx ) * ( fy ) ) );
-                }
-            }
-        }
-    }
-    // 3D elements
-    {
-        const int i0 = map1d.size() + map2d.size();
-        const int c0 = tetrahedra.size();
-        for ( unsigned int i=0; i<map3d.size(); i++ )
-        {
-            const Real fx = map3d[i].baryCoords[0];
-            const Real fy = map3d[i].baryCoords[1];
-            const Real fz = map3d[i].baryCoords[2];
-            int index = map3d[i].in_index;
-            if ( index<c0 )
-            {
-                const sofa::core::topology::BaseMeshTopology::Tetra& tetra = tetrahedra[index];
-                Out::setCPos(out[i+i0] , in[tetra[0]] * ( 1-fx-fy-fz )
-                        + in[tetra[1]] * fx
-                        + in[tetra[2]] * fy
-                        + in[tetra[3]] * fz );
-            }
-            else
-            {
-                const sofa::core::topology::BaseMeshTopology::Hexa& cube = cubes[index-c0];
-
-                Out::setCPos(out[i+i0] , in[cube[0]] * ( ( 1-fx ) * ( 1-fy ) * ( 1-fz ) )
-                        + in[cube[1]] * ( ( fx ) * ( 1-fy ) * ( 1-fz ) )
-                        + in[cube[3]] * ( ( 1-fx ) * ( fy ) * ( 1-fz ) )
-                        + in[cube[2]] * ( ( fx ) * ( fy ) * ( 1-fz ) )
-                        + in[cube[4]] * ( ( 1-fx ) * ( 1-fy ) * ( fz ) )
-                        + in[cube[5]] * ( ( fx ) * ( 1-fy ) * ( fz ) )
-                        + in[cube[7]] * ( ( 1-fx ) * ( fy ) * ( fz ) )
-                        + in[cube[6]] * ( ( fx ) * ( fy ) * ( fz ) ) );
-            }
-        }
-    }
-}
-
-
-template <class In, class Out>
-void BarycentricMapperRegularGridTopology<In,Out>::resize( core::State<Out>* toModel )
-{
-    toModel->resize(map.size());
-}
-
-
-template <class In, class Out>
-void BarycentricMapperRegularGridTopology<In,Out>::apply ( typename Out::VecCoord& out, const typename In::VecCoord& in )
-{
-    out.resize( map.size() );
-
-    for ( unsigned int i=0; i<map.size(); i++ )
-    {
-        const topology::RegularGridTopology::Hexa cube = this->fromTopology->getHexaCopy ( this->map[i].in_index );
-
-        const Real fx = map[i].baryCoords[0];
-        const Real fy = map[i].baryCoords[1];
-        const Real fz = map[i].baryCoords[2];
-        Out::setCPos(out[i] , in[cube[0]] * ( ( 1-fx ) * ( 1-fy ) * ( 1-fz ) )
-                + in[cube[1]] * ( ( fx ) * ( 1-fy ) * ( 1-fz ) )
-                + in[cube[3]] * ( ( 1-fx ) * ( fy ) * ( 1-fz ) )
-                + in[cube[2]] * ( ( fx ) * ( fy ) * ( 1-fz ) )
-                + in[cube[4]] * ( ( 1-fx ) * ( 1-fy ) * ( fz ) )
-                + in[cube[5]] * ( ( fx ) * ( 1-fy ) * ( fz ) )
-                + in[cube[7]] * ( ( 1-fx ) * ( fy ) * ( fz ) )
-                + in[cube[6]] * ( ( fx ) * ( fy ) * ( fz ) ) );
-    }
-}
-
-template <class In, class Out>
-void BarycentricMapperSparseGridTopology<In,Out>::resize( core::State<Out>* toModel )
-{
-    toModel->resize(map.size());
-}
-
-template <class In, class Out>
-void BarycentricMapperSparseGridTopology<In,Out>::apply ( typename Out::VecCoord& out, const typename In::VecCoord& in )
-{
-    out.resize( map.size() );
-
-    typedef sofa::helper::vector< CubeData > CubeDataVector;
-    typedef typename CubeDataVector::const_iterator CubeDataVectorIt;
-
-    CubeDataVectorIt it = map.begin();
-    CubeDataVectorIt itEnd = map.end();
-
-    unsigned int i = 0;
-
-    while (it != itEnd)
-    {
-        const topology::SparseGridTopology::Hexa cube = this->fromTopology->getHexahedron( it->in_index );
-
-        const Real fx = it->baryCoords[0];
-        const Real fy = it->baryCoords[1];
-        const Real fz = it->baryCoords[2];
-
-        Out::setCPos(out[i] , in[cube[0]] * ( ( 1-fx ) * ( 1-fy ) * ( 1-fz ) )
-                + in[cube[1]] * ( ( fx ) * ( 1-fy ) * ( 1-fz ) )
-                + in[cube[3]] * ( ( 1-fx ) * ( fy ) * ( 1-fz ) )
-                + in[cube[2]] * ( ( fx ) * ( fy ) * ( 1-fz ) )
-                + in[cube[4]] * ( ( 1-fx ) * ( 1-fy ) * ( fz ) )
-                + in[cube[5]] * ( ( fx ) * ( 1-fy ) * ( fz ) )
-                + in[cube[7]] * ( ( 1-fx ) * ( fy ) * ( fz ) )
-                + in[cube[6]] * ( ( fx ) * ( fy ) * ( fz ) ) );
-
-        ++it;
-        ++i;
-    }
-}
-
-template <class In, class Out>
-void BarycentricMapperEdgeSetTopology<In,Out>::resize( core::State<Out>* toModel )
-{
-    toModel->resize(map.getValue().size());
-}
-
-template <class In, class Out>
-void BarycentricMapperEdgeSetTopology<In,Out>::apply ( typename Out::VecCoord& out, const typename In::VecCoord& in )
-{
-    out.resize( map.getValue().size() );
-
-    const sofa::helper::vector<core::topology::BaseMeshTopology::Edge>& edges = this->fromTopology->getEdges();
-    // 2D elements
-    helper::vector<MappingData>& vectorData = *(map.beginEdit());
-
-    for ( unsigned int i=0; i<map.getValue().size(); i++ )
-    {
-        const Real fx = vectorData[i].baryCoords[0];
-        int index = vectorData[i].in_index;
-        const core::topology::BaseMeshTopology::Edge& edge = edges[index];
-        Out::setCPos(out[i] , in[edge[0]] * ( 1-fx )
-                + in[edge[1]] * fx );
-    }
-}
-
-template <class In, class Out>
-void BarycentricMapperTriangleSetTopology<In,Out>::resize( core::State<Out>* toModel )
-{
-    toModel->resize(map.getValue().size());
-}
-
-template <class In, class Out>
-void BarycentricMapperTriangleSetTopology<In,Out>::apply ( typename Out::VecCoord& out, const typename In::VecCoord& in )
-{
-    out.resize( map.getValue().size() );
-
-    const sofa::helper::vector<core::topology::BaseMeshTopology::Triangle>& triangles = this->fromTopology->getTriangles();
-    for ( unsigned int i=0; i<map.getValue().size(); i++ )
-    {
-        const Real fx = map.getValue()[i].baryCoords[0];
-        const Real fy = map.getValue()[i].baryCoords[1];
-        int index = map.getValue()[i].in_index;
-        const core::topology::BaseMeshTopology::Triangle& triangle = triangles[index];
-        Out::setCPos(out[i] , in[triangle[0]] * ( 1-fx-fy )
-                + in[triangle[1]] * fx
-                + in[triangle[2]] * fy );
-    }
-}
-
-template <class In, class Out>
-void BarycentricMapperQuadSetTopology<In,Out>::resize( core::State<Out>* toModel )
-{
-    toModel->resize(map.getValue().size());
-}
-
-template <class In, class Out>
-void BarycentricMapperQuadSetTopology<In,Out>::apply ( typename Out::VecCoord& out, const typename In::VecCoord& in )
-{
-    out.resize( map.getValue().size() );
-
-    const sofa::helper::vector<core::topology::BaseMeshTopology::Quad>& quads = this->fromTopology->getQuads();
-    for ( unsigned int i=0; i<map.getValue().size(); i++ )
-    {
-        const Real fx = map.getValue()[i].baryCoords[0];
-        const Real fy = map.getValue()[i].baryCoords[1];
-        int index = map.getValue()[i].in_index;
-        const core::topology::BaseMeshTopology::Quad& quad = quads[index];
-        Out::setCPos(out[i] , in[quad[0]] * ( ( 1-fx ) * ( 1-fy ) )
-                + in[quad[1]] * ( ( fx ) * ( 1-fy ) )
-                + in[quad[3]] * ( ( 1-fx ) * ( fy ) )
-                + in[quad[2]] * ( ( fx ) * ( fy ) ) );
-    }
-}
-
-template <class In, class Out>
-void BarycentricMapperTetrahedronSetTopology<In,Out>::resize( core::State<Out>* toModel )
-{
-    toModel->resize(map.getValue().size());
-}
-
-template <class In, class Out>
-void BarycentricMapperTetrahedronSetTopology<In,Out>::apply ( typename Out::VecCoord& out, const typename In::VecCoord& in )
-{
-    out.resize( map.getValue().size() );
-
-    const sofa::helper::vector<core::topology::BaseMeshTopology::Tetrahedron>& tetrahedra = this->fromTopology->getTetrahedra();
-    for ( unsigned int i=0; i<map.getValue().size(); i++ )
-    {
-        const Real fx = map.getValue()[i].baryCoords[0];
-        const Real fy = map.getValue()[i].baryCoords[1];
-        const Real fz = map.getValue()[i].baryCoords[2];
-        int index = map.getValue()[i].in_index;
-        const core::topology::BaseMeshTopology::Tetrahedron& tetra = tetrahedra[index];
-        Out::setCPos(out[i] , in[tetra[0]] * ( 1-fx-fy-fz )
-                + in[tetra[1]] * fx
-                + in[tetra[2]] * fy
-                + in[tetra[3]] * fz );
-    }
-    //serr<<"BarycentricMapperTetrahedronSetTopology<In,Out>::apply, in = "<<in<<sendl;
-    //serr<<"BarycentricMapperTetrahedronSetTopology<In,Out>::apply, out = "<<out<<sendl;
-}
-
-template <class In, class Out>
-void BarycentricMapperHexahedronSetTopology<In,Out>::resize( core::State<Out>* toModel )
-{
-    toModel->resize(map.getValue().size());
-}
-
-template <class In, class Out>
-void BarycentricMapperHexahedronSetTopology<In,Out>::apply ( typename Out::VecCoord& out, const typename In::VecCoord& in )
-{
-    out.resize( map.getValue().size() );
-
-    const sofa::helper::vector<core::topology::BaseMeshTopology::Hexahedron>& cubes = this->fromTopology->getHexahedra();
-    for ( unsigned int i=0; i<map.getValue().size(); i++ )
-    {
-        const Real fx = map.getValue()[i].baryCoords[0];
-        const Real fy = map.getValue()[i].baryCoords[1];
-        const Real fz = map.getValue()[i].baryCoords[2];
-        int index = map.getValue()[i].in_index;
-        const core::topology::BaseMeshTopology::Hexahedron& cube = cubes[index];
-        Out::setCPos(out[i] , in[cube[0]] * ( ( 1-fx ) * ( 1-fy ) * ( 1-fz ) )
-                + in[cube[1]] * ( ( fx ) * ( 1-fy ) * ( 1-fz ) )
-                + in[cube[3]] * ( ( 1-fx ) * ( fy ) * ( 1-fz ) )
-                + in[cube[2]] * ( ( fx ) * ( fy ) * ( 1-fz ) )
-                + in[cube[4]] * ( ( 1-fx ) * ( 1-fy ) * ( fz ) )
-                + in[cube[5]] * ( ( fx ) * ( 1-fy ) * ( fz ) )
-                + in[cube[7]] * ( ( 1-fx ) * ( fy ) * ( fz ) )
-                + in[cube[6]] * ( ( fx ) * ( fy ) * ( fz ) ) );
-    }
-}
-
-
-//-- test mapping partiel
-template <class In, class Out>
-void BarycentricMapperHexahedronSetTopology<In,Out>::applyOnePoint( const unsigned int& hexaPointId,typename Out::VecCoord& out, const typename In::VecCoord& in )
-{
-    const sofa::helper::vector<core::topology::BaseMeshTopology::Hexahedron>& cubes = this->fromTopology->getHexahedra();
-    const Real fx = map.getValue()[hexaPointId].baryCoords[0];
-    const Real fy = map.getValue()[hexaPointId].baryCoords[1];
-    const Real fz = map.getValue()[hexaPointId].baryCoords[2];
-    int index = map.getValue()[hexaPointId].in_index;
-    const core::topology::BaseMeshTopology::Hexahedron& cube = cubes[index];
-    Out::setCPos(out[hexaPointId] , in[cube[0]] * ( ( 1-fx ) * ( 1-fy ) * ( 1-fz ) )
-            + in[cube[1]] * ( ( fx ) * ( 1-fy ) * ( 1-fz ) )
-            + in[cube[3]] * ( ( 1-fx ) * ( fy ) * ( 1-fz ) )
-            + in[cube[2]] * ( ( fx ) * ( fy ) * ( 1-fz ) )
-            + in[cube[4]] * ( ( 1-fx ) * ( 1-fy ) * ( fz ) )
-            + in[cube[5]] * ( ( fx ) * ( 1-fy ) * ( fz ) )
-            + in[cube[7]] * ( ( 1-fx ) * ( fy ) * ( fz ) )
-            + in[cube[6]] * ( ( fx ) * ( fy ) * ( fz ) ) );
-}
-//--
-
-template <class TIn, class TOut>
-void BarycentricMapping<TIn, TOut>::applyJ (const core::MechanicalParams * /*mparams*/, Data< typename Out::VecDeriv >& _out, const Data< typename In::VecDeriv >& in)
-{
-        typename Out::VecDeriv* out = _out.beginEdit();
-        if (mapper != NULL)
-        {
-            mapper->applyJ(*out, in.getValue());
-        }
-        _out.endEdit();
-}
-
-template <class In, class Out>
-void BarycentricMapperMeshTopology<In,Out>::applyJ ( typename Out::VecDeriv& out, const typename In::VecDeriv& in )
-{
-    out.resize( map1d.size() +map2d.size() +map3d.size() );
-
-    const sofa::core::topology::BaseMeshTopology::SeqLines& lines = this->fromTopology->getLines();
-    const sofa::core::topology::BaseMeshTopology::SeqTriangles& triangles = this->fromTopology->getTriangles();
-    const sofa::core::topology::BaseMeshTopology::SeqQuads& quads = this->fromTopology->getQuads();
-    const sofa::core::topology::BaseMeshTopology::SeqTetrahedra& tetrahedra = this->fromTopology->getTetrahedra();
-    const sofa::core::topology::BaseMeshTopology::SeqHexahedra& cubes = this->fromTopology->getHexahedra();
-
-
-
-    //std::cout << "BarycentricMapper: applyJ with masks" << std::endl;
-
-    const size_t sizeMap1d=map1d.size();
-    const size_t sizeMap2d=map2d.size();
-    const size_t sizeMap3d=map3d.size();
-
-    const size_t idxStart1=sizeMap1d;
-    const size_t idxStart2=sizeMap1d+sizeMap2d;
-    const size_t idxStart3=sizeMap1d+sizeMap2d+sizeMap3d;
-
-    for( size_t i=0 ; i<this->maskTo->size() ; ++i)
-    {
-        if( this->maskTo->isActivated() && !this->maskTo->getEntry(i) ) continue;
-
-        // 1D elements
-        if (i < idxStart1)
-        {
-            const Real fx = map1d[i].baryCoords[0];
-            int index = map1d[i].in_index;
-            {
-                const sofa::core::topology::BaseMeshTopology::Line& line = lines[index];
-                Out::setDPos(out[i] , in[line[0]] * ( 1-fx )
-                        + in[line[1]] * fx );
-            }
-        }
-        // 2D elements
-        else if (i < idxStart2)
-        {
-            const size_t i0 = idxStart1;
-            const size_t c0 = triangles.size();
-
-            const Real fx = map2d[i-i0].baryCoords[0];
-            const Real fy = map2d[i-i0].baryCoords[1];
-            size_t index = map2d[i-i0].in_index;
-
-            if ( index<c0 )
-            {
-                const sofa::core::topology::BaseMeshTopology::Triangle& triangle = triangles[index];
-                Out::setDPos(out[i] , in[triangle[0]] * ( 1-fx-fy )
-                        + in[triangle[1]] * fx
-                        + in[triangle[2]] * fy );
-            }
-            else
-            {
-                const sofa::core::topology::BaseMeshTopology::Quad& quad = quads[index-c0];
-                Out::setDPos(out[i] , in[quad[0]] * ( ( 1-fx ) * ( 1-fy ) )
-                        + in[quad[1]] * ( ( fx ) * ( 1-fy ) )
-                        + in[quad[3]] * ( ( 1-fx ) * ( fy ) )
-                        + in[quad[2]] * ( ( fx ) * ( fy ) ) );
-            }
-        }
-        // 3D elements
-        else if (i < idxStart3)
-        {
-            const size_t i0 = idxStart2;
-            const size_t c0 = tetrahedra.size();
-            const Real fx = map3d[i-i0].baryCoords[0];
-            const Real fy = map3d[i-i0].baryCoords[1];
-            const Real fz = map3d[i-i0].baryCoords[2];
-            size_t index = map3d[i-i0].in_index;
-            if ( index<c0 )
-            {
-                const sofa::core::topology::BaseMeshTopology::Tetra& tetra = tetrahedra[index];
-                Out::setDPos(out[i] , in[tetra[0]] * ( 1-fx-fy-fz )
-                        + in[tetra[1]] * fx
-                        + in[tetra[2]] * fy
-                        + in[tetra[3]] * fz );
-            }
-            else
-            {
-                const sofa::core::topology::BaseMeshTopology::Hexa& cube = cubes[index-c0];
-
-                Out::setDPos(out[i] , in[cube[0]] * ( ( 1-fx ) * ( 1-fy ) * ( 1-fz ) )
-                        + in[cube[1]] * ( ( fx ) * ( 1-fy ) * ( 1-fz ) )
-                        + in[cube[3]] * ( ( 1-fx ) * ( fy ) * ( 1-fz ) )
-                        + in[cube[2]] * ( ( fx ) * ( fy ) * ( 1-fz ) )
-                        + in[cube[4]] * ( ( 1-fx ) * ( 1-fy ) * ( fz ) )
-                        + in[cube[5]] * ( ( fx ) * ( 1-fy ) * ( fz ) )
-                        + in[cube[7]] * ( ( 1-fx ) * ( fy ) * ( fz ) )
-                        + in[cube[6]] * ( ( fx ) * ( fy ) * ( fz ) ) );
-            }
-        }
-    }
-
-}
-
-template <class In, class Out>
-void BarycentricMapperRegularGridTopology<In,Out>::applyJ ( typename Out::VecDeriv& out, const typename In::VecDeriv& in )
-{
-    out.resize( map.size() );
-
-    for( size_t index=0 ; index<this->maskTo->size() ; ++index)
-    {
-        if( this->maskTo->isActivated() && !this->maskTo->getEntry(index) ) continue;
-
-        const topology::RegularGridTopology::Hexa cube = this->fromTopology->getHexaCopy ( this->map[index].in_index );
-
-        const Real fx = map[index].baryCoords[0];
-        const Real fy = map[index].baryCoords[1];
-        const Real fz = map[index].baryCoords[2];
-        Out::setDPos(out[index] , in[cube[0]] * ( ( 1-fx ) * ( 1-fy ) * ( 1-fz ) )
-                + in[cube[1]] * ( ( fx ) * ( 1-fy ) * ( 1-fz ) )
-                + in[cube[3]] * ( ( 1-fx ) * ( fy ) * ( 1-fz ) )
-                + in[cube[2]] * ( ( fx ) * ( fy ) * ( 1-fz ) )
-                + in[cube[4]] * ( ( 1-fx ) * ( 1-fy ) * ( fz ) )
-                + in[cube[5]] * ( ( fx ) * ( 1-fy ) * ( fz ) )
-                + in[cube[7]] * ( ( 1-fx ) * ( fy ) * ( fz ) )
-                + in[cube[6]] * ( ( fx ) * ( fy ) * ( fz ) ) );
-    }
-}
-
-template <class In, class Out>
-void BarycentricMapperSparseGridTopology<In,Out>::applyJ ( typename Out::VecDeriv& out, const typename In::VecDeriv& in )
-{
-    out.resize( map.size() );
-
-    for( size_t index=0 ; index<this->maskTo->size() ; ++index)
-    {
-        if( this->maskTo->isActivated() && !this->maskTo->getEntry(index) ) continue;
-
-        const topology::SparseGridTopology::Hexa cube = this->fromTopology->getHexahedron ( this->map[index].in_index );
-
-        const Real fx = map[index].baryCoords[0];
-        const Real fy = map[index].baryCoords[1];
-        const Real fz = map[index].baryCoords[2];
-        Out::setDPos(out[index] , in[cube[0]] * ( ( 1-fx ) * ( 1-fy ) * ( 1-fz ) )
-                + in[cube[1]] * ( ( fx ) * ( 1-fy ) * ( 1-fz ) )
-                + in[cube[3]] * ( ( 1-fx ) * ( fy ) * ( 1-fz ) )
-                + in[cube[2]] * ( ( fx ) * ( fy ) * ( 1-fz ) )
-                + in[cube[4]] * ( ( 1-fx ) * ( 1-fy ) * ( fz ) )
-                + in[cube[5]] * ( ( fx ) * ( 1-fy ) * ( fz ) )
-                + in[cube[7]] * ( ( 1-fx ) * ( fy ) * ( fz ) )
-                + in[cube[6]] * ( ( fx ) * ( fy ) * ( fz ) ) );
-    }
-
-}
-
-template <class In, class Out>
-void BarycentricMapperEdgeSetTopology<In,Out>::applyJ ( typename Out::VecDeriv& out, const typename In::VecDeriv& in )
-{
-    out.resize( map.getValue().size() );
-
-    const sofa::helper::vector<core::topology::BaseMeshTopology::Edge>& edges = this->fromTopology->getEdges();
-
-    for( size_t i=0 ; i<this->maskTo->size() ; ++i)
-    {
-        if( this->maskTo->isActivated() && !this->maskTo->getEntry(i) ) continue;
-
-        const Real fx = map.getValue()[i].baryCoords[0];
-        int index = map.getValue()[i].in_index;
-        const core::topology::BaseMeshTopology::Edge& edge = edges[index];
-        Out::setDPos(out[i] , in[edge[0]] * ( 1-fx )
-                + in[edge[1]] * fx);
-    }
-}
-
-template <class In, class Out>
-void BarycentricMapperTriangleSetTopology<In,Out>::applyJ ( typename Out::VecDeriv& out, const typename In::VecDeriv& in )
-{
-    out.resize( map.getValue().size() );
-
-    const sofa::helper::vector<core::topology::BaseMeshTopology::Triangle>& triangles = this->fromTopology->getTriangles();
-
-    for( size_t i=0 ; i<this->maskTo->size() ; ++i)
-    {
-        if( this->maskTo->isActivated() && !this->maskTo->getEntry(i) ) continue;
-
-        const Real fx = map.getValue()[i].baryCoords[0];
-        const Real fy = map.getValue()[i].baryCoords[1];
-        int index = map.getValue()[i].in_index;
-        const core::topology::BaseMeshTopology::Triangle& triangle = triangles[index];
-        Out::setDPos(out[i] , in[triangle[0]] * ( 1-fx-fy )
-                + in[triangle[1]] * fx
-                + in[triangle[2]] * fy);
-    }
-}
-
-template <class In, class Out>
-void BarycentricMapperQuadSetTopology<In,Out>::applyJ ( typename Out::VecDeriv& out, const typename In::VecDeriv& in )
-{
-    out.resize( map.getValue().size() );
-
-    const sofa::helper::vector<core::topology::BaseMeshTopology::Quad>& quads = this->fromTopology->getQuads();
-
-    for( size_t i=0 ; i<this->maskTo->size() ; ++i)
-    {
-        if( this->maskTo->isActivated() && !this->maskTo->getEntry(i) ) continue;
-
-        const Real fx = map.getValue()[i].baryCoords[0];
-        const Real fy = map.getValue()[i].baryCoords[1];
-        int index = map.getValue()[i].in_index;
-        const core::topology::BaseMeshTopology::Quad& quad = quads[index];
-        Out::setDPos(out[i] , in[quad[0]] * ( ( 1-fx ) * ( 1-fy ) )
-                + in[quad[1]] * ( ( fx ) * ( 1-fy ) )
-                + in[quad[3]] * ( ( 1-fx ) * ( fy ) )
-                + in[quad[2]] * ( ( fx ) * ( fy ) ) );
-    }
-}
-
-template <class In, class Out>
-void BarycentricMapperTetrahedronSetTopology<In,Out>::applyJ ( typename Out::VecDeriv& out, const typename In::VecDeriv& in )
-{
-    out.resize( map.getValue().size() );
-
-    const sofa::helper::vector<core::topology::BaseMeshTopology::Tetrahedron>& tetrahedra = this->fromTopology->getTetrahedra();
-
-
-    for( size_t i=0 ; i<this->maskTo->size() ; ++i)
-    {
-        if( this->maskTo->isActivated() && !this->maskTo->getEntry(i) ) continue;
-
-        const Real fx = map.getValue()[i].baryCoords[0];
-        const Real fy = map.getValue()[i].baryCoords[1];
-        const Real fz = map.getValue()[i].baryCoords[2];
-        int index = map.getValue()[i].in_index;
-        const core::topology::BaseMeshTopology::Tetrahedron& tetra = tetrahedra[index];
-        Out::setDPos(out[i] , in[tetra[0]] * ( 1-fx-fy-fz )
-                + in[tetra[1]] * fx
-                + in[tetra[2]] * fy
-                + in[tetra[3]] * fz );
-    }
-}
-
-template <class In, class Out>
-void BarycentricMapperHexahedronSetTopology<In,Out>::applyJ ( typename Out::VecDeriv& out, const typename In::VecDeriv& in )
-{
-    out.resize( map.getValue().size() );
-
-    const sofa::helper::vector<core::topology::BaseMeshTopology::Hexahedron>& cubes = this->fromTopology->getHexahedra();
-
-    for( size_t i=0 ; i<this->maskTo->size() ; ++i)
-    {
-        if( this->maskTo->isActivated() && !this->maskTo->getEntry(i) ) continue;
-
-        const Real fx = map.getValue()[i].baryCoords[0];
-        const Real fy = map.getValue()[i].baryCoords[1];
-        const Real fz = map.getValue()[i].baryCoords[2];
-        int index = map.getValue()[i].in_index;
-        const core::topology::BaseMeshTopology::Hexahedron& cube = cubes[index];
-        Out::setDPos(out[i] ,
-                in[cube[0]] * ( ( 1-fx ) * ( 1-fy ) * ( 1-fz ) )
-                + in[cube[1]] * ( ( fx ) * ( 1-fy ) * ( 1-fz ) )
-                + in[cube[3]] * ( ( 1-fx ) * ( fy ) * ( 1-fz ) )
-                + in[cube[2]] * ( ( fx ) * ( fy ) * ( 1-fz ) )
-                + in[cube[4]] * ( ( 1-fx ) * ( 1-fy ) * ( fz ) )
-                + in[cube[5]] * ( ( fx ) * ( 1-fy ) * ( fz ) )
-                + in[cube[7]] * ( ( 1-fx ) * ( fy ) * ( fz ) )
-                + in[cube[6]] * ( ( fx ) * ( fy ) * ( fz ) ) );
-    }
-}
-
-template <class TIn, class TOut>
-void BarycentricMapping<TIn, TOut>::applyJT (const core::MechanicalParams * /*mparams*/, Data< typename In::VecDeriv >& out, const Data< typename Out::VecDeriv >& in)
-{
-    if (mapper != NULL)
-    {
-        mapper->applyJT(*out.beginEdit(), in.getValue());
-        out.endEdit();
-    }
-}
-
-template <class In, class Out>
-void BarycentricMapperMeshTopology<In,Out>::applyJT ( typename In::VecDeriv& out, const typename Out::VecDeriv& in )
-{
-    const sofa::core::topology::BaseMeshTopology::SeqLines& lines = this->fromTopology->getLines();
-    const sofa::core::topology::BaseMeshTopology::SeqTriangles& triangles = this->fromTopology->getTriangles();
-    const sofa::core::topology::BaseMeshTopology::SeqQuads& quads = this->fromTopology->getQuads();
-    const sofa::core::topology::BaseMeshTopology::SeqTetrahedra& tetrahedra = this->fromTopology->getTetrahedra();
-    const sofa::core::topology::BaseMeshTopology::SeqHexahedra& cubes = this->fromTopology->getHexahedra();
-
-    const size_t i1d = map1d.size();
-    const size_t i2d = map2d.size();
-    const size_t i3d = map3d.size();
-
-    ForceMask& mask = *this->maskFrom;
-
-    for( size_t i=0 ; i<this->maskTo->size() ; ++i)
-    {
-        if( !this->maskTo->getEntry(i) ) continue;
-
-        // 1D elements
-        if (i < i1d)
-        {
-            const typename Out::DPos v = Out::getDPos(in[i]);
-            const OutReal fx = ( OutReal ) map1d[i].baryCoords[0];
-            size_t index = map1d[i].in_index;
-            {
-                const sofa::core::topology::BaseMeshTopology::Line& line = lines[index];
-                out[line[0]] += v * ( 1-fx );
-                out[line[1]] += v * fx;
-                mask.insertEntry(line[0]);
-                mask.insertEntry(line[1]);
-            }
-        }
-        // 2D elements
-        else if (i < i1d+i2d)
-        {
-            const size_t i0 = map1d.size();
-            const size_t c0 = triangles.size();
-            const typename Out::DPos v = Out::getDPos(in[i]);
-            const OutReal fx = ( OutReal ) map2d[i-i0].baryCoords[0];
-            const OutReal fy = ( OutReal ) map2d[i-i0].baryCoords[1];
-            size_t index = map2d[i-i0].in_index;
-            if ( index<c0 )
-            {
-                const sofa::core::topology::BaseMeshTopology::Triangle& triangle = triangles[index];
-                out[triangle[0]] += v * ( 1-fx-fy );
-                out[triangle[1]] += v * fx;
-                out[triangle[2]] += v * fy;
-                mask.insertEntry(triangle[0]);
-                mask.insertEntry(triangle[1]);
-                mask.insertEntry(triangle[2]);
-            }
-            else
-            {
-                const sofa::core::topology::BaseMeshTopology::Quad& quad = quads[index-c0];
-                out[quad[0]] += v * ( ( 1-fx ) * ( 1-fy ) );
-                out[quad[1]] += v * ( ( fx ) * ( 1-fy ) );
-                out[quad[3]] += v * ( ( 1-fx ) * ( fy ) );
-                out[quad[2]] += v * ( ( fx ) * ( fy ) );
-                mask.insertEntry(quad[0]);
-                mask.insertEntry(quad[1]);
-                mask.insertEntry(quad[2]);
-                mask.insertEntry(quad[3]);
-            }
-        }
-        // 3D elements
-        else if (i < i1d+i2d+i3d)
-        {
-            const size_t i0 = map1d.size() + map2d.size();
-            const size_t c0 = tetrahedra.size();
-            const typename Out::DPos v = Out::getDPos(in[i]);
-            const OutReal fx = ( OutReal ) map3d[i-i0].baryCoords[0];
-            const OutReal fy = ( OutReal ) map3d[i-i0].baryCoords[1];
-            const OutReal fz = ( OutReal ) map3d[i-i0].baryCoords[2];
-            size_t index = map3d[i-i0].in_index;
-            if ( index<c0 )
-            {
-                const sofa::core::topology::BaseMeshTopology::Tetra& tetra = tetrahedra[index];
-                out[tetra[0]] += v * ( 1-fx-fy-fz );
-                out[tetra[1]] += v * fx;
-                out[tetra[2]] += v * fy;
-                out[tetra[3]] += v * fz;
-                mask.insertEntry(tetra[0]);
-                mask.insertEntry(tetra[1]);
-                mask.insertEntry(tetra[2]);
-                mask.insertEntry(tetra[3]);
-            }
-            else
-            {
-
-                const sofa::core::topology::BaseMeshTopology::Hexa& cube = cubes[index-c0];
-
-                out[cube[0]] += v * ( ( 1-fx ) * ( 1-fy ) * ( 1-fz ) );
-                out[cube[1]] += v * ( ( fx ) * ( 1-fy ) * ( 1-fz ) );
-
-                out[cube[3]] += v * ( ( 1-fx ) * ( fy ) * ( 1-fz ) );
-                out[cube[2]] += v * ( ( fx ) * ( fy ) * ( 1-fz ) );
-
-                out[cube[4]] += v * ( ( 1-fx ) * ( 1-fy ) * ( fz ) );
-                out[cube[5]] += v * ( ( fx ) * ( 1-fy ) * ( fz ) );
-
-                out[cube[7]] += v * ( ( 1-fx ) * ( fy ) * ( fz ) );
-                out[cube[6]] += v * ( ( fx ) * ( fy ) * ( fz ) );
-
-
-                mask.insertEntry(cube[0]);
-                mask.insertEntry(cube[1]);
-                mask.insertEntry(cube[2]);
-                mask.insertEntry(cube[3]);
-                mask.insertEntry(cube[4]);
-                mask.insertEntry(cube[5]);
-                mask.insertEntry(cube[6]);
-                mask.insertEntry(cube[7]);
-            }
-        }
-    }
-}
-
-
-
-
-template <class In, class Out>
-void BarycentricMapperRegularGridTopology<In,Out>::applyJT ( typename In::VecDeriv& out, const typename Out::VecDeriv& in )
-{
-    ForceMask& mask = *this->maskFrom;
-
-    for( size_t index=0 ; index<this->maskTo->size() ; ++index)
-    {
-        if( !this->maskTo->getEntry(index) ) continue;
-
-        const typename Out::DPos v = Out::getDPos(in[index]);
-        const topology::RegularGridTopology::Hexa cube = this->fromTopology->getHexaCopy ( this->map[index].in_index );
-
-        const OutReal fx = ( OutReal ) map[index].baryCoords[0];
-        const OutReal fy = ( OutReal ) map[index].baryCoords[1];
-        const OutReal fz = ( OutReal ) map[index].baryCoords[2];
-        out[cube[0]] += v * ( ( 1-fx ) * ( 1-fy ) * ( 1-fz ) );
-        out[cube[1]] += v * ( ( fx ) * ( 1-fy ) * ( 1-fz ) );
-
-        out[cube[3]] += v * ( ( 1-fx ) * ( fy ) * ( 1-fz ) );
-        out[cube[2]] += v * ( ( fx ) * ( fy ) * ( 1-fz ) );
-
-        out[cube[4]] += v * ( ( 1-fx ) * ( 1-fy ) * ( fz ) );
-        out[cube[5]] += v * ( ( fx ) * ( 1-fy ) * ( fz ) );
-
-        out[cube[7]] += v * ( ( 1-fx ) * ( fy ) * ( fz ) );
-        out[cube[6]] += v * ( ( fx ) * ( fy ) * ( fz ) );
-
-        mask.insertEntry(cube[0]);
-        mask.insertEntry(cube[1]);
-        mask.insertEntry(cube[2]);
-        mask.insertEntry(cube[3]);
-        mask.insertEntry(cube[4]);
-        mask.insertEntry(cube[5]);
-        mask.insertEntry(cube[6]);
-        mask.insertEntry(cube[7]);
-    }
-
-}
-
-template <class In, class Out>
-void BarycentricMapperSparseGridTopology<In,Out>::applyJT ( typename In::VecDeriv& out, const typename Out::VecDeriv& in )
-{
-    ForceMask& mask = *this->maskFrom;
-
-    for( size_t index=0 ; index<this->maskTo->size() ; ++index)
-    {
-        if( !this->maskTo->getEntry(index) ) continue;
-
-        const typename Out::DPos v = Out::getDPos(in[index]);
-
-        const topology::SparseGridTopology::Hexa cube = this->fromTopology->getHexahedron ( this->map[index].in_index );
-
-        const OutReal fx = ( OutReal ) map[index].baryCoords[0];
-        const OutReal fy = ( OutReal ) map[index].baryCoords[1];
-        const OutReal fz = ( OutReal ) map[index].baryCoords[2];
-        out[cube[0]] += v * ( ( 1-fx ) * ( 1-fy ) * ( 1-fz ) );
-        out[cube[1]] += v * ( ( fx ) * ( 1-fy ) * ( 1-fz ) );
-
-        out[cube[3]] += v * ( ( 1-fx ) * ( fy ) * ( 1-fz ) );
-        out[cube[2]] += v * ( ( fx ) * ( fy ) * ( 1-fz ) );
-
-        out[cube[4]] += v * ( ( 1-fx ) * ( 1-fy ) * ( fz ) );
-        out[cube[5]] += v * ( ( fx ) * ( 1-fy ) * ( fz ) );
-
-        out[cube[7]] += v * ( ( 1-fx ) * ( fy ) * ( fz ) );
-        out[cube[6]] += v * ( ( fx ) * ( fy ) * ( fz ) );
-
-        mask.insertEntry(cube[0]);
-        mask.insertEntry(cube[1]);
-        mask.insertEntry(cube[2]);
-        mask.insertEntry(cube[3]);
-        mask.insertEntry(cube[4]);
-        mask.insertEntry(cube[5]);
-        mask.insertEntry(cube[6]);
-        mask.insertEntry(cube[7]);
-    }
-}
-
-template <class In, class Out>
-void BarycentricMapperEdgeSetTopology<In,Out>::applyJT ( typename In::VecDeriv& out, const typename Out::VecDeriv& in )
-{
-    const sofa::helper::vector<core::topology::BaseMeshTopology::Edge>& edges = this->fromTopology->getEdges();
-
-    ForceMask& mask = *this->maskFrom;
-
-    for( size_t i=0 ; i<this->maskTo->size() ; ++i)
-    {
-        if( !this->maskTo->getEntry(i) ) continue;
-
-        const typename Out::DPos v = Out::getDPos(in[i]);
-        const OutReal fx = ( OutReal ) map.getValue()[i].baryCoords[0];
-        int index = map.getValue()[i].in_index;
-        const core::topology::BaseMeshTopology::Edge& edge = edges[index];
-        out[edge[0]] += v * ( 1-fx );
-        out[edge[1]] += v * fx;
-
-        mask.insertEntry(edge[0]);
-        mask.insertEntry(edge[1]);
-    }
-
-}
-
-template <class In, class Out>
-void BarycentricMapperTriangleSetTopology<In,Out>::applyJT ( typename In::VecDeriv& out, const typename Out::VecDeriv& in )
-{
-    const sofa::helper::vector<core::topology::BaseMeshTopology::Triangle>& triangles = this->fromTopology->getTriangles();
-
-    ForceMask& mask = *this->maskFrom;
-
-    for( size_t i=0 ; i<this->maskTo->size() ; ++i)
-    {
-        if( !this->maskTo->getEntry(i) ) continue;
-
-        const typename Out::DPos v = Out::getDPos(in[i]);
-        const OutReal fx = ( OutReal ) map.getValue()[i].baryCoords[0];
-        const OutReal fy = ( OutReal ) map.getValue()[i].baryCoords[1];
-        int index = map.getValue()[i].in_index;
-        const core::topology::BaseMeshTopology::Triangle& triangle = triangles[index];
-        out[triangle[0]] += v * ( 1-fx-fy );
-        out[triangle[1]] += v * fx;
-        out[triangle[2]] += v * fy;
-        mask.insertEntry(triangle[0]);
-        mask.insertEntry(triangle[1]);
-        mask.insertEntry(triangle[2]);
-    }
-
-}
-
-template <class In, class Out>
-void BarycentricMapperQuadSetTopology<In,Out>::applyJT ( typename In::VecDeriv& out, const typename Out::VecDeriv& in )
-{
-    const sofa::helper::vector<core::topology::BaseMeshTopology::Quad>& quads = this->fromTopology->getQuads();
-
-    ForceMask& mask = *this->maskFrom;
-
-    for( size_t i=0 ; i<this->maskTo->size() ; ++i)
-    {
-        if( !this->maskTo->getEntry(i) ) continue;
-
-        const typename Out::DPos v = Out::getDPos(in[i]);
-        const OutReal fx = ( OutReal ) map.getValue()[i].baryCoords[0];
-        const OutReal fy = ( OutReal ) map.getValue()[i].baryCoords[1];
-        int index = map.getValue()[i].in_index;
-        const core::topology::BaseMeshTopology::Quad& quad = quads[index];
-        out[quad[0]] += v * ( ( 1-fx ) * ( 1-fy ) );
-        out[quad[1]] += v * ( ( fx ) * ( 1-fy ) );
-        out[quad[3]] += v * ( ( 1-fx ) * ( fy ) );
-        out[quad[2]] += v * ( ( fx ) * ( fy ) );
-        mask.insertEntry(quad[0]);
-        mask.insertEntry(quad[1]);
-        mask.insertEntry(quad[2]);
-        mask.insertEntry(quad[3]);
-    }
-}
-
-template <class In, class Out>
-void BarycentricMapperTetrahedronSetTopology<In,Out>::applyJT ( typename In::VecDeriv& out, const typename Out::VecDeriv& in )
-{
-    const sofa::helper::vector<core::topology::BaseMeshTopology::Tetrahedron>& tetrahedra = this->fromTopology->getTetrahedra();
-
-    ForceMask& mask = *this->maskFrom;
-
-    for( size_t i=0 ; i<this->maskTo->size() ; ++i)
-    {
-        if( !this->maskTo->getEntry(i) ) continue;
-
-        const typename Out::DPos v = Out::getDPos(in[i]);
-        const OutReal fx = ( OutReal ) map.getValue()[i].baryCoords[0];
-        const OutReal fy = ( OutReal ) map.getValue()[i].baryCoords[1];
-        const OutReal fz = ( OutReal ) map.getValue()[i].baryCoords[2];
-        int index = map.getValue()[i].in_index;
-        const core::topology::BaseMeshTopology::Tetrahedron& tetra = tetrahedra[index];
-        out[tetra[0]] += v * ( 1-fx-fy-fz );
-        out[tetra[1]] += v * fx;
-        out[tetra[2]] += v * fy;
-        out[tetra[3]] += v * fz;
-        mask.insertEntry(tetra[0]);
-        mask.insertEntry(tetra[1]);
-        mask.insertEntry(tetra[2]);
-        mask.insertEntry(tetra[3]);
-    }
-}
-
-template <class In, class Out>
-void BarycentricMapperHexahedronSetTopology<In,Out>::applyJT ( typename In::VecDeriv& out, const typename Out::VecDeriv& in )
-{
-    const sofa::helper::vector<core::topology::BaseMeshTopology::Hexahedron>& cubes = this->fromTopology->getHexahedra();
-
-    ForceMask& mask = *this->maskFrom;
-
-    //////////////  DEBUG  /////////////
-    // unsigned int mapSize = map.size();
-    // std::cout << "Map size: " << mapSize << std::endl;
-    // for(unsigned int i=0;i<map.size();i++)
-    // {
-    //   std::cout << "index " << map[i].in_index << ", baryCoord ( " << (OutReal)map[i].baryCoords[0] << ", " << (OutReal)map[i].baryCoords[1] << ", " << (OutReal)map[i].baryCoords[2] << ")." << std::endl;
-    // }
-    ////////////////////////////////////
-
-    for( size_t i=0 ; i<this->maskTo->size() ; ++i)
-    {
-        if( !this->maskTo->getEntry(i) ) continue;
-
-        const typename Out::DPos v = Out::getDPos(in[i]);
-        const OutReal fx = ( OutReal ) map.getValue()[i].baryCoords[0];
-        const OutReal fy = ( OutReal ) map.getValue()[i].baryCoords[1];
-        const OutReal fz = ( OutReal ) map.getValue()[i].baryCoords[2];
-        int index = map.getValue()[i].in_index;
-        const core::topology::BaseMeshTopology::Hexahedron& cube = cubes[index];
-        out[cube[0]] += v * ( ( 1-fx ) * ( 1-fy ) * ( 1-fz ) );
-        out[cube[1]] += v * ( ( fx ) * ( 1-fy ) * ( 1-fz ) );
-        out[cube[3]] += v * ( ( 1-fx ) * ( fy ) * ( 1-fz ) );
-        out[cube[2]] += v * ( ( fx ) * ( fy ) * ( 1-fz ) );
-        out[cube[4]] += v * ( ( 1-fx ) * ( 1-fy ) * ( fz ) );
-        out[cube[5]] += v * ( ( fx ) * ( 1-fy ) * ( fz ) );
-        out[cube[7]] += v * ( ( 1-fx ) * ( fy ) * ( fz ) );
-        out[cube[6]] += v * ( ( fx ) * ( fy ) * ( fz ) );
-
-        mask.insertEntry(cube[0]);
-        mask.insertEntry(cube[1]);
-        mask.insertEntry(cube[2]);
-        mask.insertEntry(cube[3]);
-        mask.insertEntry(cube[4]);
-        mask.insertEntry(cube[5]);
-        mask.insertEntry(cube[6]);
-        mask.insertEntry(cube[7]);
-    }
-}
-
-
-template <class TIn, class TOut>
-const sofa::defaulttype::BaseMatrix* BarycentricMapping<TIn, TOut>::getJ()
-{
-    if (mapper!=NULL )
-    {
-        const size_t outStateSize = this->toModel->getSize();
-        const size_t inStateSize = this->fromModel->getSize();
-        const sofa::defaulttype::BaseMatrix* matJ = mapper->getJ((int)outStateSize, (int)inStateSize);
-
-        return matJ;
-    }
-    else
-        return NULL;
-}
-
-template <class In, class Out>
-const sofa::defaulttype::BaseMatrix* BarycentricMapperMeshTopology<In,Out>::getJ(int outSize, int inSize)
-{
-
-    if (matrixJ && !updateJ && matrixJ->rowBSize() == (MatrixTypeIndex)outSize && matrixJ->colBSize() == (MatrixTypeIndex)inSize)
-        return matrixJ;
-    if (outSize > 0 && map1d.size()+map2d.size()+map3d.size() == 0)
-        return NULL; // error: maps not yet created ?
-//	std::cout << "BarycentricMapperMeshTopology: creating " << outSize << "x" << inSize << " " << NOut << "x" << NIn << " J matrix" << std::endl;
-    if (!matrixJ) matrixJ = new MatrixType;
-    if (matrixJ->rowBSize() != (MatrixTypeIndex)outSize || matrixJ->colBSize() != (MatrixTypeIndex)inSize)
-        matrixJ->resize(outSize*NOut, inSize*NIn);
-    else
-        matrixJ->clear();
-
-    const sofa::core::topology::BaseMeshTopology::SeqLines& lines = this->fromTopology->getLines();
-    const sofa::core::topology::BaseMeshTopology::SeqTriangles& triangles = this->fromTopology->getTriangles();
-    const sofa::core::topology::BaseMeshTopology::SeqQuads& quads = this->fromTopology->getQuads();
-    const sofa::core::topology::BaseMeshTopology::SeqTetrahedra& tetrahedra = this->fromTopology->getTetrahedra();
-    const sofa::core::topology::BaseMeshTopology::SeqHexahedra& cubes = this->fromTopology->getHexahedra();
-
-
-    // 1D elements
-    {
-        for ( size_t i=0; i<map1d.size(); i++ )
-        {
-            const size_t out = i;
-            const Real fx = ( Real ) map1d[i].baryCoords[0];
-            size_t index = map1d[i].in_index;
-            {
-                const sofa::core::topology::BaseMeshTopology::Line& line = lines[index];
-                this->addMatrixContrib(matrixJ, out, line[0],  ( 1-fx ));
-                this->addMatrixContrib(matrixJ, out, line[1],  fx);
-            }
-        }
-    }
-    // 2D elements
-    {
-        const size_t i0 = map1d.size();
-        const size_t c0 = triangles.size();
-        for ( size_t i=0; i<map2d.size(); i++ )
-        {
-            const size_t out = i+i0;
-            const Real fx = ( Real ) map2d[i].baryCoords[0];
-            const Real fy = ( Real ) map2d[i].baryCoords[1];
-            size_t index = map2d[i].in_index;
-            if ( index<c0 )
-            {
-                const sofa::core::topology::BaseMeshTopology::Triangle& triangle = triangles[index];
-                this->addMatrixContrib(matrixJ, out, triangle[0],  ( 1-fx-fy ));
-                this->addMatrixContrib(matrixJ, out, triangle[1],  fx);
-                this->addMatrixContrib(matrixJ, out, triangle[2],  fy);
-            }
-            else
-            {
-                const sofa::core::topology::BaseMeshTopology::Quad& quad = quads[index-c0];
-                this->addMatrixContrib(matrixJ, out, quad[0],  ( ( 1-fx ) * ( 1-fy ) ));
-                this->addMatrixContrib(matrixJ, out, quad[1],  ( ( fx ) * ( 1-fy ) ));
-                this->addMatrixContrib(matrixJ, out, quad[3],  ( ( 1-fx ) * ( fy ) ));
-                this->addMatrixContrib(matrixJ, out, quad[2],  ( ( fx ) * ( fy ) ));
-            }
-        }
-    }
-    // 3D elements
-    {
-        const size_t i0 = map1d.size() + map2d.size();
-        const size_t c0 = tetrahedra.size();
-        for ( size_t i=0; i<map3d.size(); i++ )
-        {
-            const size_t out = i+i0;
-            const Real fx = ( Real ) map3d[i].baryCoords[0];
-            const Real fy = ( Real ) map3d[i].baryCoords[1];
-            const Real fz = ( Real ) map3d[i].baryCoords[2];
-            size_t index = map3d[i].in_index;
-            if ( index<c0 )
-            {
-                const sofa::core::topology::BaseMeshTopology::Tetra& tetra = tetrahedra[index];
-                this->addMatrixContrib(matrixJ, out, tetra[0],  ( 1-fx-fy-fz ));
-                this->addMatrixContrib(matrixJ, out, tetra[1],  fx);
-                this->addMatrixContrib(matrixJ, out, tetra[2],  fy);
-                this->addMatrixContrib(matrixJ, out, tetra[3],  fz);
-            }
-            else
-            {
-                const sofa::core::topology::BaseMeshTopology::Hexa& cube = cubes[index-c0];
-
-                this->addMatrixContrib(matrixJ, out, cube[0],  ( ( 1-fx ) * ( 1-fy ) * ( 1-fz ) ));
-                this->addMatrixContrib(matrixJ, out, cube[1],  ( ( fx ) * ( 1-fy ) * ( 1-fz ) ));
-
-                this->addMatrixContrib(matrixJ, out, cube[3],  ( ( 1-fx ) * ( fy ) * ( 1-fz ) ));
-                this->addMatrixContrib(matrixJ, out, cube[2],  ( ( fx ) * ( fy ) * ( 1-fz ) ));
-
-                this->addMatrixContrib(matrixJ, out, cube[4],  ( ( 1-fx ) * ( 1-fy ) * ( fz ) ));
-                this->addMatrixContrib(matrixJ, out, cube[5],  ( ( fx ) * ( 1-fy ) * ( fz ) ));
-
-                this->addMatrixContrib(matrixJ, out, cube[7],  ( ( 1-fx ) * ( fy ) * ( fz ) ));
-                this->addMatrixContrib(matrixJ, out, cube[6],  ( ( fx ) * ( fy ) * ( fz ) ));
-            }
-        }
-    }
-    matrixJ->compress();
-//	std::cout << "J = " << *matrixJ << std::endl;
-    updateJ = false;
-    return matrixJ;
-}
-
-
-template <class In, class Out>
-const sofa::defaulttype::BaseMatrix* BarycentricMapperRegularGridTopology<In,Out>::getJ(int outSize, int inSize)
-{
-
-    if (matrixJ && !updateJ)
-        return matrixJ;
-
-    if (!matrixJ) matrixJ = new MatrixType;
-    if (matrixJ->rowBSize() != (MatrixTypeIndex)outSize || matrixJ->colBSize() != (MatrixTypeIndex)inSize)
-        matrixJ->resize(outSize*NOut, inSize*NIn);
-    else
-        matrixJ->clear();
-
-    for ( size_t i=0; i<map.size(); i++ )
-    {
-        const int out = i;
-
-        const topology::RegularGridTopology::Hexa cube = this->fromTopology->getHexaCopy ( this->map[i].in_index );
-
-        const Real fx = ( Real ) map[i].baryCoords[0];
-        const Real fy = ( Real ) map[i].baryCoords[1];
-        const Real fz = ( Real ) map[i].baryCoords[2];
-        this->addMatrixContrib(matrixJ, out, cube[0], ( ( 1-fx ) * ( 1-fy ) * ( 1-fz ) ));
-        this->addMatrixContrib(matrixJ, out, cube[1], ( ( fx ) * ( 1-fy ) * ( 1-fz ) ));
-
-        this->addMatrixContrib(matrixJ, out, cube[3], ( ( 1-fx ) * ( fy ) * ( 1-fz ) ));
-        this->addMatrixContrib(matrixJ, out, cube[2], ( ( fx ) * ( fy ) * ( 1-fz ) ));
-
-        this->addMatrixContrib(matrixJ, out, cube[4], ( ( 1-fx ) * ( 1-fy ) * ( fz ) ));
-        this->addMatrixContrib(matrixJ, out, cube[5], ( ( fx ) * ( 1-fy ) * ( fz ) ));
-
-        this->addMatrixContrib(matrixJ, out, cube[7], ( ( 1-fx ) * ( fy ) * ( fz ) ));
-        this->addMatrixContrib(matrixJ, out, cube[6], ( ( fx ) * ( fy ) * ( fz ) ));
-    }
-    updateJ = false;
-    return matrixJ;
-}
-
-template <class In, class Out>
-const sofa::defaulttype::BaseMatrix* BarycentricMapperSparseGridTopology<In,Out>::getJ(int outSize, int inSize)
-{
-
-    if (matrixJ && !updateJ)
-        return matrixJ;
-
-    if (!matrixJ) matrixJ = new MatrixType;
-    if (matrixJ->rowBSize() != (MatrixTypeIndex)outSize || matrixJ->colBSize() != (MatrixTypeIndex)inSize)
-        matrixJ->resize(outSize*NOut, inSize*NIn);
-    else
-        matrixJ->clear();
-
-    for ( size_t i=0; i<map.size(); i++ )
-    {
-        const int out = i;
-
-        const topology::SparseGridTopology::Hexa cube = this->fromTopology->getHexahedron ( this->map[i].in_index );
-
-        const Real fx = ( Real ) map[i].baryCoords[0];
-        const Real fy = ( Real ) map[i].baryCoords[1];
-        const Real fz = ( Real ) map[i].baryCoords[2];
-        this->addMatrixContrib(matrixJ, out, cube[0], ( ( 1-fx ) * ( 1-fy ) * ( 1-fz ) ));
-        this->addMatrixContrib(matrixJ, out, cube[1], ( ( fx ) * ( 1-fy ) * ( 1-fz ) ));
-
-        this->addMatrixContrib(matrixJ, out, cube[3], ( ( 1-fx ) * ( fy ) * ( 1-fz ) ));
-        this->addMatrixContrib(matrixJ, out, cube[2], ( ( fx ) * ( fy ) * ( 1-fz ) ));
-
-        this->addMatrixContrib(matrixJ, out, cube[4], ( ( 1-fx ) * ( 1-fy ) * ( fz ) ));
-        this->addMatrixContrib(matrixJ, out, cube[5], ( ( fx ) * ( 1-fy ) * ( fz ) ));
-
-        this->addMatrixContrib(matrixJ, out, cube[7], ( ( 1-fx ) * ( fy ) * ( fz ) ));
-        this->addMatrixContrib(matrixJ, out, cube[6], ( ( fx ) * ( fy ) * ( fz ) ));
-    }
-    matrixJ->compress();
-//	std::cout << "J = " << *matrixJ << std::endl;
-    updateJ = false;
-    return matrixJ;
-}
-
-///////////////////////////////////////////////////////////////////////////////////////////////
-///////////////////////////////////////////////////////////////////////////////////////////////
-
-template <class In, class Out>
-const sofa::defaulttype::BaseMatrix* BarycentricMapperEdgeSetTopology<In,Out>::getJ(int outSize, int inSize)
-{
-    if (matrixJ && !updateJ)
-        return matrixJ;
-
-    if (!matrixJ) matrixJ = new MatrixType;
-    if (matrixJ->rowBSize() != (MatrixTypeIndex)outSize || matrixJ->colBSize() != (MatrixTypeIndex)inSize)
-        matrixJ->resize(outSize*NOut, inSize*NIn);
-    else
-        matrixJ->clear();
-
-    const sofa::helper::vector<core::topology::BaseMeshTopology::Edge>& edges = this->fromTopology->getEdges();
-
-    for( size_t outId=0 ; outId<this->maskTo->size() ; ++outId)
-    {
-        if( !this->maskTo->getEntry(outId) ) continue;
-
-        const Real fx = map.getValue()[outId].baryCoords[0];
-        int index = map.getValue()[outId].in_index;
-        const core::topology::BaseMeshTopology::Edge& edge = edges[index];
-
-        this->addMatrixContrib(matrixJ, outId, edge[0], ( 1-fx));
-        this->addMatrixContrib(matrixJ, outId, edge[1], (   fx));
-    }
-    matrixJ->compress();
-    updateJ = false;
-    return matrixJ;
-}
-
-template <class In, class Out>
-const sofa::defaulttype::BaseMatrix* BarycentricMapperTriangleSetTopology<In,Out>::getJ(int outSize, int inSize)
-{
-    if (matrixJ && !updateJ)
-        return matrixJ;
-
-    if (!matrixJ) matrixJ = new MatrixType;
-    if (matrixJ->rowBSize() != (MatrixTypeIndex)outSize || matrixJ->colBSize() != (MatrixTypeIndex)inSize)
-        matrixJ->resize(outSize*NOut, inSize*NIn);
-    else
-        matrixJ->clear();
-
-    const sofa::helper::vector<core::topology::BaseMeshTopology::Triangle>& triangles = this->fromTopology->getTriangles();
-
-    for( size_t outId=0 ; outId<this->maskTo->size() ; ++outId)
-    {
-        if( !this->maskTo->getEntry(outId) ) continue;
-
-        const Real fx = map.getValue()[outId].baryCoords[0];
-        const Real fy = map.getValue()[outId].baryCoords[1];
-        int index = map.getValue()[outId].in_index;
-        const core::topology::BaseMeshTopology::Triangle& triangle = triangles[index];
-        this->addMatrixContrib(matrixJ, outId, triangle[0], ( 1-fx-fy ));
-        this->addMatrixContrib(matrixJ, outId, triangle[1],      ( fx ));
-        this->addMatrixContrib(matrixJ, outId, triangle[2],      ( fy ));
-    }
-
-
-    matrixJ->compress();
-    updateJ = false;
-    return matrixJ;
-}
-
-template <class In, class Out>
-const sofa::defaulttype::BaseMatrix* BarycentricMapperQuadSetTopology<In,Out>::getJ(int outSize, int inSize)
-{
-    if (matrixJ && !updateJ)
-        return matrixJ;
-
-    if (!matrixJ) matrixJ = new MatrixType;
-    if (matrixJ->rowBSize() != (MatrixTypeIndex)outSize || matrixJ->colBSize() != (MatrixTypeIndex)inSize)
-        matrixJ->resize(outSize*NOut, inSize*NIn);
-    else
-        matrixJ->clear();
-
-    const sofa::helper::vector<core::topology::BaseMeshTopology::Quad>& quads = this->fromTopology->getQuads();
-
-
-    for( size_t outId=0 ; outId<this->maskTo->size() ; ++outId)
-    {
-        if( !this->maskTo->getEntry(outId) ) continue;
-
-        const Real fx = map.getValue()[outId].baryCoords[0];
-        const Real fy = map.getValue()[outId].baryCoords[1];
-        int index = map.getValue()[outId].in_index;
-        const core::topology::BaseMeshTopology::Quad& quad = quads[index];
-
-        this->addMatrixContrib(matrixJ, outId, quad[0], ( ( 1-fx ) * ( 1-fy ) ));
-        this->addMatrixContrib(matrixJ, outId, quad[1], (   ( fx ) * ( 1-fy ) ));
-        this->addMatrixContrib(matrixJ, outId, quad[2], (   ( fx ) *   ( fy ) ));
-        this->addMatrixContrib(matrixJ, outId, quad[3], ( ( 1-fx ) *   ( fy ) ));
-    }
-
-    matrixJ->compress();
-    updateJ = false;
-    return matrixJ;
-}
-
-template <class In, class Out>
-const sofa::defaulttype::BaseMatrix* BarycentricMapperTetrahedronSetTopology<In,Out>::getJ(int outSize, int inSize)
-{
-
-    if (matrixJ && !updateJ)
-        return matrixJ;
-
-    if (!matrixJ) matrixJ = new MatrixType;
-    if (matrixJ->rowBSize() != (MatrixTypeIndex)outSize || matrixJ->colBSize() != (MatrixTypeIndex)inSize)
-        matrixJ->resize(outSize*NOut, inSize*NIn);
-    else
-        matrixJ->clear();
-
-    const sofa::helper::vector<core::topology::BaseMeshTopology::Tetrahedron>& tetrahedra = this->fromTopology->getTetrahedra();
-
-    for( size_t outId=0 ; outId<this->maskTo->size() ; ++outId)
-    {
-        if( !this->maskTo->getEntry(outId) ) continue;
-
-        const Real fx = map.getValue()[outId].baryCoords[0];
-        const Real fy = map.getValue()[outId].baryCoords[1];
-        const Real fz = map.getValue()[outId].baryCoords[2];
-        int index = map.getValue()[outId].in_index;
-        const core::topology::BaseMeshTopology::Tetrahedron& tetra = tetrahedra[index];
-
-        this->addMatrixContrib(matrixJ, outId, tetra[0], ( 1-fx-fy-fz ));
-        this->addMatrixContrib(matrixJ, outId, tetra[1],         ( fx ));
-        this->addMatrixContrib(matrixJ, outId, tetra[2],         ( fy ));
-        this->addMatrixContrib(matrixJ, outId, tetra[3],         ( fz ));
-    }
-
-    matrixJ->compress();
-    updateJ = false;
-    return matrixJ;
-}
-
-template <class In, class Out>
-const sofa::defaulttype::BaseMatrix* BarycentricMapperHexahedronSetTopology<In,Out>::getJ(int outSize, int inSize)
-{
-    if (matrixJ && !updateJ)
-        return matrixJ;
-
-    if (!matrixJ) matrixJ = new MatrixType;
-    if (matrixJ->rowBSize() != (MatrixTypeIndex)outSize || matrixJ->colBSize() != (MatrixTypeIndex)inSize)
-        matrixJ->resize(outSize*NOut, inSize*NIn);
-    else
-        matrixJ->clear();
-
-    const sofa::helper::vector<core::topology::BaseMeshTopology::Hexahedron>& cubes = this->fromTopology->getHexahedra();
-
-    for( size_t outId=0 ; outId<this->maskTo->size() ; ++outId)
-    {
-        if( !this->maskTo->getEntry(outId) ) continue;
-
-        const Real fx = map.getValue()[outId].baryCoords[0];
-        const Real fy = map.getValue()[outId].baryCoords[1];
-        const Real fz = map.getValue()[outId].baryCoords[2];
-        int index = map.getValue()[outId].in_index;
-        const core::topology::BaseMeshTopology::Hexahedron& cube = cubes[index];
-
-        this->addMatrixContrib(matrixJ, outId, cube[0], ( ( 1-fx ) * ( 1-fy ) * ( 1-fz ) ));
-        this->addMatrixContrib(matrixJ, outId, cube[1], (   ( fx ) * ( 1-fy ) * ( 1-fz ) ));
-        this->addMatrixContrib(matrixJ, outId, cube[2], (   ( fx ) *   ( fy ) * ( 1-fz ) ));
-        this->addMatrixContrib(matrixJ, outId, cube[3], ( ( 1-fx ) *   ( fy ) * ( 1-fz ) ));
-        this->addMatrixContrib(matrixJ, outId, cube[4], ( ( 1-fx ) * ( 1-fy ) *   ( fz ) ));
-        this->addMatrixContrib(matrixJ, outId, cube[5], (   ( fx ) * ( 1-fy ) *   ( fz ) ));
-        this->addMatrixContrib(matrixJ, outId, cube[6], (   ( fx ) *   ( fy ) *   ( fz ) ));
-        this->addMatrixContrib(matrixJ, outId, cube[7], ( ( 1-fx ) *   ( fy ) *   ( fz ) ));
-    }
-
-    matrixJ->compress();
-    updateJ = false;
-    return matrixJ;
-}
-
-
-///////////////////////////////////////////////////////////////////////////////////////////////
-///////////////////////////////////////////////////////////////////////////////////////////////
-
-
-
-
-
-
-template <class TIn, class TOut>
-void BarycentricMapping<TIn, TOut>::draw(const core::visual::VisualParams* vparams)
-{
-    if ( !vparams->displayFlags().getShowMappings() ) return;
-
-    const OutVecCoord& out = this->toModel->read(core::ConstVecCoordId::position())->getValue();
-    std::vector< sofa::defaulttype::Vector3 > points;
-    for ( unsigned int i=0; i<out.size(); i++ )
-    {
-        points.push_back ( OutDataTypes::getCPos(out[i]) );
-    }
-//	glEnd();
-    const InVecCoord& in = this->fromModel->read(core::ConstVecCoordId::position())->getValue();
-    if ( mapper!=NULL ) mapper->draw(vparams,out, in );
-
-    vparams->drawTool()->drawPoints ( points, 7, sofa::defaulttype::Vec<4,float> ( 1,1,0,1 ) );
-}
-
-template <class In, class Out>
-void BarycentricMapperMeshTopology<In,Out>::draw  (const core::visual::VisualParams* vparams,const typename Out::VecCoord& out, const typename In::VecCoord& in )
-{
-    const sofa::core::topology::BaseMeshTopology::SeqLines& lines = this->fromTopology->getLines();
-    const sofa::core::topology::BaseMeshTopology::SeqTriangles& triangles = this->fromTopology->getTriangles();
-    const sofa::core::topology::BaseMeshTopology::SeqQuads& quads = this->fromTopology->getQuads();
-    const sofa::core::topology::BaseMeshTopology::SeqTetrahedra& tetrahedra = this->fromTopology->getTetrahedra();
-    const sofa::core::topology::BaseMeshTopology::SeqHexahedra& cubes = this->fromTopology->getHexahedra();
-
-    std::vector< sofa::defaulttype::Vector3 > points;
-    // 1D elements
-    {
-        const int i0 = 0;
-        for ( unsigned int i=0; i<map1d.size(); i++ )
-        {
-            const Real fx = map1d[i].baryCoords[0];
-            int index = map1d[i].in_index;
-            {
-                const sofa::core::topology::BaseMeshTopology::Line& line = lines[index];
-                Real f[2];
-                f[0] = ( 1-fx );
-                f[1] = fx;
-                for ( int j=0; j<2; j++ )
-                {
-                    if ( f[j]<=-0.0001 || f[j]>=0.0001 )
-                    {
-                        //                         glColor3f((float)f[j],1,(float)f[j]);
-                        points.push_back ( Out::getCPos(out[i+i0]) );
-                        points.push_back ( in[line[j]] );
-                    }
-                }
-            }
-        }
-    }
-    // 2D elements
-    {
-        const int i0 = map1d.size();
-        const int c0 = triangles.size();
-        for ( unsigned int i=0; i<map2d.size(); i++ )
-        {
-            const Real fx = map2d[i].baryCoords[0];
-            const Real fy = map2d[i].baryCoords[1];
-            int index = map2d[i].in_index;
-            if ( index<c0 )
-            {
-                const sofa::core::topology::BaseMeshTopology::Triangle& triangle = triangles[index];
-                Real f[3];
-                f[0] = ( 1-fx-fy );
-                f[1] = fx;
-                f[2] = fy;
-                for ( int j=0; j<3; j++ )
-                {
-                    if ( f[j]<=-0.0001 || f[j]>=0.0001 )
-                    {
-                        //                         glColor3f((float)f[j],1,(float)f[j]);
-                        points.push_back ( Out::getCPos(out[i+i0]) );
-                        points.push_back ( in[triangle[j]] );
-                    }
-                }
-            }
-            else
-            {
-                const sofa::core::topology::BaseMeshTopology::Quad& quad = quads[index-c0];
-                Real f[4];
-                f[0] = ( ( 1-fx ) * ( 1-fy ) );
-                f[1] = ( ( fx ) * ( 1-fy ) );
-                f[3] = ( ( 1-fx ) * ( fy ) );
-                f[2] = ( ( fx ) * ( fy ) );
-                for ( int j=0; j<4; j++ )
-                {
-                    if ( f[j]<=-0.0001 || f[j]>=0.0001 )
-                    {
-                        //                         glColor3f((float)f[j],1,(float)f[j]);
-                        points.push_back ( Out::getCPos(out[i+i0]) );
-                        points.push_back ( in[quad[j]] );
-                    }
-                }
-            }
-        }
-    }
-    // 3D elements
-    {
-        const int i0 = map1d.size() +map2d.size();
-        const int c0 = tetrahedra.size();
-        for ( unsigned int i=0; i<map3d.size(); i++ )
-        {
-            const Real fx = map3d[i].baryCoords[0];
-            const Real fy = map3d[i].baryCoords[1];
-            const Real fz = map3d[i].baryCoords[2];
-            int index = map3d[i].in_index;
-            if ( index<c0 )
-            {
-                const sofa::core::topology::BaseMeshTopology::Tetra& tetra = tetrahedra[index];
-                Real f[4];
-                f[0] = ( 1-fx-fy-fz );
-                f[1] = fx;
-                f[2] = fy;
-                f[3] = fz;
-                for ( int j=0; j<4; j++ )
-                {
-                    if ( f[j]<=-0.0001 || f[j]>=0.0001 )
-                    {
-                        //                         glColor3f((float)f[j],1,(float)f[j]);
-                        points.push_back ( Out::getCPos(out[i+i0]) );
-                        points.push_back ( in[tetra[j]] );
-                    }
-                }
-            }
-            else
-            {
-                const sofa::core::topology::BaseMeshTopology::Hexa& cube = cubes[index-c0];
-
-                Real f[8];
-                f[0] = ( 1-fx ) * ( 1-fy ) * ( 1-fz );
-                f[1] = ( fx ) * ( 1-fy ) * ( 1-fz );
-
-                f[3] = ( 1-fx ) * ( fy ) * ( 1-fz );
-                f[2] = ( fx ) * ( fy ) * ( 1-fz );
-
-                f[4] = ( 1-fx ) * ( 1-fy ) * ( fz );
-                f[5] = ( fx ) * ( 1-fy ) * ( fz );
-
-                f[7] = ( 1-fx ) * ( fy ) * ( fz );
-                f[6] = ( fx ) * ( fy ) * ( fz );
-
-                for ( int j=0; j<8; j++ )
-                {
-                    if ( f[j]<=-0.0001 || f[j]>=0.0001 )
-                    {
-                        //                         glColor3f((float)f[j],1,1);
-                        points.push_back ( Out::getCPos(out[i+i0]) );
-                        points.push_back ( in[cube[j]] );
-                    }
-                }
-            }
-        }
-    }
-    vparams->drawTool()->drawLines ( points, 1, sofa::defaulttype::Vec<4,float> ( 0,1,0,1 ) );
-}
-
-template <class In, class Out>
-void BarycentricMapperRegularGridTopology<In,Out>::draw  (const core::visual::VisualParams* vparams,const typename Out::VecCoord& out, const typename In::VecCoord& in )
-{
-    std::vector< sofa::defaulttype::Vector3 > points;
-
-    for ( unsigned int i=0; i<map.size(); i++ )
-    {
-
-        const topology::RegularGridTopology::Hexa cube = this->fromTopology->getHexaCopy ( this->map[i].in_index );
-
-        const Real fx = map[i].baryCoords[0];
-        const Real fy = map[i].baryCoords[1];
-        const Real fz = map[i].baryCoords[2];
-        Real f[8];
-        f[0] = ( 1-fx ) * ( 1-fy ) * ( 1-fz );
-        f[1] = ( fx ) * ( 1-fy ) * ( 1-fz );
-
-        f[3] = ( 1-fx ) * ( fy ) * ( 1-fz );
-        f[2] = ( fx ) * ( fy ) * ( 1-fz );
-
-        f[4] = ( 1-fx ) * ( 1-fy ) * ( fz );
-        f[5] = ( fx ) * ( 1-fy ) * ( fz );
-
-        f[7] = ( 1-fx ) * ( fy ) * ( fz );
-        f[6] = ( fx ) * ( fy ) * ( fz );
-
-        for ( int j=0; j<8; j++ )
-        {
-            if ( f[j]<=-0.0001 || f[j]>=0.0001 )
-            {
-                //glColor3f((float)f[j],(float)f[j],1);
-                points.push_back ( Out::getCPos(out[i]) );
-                points.push_back ( in[cube[j]] );
-            }
-        }
-    }
-    vparams->drawTool()->drawLines ( points, 1, sofa::defaulttype::Vec<4,float> ( 0,0,1,1 ) );
-
-}
-
-template <class In, class Out>
-void BarycentricMapperSparseGridTopology<In,Out>::draw  (const core::visual::VisualParams* vparams,const typename Out::VecCoord& out, const typename In::VecCoord& in )
-{
-    std::vector< sofa::defaulttype::Vector3 > points;
-    for ( unsigned int i=0; i<map.size(); i++ )
-    {
-
-        const topology::SparseGridTopology::Hexa cube = this->fromTopology->getHexahedron ( this->map[i].in_index );
-
-        const Real fx = map[i].baryCoords[0];
-        const Real fy = map[i].baryCoords[1];
-        const Real fz = map[i].baryCoords[2];
-        Real f[8];
-        f[0] = ( 1-fx ) * ( 1-fy ) * ( 1-fz );
-        f[1] = ( fx ) * ( 1-fy ) * ( 1-fz );
-
-        f[3] = ( 1-fx ) * ( fy ) * ( 1-fz );
-        f[2] = ( fx ) * ( fy ) * ( 1-fz );
-
-        f[4] = ( 1-fx ) * ( 1-fy ) * ( fz );
-        f[5] = ( fx ) * ( 1-fy ) * ( fz );
-
-        f[7] = ( 1-fx ) * ( fy ) * ( fz );
-        f[6] = ( fx ) * ( fy ) * ( fz );
-
-        for ( int j=0; j<8; j++ )
-        {
-            if ( f[j]<=-0.0001 || f[j]>=0.0001 )
-            {
-                //glColor3f((float)f[j],(float)f[j],1);
-                points.push_back ( Out::getCPos(out[i]) );
-                points.push_back ( in[cube[j]] );
-            }
-        }
-    }
-    vparams->drawTool()->drawLines ( points, 1, sofa::defaulttype::Vec<4,float> ( 0,0,1,1 ) );
-
-}
-
-template <class In, class Out>
-void BarycentricMapperEdgeSetTopology<In,Out>::draw  (const core::visual::VisualParams* vparams,const typename Out::VecCoord& out, const typename In::VecCoord& in )
-{
-    const sofa::helper::vector<core::topology::BaseMeshTopology::Edge>& edges = this->fromTopology->getEdges();
-
-    std::vector< sofa::defaulttype::Vector3 > points;
-    {
-        for ( unsigned int i=0; i<map.getValue().size(); i++ )
-        {
-            const Real fx = map.getValue()[i].baryCoords[0];
-            int index = map.getValue()[i].in_index;
-            const core::topology::BaseMeshTopology::Edge& edge = edges[index];
-            {
-                const Real f = Real ( 1.0 )-fx;
-                if ( f<=-0.0001 || f>=0.0001 )
-                {
-                    //                     glColor3f((float)f,1,(float)f);
-                    points.push_back ( Out::getCPos(out[i]) );
-                    points.push_back ( in[edge[0]] );
-                }
-            }
-            {
-                const Real f = fx;
-                if ( f<=-0.0001 || f>=0.0001 )
-                {
-                    //                     glColor3f((float)f,1,(float)f);
-                    points.push_back ( Out::getCPos(out[i]) );
-                    points.push_back ( in[edge[1]] );
-                }
-            }
-        }
-    }
-    vparams->drawTool()->drawLines ( points, 1, sofa::defaulttype::Vec<4,float> ( 0,1,0,1 ) );
-}
-
-template <class In, class Out>
-void BarycentricMapperTriangleSetTopology<In,Out>::draw  (const core::visual::VisualParams* vparams,const typename Out::VecCoord& out, const typename In::VecCoord& in )
-{
-    const sofa::helper::vector<core::topology::BaseMeshTopology::Triangle>& triangles = this->fromTopology->getTriangles();
-
-    std::vector< sofa::defaulttype::Vector3 > points;
-    {
-        for ( unsigned int i=0; i<map.getValue().size(); i++ )
-        {
-            const Real fx = map.getValue()[i].baryCoords[0];
-            const Real fy = map.getValue()[i].baryCoords[1];
-            int index = map.getValue()[i].in_index;
-            const core::topology::BaseMeshTopology::Triangle& triangle = triangles[index];
-            Real f[3];
-            f[0] = ( 1-fx-fy );
-            f[1] = fx;
-            f[2] = fy;
-            for ( int j=0; j<3; j++ )
-            {
-                if ( f[j]<=-0.0001 || f[j]>=0.0001 )
-                {
-                    //                     glColor3f((float)f[j],1,(float)f[j]);
-                    points.push_back ( Out::getCPos(out[i]) );
-                    points.push_back ( in[triangle[j]] );
-                }
-            }
-        }
-    }
-    vparams->drawTool()->drawLines ( points, 1, sofa::defaulttype::Vec<4,float> ( 0,1,0,1 ) );
-}
-
-template <class In, class Out>
-void BarycentricMapperQuadSetTopology<In,Out>::draw  (const core::visual::VisualParams* vparams,const typename Out::VecCoord& out, const typename In::VecCoord& in )
-{
-    const sofa::helper::vector<core::topology::BaseMeshTopology::Quad>& quads = this->fromTopology->getQuads();
-    std::vector< sofa::defaulttype::Vector3 > points;
-    {
-        for ( unsigned int i=0; i<map.getValue().size(); i++ )
-        {
-            const Real fx = map.getValue()[i].baryCoords[0];
-            const Real fy = map.getValue()[i].baryCoords[1];
-            int index = map.getValue()[i].in_index;
-            const core::topology::BaseMeshTopology::Quad& quad = quads[index];
-            Real f[4];
-            f[0] = ( ( 1-fx ) * ( 1-fy ) );
-            f[1] = ( ( fx ) * ( 1-fy ) );
-            f[3] = ( ( 1-fx ) * ( fy ) );
-            f[2] = ( ( fx ) * ( fy ) );
-            for ( int j=0; j<4; j++ )
-            {
-                if ( f[j]<=-0.0001 || f[j]>=0.0001 )
-                {
-                    //                     glColor3f((float)f[j],1,(float)f[j]);
-                    points.push_back ( Out::getCPos(out[i]) );
-                    points.push_back ( in[quad[j]] );
-                }
-            }
-        }
-    }
-    vparams->drawTool()->drawLines ( points, 1, sofa::defaulttype::Vec<4,float> ( 0,1,0,1 ) );
-}
-
-template <class In, class Out>
-void BarycentricMapperTetrahedronSetTopology<In,Out>::draw  (const core::visual::VisualParams* vparams,const typename Out::VecCoord& out, const typename In::VecCoord& in )
-{
-    const sofa::helper::vector<core::topology::BaseMeshTopology::Tetrahedron>& tetrahedra = this->fromTopology->getTetrahedra();
-
-    std::vector< sofa::defaulttype::Vector3 > points;
-    {
-        for ( unsigned int i=0; i<map.getValue().size(); i++ )
-        {
-            const Real fx = map.getValue()[i].baryCoords[0];
-            const Real fy = map.getValue()[i].baryCoords[1];
-            const Real fz = map.getValue()[i].baryCoords[2];
-            int index = map.getValue()[i].in_index;
-            const core::topology::BaseMeshTopology::Tetrahedron& tetra = tetrahedra[index];
-            Real f[4];
-            f[0] = ( 1-fx-fy-fz );
-            f[1] = fx;
-            f[2] = fy;
-            f[3] = fz;
-            for ( int j=0; j<4; j++ )
-            {
-                if ( f[j]<=-0.0001 || f[j]>=0.0001 )
-                {
-                    //                     glColor3f((float)f[j],1,(float)f[j]);
-                    points.push_back ( Out::getCPos(out[i]) );
-                    points.push_back ( in[tetra[j]] );
-                }
-            }
-        }
-    }
-    vparams->drawTool()->drawLines ( points, 1, sofa::defaulttype::Vec<4,float> ( 0,1,0,1 ) );
-}
-
-template <class In, class Out>
-void BarycentricMapperHexahedronSetTopology<In,Out>::draw  (const core::visual::VisualParams* vparams,const typename Out::VecCoord& out, const typename In::VecCoord& in )
-{
-    const sofa::helper::vector<core::topology::BaseMeshTopology::Hexahedron>& cubes = this->fromTopology->getHexahedra();
-
-    std::vector< sofa::defaulttype::Vector3 > points;
-    {
-        for ( unsigned int i=0; i<map.getValue().size(); i++ )
-        {
-            const Real fx = map.getValue()[i].baryCoords[0];
-            const Real fy = map.getValue()[i].baryCoords[1];
-            const Real fz = map.getValue()[i].baryCoords[2];
-            int index = map.getValue()[i].in_index;
-            const core::topology::BaseMeshTopology::Hexahedron& cube = cubes[index];
-            Real f[8];
-            f[0] = ( 1-fx ) * ( 1-fy ) * ( 1-fz );
-            f[1] = ( fx ) * ( 1-fy ) * ( 1-fz );
-            f[3] = ( 1-fx ) * ( fy ) * ( 1-fz );
-            f[2] = ( fx ) * ( fy ) * ( 1-fz );
-            f[4] = ( 1-fx ) * ( 1-fy ) * ( fz );
-            f[5] = ( fx ) * ( 1-fy ) * ( fz );
-            f[7] = ( 1-fx ) * ( fy ) * ( fz );
-            f[6] = ( fx ) * ( fy ) * ( fz );
-            for ( int j=0; j<8; j++ )
-            {
-                if ( f[j]<=-0.0001 || f[j]>=0.0001 )
-                {
-                    //                     glColor3f((float)f[j],1,1);
-                    points.push_back ( Out::getCPos(out[i]) );
-                    points.push_back ( in[cube[j]] );
-                }
-            }
-        }
-    }
-    vparams->drawTool()->drawLines ( points, 1, sofa::defaulttype::Vec<4,float> ( 0,1,0,1 ) );
-}
-
-/************************************* PropagateConstraint ***********************************/
-
-
-template <class TIn, class TOut>
-void BarycentricMapping<TIn, TOut>::applyJT(const core::ConstraintParams * /*cparams*/, Data< typename In::MatrixDeriv >& out, const Data< typename Out::MatrixDeriv >& in)
-{
-    if (mapper!=NULL )
-    {
-        mapper->applyJT(*out.beginEdit(), in.getValue());
-        out.endEdit();
-    }
-}
-
-
-/// @todo Optimization
-template <class In, class Out>
-void BarycentricMapperMeshTopology<In,Out>::applyJT ( typename In::MatrixDeriv& out, const typename Out::MatrixDeriv& in )
-{
-    const sofa::core::topology::BaseMeshTopology::SeqLines& lines = this->fromTopology->getLines();
-    const sofa::core::topology::BaseMeshTopology::SeqTriangles& triangles = this->fromTopology->getTriangles();
-    const sofa::core::topology::BaseMeshTopology::SeqQuads& quads = this->fromTopology->getQuads();
-    const sofa::core::topology::BaseMeshTopology::SeqTetrahedra& tetrahedra = this->fromTopology->getTetrahedra();
-    const sofa::core::topology::BaseMeshTopology::SeqHexahedra& cubes = this->fromTopology->getHexahedra();
-
-    //const size_t iLine = lines.size();
-    const size_t iTri = triangles.size();
-    //const size_t iQuad = quads.size();
-    const size_t iTetra= tetrahedra.size();
-    //const size_t iCube = cubes.size();
->>>>>>> 3aafa267
 
     m_mapper = NULL;
 
@@ -2226,11 +274,7 @@
 {
     SOFA_UNUSED(mparams);
 
-    if (
-#ifdef SOFA_DEV
-        sleeping.getValue()==false &&
-#endif
-        m_mapper != NULL)
+    if (m_mapper != NULL)
     {
         m_mapper->resize( this->toModel );
         m_mapper->apply(*out.beginWriteOnly(), in.getValue());
@@ -2246,19 +290,12 @@
 {
     SOFA_UNUSED(mparams);
 
-#ifdef SOFA_DEV
-    if ( sleeping.getValue()==false)
-    {
-#endif
-        typename Out::VecDeriv* out = _out.beginEdit();
-        if (m_mapper != NULL)
-        {
-            m_mapper->applyJ(*out, in.getValue());
-        }
-        _out.endEdit();
-#ifdef SOFA_DEV
-    }
-#endif
+    typename Out::VecDeriv* out = _out.beginEdit();
+    if (m_mapper != NULL)
+    {
+        m_mapper->applyJ(*out, in.getValue());
+    }
+    _out.endEdit();
 }
 
 
@@ -2267,11 +304,7 @@
 {
     SOFA_UNUSED(mparams);
 
-    if (
-#ifdef SOFA_DEV
-        sleeping.getValue()==false &&
-#endif
-        m_mapper != NULL)
+    if (m_mapper != NULL)
     {
         m_mapper->applyJT(*out.beginEdit(), in.getValue());
         out.endEdit();
@@ -2282,11 +315,7 @@
 template <class TIn, class TOut>
 const sofa::defaulttype::BaseMatrix* BarycentricMapping<TIn, TOut>::getJ()
 {
-    if (
-#ifdef SOFA_DEV
-        sleeping.getValue()==false &&
-#endif
-        m_mapper!=NULL )
+    if (m_mapper!=NULL )
     {
         const size_t outStateSize = this->toModel->getSize();
         const size_t inStateSize = this->fromModel->getSize();
@@ -2327,11 +356,7 @@
 {
     SOFA_UNUSED(cparams);
 
-    if (
-#ifdef SOFA_DEV
-        sleeping.getValue()==false &&
-#endif
-        m_mapper!=NULL )
+    if (m_mapper!=NULL )
     {
         m_mapper->applyJT(*out.beginEdit(), in.getValue());
         out.endEdit();
