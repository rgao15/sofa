/******************************************************************************
*       SOFA, Simulation Open-Framework Architecture, development version     *
*                (c) 2006-2018 INRIA, USTL, UJF, CNRS, MGH                    *
*                                                                             *
* This program is free software; you can redistribute it and/or modify it     *
* under the terms of the GNU Lesser General Public License as published by    *
* the Free Software Foundation; either version 2.1 of the License, or (at     *
* your option) any later version.                                             *
*                                                                             *
* This program is distributed in the hope that it will be useful, but WITHOUT *
* ANY WARRANTY; without even the implied warranty of MERCHANTABILITY or       *
* FITNESS FOR A PARTICULAR PURPOSE. See the GNU Lesser General Public License *
* for more details.                                                           *
*                                                                             *
* You should have received a copy of the GNU Lesser General Public License    *
* along with this program. If not, see <http://www.gnu.org/licenses/>.        *
*******************************************************************************
* Authors: The SOFA Team and external contributors (see Authors.txt)          *
*                                                                             *
* Contact information: contact@sofa-framework.org                             *
******************************************************************************/
#ifndef SOFA_COMPONENT_MAPPING_BARYCENTRICMAPPING_H
#define SOFA_COMPONENT_MAPPING_BARYCENTRICMAPPING_H
#include "config.h"

#include <SofaBaseTopology/TopologyData.h>
#include <SofaBaseTopology/RegularGridTopology.h>
#include <SofaBaseLinearSolver/CompressedRowSparseMatrix.h>

#include <SofaEigen2Solver/EigenSparseMatrix.h>

#include <sofa/core/Mapping.h>
#include <sofa/core/MechanicalParams.h>

#include <sofa/core/topology/BaseMeshTopology.h>

#include <sofa/defaulttype/VecTypes.h>
#include <sofa/defaulttype/Quat.h>
#include <sofa/defaulttype/Vec.h>
#include <sofa/defaulttype/Mat.h>

#include <sofa/helper/vector.h>

// forward declarations
namespace sofa
{
namespace core
{
namespace topology
{
class BaseMeshTopology;
}
}

namespace component
{
namespace topology
{
class MeshTopology;
class RegularGridTopology;
class SparseGridTopology;

class PointSetTopologyContainer;
template <class T>
class PointSetGeometryAlgorithms;

class EdgeSetTopologyContainer;
template <class T>
class EdgeSetGeometryAlgorithms;

class TriangleSetTopologyContainer;
template <class T>
class TriangleSetGeometryAlgorithms;

class QuadSetTopologyContainer;
template <class T>
class QuadSetGeometryAlgorithms;

class TetrahedronSetTopologyContainer;
template <class T>
class TetrahedronSetGeometryAlgorithms;

class HexahedronSetTopologyContainer;
template <class T>
class HexahedronSetGeometryAlgorithms;
}
}
}

namespace sofa
{

namespace component
{

namespace mapping
{

/// Base class for barycentric mapping topology-specific mappers
template<class In, class Out>
class BarycentricMapper : public virtual core::objectmodel::BaseObject
{
public:
    SOFA_CLASS(SOFA_TEMPLATE2(BarycentricMapper,In,Out),core::objectmodel::BaseObject);

    typedef typename In::Real Real;
    typedef typename In::Real InReal;
    typedef typename Out::Real OutReal;

    typedef typename In::VecDeriv InVecDeriv;
    typedef typename In::Deriv InDeriv;

    typedef typename Out::VecDeriv OutVecDeriv;
    typedef typename Out::Deriv OutDeriv;

    enum { NIn = sofa::defaulttype::DataTypeInfo<InDeriv>::Size };
    enum { NOut = sofa::defaulttype::DataTypeInfo<OutDeriv>::Size };
    typedef defaulttype::Mat<NOut, NIn, Real> MBloc;
    typedef sofa::component::linearsolver::CompressedRowSparseMatrix<MBloc> MatrixType;

protected:

    void addMatrixContrib(MatrixType* m, int row, int col, Real value)
    {
        MBloc* b = m->wbloc(row, col, true); // get write access to a matrix bloc, creating it if not found
        for (int i=0; i < ((int)NIn < (int)NOut ? (int)NIn : (int)NOut); ++i)
            (*b)[i][i] += value;
    }

    template< int NC,  int NP>
    class MappingData
    {
    public:
        int in_index;
        Real baryCoords[NC];

        inline friend std::istream& operator >> ( std::istream& in, MappingData< NC, NP> &m )
        {
            in>>m.in_index;
            for (int i=0; i<NC; i++) in >> m.baryCoords[i];
            return in;
        }

        inline friend std::ostream& operator << ( std::ostream& out, const MappingData< NC , NP > & m )
        {
            out << m.in_index;
            for (int i=0; i<NC; i++)
                out << " " << m.baryCoords[i];
            out << "\n";
            return out;
        }

    };

public:
    typedef MappingData<1,2> LineData;
    typedef MappingData<2,3> TriangleData;
    typedef MappingData<2,4> QuadData;
    typedef MappingData<3,4> TetraData;
    typedef MappingData<3,8> CubeData;
    typedef MappingData<1,0> MappingData1D;
    typedef MappingData<2,0> MappingData2D;
    typedef MappingData<3,0> MappingData3D;

protected:
    BarycentricMapper() {}
    virtual ~BarycentricMapper() {}

private:
    BarycentricMapper(const BarycentricMapper& n) ;
    BarycentricMapper& operator=(const BarycentricMapper& n) ;

public:
    using core::objectmodel::BaseObject::init;
    virtual void init(const typename Out::VecCoord& out, const typename In::VecCoord& in) = 0;
    virtual void apply( typename Out::VecCoord& out, const typename In::VecCoord& in ) = 0;
    virtual const sofa::defaulttype::BaseMatrix* getJ(int /*outSize*/, int /*inSize*/)
    {
        dmsg_error() << " getJ() NOT IMPLEMENTED BY " << sofa::core::objectmodel::BaseClass::decodeClassName(typeid(*this)) ;
        return NULL;
    }
    virtual void applyJ( typename Out::VecDeriv& out, const typename In::VecDeriv& in ) = 0;
    virtual void applyJT( typename In::VecDeriv& out, const typename Out::VecDeriv& in ) = 0;
    virtual void applyJT( typename In::MatrixDeriv& out, const typename Out::MatrixDeriv& in ) = 0;

    using core::objectmodel::BaseObject::draw;
    virtual void draw(const core::visual::VisualParams*, const typename Out::VecCoord& out, const typename In::VecCoord& in) = 0;

    //-- test mapping partiel
    virtual void applyOnePoint( const unsigned int& /*hexaId*/, typename Out::VecCoord& /*out*/, const typename In::VecCoord& /*in*/)
    {}
    //--


    virtual void clearMapAndReserve( int reserve=0 ) =0;

    //Nothing to do
    inline friend std::istream& operator >> ( std::istream& in, BarycentricMapper< In, Out > & ) {return in;}
    inline friend std::ostream& operator << ( std::ostream& out, const BarycentricMapper< In, Out > &  ) { return out; }
};



/// Template class for barycentric mapping topology-specific mappers.
template<class In, class Out>
class TopologyBarycentricMapper : public BarycentricMapper<In,Out>
{
public:
    SOFA_CLASS(SOFA_TEMPLATE2(TopologyBarycentricMapper,In,Out),SOFA_TEMPLATE2(BarycentricMapper,In,Out));

    typedef BarycentricMapper<In,Out> Inherit;
    typedef typename Inherit::Real Real;
    typedef typename core::behavior::BaseMechanicalState::ForceMask ForceMask;

    ForceMask *maskFrom;
    ForceMask *maskTo;

protected:
    virtual ~TopologyBarycentricMapper() {}
public:

    virtual int addPointInLine(const int /*lineIndex*/, const SReal* /*baryCoords*/) {return 0;}
    virtual int setPointInLine(const int /*pointIndex*/, const int /*lineIndex*/, const SReal* /*baryCoords*/) {return 0;}
    virtual int createPointInLine(const typename Out::Coord& /*p*/, int /*lineIndex*/, const typename In::VecCoord* /*points*/) {return 0;}

    virtual int addPointInTriangle(const int /*triangleIndex*/, const SReal* /*baryCoords*/) {return 0;}
    virtual int setPointInTriangle(const int /*pointIndex*/, const int /*triangleIndex*/, const SReal* /*baryCoords*/) {return 0;}
    virtual int createPointInTriangle(const typename Out::Coord& /*p*/, int /*triangleIndex*/, const typename In::VecCoord* /*points*/) {return 0;}

    virtual int addPointInQuad(const int /*quadIndex*/, const SReal* /*baryCoords*/) {return 0;}
    virtual int setPointInQuad(const int /*pointIndex*/, const int /*quadIndex*/, const SReal* /*baryCoords*/) {return 0;}
    virtual int createPointInQuad(const typename Out::Coord& /*p*/, int /*quadIndex*/, const typename In::VecCoord* /*points*/) {return 0;}

    virtual int addPointInTetra(const int /*tetraIndex*/, const SReal* /*baryCoords*/) {return 0;}
    virtual int setPointInTetra(const int /*pointIndex*/, const int /*tetraIndex*/, const SReal* /*baryCoords*/) {return 0;}
    virtual int createPointInTetra(const typename Out::Coord& /*p*/, int /*tetraIndex*/, const typename In::VecCoord* /*points*/) {return 0;}

    virtual int addPointInCube(const int /*cubeIndex*/, const SReal* /*baryCoords*/) {return 0;}
    virtual int setPointInCube(const int /*pointIndex*/, const int /*cubeIndex*/, const SReal* /*baryCoords*/) {return 0;}
    virtual int createPointInCube(const typename Out::Coord& /*p*/, int /*cubeIndex*/, const typename In::VecCoord* /*points*/) {return 0;}

    virtual void setToTopology( topology::PointSetTopologyContainer* toTopology) {this->toTopology = toTopology;}
    const topology::PointSetTopologyContainer *getToTopology() const {return toTopology;}

    virtual void updateForceMask(){/*mask is already filled in the mapper's applyJT*/}

    virtual void resize( core::State<Out>* toModel ) = 0;

protected:
    core::topology::BaseMeshTopology* m_fromTopology;
    topology::PointSetTopologyContainer* toTopology;

    TopologyBarycentricMapper(core::topology::BaseMeshTopology* fromTopology, topology::PointSetTopologyContainer* toTopology = NULL)
        : m_fromTopology(fromTopology)
        , toTopology(toTopology)
    {}

};



/// Class allowing barycentric mapping computation on a MeshTopology
template<class In, class Out>
class BarycentricMapperMeshTopology : public TopologyBarycentricMapper<In,Out>
{
public:
    SOFA_CLASS(SOFA_TEMPLATE2(BarycentricMapperMeshTopology,In,Out),SOFA_TEMPLATE2(TopologyBarycentricMapper,In,Out));

    typedef TopologyBarycentricMapper<In,Out> Inherit;
    typedef typename Inherit::Real Real;
    typedef typename Inherit::OutReal OutReal;
    typedef typename Inherit::OutDeriv  OutDeriv;

    typedef typename Inherit::InDeriv  InDeriv;
    typedef typename Inherit::MappingData1D MappingData1D;
    typedef typename Inherit::MappingData2D MappingData2D;
    typedef typename Inherit::MappingData3D MappingData3D;

    enum { NIn = Inherit::NIn };
    enum { NOut = Inherit::NOut };
    typedef typename Inherit::MBloc MBloc;
    typedef typename Inherit::MatrixType MatrixType;
    typedef typename MatrixType::Index MatrixTypeIndex;

    typedef typename Inherit::ForceMask ForceMask;

protected:
    void addMatrixContrib(MatrixType* m, int row, int col, Real value)
    {
        Inherit::addMatrixContrib(m, row, col, value);
    }

    sofa::helper::vector< MappingData1D >  m_map1d;
    sofa::helper::vector< MappingData2D >  m_map2d;
    sofa::helper::vector< MappingData3D >  m_map3d;

    MatrixType* m_matrixJ;
    bool m_updateJ;

    BarycentricMapperMeshTopology(core::topology::BaseMeshTopology* fromTopology,
            topology::PointSetTopologyContainer* toTopology)
        : TopologyBarycentricMapper<In,Out>(fromTopology, toTopology),
          m_matrixJ(NULL), m_updateJ(true)
    {
    }

    virtual ~BarycentricMapperMeshTopology()
    {
        if (m_matrixJ) delete m_matrixJ;
    }
public:

    void clearMapAndReserve(int reserve=0) override;

    int addPointInLine(const int lineIndex, const SReal* baryCoords) override;
    int createPointInLine(const typename Out::Coord& p, int lineIndex, const typename In::VecCoord* points) override;

    int addPointInTriangle(const int triangleIndex, const SReal* baryCoords) override;
    int createPointInTriangle(const typename Out::Coord& p, int triangleIndex, const typename In::VecCoord* points) override;

    int addPointInQuad(const int quadIndex, const SReal* baryCoords) override;
    int createPointInQuad(const typename Out::Coord& p, int quadIndex, const typename In::VecCoord* points) override;

    int addPointInTetra(const int tetraIndex, const SReal* baryCoords) override;

    int addPointInCube(const int cubeIndex, const SReal* baryCoords) override;

    void init(const typename Out::VecCoord& out, const typename In::VecCoord& in) override;

    void apply( typename Out::VecCoord& out, const typename In::VecCoord& in ) override;
    void applyJ( typename Out::VecDeriv& out, const typename In::VecDeriv& in ) override;
    void applyJT( typename In::VecDeriv& out, const typename Out::VecDeriv& in ) override;
    void applyJT( typename In::MatrixDeriv& out, const typename Out::MatrixDeriv& in ) override;
    const sofa::defaulttype::BaseMatrix* getJ(int outSize, int inSize) override;
    void draw(const core::visual::VisualParams*,const typename Out::VecCoord& out, const typename In::VecCoord& in) override;
    virtual void resize( core::State<Out>* toModel ) override;

    sofa::helper::vector< MappingData3D > const* getMap3d() const { return &m_map3d; }

    inline friend std::istream& operator >> ( std::istream& in, BarycentricMapperMeshTopology<In, Out> &b )
    {
        unsigned int size_vec;
        in >> size_vec;
        b.m_map1d.clear();
        MappingData1D value1d;
        for (unsigned int i=0; i<size_vec; i++)
        {
            in >> value1d;
            b.m_map1d.push_back(value1d);
        }

        in >> size_vec;
        b.m_map2d.clear();
        MappingData2D value2d;
        for (unsigned int i=0; i<size_vec; i++)
        {
            in >> value2d;
            b.m_map2d.push_back(value2d);
        }

        in >> size_vec;
        b.m_map3d.clear();
        MappingData3D value3d;
        for (unsigned int i=0; i<size_vec; i++)
        {
            in >> value3d;
            b.m_map3d.push_back(value3d);
        }
        return in;
    }

    inline friend std::ostream& operator << ( std::ostream& out, const BarycentricMapperMeshTopology<In, Out> & b )
    {

        out << b.m_map1d.size();
        out << " " ;
        out << b.m_map1d;
        out << " " ;
        out << b.m_map2d.size();
        out << " " ;
        out << b.m_map2d;
        out << " " ;
        out << b.m_map3d.size();
        out << " " ;
        out << b.m_map3d;

        return out;
    }

private:
    void clearMap1dAndReserve(int size=0);
    void clearMap2dAndReserve(int size=0);
    void clearMap3dAndReserve(int size=0);

};



/// Class allowing barycentric mapping computation on a RegularGridTopology
template<class In, class Out>
class BarycentricMapperRegularGridTopology : public TopologyBarycentricMapper<In,Out>
{
public:
    SOFA_CLASS(SOFA_TEMPLATE2(BarycentricMapperRegularGridTopology,In,Out),SOFA_TEMPLATE2(TopologyBarycentricMapper,In,Out));
    typedef TopologyBarycentricMapper<In,Out> Inherit;
    typedef typename Inherit::Real Real;
    typedef typename Inherit::OutReal OutReal;
    typedef typename Inherit::OutDeriv  OutDeriv;
    typedef typename Inherit::InDeriv  InDeriv;
    typedef typename Inherit::CubeData CubeData;

    enum { NIn = Inherit::NIn };
    enum { NOut = Inherit::NOut };
    typedef typename Inherit::MBloc MBloc;
    typedef typename Inherit::MatrixType MatrixType;
    typedef typename MatrixType::Index MatrixTypeIndex;

    typedef typename Inherit::ForceMask ForceMask;

protected:
    void addMatrixContrib(MatrixType* m, int row, int col, Real value)
    {
        Inherit::addMatrixContrib(m, row, col, value);
    }

    sofa::helper::vector<CubeData> m_map;
    topology::RegularGridTopology* m_fromTopology;

    MatrixType* matrixJ;
    bool updateJ;

    BarycentricMapperRegularGridTopology(topology::RegularGridTopology* fromTopology,
            topology::PointSetTopologyContainer* toTopology)
        : Inherit(fromTopology, toTopology),m_fromTopology(fromTopology),
          matrixJ(NULL), updateJ(true)
    {
    }

    virtual ~BarycentricMapperRegularGridTopology()
    {
        if (matrixJ) delete matrixJ;
    }
public:

    void clearMapAndReserve(int reserve=0) override;

    bool isEmpty() {return this->m_map.size() == 0;}
    void setTopology(topology::RegularGridTopology* _topology) {this->m_fromTopology = _topology;}
    topology::RegularGridTopology *getTopology() {return dynamic_cast<topology::RegularGridTopology *>(this->m_fromTopology);}

    int addPointInCube(const int cubeIndex, const SReal* baryCoords) override;

    void init(const typename Out::VecCoord& out, const typename In::VecCoord& in) override;
    void apply( typename Out::VecCoord& out, const typename In::VecCoord& in ) override;
    void applyJ( typename Out::VecDeriv& out, const typename In::VecDeriv& in ) override;
    void applyJT( typename In::VecDeriv& out, const typename Out::VecDeriv& in ) override;
    void applyJT( typename In::MatrixDeriv& out, const typename Out::MatrixDeriv& in ) override;
    const sofa::defaulttype::BaseMatrix* getJ(int outSize, int inSize) override;
    void draw(const core::visual::VisualParams*,const typename Out::VecCoord& out, const typename In::VecCoord& in) override;
    virtual void resize( core::State<Out>* toModel ) override;

    inline friend std::istream& operator >> ( std::istream& in, BarycentricMapperRegularGridTopology<In, Out> &b )
    {
        in >> b.m_map;
        return in;
    }

    inline friend std::ostream& operator << ( std::ostream& out, const BarycentricMapperRegularGridTopology<In, Out> & b )
    {
        out << b.m_map;
        return out;
    }

};



/// Class allowing barycentric mapping computation on a SparseGridTopology
template<class In, class Out>
class BarycentricMapperSparseGridTopology : public TopologyBarycentricMapper<In,Out>
{
public:
    SOFA_CLASS(SOFA_TEMPLATE2(BarycentricMapperSparseGridTopology,In,Out),SOFA_TEMPLATE2(TopologyBarycentricMapper,In,Out));
    typedef TopologyBarycentricMapper<In,Out> Inherit;
    typedef typename Inherit::Real Real;
    typedef typename Inherit::OutReal OutReal;
    typedef typename Inherit::OutDeriv  OutDeriv;
    typedef typename Inherit::InDeriv  InDeriv;

    typedef typename Inherit::CubeData CubeData;

    enum { NIn = Inherit::NIn };
    enum { NOut = Inherit::NOut };
    typedef typename Inherit::MBloc MBloc;
    typedef typename Inherit::MatrixType MatrixType;
    typedef typename MatrixType::Index MatrixTypeIndex;

    typedef typename Inherit::ForceMask ForceMask;

protected:
    void addMatrixContrib(MatrixType* m, int row, int col, Real value)
    {
        Inherit::addMatrixContrib(m, row, col, value);
    }

    sofa::helper::vector<CubeData> m_map;
    topology::SparseGridTopology* m_fromTopology;

    MatrixType* matrixJ;
    bool updateJ;

    BarycentricMapperSparseGridTopology(topology::SparseGridTopology* fromTopology,
            topology::PointSetTopologyContainer* _toTopology)
        : TopologyBarycentricMapper<In,Out>(fromTopology, _toTopology),
          m_fromTopology(fromTopology),
          matrixJ(NULL), updateJ(true)
    {
    }

    virtual ~BarycentricMapperSparseGridTopology()
    {
        if (matrixJ) delete matrixJ;
    }
public:

    void clearMapAndReserve(int reserve=0) override;

    int addPointInCube(const int cubeIndex, const SReal* baryCoords) override;

    void init(const typename Out::VecCoord& out, const typename In::VecCoord& in) override;

    void apply( typename Out::VecCoord& out, const typename In::VecCoord& in ) override;
    void applyJ( typename Out::VecDeriv& out, const typename In::VecDeriv& in ) override;
    void applyJT( typename In::VecDeriv& out, const typename Out::VecDeriv& in ) override;
    void applyJT( typename In::MatrixDeriv& out, const typename Out::MatrixDeriv& in ) override;
    const sofa::defaulttype::BaseMatrix* getJ(int outSize, int inSize) override;
    void draw(const core::visual::VisualParams*,const typename Out::VecCoord& out, const typename In::VecCoord& in) override;
    virtual void resize( core::State<Out>* toModel ) override;

    inline friend std::istream& operator >> ( std::istream& in, BarycentricMapperSparseGridTopology<In, Out> &b )
    {
        in >> b.m_map;
        return in;
    }

    inline friend std::ostream& operator << ( std::ostream& out, const BarycentricMapperSparseGridTopology<In, Out> & b )
    {
        out << b.m_map;
        return out;
    }

};






typedef typename sofa::core::topology::BaseMeshTopology::Edge Edge;
typedef typename sofa::core::topology::BaseMeshTopology::Triangle Triangle;
typedef typename sofa::core::topology::BaseMeshTopology::Quad Quad;
typedef typename sofa::core::topology::BaseMeshTopology::Tetrahedron Tetrahedron;
typedef typename sofa::core::topology::BaseMeshTopology::Hexahedron Hexahedron;
using sofa::defaulttype::Mat3x3d;
using sofa::defaulttype::Vector3;
<<<<<<< HEAD
using sofa::defaulttype::Vec3i;
=======
>>>>>>> 6130d616


/// Template class for topology container mappers
template<class In, class Out, class MappingDataType, class Element>
class BarycentricMapperTopologyContainer : public TopologyBarycentricMapper<In,Out>
{
public:
    SOFA_CLASS(SOFA_TEMPLATE4(BarycentricMapperTopologyContainer,In,Out,MappingDataType,Element),SOFA_TEMPLATE2(TopologyBarycentricMapper,In,Out));
    typedef TopologyBarycentricMapper<In,Out> Inherit;
    typedef typename Inherit::Real Real;
    typedef typename Inherit::OutReal OutReal;
    typedef typename Inherit::OutDeriv  OutDeriv;
    typedef typename Inherit::InDeriv  InDeriv;

    typedef typename Inherit::MBloc MBloc;
    typedef typename Inherit::MatrixType MatrixType;

    typedef typename Inherit::ForceMask ForceMask;
    typedef typename MatrixType::Index MatrixTypeIndex;
    enum { NIn = Inherit::NIn };
    enum { NOut = Inherit::NOut };

protected:

    using Inherit::m_fromTopology;

    topology::PointData< helper::vector<MappingDataType > > d_map;
    MatrixType* m_matrixJ;
    bool m_updateJ;

    // Spacial hashing utils
    Real m_gridCellSize;
    Real m_convFactor;
    unsigned int m_hashTableSize;
    helper::vector<helper::vector<unsigned int>> m_hashTable;
    bool m_computeDistances;

    BarycentricMapperTopologyContainer(core::topology::BaseMeshTopology* fromTopology, topology::PointSetTopologyContainer* toTopology)
         : Inherit(fromTopology, toTopology),
           d_map(initData(&d_map,"map", "mapper data")),
           m_matrixJ(NULL),
           m_updateJ(true)
     {}

    virtual ~BarycentricMapperTopologyContainer() {}

<<<<<<< HEAD
    unsigned int getHashIndexFromCoord(const Vector3& x)
    {
        Vec3i v = getGridIndices(x);
        return getHashIndexFromIndices(v[0],v[1],v[2]);
    }

    unsigned int getHashIndexFromIndices(const int& x, const int& y, const int& z)
    {
        unsigned int h = (73856093*x^19349663*y^83492791*z)%m_hashTableSize;
        return h;
    }

    Vec3i getGridIndices(const Vector3& x)
    {
        Vec3i i_x;
        for(int i=0; i<3; i++)
            i_x[i]=floor(x[i]*m_convFactor);

        return i_x;
    }

    void addToHashTable(const unsigned int& hId, const unsigned int& vertexId)
    {
        if(hId<m_hashTableSize)
            m_hashTable[hId].push_back(vertexId);
    }

protected:

    virtual helper::vector<Element> getElements()=0;
    virtual helper::vector<Real> getBaryCoef(const Real* f)=0;
    virtual void computeBase(Mat3x3d& base, const typename In::VecCoord& in, const Element& element)=0;
    virtual void computeCenter(Vector3& center, const typename In::VecCoord& in, const Element& element)=0;
    virtual void addPointInElement(const int elementIndex, const SReal* baryCoords)=0;
    virtual void computeDistance(double& d, const Vector3& v)=0;

    void initHashing(const typename Out::VecCoord& out, const typename In::VecCoord& in);
    void computeHashingCellSize(const typename In::VecCoord& in);
    void computeBB(const typename Out::VecCoord& out, const typename In::VecCoord& in);
    void computeHashTable(const typename In::VecCoord& in);

public:

    virtual void clearMapAndReserve(int size=0) override;
    virtual void resize( core::State<Out>* toModel ) override;

    void apply( typename Out::VecCoord& out, const typename In::VecCoord& in ) override;
    void applyJ( typename Out::VecDeriv& out, const typename In::VecDeriv& in ) override;
    void applyJT( typename In::VecDeriv& out, const typename Out::VecDeriv& in ) override;
    void applyJT( typename In::MatrixDeriv& out, const typename Out::MatrixDeriv& in ) override;
    virtual const sofa::defaulttype::BaseMatrix* getJ(int outSize, int inSize) override;
    virtual void init(const typename Out::VecCoord& out, const typename In::VecCoord& in) override;
    void draw(const core::visual::VisualParams*,const typename Out::VecCoord& out, const typename In::VecCoord& in) override;

=======
protected:

    virtual helper::vector<Element> getElements()=0;
    virtual helper::vector<Real> getBaryCoef(const Real* f)=0;
    virtual void computeBase(Mat3x3d& base, const typename In::VecCoord& in, const Element& element)=0;
    virtual void computeCenter(Vector3& center, const typename In::VecCoord& in, const Element& element)=0;
    virtual void addPointInElement(const int elementIndex, const SReal* baryCoords)=0;
    virtual void computeDistance(double& d, const Vector3& v)=0;

public:

    virtual void clearMapAndReserve(int size=0) override;
    virtual void resize( core::State<Out>* toModel ) override;

    void apply( typename Out::VecCoord& out, const typename In::VecCoord& in ) override;
    void applyJ( typename Out::VecDeriv& out, const typename In::VecDeriv& in ) override;
    void applyJT( typename In::VecDeriv& out, const typename Out::VecDeriv& in ) override;
    void applyJT( typename In::MatrixDeriv& out, const typename Out::MatrixDeriv& in ) override;
    virtual const sofa::defaulttype::BaseMatrix* getJ(int outSize, int inSize) override;
    virtual void init(const typename Out::VecCoord& out, const typename In::VecCoord& in) override;
    void draw(const core::visual::VisualParams*,const typename Out::VecCoord& out, const typename In::VecCoord& in) override;

>>>>>>> 6130d616
    inline friend std::istream& operator >> ( std::istream& in, BarycentricMapperTopologyContainer<In, Out, MappingDataType, Element> &b )
    {
        unsigned int size_vec;

        in >> size_vec;
        sofa::helper::vector<MappingDataType>& m = *(b.d_map.beginEdit());
        m.clear();

        MappingDataType value;
        for (unsigned int i=0; i<size_vec; i++)
        {
            in >> value;
            m.push_back(value);
        }
        b.d_map.endEdit();
        return in;
    }

    inline friend std::ostream& operator << ( std::ostream& out, const BarycentricMapperTopologyContainer<In, Out, MappingDataType, Element> & b )
    {

        out << b.d_map.getValue().size();
        out << " " ;
        out << b.d_map;

        return out;
    }

    bool isEmpty()
    {
        return d_map.getValue().empty();
    }

};



/////// Class allowing barycentric mapping computation on a EdgeSetTopology
template<class In, class Out, class MappingDataType = typename BarycentricMapper<In,Out>::MappingData1D, class Element = Edge>
class BarycentricMapperEdgeSetTopology : public BarycentricMapperTopologyContainer<In,Out,MappingDataType,Element>
{
public:
    SOFA_CLASS(SOFA_TEMPLATE4(BarycentricMapperEdgeSetTopology,In,Out,MappingDataType,Element),SOFA_TEMPLATE4(BarycentricMapperTopologyContainer,In,Out,MappingDataType,Element));
    typedef MappingDataType MappingData;
    typedef BarycentricMapperTopologyContainer<In,Out,MappingData,Element> Inherit;
    typedef typename Inherit::Real Real;

protected:
    topology::EdgeSetTopologyContainer*	m_fromContainer;
    topology::EdgeSetGeometryAlgorithms<In>* m_fromGeomAlgo;

    using Inherit::d_map;
    using Inherit::m_fromTopology;
    using Inherit::m_matrixJ;
    using Inherit::m_updateJ;

    BarycentricMapperEdgeSetTopology()
         : Inherit(NULL,NULL),
           m_fromContainer(NULL),
           m_fromGeomAlgo(NULL)
    {}

    BarycentricMapperEdgeSetTopology(topology::EdgeSetTopologyContainer* fromTopology, topology::PointSetTopologyContainer* toTopology)
        : Inherit(fromTopology, toTopology),
          m_fromContainer(fromTopology),
          m_fromGeomAlgo(NULL)
    {}

    virtual ~BarycentricMapperEdgeSetTopology() {}

    virtual helper::vector<Element> getElements() override
    {
        return this->m_fromTopology->getEdges();
    }

    virtual helper::vector<Real> getBaryCoef(const Real* f) override
    {
        return getBaryCoef(f[0]);
    }

    helper::vector<Real> getBaryCoef(const Real fx)
    {
        helper::vector<Real> edgeCoef{1-fx,fx};
        return edgeCoef;
    }

    virtual void computeBase(Mat3x3d& base, const typename In::VecCoord& in, const Element& element) override
    {
<<<<<<< HEAD
        Mat3x3d mt;
        base[0] = in[element[1]]-in[element[0]];
        mt.transpose(base);
        base.invert(mt);
=======
        //Not implemented for Edge
        SOFA_UNUSED(base);
        SOFA_UNUSED(in);
        SOFA_UNUSED(element);
>>>>>>> 6130d616
    }

    virtual void computeCenter(Vector3& center, const typename In::VecCoord& in, const Element& element) override
    {
        center = (in[element[0]]+in[element[1]])*0.5;
    }

    virtual void computeDistance(double& d, const Vector3& v) override
    {
<<<<<<< HEAD
=======
        //Not implemented for Edge
>>>>>>> 6130d616
        SOFA_UNUSED(d);
        SOFA_UNUSED(v);
    }

    virtual void addPointInElement(const int elementIndex, const SReal* baryCoords) override
    {
        addPointInLine(elementIndex,baryCoords);
    }

public:

<<<<<<< HEAD
=======
    virtual void init(const typename Out::VecCoord& out, const typename In::VecCoord& in) override
    {
        SOFA_UNUSED(out);
        SOFA_UNUSED(in);
        msg_warning() << "Mapping not implemented for edge elements.";
    }
>>>>>>> 6130d616
    virtual int addPointInLine(const int edgeIndex, const SReal* baryCoords) override;
    virtual int createPointInLine(const typename Out::Coord& p, int edgeIndex, const typename In::VecCoord* points) override;
};



/// Class allowing barycentric mapping computation on a TriangleSetTopology
template<class In, class Out, class MappingDataType = typename BarycentricMapper<In,Out>::MappingData2D, class Element = Triangle>
class BarycentricMapperTriangleSetTopology : public BarycentricMapperTopologyContainer<In,Out,MappingDataType,Element>
{
public:
    SOFA_CLASS(SOFA_TEMPLATE4(BarycentricMapperTriangleSetTopology,In,Out,MappingDataType,Element),SOFA_TEMPLATE4(BarycentricMapperTopologyContainer,In,Out,MappingDataType,Element));
    typedef MappingDataType MappingData;
    typedef BarycentricMapperTopologyContainer<In,Out,MappingData,Element> Inherit;
    typedef typename Inherit::Real Real;

protected:
    topology::TriangleSetTopologyContainer*			m_fromContainer;
    topology::TriangleSetGeometryAlgorithms<In>*	m_fromGeomAlgo;

    using Inherit::d_map;
    using Inherit::m_fromTopology;
    using Inherit::m_matrixJ;
    using Inherit::m_updateJ;

    BarycentricMapperTriangleSetTopology()
         : Inherit(NULL,NULL),
           m_fromContainer(NULL),
           m_fromGeomAlgo(NULL)
    {}

    BarycentricMapperTriangleSetTopology(topology::TriangleSetTopologyContainer* fromTopology, topology::PointSetTopologyContainer* toTopology)
        : Inherit(fromTopology, toTopology),
          m_fromContainer(fromTopology),
          m_fromGeomAlgo(NULL)
    {}

    virtual ~BarycentricMapperTriangleSetTopology() {}

<<<<<<< HEAD

    virtual helper::vector<Element> getElements() override
    {
        return this->m_fromTopology->getTriangles();
    }

=======

    virtual helper::vector<Element> getElements() override
    {
        return this->m_fromTopology->getTriangles();
    }

>>>>>>> 6130d616
    virtual helper::vector<Real> getBaryCoef(const Real* f) override
    {
        return getBaryCoef(f[0],f[1]);
    }

    helper::vector<Real> getBaryCoef(const Real fx, const Real fy)
    {
        helper::vector<Real> triangleCoef{1-fx-fy, fx, fy};
        return triangleCoef;
    }

    virtual void computeBase(Mat3x3d& base, const typename In::VecCoord& in, const Element& element) override
    {
        Mat3x3d mt;
        base[0] = in[element[1]]-in[element[0]];
        base[1] = in[element[2]]-in[element[0]];
        base[2] = cross(base[0],base[1]);
        mt.transpose(base);
        base.invert(mt);
    }

    virtual void computeCenter(Vector3& center, const typename In::VecCoord& in, const Element& element) override
    {
        center = (in[element[0]]+in[element[1]]+in[element[2]])/3;
    }

    virtual void computeDistance(double& d, const Vector3& v) override
    {
        d = std::max ( std::max ( -v[0],-v[1] ),std::max ( ( v[2]<0?-v[2]:v[2] )-0.01,v[0]+v[1]-1 ) );
    }

    virtual void addPointInElement(const int elementIndex, const SReal* baryCoords) override
    {
        addPointInTriangle(elementIndex,baryCoords);
    }

public:

    virtual int addPointInTriangle(const int triangleIndex, const SReal* baryCoords) override;
    int createPointInTriangle(const typename Out::Coord& p, int triangleIndex, const typename In::VecCoord* points) override;

#ifdef BARYCENTRIC_MAPPER_TOPOCHANGE_REINIT
    // handle topology changes in the From topology
    virtual void handleTopologyChange(core::topology::Topology* t);
#endif // BARYCENTRIC_MAPPER_TOPOCHANGE_REINIT
};



/// Class allowing barycentric mapping computation on a QuadSetTopology
template<class In, class Out, class MappingDataType = typename BarycentricMapper<In,Out>::MappingData2D, class Element = Quad>
class BarycentricMapperQuadSetTopology : public BarycentricMapperTopologyContainer<In,Out,MappingDataType, Element>
{
public:
    SOFA_CLASS(SOFA_TEMPLATE4(BarycentricMapperQuadSetTopology,In,Out,MappingDataType,Element),SOFA_TEMPLATE4(BarycentricMapperTopologyContainer,In,Out,MappingDataType,Element));
    typedef MappingDataType MappingData;
    typedef BarycentricMapperTopologyContainer<In,Out,MappingData,Element> Inherit;
    typedef typename Inherit::Real Real;

protected:
    topology::QuadSetTopologyContainer*			m_fromContainer;
    topology::QuadSetGeometryAlgorithms<In>*	m_fromGeomAlgo;

    using Inherit::d_map;
    using Inherit::m_fromTopology;
    using Inherit::m_matrixJ;
    using Inherit::m_updateJ;

    BarycentricMapperQuadSetTopology(topology::QuadSetTopologyContainer* fromTopology, topology::PointSetTopologyContainer* toTopology)
        : Inherit(fromTopology, toTopology),
          m_fromContainer(fromTopology),
          m_fromGeomAlgo(NULL)
    {}

    virtual ~BarycentricMapperQuadSetTopology() {}

<<<<<<< HEAD
=======

>>>>>>> 6130d616
    virtual helper::vector<Element> getElements() override
    {
        return this->m_fromTopology->getQuads();
    }

    virtual helper::vector<Real> getBaryCoef(const Real* f) override
    {
        return getBaryCoef(f[0],f[1]);
    }

    helper::vector<Real> getBaryCoef(const Real fx, const Real fy)
    {
        helper::vector<Real> quadCoef{(1-fx)*(1-fy),
                    (fx)*(1-fy),
                    (1-fx)*(fy),
                    (fx)*(fy)};
        return quadCoef;
    }

    virtual void computeBase(Mat3x3d& base, const typename In::VecCoord& in, const Element& element) override
    {
        Mat3x3d matrixTranspose;
        base[0] = in[element[1]]-in[element[0]];
        base[1] = in[element[3]]-in[element[0]];
        base[2] = cross(base[0],base[1]);
        matrixTranspose.transpose(base);
        base.invert(matrixTranspose);
    }

    virtual void computeCenter(Vector3& center, const typename In::VecCoord& in, const Element& element) override
    {
        center = ( in[element[0]]+in[element[1]]+in[element[2]]+in[element[3]] ) *0.25;
    }

    virtual void computeDistance(double& d, const Vector3& v) override
    {
        d = std::max ( std::max ( -v[0],-v[1] ),std::max ( std::max ( v[1]-1,v[0]-1 ),std::max ( v[2]-0.01,-v[2]-0.01 ) ) );
    }

    virtual void addPointInElement(const int elementIndex, const SReal* baryCoords) override
    {
        addPointInQuad(elementIndex,baryCoords);
    }

public:

    virtual int addPointInQuad(const int index, const SReal* baryCoords) override;
    virtual int createPointInQuad(const typename Out::Coord& p, int index, const typename In::VecCoord* points) override;
};



/// Class allowing barycentric mapping computation on a TetrahedronSetTopology
template<class In, class Out, class MappingDataType = typename BarycentricMapper<In,Out>::MappingData3D, class Element = Tetrahedron>
class BarycentricMapperTetrahedronSetTopology : public BarycentricMapperTopologyContainer<In,Out,MappingDataType,Element>
{
public:
    SOFA_CLASS(SOFA_TEMPLATE4(BarycentricMapperTetrahedronSetTopology,In,Out,MappingDataType,Element),SOFA_TEMPLATE4(BarycentricMapperTopologyContainer,In,Out,MappingDataType,Element));
    typedef MappingDataType MappingData;
    typedef BarycentricMapperTopologyContainer<In,Out,MappingData,Element> Inherit;
    typedef typename Inherit::Real Real;
<<<<<<< HEAD
=======
    typedef typename In::VecCoord VecCoord;

>>>>>>> 6130d616

protected:

    topology::TetrahedronSetTopologyContainer*      m_fromContainer;
    topology::TetrahedronSetGeometryAlgorithms<In>*	m_fromGeomAlgo;

    using Inherit::d_map;
    using Inherit::m_matrixJ;
    using Inherit::m_updateJ;
    using Inherit::m_fromTopology;

    BarycentricMapperTetrahedronSetTopology()
        : Inherit(NULL,NULL),
          m_fromContainer(NULL),
          m_fromGeomAlgo(NULL)
    {}

    BarycentricMapperTetrahedronSetTopology(topology::TetrahedronSetTopologyContainer* fromTopology, topology::PointSetTopologyContainer* toTopology)
        : Inherit(fromTopology, toTopology),
          m_fromContainer(fromTopology),
          m_fromGeomAlgo(NULL)
    {}

    virtual ~BarycentricMapperTetrahedronSetTopology() override {}


<<<<<<< HEAD

=======
>>>>>>> 6130d616
    virtual helper::vector<Element> getElements() override
    {
        return this->m_fromTopology->getTetrahedra();
    }

    virtual helper::vector<Real> getBaryCoef(const Real* f) override
    {
        return getBaryCoef(f[0],f[1],f[2]);
    }

    helper::vector<Real> getBaryCoef(const Real fx, const Real fy, const Real fz)
    {
        helper::vector<Real> tetrahedronCoef{(1-fx-fy-fz),fx,fy,fz};
        return tetrahedronCoef;
    }

    virtual void computeBase(Mat3x3d& base, const typename In::VecCoord& in, const Element& element) override
    {
        Mat3x3d matrixTranspose;
        base[0] = in[element[1]]-in[element[0]];
        base[1] = in[element[2]]-in[element[0]];
        base[2] = in[element[3]]-in[element[0]];
        matrixTranspose.transpose(base);
        base.invert(matrixTranspose);
    }

    virtual void computeCenter(Vector3& center, const typename In::VecCoord& in, const Element& element) override
    {
        center = ( in[element[0]]+in[element[1]]+in[element[2]]+in[element[3]] ) *0.25;
    }

    virtual void computeDistance(double& d, const Vector3& v) override
    {
        d = std::max ( std::max ( -v[0],-v[1] ), std::max ( -v[2],v[0]+v[1]+v[2]-1 ) );
    }

    virtual void addPointInElement(const int elementIndex, const SReal* baryCoords) override
    {
        addPointInTetra(elementIndex,baryCoords);
    }

public:

    virtual int addPointInTetra(const int index, const SReal* baryCoords) override ;
};



/// Class allowing barycentric mapping computation on a HexahedronSetTopology
template<class In, class Out, class MappingDataType = typename BarycentricMapper<In, Out>::MappingData3D, class Element = Hexahedron>
class BarycentricMapperHexahedronSetTopology : public BarycentricMapperTopologyContainer<In,Out,MappingDataType,Element>
{
public:
    SOFA_CLASS(SOFA_TEMPLATE4(BarycentricMapperHexahedronSetTopology,In,Out,MappingDataType,Element),SOFA_TEMPLATE4(BarycentricMapperTopologyContainer,In,Out,MappingDataType,Element));
    typedef MappingDataType MappingData;
    typedef BarycentricMapperTopologyContainer<In,Out,MappingData,Element> Inherit;
    typedef typename Inherit::Real Real;

protected:
    topology::HexahedronSetTopologyContainer*		m_fromContainer;
    topology::HexahedronSetGeometryAlgorithms<In>*	m_fromGeomAlgo;
    std::set<int> m_invalidIndex;

    using Inherit::d_map;
    using Inherit::m_matrixJ;
    using Inherit::m_updateJ;
    using Inherit::m_fromTopology;

    BarycentricMapperHexahedronSetTopology()
        : Inherit(NULL, NULL),
          m_fromContainer(NULL),
          m_fromGeomAlgo(NULL)
    {}

    BarycentricMapperHexahedronSetTopology(topology::HexahedronSetTopologyContainer* fromTopology, topology::PointSetTopologyContainer* toTopology)
        : Inherit(fromTopology, toTopology),
          m_fromContainer(fromTopology),
          m_fromGeomAlgo(NULL)
    {}

    virtual ~BarycentricMapperHexahedronSetTopology() {}


    virtual helper::vector<Element> getElements() override
    {
        return this->m_fromTopology->getHexahedra();
    }

    virtual helper::vector<Real> getBaryCoef(const Real* f) override
    {
        return getBaryCoef(f[0],f[1],f[2]);
    }

    helper::vector<Real> getBaryCoef(const Real fx, const Real fy, const Real fz)
    {
        helper::vector<Real> hexahedronCoef{(1-fx)*(1-fy)*(1-fz),
                    (fx)*(1-fy)*(1-fz),
                    (1-fx)*(fy)*(1-fz),
                    (fx)*(fy)*(1-fz),
                    (1-fx)*(1-fy)*(fz),
                    (fx)*(1-fy)*(fz),
                    (1-fx)*(fy)*(fz),
                    (fx)*(fy)*(fz)};
        return hexahedronCoef;
    }

    virtual void computeBase(Mat3x3d& base, const typename In::VecCoord& in, const Element& element) override
    {
        Mat3x3d matrixTranspose;
        base[0] = in[element[1]]-in[element[0]];
        base[1] = in[element[3]]-in[element[0]];
        base[2] = in[element[4]]-in[element[0]];
        matrixTranspose.transpose(base);
        base.invert(matrixTranspose);
    }

    virtual void computeCenter(Vector3& center, const typename In::VecCoord& in, const Element& element) override
    {
        center = ( in[element[0]]+in[element[1]]+in[element[2]]+in[element[3]]+in[element[4]]+in[element[5]]+in[element[6]]+in[element[7]] ) *0.125;
    }

    virtual void computeDistance(double& d, const Vector3& v) override
    {
        d = std::max ( std::max ( -v[0],-v[1] ),std::max ( std::max ( -v[2],v[0]-1 ),std::max ( v[1]-1,v[2]-1 ) ) );
    }

    virtual void addPointInElement(const int elementIndex, const SReal* baryCoords) override
    {
        addPointInCube(elementIndex,baryCoords);
    }

public:

    virtual int addPointInCube(const int index, const SReal* baryCoords) override;
    virtual int setPointInCube(const int pointIndex, const int cubeIndex, const SReal* baryCoords) override;
    //-- test mapping partiel
    virtual void applyOnePoint( const unsigned int& hexaId, typename Out::VecCoord& out, const typename In::VecCoord& in) override;
    //--
    // handle topology changes in the From topology
    virtual void handleTopologyChange(core::topology::Topology* t) override;

    void setTopology(topology::HexahedronSetTopologyContainer* topology)
    {
        m_fromTopology  = topology;
        m_fromContainer = topology;
    }
};



template <class TIn, class TOut>
class BarycentricMapping : public core::Mapping<TIn, TOut>
{
public:
    SOFA_CLASS(SOFA_TEMPLATE2(BarycentricMapping,TIn,TOut), SOFA_TEMPLATE2(core::Mapping,TIn,TOut));

    typedef core::Mapping<TIn, TOut> Inherit;
    typedef TIn In;
    typedef TOut Out;
    typedef In InDataTypes;
    typedef Out OutDataTypes;
    typedef typename InDataTypes::VecCoord InVecCoord;
    typedef typename InDataTypes::VecDeriv InVecDeriv;
    typedef typename InDataTypes::Coord InCoord;
    typedef typename InDataTypes::Deriv InDeriv;
    typedef typename InDataTypes::Real Real;
    typedef typename OutDataTypes::VecCoord OutVecCoord;
    typedef typename OutDataTypes::VecDeriv OutVecDeriv;
    typedef typename OutDataTypes::Coord OutCoord;
    typedef typename OutDataTypes::Deriv OutDeriv;
    typedef typename OutDataTypes::Real OutReal;

    typedef core::topology::BaseMeshTopology BaseMeshTopology;
    typedef TopologyBarycentricMapper<InDataTypes,OutDataTypes> Mapper;
    typedef typename Inherit::ForceMask ForceMask;

protected:

    SingleLink<BarycentricMapping<In,Out>,Mapper,BaseLink::FLAG_STRONGLINK> m_mapper;

public:

    Data< bool > useRestPosition; ///< Use the rest position of the input and output models to initialize the mapping

#ifdef SOFA_DEV
    //--- partial mapping test
    Data< bool > sleeping; ///< is the mapping sleeping (not computed)
#endif
protected:
    BarycentricMapping();

    BarycentricMapping(core::State<In>* from, core::State<Out>* to, typename Mapper::SPtr m_mapper);

    BarycentricMapping(core::State<In>* from, core::State<Out>* to, BaseMeshTopology * topology=NULL );

    virtual ~BarycentricMapping();

public:
    void init() override;

    void reinit() override;

    void apply(const core::MechanicalParams *mparams, Data< typename Out::VecCoord >& out, const Data< typename In::VecCoord >& in) override;

    void applyJ(const core::MechanicalParams *mparams, Data< typename Out::VecDeriv >& out, const Data< typename In::VecDeriv >& in) override;

    void applyJT(const core::MechanicalParams *mparams, Data< typename In::VecDeriv >& out, const Data< typename Out::VecDeriv >& in) override;

    void applyJT(const core::ConstraintParams *cparams, Data< typename In::MatrixDeriv >& out, const Data< typename Out::MatrixDeriv >& in) override;

    virtual const sofa::defaulttype::BaseMatrix* getJ() override;


public:
    virtual const helper::vector<sofa::defaulttype::BaseMatrix*>* getJs() override;

protected:
    typedef linearsolver::EigenSparseMatrix<InDataTypes, OutDataTypes> eigen_type;

    // eigen matrix for use with Compliant plugin
    eigen_type eigen;
    helper::vector< defaulttype::BaseMatrix* > js;

    virtual void updateForceMask() override;

public:

    void draw(const core::visual::VisualParams* vparams) override;

    // handle topology changes depending on the topology
    virtual void handleTopologyChange(core::topology::Topology* t) override;

    // interface for continuous friction contact
    TopologyBarycentricMapper<InDataTypes,OutDataTypes> *getMapper()
    {
        return m_mapper.get();
    }

protected:
    sofa::core::topology::BaseMeshTopology* topology_from;
    sofa::core::topology::BaseMeshTopology* topology_to;

private:
    void createMapperFromTopology(BaseMeshTopology * topology);
};


using sofa::defaulttype::Vec3dTypes;
using sofa::defaulttype::Vec3fTypes;
using sofa::defaulttype::ExtVec3fTypes;


#if defined(SOFA_EXTERN_TEMPLATE) && !defined(SOFA_COMPONENT_MAPPING_BARYCENTRICMAPPING_CPP)
#ifndef SOFA_FLOAT
extern template class SOFA_BASE_MECHANICS_API BarycentricMapping< Vec3dTypes, Vec3dTypes >;
extern template class SOFA_BASE_MECHANICS_API BarycentricMapping< Vec3dTypes, ExtVec3fTypes >;
extern template class SOFA_BASE_MECHANICS_API BarycentricMapper< Vec3dTypes, Vec3dTypes >;
extern template class SOFA_BASE_MECHANICS_API BarycentricMapper< Vec3dTypes, ExtVec3fTypes >;
extern template class SOFA_BASE_MECHANICS_API TopologyBarycentricMapper< Vec3dTypes, Vec3dTypes >;
extern template class SOFA_BASE_MECHANICS_API TopologyBarycentricMapper< Vec3dTypes, ExtVec3fTypes >;
extern template class SOFA_BASE_MECHANICS_API BarycentricMapperRegularGridTopology< Vec3dTypes, Vec3dTypes >;
extern template class SOFA_BASE_MECHANICS_API BarycentricMapperRegularGridTopology< Vec3dTypes, ExtVec3fTypes >;
extern template class SOFA_BASE_MECHANICS_API BarycentricMapperSparseGridTopology< Vec3dTypes, Vec3dTypes >;
extern template class SOFA_BASE_MECHANICS_API BarycentricMapperSparseGridTopology< Vec3dTypes, ExtVec3fTypes >;
extern template class SOFA_BASE_MECHANICS_API BarycentricMapperMeshTopology< Vec3dTypes, Vec3dTypes >;
extern template class SOFA_BASE_MECHANICS_API BarycentricMapperMeshTopology< Vec3dTypes, ExtVec3fTypes >;
extern template class SOFA_BASE_MECHANICS_API BarycentricMapperTopologyContainer< Vec3dTypes, Vec3dTypes , typename BarycentricMapper<Vec3dTypes, Vec3dTypes>::MappingData1D, Edge>;
extern template class SOFA_BASE_MECHANICS_API BarycentricMapperTopologyContainer< Vec3dTypes, ExtVec3fTypes , typename BarycentricMapper<Vec3dTypes, ExtVec3fTypes>::MappingData1D, Edge>;
extern template class SOFA_BASE_MECHANICS_API BarycentricMapperTopologyContainer< Vec3dTypes, Vec3dTypes , typename BarycentricMapper<Vec3dTypes, Vec3dTypes>::MappingData2D, Triangle>;
extern template class SOFA_BASE_MECHANICS_API BarycentricMapperTopologyContainer< Vec3dTypes, ExtVec3fTypes , typename BarycentricMapper<Vec3dTypes, ExtVec3fTypes>::MappingData2D, Triangle>;
extern template class SOFA_BASE_MECHANICS_API BarycentricMapperTopologyContainer< Vec3dTypes, Vec3dTypes , typename BarycentricMapper<Vec3dTypes, Vec3dTypes>::MappingData2D, Quad>;
extern template class SOFA_BASE_MECHANICS_API BarycentricMapperTopologyContainer< Vec3dTypes, ExtVec3fTypes , typename BarycentricMapper<Vec3dTypes, ExtVec3fTypes>::MappingData2D, Quad>;
extern template class SOFA_BASE_MECHANICS_API BarycentricMapperTopologyContainer< Vec3dTypes, Vec3dTypes , typename BarycentricMapper<Vec3dTypes, Vec3dTypes>::MappingData3D, Tetrahedron>;
extern template class SOFA_BASE_MECHANICS_API BarycentricMapperTopologyContainer< Vec3dTypes, ExtVec3fTypes , typename BarycentricMapper<Vec3dTypes, ExtVec3fTypes>::MappingData3D, Tetrahedron>;
extern template class SOFA_BASE_MECHANICS_API BarycentricMapperTopologyContainer< Vec3dTypes, Vec3dTypes , typename BarycentricMapper<Vec3dTypes, Vec3dTypes>::MappingData3D, Hexahedron>;
extern template class SOFA_BASE_MECHANICS_API BarycentricMapperTopologyContainer< Vec3dTypes, ExtVec3fTypes , typename BarycentricMapper<Vec3dTypes, ExtVec3fTypes>::MappingData3D, Hexahedron>;
extern template class SOFA_BASE_MECHANICS_API BarycentricMapperEdgeSetTopology< Vec3dTypes, Vec3dTypes>;
extern template class SOFA_BASE_MECHANICS_API BarycentricMapperEdgeSetTopology< Vec3dTypes, ExtVec3fTypes>;
extern template class SOFA_BASE_MECHANICS_API BarycentricMapperTriangleSetTopology< Vec3dTypes, Vec3dTypes >;
extern template class SOFA_BASE_MECHANICS_API BarycentricMapperTriangleSetTopology< Vec3dTypes, ExtVec3fTypes >;
extern template class SOFA_BASE_MECHANICS_API BarycentricMapperQuadSetTopology< Vec3dTypes, Vec3dTypes >;
extern template class SOFA_BASE_MECHANICS_API BarycentricMapperQuadSetTopology< Vec3dTypes, ExtVec3fTypes >;
extern template class SOFA_BASE_MECHANICS_API BarycentricMapperTetrahedronSetTopology< Vec3dTypes, Vec3dTypes >;
extern template class SOFA_BASE_MECHANICS_API BarycentricMapperTetrahedronSetTopology< Vec3dTypes, ExtVec3fTypes >;
extern template class SOFA_BASE_MECHANICS_API BarycentricMapperHexahedronSetTopology< Vec3dTypes, Vec3dTypes >;
extern template class SOFA_BASE_MECHANICS_API BarycentricMapperHexahedronSetTopology< Vec3dTypes, ExtVec3fTypes >;
#endif
#ifndef SOFA_DOUBLE
extern template class SOFA_BASE_MECHANICS_API BarycentricMapping< Vec3fTypes, Vec3fTypes >;
extern template class SOFA_BASE_MECHANICS_API BarycentricMapping< Vec3fTypes, ExtVec3fTypes >;
extern template class SOFA_BASE_MECHANICS_API BarycentricMapper< Vec3fTypes, Vec3fTypes >;
extern template class SOFA_BASE_MECHANICS_API BarycentricMapper< Vec3fTypes, ExtVec3fTypes >;
extern template class SOFA_BASE_MECHANICS_API TopologyBarycentricMapper< Vec3fTypes, Vec3fTypes >;
extern template class SOFA_BASE_MECHANICS_API TopologyBarycentricMapper< Vec3fTypes, ExtVec3fTypes >;
extern template class SOFA_BASE_MECHANICS_API BarycentricMapperRegularGridTopology< Vec3fTypes, Vec3fTypes >;
extern template class SOFA_BASE_MECHANICS_API BarycentricMapperRegularGridTopology< Vec3fTypes, ExtVec3fTypes >;
extern template class SOFA_BASE_MECHANICS_API BarycentricMapperSparseGridTopology< Vec3fTypes, Vec3fTypes >;
extern template class SOFA_BASE_MECHANICS_API BarycentricMapperSparseGridTopology< Vec3fTypes, ExtVec3fTypes >;
extern template class SOFA_BASE_MECHANICS_API BarycentricMapperMeshTopology< Vec3fTypes, Vec3fTypes >;
extern template class SOFA_BASE_MECHANICS_API BarycentricMapperMeshTopology< Vec3fTypes, ExtVec3fTypes >;
extern template class SOFA_BASE_MECHANICS_API BarycentricMapperTopologyContainer< Vec3fTypes, Vec3fTypes , typename BarycentricMapper<Vec3fTypes, Vec3fTypes>::MappingData1D, Edge>;
extern template class SOFA_BASE_MECHANICS_API BarycentricMapperTopologyContainer< Vec3fTypes, ExtVec3fTypes , typename BarycentricMapper<Vec3fTypes, ExtVec3fTypes>::MappingData1D, Edge>;
extern template class SOFA_BASE_MECHANICS_API BarycentricMapperTopologyContainer< Vec3fTypes, Vec3fTypes , typename BarycentricMapper<Vec3fTypes, Vec3fTypes>::MappingData2D, Triangle>;
extern template class SOFA_BASE_MECHANICS_API BarycentricMapperTopologyContainer< Vec3fTypes, ExtVec3fTypes , typename BarycentricMapper<Vec3fTypes, ExtVec3fTypes>::MappingData2D, Triangle>;
extern template class SOFA_BASE_MECHANICS_API BarycentricMapperTopologyContainer< Vec3fTypes, Vec3fTypes , typename BarycentricMapper<Vec3fTypes, Vec3fTypes>::MappingData2D, Quad>;
extern template class SOFA_BASE_MECHANICS_API BarycentricMapperTopologyContainer< Vec3fTypes, ExtVec3fTypes , typename BarycentricMapper<Vec3fTypes, ExtVec3fTypes>::MappingData2D, Quad>;
extern template class SOFA_BASE_MECHANICS_API BarycentricMapperTopologyContainer< Vec3fTypes, Vec3fTypes , typename BarycentricMapper<Vec3fTypes, Vec3fTypes>::MappingData3D, Tetrahedron>;
extern template class SOFA_BASE_MECHANICS_API BarycentricMapperTopologyContainer< Vec3fTypes, ExtVec3fTypes , typename BarycentricMapper<Vec3fTypes, ExtVec3fTypes>::MappingData3D, Tetrahedron>;
extern template class SOFA_BASE_MECHANICS_API BarycentricMapperTopologyContainer< Vec3fTypes, Vec3fTypes , typename BarycentricMapper<Vec3fTypes, Vec3fTypes>::MappingData3D, Hexahedron>;
extern template class SOFA_BASE_MECHANICS_API BarycentricMapperTopologyContainer< Vec3fTypes, ExtVec3fTypes , typename BarycentricMapper<Vec3fTypes, ExtVec3fTypes>::MappingData3D, Hexahedron>;
extern template class SOFA_BASE_MECHANICS_API BarycentricMapperEdgeSetTopology< Vec3fTypes, Vec3fTypes>;
extern template class SOFA_BASE_MECHANICS_API BarycentricMapperEdgeSetTopology< Vec3fTypes, ExtVec3fTypes>;
extern template class SOFA_BASE_MECHANICS_API BarycentricMapperTriangleSetTopology< Vec3fTypes, Vec3fTypes >;
extern template class SOFA_BASE_MECHANICS_API BarycentricMapperTriangleSetTopology< Vec3fTypes, ExtVec3fTypes >;
extern template class SOFA_BASE_MECHANICS_API BarycentricMapperQuadSetTopology< Vec3fTypes, Vec3fTypes >;
extern template class SOFA_BASE_MECHANICS_API BarycentricMapperQuadSetTopology< Vec3fTypes, ExtVec3fTypes >;
extern template class SOFA_BASE_MECHANICS_API BarycentricMapperTetrahedronSetTopology< Vec3fTypes, Vec3fTypes >;
extern template class SOFA_BASE_MECHANICS_API BarycentricMapperTetrahedronSetTopology< Vec3fTypes, ExtVec3fTypes >;
extern template class SOFA_BASE_MECHANICS_API BarycentricMapperHexahedronSetTopology< Vec3fTypes, Vec3fTypes >;
extern template class SOFA_BASE_MECHANICS_API BarycentricMapperHexahedronSetTopology< Vec3fTypes, ExtVec3fTypes >;
#endif
#ifndef SOFA_FLOAT
#ifndef SOFA_DOUBLE
extern template class SOFA_BASE_MECHANICS_API BarycentricMapping< Vec3dTypes, Vec3fTypes >;
extern template class SOFA_BASE_MECHANICS_API BarycentricMapping< Vec3fTypes, Vec3dTypes >;
extern template class SOFA_BASE_MECHANICS_API BarycentricMapper< Vec3dTypes, Vec3fTypes >;
extern template class SOFA_BASE_MECHANICS_API BarycentricMapper< Vec3fTypes, Vec3dTypes >;
extern template class SOFA_BASE_MECHANICS_API TopologyBarycentricMapper< Vec3dTypes, Vec3fTypes >;
extern template class SOFA_BASE_MECHANICS_API TopologyBarycentricMapper< Vec3fTypes, Vec3dTypes >;
extern template class SOFA_BASE_MECHANICS_API BarycentricMapperRegularGridTopology< Vec3dTypes, Vec3fTypes >;
extern template class SOFA_BASE_MECHANICS_API BarycentricMapperRegularGridTopology< Vec3fTypes, Vec3dTypes >;
extern template class SOFA_BASE_MECHANICS_API BarycentricMapperSparseGridTopology< Vec3dTypes, Vec3fTypes >;
extern template class SOFA_BASE_MECHANICS_API BarycentricMapperSparseGridTopology< Vec3fTypes, Vec3dTypes >;
extern template class SOFA_BASE_MECHANICS_API BarycentricMapperMeshTopology< Vec3dTypes, Vec3fTypes >;
extern template class SOFA_BASE_MECHANICS_API BarycentricMapperMeshTopology< Vec3fTypes, Vec3dTypes >;
extern template class SOFA_BASE_MECHANICS_API BarycentricMapperTopologyContainer< Vec3dTypes, Vec3fTypes , typename BarycentricMapper<Vec3dTypes, Vec3fTypes>::MappingData1D,Edge>;
extern template class SOFA_BASE_MECHANICS_API BarycentricMapperTopologyContainer< Vec3fTypes, Vec3dTypes , typename BarycentricMapper<Vec3fTypes, Vec3dTypes>::MappingData1D,Edge>;
extern template class SOFA_BASE_MECHANICS_API BarycentricMapperTopologyContainer< Vec3dTypes, Vec3fTypes , typename BarycentricMapper<Vec3dTypes, Vec3fTypes>::MappingData2D,Triangle>;
extern template class SOFA_BASE_MECHANICS_API BarycentricMapperTopologyContainer< Vec3fTypes, Vec3dTypes , typename BarycentricMapper<Vec3fTypes, Vec3dTypes>::MappingData2D,Triangle>;
extern template class SOFA_BASE_MECHANICS_API BarycentricMapperTopologyContainer< Vec3dTypes, Vec3fTypes , typename BarycentricMapper<Vec3dTypes, Vec3fTypes>::MappingData2D,Quad>;
extern template class SOFA_BASE_MECHANICS_API BarycentricMapperTopologyContainer< Vec3fTypes, Vec3dTypes , typename BarycentricMapper<Vec3fTypes, Vec3dTypes>::MappingData2D,Quad>;
extern template class SOFA_BASE_MECHANICS_API BarycentricMapperTopologyContainer< Vec3dTypes, Vec3fTypes , typename BarycentricMapper<Vec3dTypes, Vec3fTypes>::MappingData3D,Tetrahedron>;
extern template class SOFA_BASE_MECHANICS_API BarycentricMapperTopologyContainer< Vec3fTypes, Vec3dTypes , typename BarycentricMapper<Vec3fTypes, Vec3dTypes>::MappingData3D,Tetrahedron>;
extern template class SOFA_BASE_MECHANICS_API BarycentricMapperTopologyContainer< Vec3dTypes, Vec3fTypes , typename BarycentricMapper<Vec3dTypes, Vec3fTypes>::MappingData3D,Hexahedron>;
extern template class SOFA_BASE_MECHANICS_API BarycentricMapperTopologyContainer< Vec3fTypes, Vec3dTypes , typename BarycentricMapper<Vec3fTypes, Vec3dTypes>::MappingData3D,Hexahedron>;
extern template class SOFA_BASE_MECHANICS_API BarycentricMapperEdgeSetTopology< Vec3dTypes, Vec3fTypes>;
extern template class SOFA_BASE_MECHANICS_API BarycentricMapperEdgeSetTopology< Vec3fTypes, Vec3dTypes>;
extern template class SOFA_BASE_MECHANICS_API BarycentricMapperTriangleSetTopology< Vec3dTypes, Vec3fTypes >;
extern template class SOFA_BASE_MECHANICS_API BarycentricMapperTriangleSetTopology< Vec3fTypes, Vec3dTypes >;
extern template class SOFA_BASE_MECHANICS_API BarycentricMapperQuadSetTopology< Vec3dTypes, Vec3fTypes >;
extern template class SOFA_BASE_MECHANICS_API BarycentricMapperQuadSetTopology< Vec3fTypes, Vec3dTypes >;
extern template class SOFA_BASE_MECHANICS_API BarycentricMapperTetrahedronSetTopology< Vec3dTypes, Vec3fTypes >;
extern template class SOFA_BASE_MECHANICS_API BarycentricMapperTetrahedronSetTopology< Vec3fTypes, Vec3dTypes >;
extern template class SOFA_BASE_MECHANICS_API BarycentricMapperHexahedronSetTopology< Vec3dTypes, Vec3fTypes >;
extern template class SOFA_BASE_MECHANICS_API BarycentricMapperHexahedronSetTopology< Vec3fTypes, Vec3dTypes >;
#endif
#endif
#endif

} // namespace mapping

} // namespace component

} // namespace sofa

#endif<|MERGE_RESOLUTION|>--- conflicted
+++ resolved
@@ -563,10 +563,7 @@
 typedef typename sofa::core::topology::BaseMeshTopology::Hexahedron Hexahedron;
 using sofa::defaulttype::Mat3x3d;
 using sofa::defaulttype::Vector3;
-<<<<<<< HEAD
 using sofa::defaulttype::Vec3i;
-=======
->>>>>>> 6130d616
 
 
 /// Template class for topology container mappers
@@ -613,7 +610,6 @@
 
     virtual ~BarycentricMapperTopologyContainer() {}
 
-<<<<<<< HEAD
     unsigned int getHashIndexFromCoord(const Vector3& x)
     {
         Vec3i v = getGridIndices(x);
@@ -668,30 +664,6 @@
     virtual void init(const typename Out::VecCoord& out, const typename In::VecCoord& in) override;
     void draw(const core::visual::VisualParams*,const typename Out::VecCoord& out, const typename In::VecCoord& in) override;
 
-=======
-protected:
-
-    virtual helper::vector<Element> getElements()=0;
-    virtual helper::vector<Real> getBaryCoef(const Real* f)=0;
-    virtual void computeBase(Mat3x3d& base, const typename In::VecCoord& in, const Element& element)=0;
-    virtual void computeCenter(Vector3& center, const typename In::VecCoord& in, const Element& element)=0;
-    virtual void addPointInElement(const int elementIndex, const SReal* baryCoords)=0;
-    virtual void computeDistance(double& d, const Vector3& v)=0;
-
-public:
-
-    virtual void clearMapAndReserve(int size=0) override;
-    virtual void resize( core::State<Out>* toModel ) override;
-
-    void apply( typename Out::VecCoord& out, const typename In::VecCoord& in ) override;
-    void applyJ( typename Out::VecDeriv& out, const typename In::VecDeriv& in ) override;
-    void applyJT( typename In::VecDeriv& out, const typename Out::VecDeriv& in ) override;
-    void applyJT( typename In::MatrixDeriv& out, const typename Out::MatrixDeriv& in ) override;
-    virtual const sofa::defaulttype::BaseMatrix* getJ(int outSize, int inSize) override;
-    virtual void init(const typename Out::VecCoord& out, const typename In::VecCoord& in) override;
-    void draw(const core::visual::VisualParams*,const typename Out::VecCoord& out, const typename In::VecCoord& in) override;
-
->>>>>>> 6130d616
     inline friend std::istream& operator >> ( std::istream& in, BarycentricMapperTopologyContainer<In, Out, MappingDataType, Element> &b )
     {
         unsigned int size_vec;
@@ -780,17 +752,10 @@
 
     virtual void computeBase(Mat3x3d& base, const typename In::VecCoord& in, const Element& element) override
     {
-<<<<<<< HEAD
-        Mat3x3d mt;
-        base[0] = in[element[1]]-in[element[0]];
-        mt.transpose(base);
-        base.invert(mt);
-=======
         //Not implemented for Edge
         SOFA_UNUSED(base);
         SOFA_UNUSED(in);
         SOFA_UNUSED(element);
->>>>>>> 6130d616
     }
 
     virtual void computeCenter(Vector3& center, const typename In::VecCoord& in, const Element& element) override
@@ -800,10 +765,7 @@
 
     virtual void computeDistance(double& d, const Vector3& v) override
     {
-<<<<<<< HEAD
-=======
         //Not implemented for Edge
->>>>>>> 6130d616
         SOFA_UNUSED(d);
         SOFA_UNUSED(v);
     }
@@ -815,15 +777,12 @@
 
 public:
 
-<<<<<<< HEAD
-=======
     virtual void init(const typename Out::VecCoord& out, const typename In::VecCoord& in) override
     {
         SOFA_UNUSED(out);
         SOFA_UNUSED(in);
         msg_warning() << "Mapping not implemented for edge elements.";
     }
->>>>>>> 6130d616
     virtual int addPointInLine(const int edgeIndex, const SReal* baryCoords) override;
     virtual int createPointInLine(const typename Out::Coord& p, int edgeIndex, const typename In::VecCoord* points) override;
 };
@@ -863,21 +822,11 @@
 
     virtual ~BarycentricMapperTriangleSetTopology() {}
 
-<<<<<<< HEAD
-
     virtual helper::vector<Element> getElements() override
     {
         return this->m_fromTopology->getTriangles();
     }
 
-=======
-
-    virtual helper::vector<Element> getElements() override
-    {
-        return this->m_fromTopology->getTriangles();
-    }
-
->>>>>>> 6130d616
     virtual helper::vector<Real> getBaryCoef(const Real* f) override
     {
         return getBaryCoef(f[0],f[1]);
@@ -954,10 +903,6 @@
 
     virtual ~BarycentricMapperQuadSetTopology() {}
 
-<<<<<<< HEAD
-=======
-
->>>>>>> 6130d616
     virtual helper::vector<Element> getElements() override
     {
         return this->m_fromTopology->getQuads();
@@ -1019,11 +964,6 @@
     typedef MappingDataType MappingData;
     typedef BarycentricMapperTopologyContainer<In,Out,MappingData,Element> Inherit;
     typedef typename Inherit::Real Real;
-<<<<<<< HEAD
-=======
-    typedef typename In::VecCoord VecCoord;
-
->>>>>>> 6130d616
 
 protected:
 
@@ -1047,13 +987,8 @@
           m_fromGeomAlgo(NULL)
     {}
 
-    virtual ~BarycentricMapperTetrahedronSetTopology() override {}
-
-
-<<<<<<< HEAD
-
-=======
->>>>>>> 6130d616
+    virtual ~BarycentricMapperTetrahedronSetTopology() {}
+
     virtual helper::vector<Element> getElements() override
     {
         return this->m_fromTopology->getTetrahedra();
