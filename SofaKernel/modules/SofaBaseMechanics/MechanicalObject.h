/******************************************************************************
*       SOFA, Simulation Open-Framework Architecture, development version     *
*                (c) 2006-2017 INRIA, USTL, UJF, CNRS, MGH                    *
*                                                                             *
* This program is free software; you can redistribute it and/or modify it     *
* under the terms of the GNU Lesser General Public License as published by    *
* the Free Software Foundation; either version 2.1 of the License, or (at     *
* your option) any later version.                                             *
*                                                                             *
* This program is distributed in the hope that it will be useful, but WITHOUT *
* ANY WARRANTY; without even the implied warranty of MERCHANTABILITY or       *
* FITNESS FOR A PARTICULAR PURPOSE. See the GNU Lesser General Public License *
* for more details.                                                           *
*                                                                             *
* You should have received a copy of the GNU Lesser General Public License    *
* along with this program. If not, see <http://www.gnu.org/licenses/>.        *
*******************************************************************************
* Authors: The SOFA Team and external contributors (see Authors.txt)          *
*                                                                             *
* Contact information: contact@sofa-framework.org                             *
******************************************************************************/
#ifndef SOFA_COMPONENT_MECHANICALOBJECT_H
#define SOFA_COMPONENT_MECHANICALOBJECT_H
#include "config.h"

#include <sofa/config/build_option_experimental_features.h>

#include <sofa/core/behavior/MechanicalState.h>
#include <sofa/core/topology/BaseMeshTopology.h>

#include <sofa/defaulttype/BaseVector.h>
#include <sofa/defaulttype/MapMapSparseMatrix.h>
#include <sofa/defaulttype/Quat.h>
#include <sofa/defaulttype/VecTypes.h>
#include <sofa/defaulttype/RigidTypes.h>

#include <vector>
#include <fstream>

#ifdef SOFA_HAVE_NEW_TOPOLOGYCHANGES
#include <SofaBaseTopology/TopologyData.h>
#endif // SOFA_HAVE_NEW_TOPOLOGYCHANGES

namespace sofa
{

namespace component
{

namespace container
{


/// This class can be overridden if needed for additionnal storage within template specializations.
template <class DataTypes>
class MechanicalObject;

template<class DataTypes>
class MechanicalObjectInternalData
{
public:
    MechanicalObjectInternalData(MechanicalObject<DataTypes>* = NULL) {}
};

/**
 * @brief MechanicalObject class
 */
template <class DataTypes>
class MechanicalObject : public sofa::core::behavior::MechanicalState<DataTypes>
{
public:
    SOFA_CLASS(SOFA_TEMPLATE(MechanicalObject, DataTypes),SOFA_TEMPLATE(sofa::core::behavior::MechanicalState, DataTypes));

    typedef sofa::core::behavior::MechanicalState<DataTypes>      Inherited;
    typedef typename Inherited::VMultiOp    VMultiOp;
    typedef typename Inherited::ForceMask   ForceMask;
    typedef typename DataTypes::Real        Real;
    typedef typename DataTypes::Coord       Coord;
    typedef typename DataTypes::Deriv       Deriv;
    typedef typename DataTypes::VecCoord    VecCoord;
    typedef typename DataTypes::VecDeriv    VecDeriv;
    typedef typename DataTypes::MatrixDeriv						MatrixDeriv;
    typedef typename DataTypes::MatrixDeriv::RowConstIterator	MatrixDerivRowConstIterator;
    typedef typename DataTypes::MatrixDeriv::ColConstIterator	MatrixDerivColConstIterator;
    typedef typename DataTypes::MatrixDeriv::RowIterator		MatrixDerivRowIterator;
    typedef typename DataTypes::MatrixDeriv::ColIterator		MatrixDerivColIterator;

    typedef typename core::behavior::BaseMechanicalState::ConstraintBlock ConstraintBlock;

    typedef sofa::defaulttype::Vector3 Vector3;

protected:
    MechanicalObject();
public:
    MechanicalObject& operator = ( const MechanicalObject& );
protected:
    virtual ~MechanicalObject();
public:
    virtual void parse ( core::objectmodel::BaseObjectDescription* arg ) override;

#ifdef SOFA_HAVE_NEW_TOPOLOGYCHANGES
    PointData< VecCoord > x; ///< position coordinates of the degrees of freedom
    PointData< VecDeriv > v; ///< velocity coordinates of the degrees of freedom
    PointData< VecDeriv > f; ///< force vector of the degrees of freedom
    Data< VecDeriv > externalForces; ///< externalForces vector of the degrees of freedom
    Data< VecDeriv > dx; ///< dx vector of the degrees of freedom
    Data< VecCoord > xfree; ///< free position coordinates of the degrees of freedom
    Data< VecDeriv > vfree; ///< free velocity coordinates of the degrees of freedom
    PointData< VecCoord > x0; ///< rest position coordinates of the degrees of freedom
    Data< MatrixDeriv > c; ///< constraints applied to the degrees of freedom
    Data< VecCoord > reset_position; ///< reset position coordinates of the degrees of freedom
    Data< VecDeriv > reset_velocity; ///< reset velocity coordinates of the degrees of freedom


    class MOPointHandler : public sofa::component::topology::TopologyDataHandler<sofa::core::topology::Point,VecCoord >
    {
    public:
        typedef typename MechanicalObject<DataTypes>::VecCoord VecCoord;
        typedef typename MechanicalObject<DataTypes>::Coord Coord;
        MOPointHandler(MechanicalObject<DataTypes>* _obj, sofa::component::topology::PointData<VecCoord>* _data) : sofa::component::topology::TopologyDataHandler<sofa::core::topology::Point, VecCoord >(_data), obj(_obj) {}

        void applyCreateFunction(unsigned int /*pointIndex*/, Coord& /*dest*/,
                const sofa::helper::vector< unsigned int > &ancestors,
                const sofa::helper::vector< double > &coefs);

        void applyDestroyFunction(unsigned int, Coord& );

    protected:
        MechanicalObject<DataTypes>* obj;
    };





    //static void PointCreationFunction (int , void* , Coord &, const sofa::helper::vector< unsigned int > & ,   const sofa::helper::vector< double >&);

    //static void PointDestroyFunction (int, void*, Coord&);

#else
<<<<<<< HEAD
    Data< VecCoord > x; ///< position coordinates of the degrees of freedom
    Data< VecDeriv > v; ///< velocity coordinates of the degrees of freedom
    Data< VecDeriv > f; ///< force vector of the degrees of freedom
    Data< VecDeriv > externalForces; ///< externalForces vector of the degrees of freedom
    Data< VecDeriv > dx; ///< dx vector of the degrees of freedom
    Data< VecCoord > xfree; ///< free position coordinates of the degrees of freedom
    Data< VecDeriv > vfree; ///< free velocity coordinates of the degrees of freedom
    Data< VecCoord > x0; ///< rest position coordinates of the degrees of freedom
    Data< MatrixDeriv > c; ///< constraints applied to the degrees of freedom
    Data< VecCoord > reset_position; ///< reset position coordinates of the degrees of freedom
    Data< VecDeriv > reset_velocity; ///< reset velocity coordinates of the degrees of freedom
=======
    Data< VecCoord > x;
    Data< VecDeriv > v;
    Data< VecDeriv > f;
    Data< VecDeriv > externalForces;
    Data< VecDeriv > dx;
    Data< VecCoord > xfree;
    Data< VecDeriv > vfree;
    Data< VecCoord > x0;
    Data< MatrixDeriv > c;
#if(SOFA_WITH_EXPERIMENTAL_FEATURES==1)
    Data< MatrixDeriv > m;
#endif
    Data< VecCoord > reset_position;
    Data< VecDeriv > reset_velocity;
>>>>>>> 1a3f4e25
#endif

    defaulttype::MapMapSparseMatrix< Deriv > c2;

    Data< SReal > restScale; ///< optional scaling of rest position coordinates (to simulated pre-existing internal tension).(default = 1.0)

<<<<<<< HEAD
    Data< bool >  showObject; ///< Show objects. (default=false)
    Data< float > showObjectScale; ///< Scale for object display. (default=0.1)
    Data< bool >  showIndices; ///< Show indices. (default=false)
    Data< float > showIndicesScale; ///< Scale for indices display. (default=0.02)
    Data< bool >  showVectors; ///< Show velocity. (default=false)
    Data< float > showVectorsScale; ///< Scale for vectors display. (default=0.0001)
    Data< int > drawMode; ///< The way vectors will be drawn: - 0: Line - 1:Cylinder - 2: Arrow.  The DOFS will be drawn: - 0: point - >1: sphere. (default=0)
=======
    Data< bool >  d_useTopology;

    Data< bool >  showObject;
    Data< float > showObjectScale;
    Data< bool >  showIndices;
    Data< float > showIndicesScale;
    Data< bool >  showVectors;
    Data< float > showVectorsScale;
    Data< int > drawMode;
>>>>>>> 1a3f4e25
    Data< defaulttype::Vec4f > d_color;  ///< drawing color
    Data < bool > isToPrint; ///< ignore some Data for file export

    virtual void init() override;
    virtual void reinit() override;

    virtual void storeResetState() override;

    virtual void reset() override;

    virtual void writeVec(core::ConstVecId v, std::ostream &out) override;
    virtual void readVec(core::VecId v, std::istream &in) override;
    virtual SReal compareVec(core::ConstVecId v, std::istream &in) override;

    virtual void writeState( std::ostream& out ) override;

    /// @name New vectors access API based on VecId
    /// @{

    virtual Data< VecCoord >* write(core::VecCoordId v) override;
    virtual const Data< VecCoord >* read(core::ConstVecCoordId v) const override;

    virtual Data< VecDeriv >* write(core::VecDerivId v) override;
    virtual const Data< VecDeriv >* read(core::ConstVecDerivId v) const override;

    virtual Data< MatrixDeriv >* write(core::MatrixDerivId v) override;
    virtual const Data< MatrixDeriv >* read(core::ConstMatrixDerivId v) const override;

    /// @}

    virtual void initGnuplot(const std::string path) override;
    virtual void exportGnuplot(SReal time) override;

    virtual void resize( size_t vsize) override;
    virtual void reserve(size_t vsize);

    size_t getSize() const override { return d_size.getValue(); }

    SReal getPX(size_t i) const override { Real x=0.0,y=0.0,z=0.0; DataTypes::get(x,y,z,(read(core::ConstVecCoordId::position())->getValue())[i]); return (SReal)x; }
    SReal getPY(size_t i) const override { Real x=0.0,y=0.0,z=0.0; DataTypes::get(x,y,z,(read(core::ConstVecCoordId::position())->getValue())[i]); return (SReal)y; }
    SReal getPZ(size_t i) const override { Real x=0.0,y=0.0,z=0.0; DataTypes::get(x,y,z,(read(core::ConstVecCoordId::position())->getValue())[i]); return (SReal)z; }

    SReal getVX(size_t i) const { Real x=0.0,y=0.0,z=0.0; DataTypes::get(x,y,z, read(core::ConstVecDerivId::velocity())->getValue()[i]); return (SReal)x; }
    SReal getVY(size_t i) const { Real x=0.0,y=0.0,z=0.0; DataTypes::get(x,y,z, read(core::ConstVecDerivId::velocity())->getValue()[i]); return (SReal)y; }
    SReal getVZ(size_t i) const { Real x=0.0,y=0.0,z=0.0; DataTypes::get(x,y,z, read(core::ConstVecDerivId::velocity())->getValue()[i]); return (SReal)z; }


    /** \brief Overwrite values at index outputIndex by the ones at inputIndex.
     *
     */
    void replaceValue (const int inputIndex, const int outputIndex);

    /** \brief Exchange values at indices idx1 and idx2.
     *
     */
    void swapValues (const int idx1, const int idx2);

    /** \brief Reorder values according to parameter.
     *
     * Result of this method is :
     * newValue[ i ] = oldValue[ index[i] ];
     */
    void renumberValues( const sofa::helper::vector<unsigned int> &index );

    /** \brief Replace the value at index by the sum of the ancestors values weithed by the coefs.
     *
     * Sum of the coefs should usually equal to 1.0
     */
    void computeWeightedValue( const unsigned int i, const sofa::helper::vector< unsigned int >& ancestors, const sofa::helper::vector< double >& coefs);

    /// Force the position of a point (and force its velocity to zero value)
    void forcePointPosition( const unsigned int i, const sofa::helper::vector< double >& m_x);

    /// @name Initial transformations application methods.
    /// @{

    /// Apply translation vector to the position.
    virtual void applyTranslation (const SReal dx, const SReal dy, const SReal dz) override;

    /// Rotation using Euler Angles in degree.
    virtual void applyRotation (const SReal rx, const SReal ry, const SReal rz) override;

    virtual void applyRotation (const defaulttype::Quat q) override;

    virtual void applyScale (const SReal sx, const SReal sy, const SReal sz) override;

    /// @}

    /// Get the indices of the particles located in the given bounding box
    void getIndicesInSpace(sofa::helper::vector<unsigned>& indices, Real xmin, Real xmax, Real ymin, Real ymax, Real zmin, Real zmax) const override;

    /// update the given bounding box, to include this
    virtual bool addBBox(SReal* minBBox, SReal* maxBBox) override;
    /// Bounding Box computation method.
    virtual void computeBBox(const core::ExecParams* params, bool onlyVisible=false) override;

    /// @name Base Matrices and Vectors Interface
    /// @{

    /// Copy data to a global BaseVector the state stored in a local vector
    /// @param offset the offset in the BaseVector where the scalar values will be used. It will be updated to the first scalar value after the ones used by this operation when this method returns
    virtual void copyToBaseVector(defaulttype::BaseVector* dest, core::ConstVecId src, unsigned int &offset) override;

    /// Copy data to a local vector the state stored in a global BaseVector
    /// @param offset the offset in the BaseVector where the scalar values will be used. It will be updated to the first scalar value after the ones used by this operation when this method returns
    virtual void copyFromBaseVector(core::VecId dest, const defaulttype::BaseVector* src, unsigned int &offset) override;

    /// Add data to a global BaseVector from the state stored in a local vector
    /// @param offset the offset in the BaseVector where the scalar values will be used. It will be updated to the first scalar value after the ones used by this operation when this method returns
    virtual void addToBaseVector(defaulttype::BaseVector* dest, core::ConstVecId src, unsigned int &offset) override;

    /// src and dest must have the same size.
    /// Performs: dest[i][j] += src[offset + i][j] 0<= i < src_entries  0<= j < 3 (for 3D objects) 0 <= j < 2 (for 2D objects)
    /// @param offset the offset in the BaseVector where the scalar values will be used. It will be updated to the first scalar value after the ones used by this operation when this method returns
    virtual void addFromBaseVectorSameSize(core::VecId dest, const defaulttype::BaseVector* src, unsigned int &offset) override;

    /// src size can be smaller or equal to dest size.
    /// Performs: dest[ offset + i ][j] += src[i][j]  0<= i < src_entries  0<= j < 3 (for 3D objects) 0 <= j < 2 (for 2D objects)
    /// @param offset the offset in the MechanicalObject local vector specified by VecId dest. It will be updated to the first scalar value after the ones used by this operation when this method returns.
    virtual void addFromBaseVectorDifferentSize(core::VecId dest, const defaulttype::BaseVector* src, unsigned int &offset ) override;


    /// @}

    /// Express the matrix L in term of block of matrices, using the indices of the lines in the MatrixDeriv container
    virtual std::list<ConstraintBlock> constraintBlocks( const std::list<unsigned int> &indices) const override;
    virtual SReal getConstraintJacobianTimesVecDeriv( unsigned int line, core::ConstVecId id) override;

    /// @name Initial transformations accessors.
    /// @{

    void setTranslation(SReal dx, SReal dy, SReal dz) {translation.setValue(Vector3(dx,dy,dz));}
    void setRotation(SReal rx, SReal ry, SReal rz) {rotation.setValue(Vector3(rx,ry,rz));}
    void setScale(SReal sx, SReal sy, SReal sz) {scale.setValue(Vector3(sx,sy,sz));}

    virtual Vector3 getTranslation() const {return translation.getValue();}
    virtual Vector3 getRotation() const {return rotation.getValue();}
    virtual Vector3 getScale() const override {return scale.getValue();}

    /// @}

    /// Renumber the constraint ids with the given permutation vector
    void renumberConstraintId(const sofa::helper::vector< unsigned >& renumbering) override;


    /// @name Integration related methods
    /// @{

    virtual void beginIntegration(SReal dt) override;

    virtual void endIntegration(const core::ExecParams* params, SReal dt) override;

    virtual void accumulateForce(const core::ExecParams* params, core::VecDerivId f = core::VecDerivId::force()) override; // see BaseMechanicalState::accumulateForce(const ExecParams*, VecId) override

    /// Increment the index of the given VecCoordId, so that all 'allocated' vectors in this state have a lower index
    virtual void vAvail(const core::ExecParams* params, core::VecCoordId& v) override;
    /// Increment the index of the given VecDerivId, so that all 'allocated' vectors in this state have a lower index
    virtual void vAvail(const core::ExecParams* params, core::VecDerivId& v) override;
    /// Increment the index of the given MatrixDerivId, so that all 'allocated' vectors in this state have a lower index
    //virtual void vAvail(core::MatrixDerivId& v);

    /// Allocate a new temporary vector
    virtual void vAlloc(const core::ExecParams* params, core::VecCoordId v) override;
    /// Allocate a new temporary vector
    virtual void vAlloc(const core::ExecParams* params, core::VecDerivId v) override;
    /// Allocate a new temporary vector
    //virtual void vAlloc(core::MatrixDerivId v);

    /// Reallocate a new temporary vector
    virtual void vRealloc(const core::ExecParams* params, core::VecCoordId v) override;
    /// Reallocate a new temporary vector
    virtual void vRealloc(const core::ExecParams* params, core::VecDerivId v) override;


    /// Free a temporary vector
    virtual void vFree(const core::ExecParams* params, core::VecCoordId v) override;
    /// Free a temporary vector
    virtual void vFree(const core::ExecParams* params, core::VecDerivId v) override;
    /// Free a temporary vector
    //virtual void vFree(core::MatrixDerivId v);

    /// Initialize an unset vector
    virtual void vInit(const core::ExecParams* params, core::VecCoordId v, core::ConstVecCoordId vSrc) override;
    /// Initialize an unset vector
    virtual void vInit(const core::ExecParams* params, core::VecDerivId v, core::ConstVecDerivId vSrc) override;
    /// Initialize an unset vector
    //virtual void vInit(const core::ExecParams* params, core::MatrixDerivId v, core::ConstMatrixDerivId vSrc);

    virtual void vOp(const core::ExecParams* params, core::VecId v, core::ConstVecId a = core::ConstVecId::null(), core::ConstVecId b = core::ConstVecId::null(), SReal f=1.0) override;

    virtual void vMultiOp(const core::ExecParams* params, const VMultiOp& ops) override;

    virtual void vThreshold(core::VecId a, SReal threshold ) override;

    virtual SReal vDot(const core::ExecParams* params, core::ConstVecId a, core::ConstVecId b) override;

    /// Sum of the entries of state vector a at the power of l>0. This is used to compute the l-norm of the vector.
    virtual SReal vSum(const core::ExecParams* params, core::ConstVecId a, unsigned l) override;

    /// Maximum of the absolute values of the entries of state vector a. This is used to compute the infinite-norm of the vector.
    virtual SReal vMax(const core::ExecParams* params, core::ConstVecId a) override;

    virtual size_t vSize( const core::ExecParams* params, core::ConstVecId v ) override;

    virtual void resetForce(const core::ExecParams* params, core::VecDerivId f = core::VecDerivId::force()) override;

    virtual void resetAcc(const core::ExecParams* params, core::VecDerivId a = core::VecDerivId::dx()) override;

    virtual void resetConstraint(const core::ExecParams* params) override;

    virtual void getConstraintJacobian(const core::ExecParams* params, sofa::defaulttype::BaseMatrix* J,unsigned int & off) override;
#if(SOFA_WITH_EXPERIMENTAL_FEATURES==1)
    virtual void buildIdentityBlocksInJacobian(const sofa::helper::vector<unsigned int>& list_n, core::MatrixDerivId &mID);
#endif
    /// @}

    /// @name Debug
    /// @{

    virtual void printDOF(core::ConstVecId, std::ostream& =std::cerr, int firstIndex=0, int range=-1 ) const override;
    virtual unsigned printDOFWithElapsedTime(core::ConstVecId, unsigned =0, unsigned =0, std::ostream& =std::cerr ) override;

    void draw(const core::visual::VisualParams* vparams) override;

    /// @}

    // handle state changes
    virtual void handleStateChange() override;

    /// Find mechanical particles hit by the given ray.
    /// A mechanical particle is defined as a 2D or 3D, position or rigid DOF
    /// Returns false if this object does not support picking
    virtual bool pickParticles(const core::ExecParams* params, double rayOx, double rayOy, double rayOz, double rayDx, double rayDy, double rayDz, double radius0, double dRadius,
            std::multimap< double, std::pair<sofa::core::behavior::BaseMechanicalState*, int> >& particles) override;


   /// if this mechanical object stores independent dofs (in opposition to mapped dofs)
   bool isIndependent() const;

protected :

    /// @name Initial geometric transformations
    /// @{

    Data< Vector3 > translation; ///< Translation of the DOFs
    Data< Vector3 > rotation; ///< Rotation of the DOFs
    Data< Vector3 > scale; ///< Scale of the DOFs in 3 dimensions
    Data< Vector3 > translation2; ///< Translation of the DOFs, applied after the rest position has been computed
    Data< Vector3 > rotation2; ///< Rotation of the DOFs, applied the after the rest position has been computed

    /// @}

<<<<<<< HEAD
    sofa::core::objectmodel::DataFileName filename;
    Data< bool> ignoreLoader; ///< Is the Mechanical Object do not use a loader. (default=false)
    Data< int > f_reserve; ///< Size to reserve when creating vectors. (default=0)
=======
    //int vsize; ///< Number of elements to allocate in vectors
    Data< int > d_size;

    SingleLink< MechanicalObject<DataTypes>, core::topology::BaseMeshTopology,BaseLink::FLAG_STRONGLINK|BaseLink::FLAG_STOREPATH> l_topology;

    Data< int > f_reserve;
>>>>>>> 1a3f4e25

    bool m_initialized;

    /// @name Integration-related data
    /// @{

    sofa::helper::vector< Data< VecCoord >		* > vectorsCoord;		///< Coordinates DOFs vectors table (static and dynamic allocated)
    sofa::helper::vector< Data< VecDeriv >		* > vectorsDeriv;		///< Derivates DOFs vectors table (static and dynamic allocated)
    sofa::helper::vector< Data< MatrixDeriv >	* > vectorsMatrixDeriv; ///< Constraint vectors table

    /**
     * @brief Inserts VecCoord DOF coordinates vector at index in the vectorsCoord container.
     */
    void setVecCoord(unsigned int /*index*/, Data< VecCoord >* /*vCoord*/);

    /**
     * @brief Inserts VecDeriv DOF derivates vector at index in the vectorsDeriv container.
     */
    void setVecDeriv(unsigned int /*index*/, Data< VecDeriv >* /*vDeriv*/);

    /**
     * @brief Inserts MatrixDeriv DOF  at index in the MatrixDeriv container.
     */
    void setVecMatrixDeriv(unsigned int /*index*/, Data< MatrixDeriv> * /*mDeriv*/);


    /// @}

    /**
    * @brief Internal function : Draw indices in 3d coordinates.
    */
    void drawIndices(const core::visual::VisualParams* vparams);

    /**
    * @brief Internal function : Draw vectors
    */
    void drawVectors(const core::visual::VisualParams* vparams);

    /// Given the number of a constraint Equation, find the index in the MatrixDeriv C, where the constraint is actually stored
    // unsigned int getIdxConstraintFromId(unsigned int id) const;

    MechanicalObjectInternalData<DataTypes> data;

    friend class MechanicalObjectInternalData<DataTypes>;

    std::ofstream* m_gnuplotFileX;
    std::ofstream* m_gnuplotFileV;

};

#ifndef SOFA_FLOAT
template<> SOFA_BASE_MECHANICS_API
void MechanicalObject<defaulttype::Rigid3dTypes>::applyRotation (const defaulttype::Quat q);
#endif
#ifndef SOFA_DOUBLE
template<> SOFA_BASE_MECHANICS_API
void MechanicalObject<defaulttype::Rigid3fTypes>::applyRotation (const defaulttype::Quat q);
#endif
#ifndef SOFA_FLOAT
template<> SOFA_BASE_MECHANICS_API
void MechanicalObject<defaulttype::Rigid3dTypes>::addFromBaseVectorSameSize(core::VecId dest, const defaulttype::BaseVector* src, unsigned int &offset );
#endif
#ifndef SOFA_DOUBLE
template<> SOFA_BASE_MECHANICS_API
void MechanicalObject<defaulttype::Rigid3fTypes>::addFromBaseVectorSameSize(core::VecId dest, const defaulttype::BaseVector* src, unsigned int &offset );
#endif

#ifndef SOFA_FLOAT
template<> SOFA_BASE_MECHANICS_API
void MechanicalObject<defaulttype::Rigid3dTypes>::addFromBaseVectorDifferentSize(core::VecId dest, const defaulttype::BaseVector* src, unsigned int &offset );
#endif
#ifndef SOFA_DOUBLE
template<> SOFA_BASE_MECHANICS_API
void MechanicalObject<defaulttype::Rigid3fTypes>::addFromBaseVectorDifferentSize(core::VecId dest, const defaulttype::BaseVector* src, unsigned int &offset );
#endif

#ifndef SOFA_FLOAT
template<> SOFA_BASE_MECHANICS_API
void MechanicalObject<defaulttype::Rigid3dTypes>::draw(const core::visual::VisualParams* vparams);
#endif
#ifndef SOFA_DOUBLE
template<> SOFA_BASE_MECHANICS_API
void MechanicalObject<defaulttype::Rigid3fTypes>::draw(const core::visual::VisualParams* vparams);
#endif



#if defined(SOFA_EXTERN_TEMPLATE) && !defined(SOFA_COMPONENT_CONTAINER_MECHANICALOBJECT_CPP)
#ifndef SOFA_FLOAT
extern template class SOFA_BASE_MECHANICS_API MechanicalObject<defaulttype::Vec3dTypes>;
extern template class SOFA_BASE_MECHANICS_API MechanicalObject<defaulttype::Vec2dTypes>;
extern template class SOFA_BASE_MECHANICS_API MechanicalObject<defaulttype::Vec1dTypes>;
extern template class SOFA_BASE_MECHANICS_API MechanicalObject<defaulttype::Vec6dTypes>;
extern template class SOFA_BASE_MECHANICS_API MechanicalObject<defaulttype::Rigid3dTypes>;
extern template class SOFA_BASE_MECHANICS_API MechanicalObject<defaulttype::Rigid2dTypes>;
#endif
#ifndef SOFA_DOUBLE
extern template class SOFA_BASE_MECHANICS_API MechanicalObject<defaulttype::Vec3fTypes>;
extern template class SOFA_BASE_MECHANICS_API MechanicalObject<defaulttype::Vec2fTypes>;
extern template class SOFA_BASE_MECHANICS_API MechanicalObject<defaulttype::Vec1fTypes>;
extern template class SOFA_BASE_MECHANICS_API MechanicalObject<defaulttype::Vec6fTypes>;
extern template class SOFA_BASE_MECHANICS_API MechanicalObject<defaulttype::Rigid3fTypes>;
extern template class SOFA_BASE_MECHANICS_API MechanicalObject<defaulttype::Rigid2fTypes>;
#endif
#endif

} // namespace container

} // namespace component

} // namespace sofa

#endif<|MERGE_RESOLUTION|>--- conflicted
+++ resolved
@@ -99,17 +99,17 @@
     virtual void parse ( core::objectmodel::BaseObjectDescription* arg ) override;
 
 #ifdef SOFA_HAVE_NEW_TOPOLOGYCHANGES
-    PointData< VecCoord > x; ///< position coordinates of the degrees of freedom
-    PointData< VecDeriv > v; ///< velocity coordinates of the degrees of freedom
-    PointData< VecDeriv > f; ///< force vector of the degrees of freedom
-    Data< VecDeriv > externalForces; ///< externalForces vector of the degrees of freedom
-    Data< VecDeriv > dx; ///< dx vector of the degrees of freedom
-    Data< VecCoord > xfree; ///< free position coordinates of the degrees of freedom
-    Data< VecDeriv > vfree; ///< free velocity coordinates of the degrees of freedom
-    PointData< VecCoord > x0; ///< rest position coordinates of the degrees of freedom
-    Data< MatrixDeriv > c; ///< constraints applied to the degrees of freedom
-    Data< VecCoord > reset_position; ///< reset position coordinates of the degrees of freedom
-    Data< VecDeriv > reset_velocity; ///< reset velocity coordinates of the degrees of freedom
+    PointData< VecCoord > x;
+    PointData< VecDeriv > v;
+    PointData< VecDeriv > f;
+    Data< VecDeriv > externalForces;
+    Data< VecDeriv > dx;
+    Data< VecCoord > xfree;
+    Data< VecDeriv > vfree;
+    PointData< VecCoord > x0;
+    Data< MatrixDeriv > c;
+    Data< VecCoord > reset_position;
+    Data< VecDeriv > reset_velocity;
 
 
     class MOPointHandler : public sofa::component::topology::TopologyDataHandler<sofa::core::topology::Point,VecCoord >
@@ -138,19 +138,6 @@
     //static void PointDestroyFunction (int, void*, Coord&);
 
 #else
-<<<<<<< HEAD
-    Data< VecCoord > x; ///< position coordinates of the degrees of freedom
-    Data< VecDeriv > v; ///< velocity coordinates of the degrees of freedom
-    Data< VecDeriv > f; ///< force vector of the degrees of freedom
-    Data< VecDeriv > externalForces; ///< externalForces vector of the degrees of freedom
-    Data< VecDeriv > dx; ///< dx vector of the degrees of freedom
-    Data< VecCoord > xfree; ///< free position coordinates of the degrees of freedom
-    Data< VecDeriv > vfree; ///< free velocity coordinates of the degrees of freedom
-    Data< VecCoord > x0; ///< rest position coordinates of the degrees of freedom
-    Data< MatrixDeriv > c; ///< constraints applied to the degrees of freedom
-    Data< VecCoord > reset_position; ///< reset position coordinates of the degrees of freedom
-    Data< VecDeriv > reset_velocity; ///< reset velocity coordinates of the degrees of freedom
-=======
     Data< VecCoord > x;
     Data< VecDeriv > v;
     Data< VecDeriv > f;
@@ -165,22 +152,12 @@
 #endif
     Data< VecCoord > reset_position;
     Data< VecDeriv > reset_velocity;
->>>>>>> 1a3f4e25
 #endif
 
     defaulttype::MapMapSparseMatrix< Deriv > c2;
 
-    Data< SReal > restScale; ///< optional scaling of rest position coordinates (to simulated pre-existing internal tension).(default = 1.0)
-
-<<<<<<< HEAD
-    Data< bool >  showObject; ///< Show objects. (default=false)
-    Data< float > showObjectScale; ///< Scale for object display. (default=0.1)
-    Data< bool >  showIndices; ///< Show indices. (default=false)
-    Data< float > showIndicesScale; ///< Scale for indices display. (default=0.02)
-    Data< bool >  showVectors; ///< Show velocity. (default=false)
-    Data< float > showVectorsScale; ///< Scale for vectors display. (default=0.0001)
-    Data< int > drawMode; ///< The way vectors will be drawn: - 0: Line - 1:Cylinder - 2: Arrow.  The DOFS will be drawn: - 0: point - >1: sphere. (default=0)
-=======
+    Data< SReal > restScale;
+
     Data< bool >  d_useTopology;
 
     Data< bool >  showObject;
@@ -190,7 +167,6 @@
     Data< bool >  showVectors;
     Data< float > showVectorsScale;
     Data< int > drawMode;
->>>>>>> 1a3f4e25
     Data< defaulttype::Vec4f > d_color;  ///< drawing color
     Data < bool > isToPrint; ///< ignore some Data for file export
 
@@ -435,26 +411,20 @@
     /// @name Initial geometric transformations
     /// @{
 
-    Data< Vector3 > translation; ///< Translation of the DOFs
-    Data< Vector3 > rotation; ///< Rotation of the DOFs
-    Data< Vector3 > scale; ///< Scale of the DOFs in 3 dimensions
-    Data< Vector3 > translation2; ///< Translation of the DOFs, applied after the rest position has been computed
-    Data< Vector3 > rotation2; ///< Rotation of the DOFs, applied the after the rest position has been computed
-
-    /// @}
-
-<<<<<<< HEAD
-    sofa::core::objectmodel::DataFileName filename;
-    Data< bool> ignoreLoader; ///< Is the Mechanical Object do not use a loader. (default=false)
-    Data< int > f_reserve; ///< Size to reserve when creating vectors. (default=0)
-=======
+    Data< Vector3 > translation;
+    Data< Vector3 > rotation;
+    Data< Vector3 > scale;
+    Data< Vector3 > translation2;
+    Data< Vector3 > rotation2;
+
+    /// @}
+
     //int vsize; ///< Number of elements to allocate in vectors
     Data< int > d_size;
 
     SingleLink< MechanicalObject<DataTypes>, core::topology::BaseMeshTopology,BaseLink::FLAG_STRONGLINK|BaseLink::FLAG_STOREPATH> l_topology;
 
     Data< int > f_reserve;
->>>>>>> 1a3f4e25
 
     bool m_initialized;
 
