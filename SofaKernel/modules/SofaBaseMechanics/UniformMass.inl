/******************************************************************************
*       SOFA, Simulation Open-Framework Architecture, development version     *
*                (c) 2006-2019 INRIA, USTL, UJF, CNRS, MGH                    *
*                                                                             *
* This program is free software; you can redistribute it and/or modify it     *
* under the terms of the GNU Lesser General Public License as published by    *
* the Free Software Foundation; either version 2.1 of the License, or (at     *
* your option) any later version.                                             *
*                                                                             *
* This program is distributed in the hope that it will be useful, but WITHOUT *
* ANY WARRANTY; without even the implied warranty of MERCHANTABILITY or       *
* FITNESS FOR A PARTICULAR PURPOSE. See the GNU Lesser General Public License *
* for more details.                                                           *
*                                                                             *
* You should have received a copy of the GNU Lesser General Public License    *
* along with this program. If not, see <http://www.gnu.org/licenses/>.        *
*******************************************************************************
* Authors: The SOFA Team and external contributors (see Authors.txt)          *
*                                                                             *
* Contact information: contact@sofa-framework.org                             *
******************************************************************************/
#ifndef SOFA_COMPONENT_MASS_UNIFORMMASS_INL
#define SOFA_COMPONENT_MASS_UNIFORMMASS_INL

#include <SofaBaseMechanics/UniformMass.h>
#include <sofa/core/visual/VisualParams.h>
#include <sofa/core/topology/Topology.h>
#include <sofa/core/objectmodel/Context.h>
#include <sofa/helper/accessor.h>
#include <sofa/defaulttype/RigidTypes.h>
#include <sofa/defaulttype/DataTypeInfo.h>
#include <SofaBaseMechanics/AddMToMatrixFunctor.h>
#include <sofa/simulation/Simulation.h>
#include <sofa/simulation/AnimateEndEvent.h>
#include <iostream>
#include <cstring>




namespace sofa
{

namespace component
{

namespace mass
{

using helper::WriteAccessor;
using helper::ReadAccessor;
using helper::WriteOnlyAccessor;
using helper::vector;

using std::list;

using core::behavior::Mass;
using core::topology::BaseMeshTopology;
using core::topology::TopologyChange;
using core::MechanicalParams;
using core::behavior::MultiMatrixAccessor;
using core::visual::VisualParams;
using core::ConstVecCoordId;

using defaulttype::BaseVector;
using defaulttype::Vec;
using defaulttype::Vec3d;
using defaulttype::DataTypeInfo;
using defaulttype::BaseMatrix;



template <class DataTypes, class MassType>
UniformMass<DataTypes, MassType>::UniformMass()
    : d_vertexMass ( initData ( &d_vertexMass, MassType ( 1.0f ), "vertexMass", "Specify one single, positive, real value for the mass of each particle. \n"
                                                                                "If unspecified or wrongly set, the totalMass information is used." ) )
    , d_totalMass ( initData ( &d_totalMass, SReal(1.0), "totalMass", "Specify the total mass resulting from all particles. \n"
                                                                      "If unspecified or wrongly set, the default value is used: totalMass = 1.0") )
    , d_filenameMass ( initData ( &d_filenameMass, "filename", "rigid file to load the mass parameters" ) )
    , d_showCenterOfGravity ( initData ( &d_showCenterOfGravity, false, "showGravityCenter", "display the center of gravity of the system" ) )
    , d_showAxisSize ( initData ( &d_showAxisSize, 1.0f, "showAxisSizeFactor", "factor length of the axis displayed (only used for rigids)" ) )
    , d_computeMappingInertia ( initData ( &d_computeMappingInertia, false, "compute_mapping_inertia", "to be used if the mass is placed under a mapping" ) )
    , d_showInitialCenterOfGravity ( initData ( &d_showInitialCenterOfGravity, false, "showInitialCenterOfGravity", "display the initial center of gravity of the system" ) )
    , d_showX0 ( initData ( &d_showX0, false, "showX0", "display the rest positions" ) )
    , d_localRange ( initData ( &d_localRange, Vec<2,int> ( -1,-1 ), "localRange", "optional range of local DOF indices. \n"
                                                                                   "Any computation involving only indices outside of this range \n"
                                                                                   "are discarded (useful for parallelization using mesh partitionning)" ) )
    , d_indices ( initData ( &d_indices, "indices", "optional local DOF indices. Any computation involving only indices outside of this list are discarded" ) )
    , d_handleTopoChange ( initData ( &d_handleTopoChange, false, "handleTopoChange", "The mass and totalMass are recomputed on particles add/remove." ) )
    , d_preserveTotalMass( initData ( &d_preserveTotalMass, false, "preserveTotalMass", "Prevent totalMass from decreasing when removing particles."))
    , l_topology(initLink("topology", "link to the topology container"))
{
    constructor_message();
}

template <class DataTypes, class MassType>
UniformMass<DataTypes, MassType>::~UniformMass()
{}

template <class DataTypes, class MassType>
void UniformMass<DataTypes, MassType>::constructor_message()
{
    d_filenameMass.setDisplayed(true) ;
    d_filenameMass.setReadOnly(true) ;
    d_filenameMass.setValue("unused") ;
    d_filenameMass.setHelp("File storing the mass parameters [rigid objects only].");
}

template <class DataTypes, class MassType>
void UniformMass<DataTypes, MassType>::setMass ( const MassType& m )
{
    const MassType& currentVertexMass = d_vertexMass.getValue();
    d_vertexMass.setValue( m );
    if(!checkVertexMass())
    {
        msg_warning() << "Given value to setVertexMass() is not a strictly positive value\n"
                      << "Previous value is used: vertexMass = " << currentVertexMass;
        d_vertexMass.setValue(currentVertexMass);
    }
}

template <class DataTypes, class MassType>
void UniformMass<DataTypes, MassType>::setTotalMass ( SReal m )
{
    Real currentTotalMass = d_totalMass.getValue();
    d_totalMass.setValue( m );
    if(!checkTotalMass())
    {
        msg_warning() << "Given value to setTotalMass() is not a strictly positive value\n"
                      << "Previous value is used: totalMass = " << currentTotalMass;
        d_totalMass.setValue(currentTotalMass);
    }
}


template <class DataTypes, class MassType>
void UniformMass<DataTypes, MassType>::init()
{
    initDefaultImpl();
}


template <class DataTypes, class MassType>
void UniformMass<DataTypes, MassType>::initDefaultImpl()
{
    this->m_componentstate = core::objectmodel::ComponentState::Valid;

    Mass<DataTypes>::init();

    WriteAccessor<Data<vector<int> > > indices = d_indices;

    if(mstate==nullptr)
    {
        msg_warning(this) << "Missing mechanical state. \n"
                             "UniformMass need to be used with an object also having a MechanicalState. \n"
                             "To remove this warning: add a <MechanicalObject/> to the parent node of the one \n"
                             " containing this <UniformMass/>";
        return;
    }

    if ( d_filenameMass.isSet() && d_filenameMass.getValue() != "unused" )
    {
        loadRigidMass(d_filenameMass.getFullPath()) ;
    }

    //If localRange is set, update indices
    if (d_localRange.getValue()[0] >= 0
        && d_localRange.getValue()[1] > 0
        && d_localRange.getValue()[1] + 1 < int(mstate->getSize()))
    {
        indices.clear();
        for(int i=d_localRange.getValue()[0]; i<=d_localRange.getValue()[1]; i++)
            indices.push_back(i);
    }

    //If no given indices
    if(indices.size()==0)
    {
        indices.clear();
        for(int i=0; i<int(mstate->getSize()); i++)
            indices.push_back(i);
    }


    //If user defines the vertexMass, use this as the mass
    if (d_vertexMass.isSet())
    {
        //Check double definition : both totalMass and vertexMass are user-defined
        if (d_totalMass.isSet())
        {
            msg_warning(this) << "totalMass value overriding the value of the attribute vertexMass. \n"
                                 "vertexMass = totalMass / nb_dofs. \n"
                                 "To remove this warning you need to set either totalMass or vertexMass data field, but not both.";
            checkTotalMassInit();
            initFromTotalMass();
        }
        else
        {
            if(checkVertexMass())
            {
                initFromVertexMass();
            }
            else
            {
                checkTotalMassInit();
                initFromTotalMass();
            }
        }
    }
    //else totalMass is used
    else
    {
        if(!d_totalMass.isSet())
        {
            msg_info() << "No information about the mass is given. Default totatMass is used as reference.";
        }

        checkTotalMassInit();
        initFromTotalMass();
    }

    this->trackInternalData(d_vertexMass);
    this->trackInternalData(d_totalMass);

    //Info post-init
    msg_info() << "totalMass  = " << d_totalMass.getValue() << " \n"
                  "vertexMass = " << d_vertexMass.getValue();
}


template <class DataTypes, class MassType>
void UniformMass<DataTypes, MassType>::reinit()
{
    // Now update is handled through the doUpdateInternal mechanism
    // called at each begin of step through the UpdateInternalDataVisitor
}


template <class DataTypes, class MassType>
void UniformMass<DataTypes, MassType>::doUpdateInternal()
{
    if (this->hasDataChanged(d_totalMass))
    {
        if(checkTotalMass())
        {
            initFromTotalMass();
            this->m_componentstate = core::objectmodel::ComponentState::Valid;
        }
        else
        {
            msg_error() << "doUpdateInternal: incorrect update from totalMass";
            this->m_componentstate = core::objectmodel::ComponentState::Invalid;
        }
    }
    else if(this->hasDataChanged(d_vertexMass))
    {
        if(checkVertexMass())
        {
            initFromVertexMass();
            this->m_componentstate = core::objectmodel::ComponentState::Valid;
        }
        else
        {
            msg_error() << "doUpdateInternal: incorrect update from vertexMass";
            this->m_componentstate = core::objectmodel::ComponentState::Invalid;
        }
    }

    //Info post-reinit
    msg_info() << "totalMass  = " << d_totalMass.getValue() << " \n"
                  "vertexMass = " << d_vertexMass.getValue();
}


template <class DataTypes, class MassType>
bool UniformMass<DataTypes, MassType>::checkVertexMass()
{
    if(d_vertexMass.getValue() <= 0.0 )
    {
        msg_warning(this) << "vertexMass data can not have a negative value. \n"
                             "To remove this warning, you need to set one single, non-zero and positive value to the vertexMass data";
        return false;
    }
    else
    {
        return true;
    }
}


template <class DataTypes, class MassType>
void UniformMass<DataTypes, MassType>::initFromVertexMass()
{
    //If the vertexMass attribute is set then the totalMass is computed from it
    //using the following formula: totalMass = vertexMass * number of particules
    int size = d_indices.getValue().size();
    SReal vertexMass = SReal(d_vertexMass.getValue());
    SReal totalMass = vertexMass * SReal(size);
    d_totalMass.setValue(totalMass);
    msg_info() << "vertexMass information is used";
}


template <class DataTypes, class MassType>
bool UniformMass<DataTypes, MassType>::checkTotalMass()
{
    if(d_totalMass.getValue() <= 0.0)
    {
        msg_warning(this) << "totalMass data can not have a negative value. \n"
                             "To remove this warning, you need to set a non-zero positive value to the totalMass data";
        return false;
    }
    else
    {
        return true;
    }
}


template <class DataTypes, class MassType>
void UniformMass<DataTypes, MassType>::checkTotalMassInit()
{
    //Check for negative or null value, if wrongly set use the default value totalMass = 1.0
    if(!checkTotalMass())
    {
        msg_warning(this) << "Switching back to default values: totalMass = 1.0\n";
        d_totalMass.setValue(1.0) ;
        this->m_componentstate = core::objectmodel::ComponentState::Invalid;
    }
}


template <class DataTypes, class MassType>
void UniformMass<DataTypes, MassType>::initFromTotalMass()
{
    //If the totalMass attribute is set then the vertexMass is computed from it
    //using the following formula: vertexMass = totalMass / number of particules

    if(d_indices.getValue().size() > 0)
    {
        MassType *m = d_vertexMass.beginEdit();
        *m = d_totalMass.getValue() / Real(d_indices.getValue().size());
        d_vertexMass.endEdit();

        msg_info() << "totalMass information is used";
    }
    else
    {
        msg_warning() << "indices vector size is <= 0";
    }
}


template <class DataTypes, class MassType>
void UniformMass<DataTypes, MassType>::handleTopologyChange()
{
<<<<<<< HEAD
    if (l_topology.empty())
    {
        msg_info() << "link to Topology container should be set to ensure right behavior. First Topology found in current context will be used.";
        l_topology.set(this->getContext()->getMeshTopologyLink());
    }

    BaseMeshTopology *meshTopology = l_topology.get();
    msg_info() << "Topology path used: '" << l_topology.getLinkedPath() << "'";

    WriteAccessor<Data<vector<int> > > indices = d_indices;

    if(m_doesTopoChangeAffect)
    {
        indices.clear();
        for(size_t i=0; i<mstate->getSize(); i++)
            indices.push_back(int(i));
    }
=======
    BaseMeshTopology *meshTopology = getContext()->getMeshTopology();
>>>>>>> a5cf61d5

    if ( meshTopology != nullptr && mstate->getSize()>0 )
    {
        list< const TopologyChange * >::const_iterator it = meshTopology->beginChange();
        list< const TopologyChange * >::const_iterator itEnd = meshTopology->endChange();

        while ( it != itEnd )
        {
            switch ( ( *it )->getChangeType() )
            {
            // POINTS ADDED -----------------
            case core::topology::POINTSADDED:
                if ( d_handleTopoChange.getValue())
                {
                    WriteAccessor<Data<vector<int> > > indices = d_indices;
                    size_t sizeIndices = indices.size();
                    const sofa::helper::vector< unsigned int >& pointsAdded = ( static_cast< const sofa::core::topology::PointsAdded * >( *it ) )->getIndexArray();
                    size_t nbPointsAdded = pointsAdded.size();

                    for(size_t i=0; i<nbPointsAdded; i++)
                    {
                        indices.push_back(int(pointsAdded[i]));
                    }

                    size_t newNbPoints = sizeIndices+nbPointsAdded;

                    if (d_preserveTotalMass.getValue())
                    {
                        Real newVertexMass = d_totalMass.getValue() / Real(newNbPoints);
                        d_vertexMass.setValue( static_cast< MassType >( newVertexMass ) );
                    }
                    else
                    {
                        d_totalMass.setValue (Real(newNbPoints) * Real(d_vertexMass.getValue()) );
                    }
                    this->cleanTracker();
                }
                break;

            // POINTS REMOVED -----------------
            case core::topology::POINTSREMOVED:
                if ( d_handleTopoChange.getValue())
                {
                    WriteAccessor<Data<vector<int> > > indices = d_indices;
                    size_t sizeIndices = indices.size();
                    const sofa::helper::vector< unsigned int >& pointsRemoved = ( static_cast< const sofa::core::topology::PointsRemoved * >( *it ) )->getArray();
                    size_t nbPointsRemoved = pointsRemoved.size();

                    size_t count=0;
                    for(size_t i=0; i<nbPointsRemoved; i++)
                    {
                        for(size_t j=0; j<sizeIndices; j++)
                        {
                            if(indices[j] == int(pointsRemoved[i]))
                            {
                                count++;
                            }
                            else
                                indices[i] = indices[i+count];
                        }
                    }

                    size_t newNbPoints = sizeIndices-nbPointsRemoved;
                    indices.resize(newNbPoints);

                    if(newNbPoints<=0)
                    {
                        msg_warning() << "All points removed";
                        return;
                    }

                    if (d_preserveTotalMass.getValue())
                    {
                        Real newVertexMass = d_totalMass.getValue() / Real(newNbPoints);
                        d_vertexMass.setValue( static_cast< MassType >( newVertexMass ) );
                    }
                    else
                    {
                        d_totalMass.setValue (Real(newNbPoints) * Real(d_vertexMass.getValue()) );
                    }
                    this->cleanTracker();
                }
                break;

            default:
                break;
            }

            ++it;
        }
    }
}


// -- Mass interface
template <class DataTypes, class MassType>
void UniformMass<DataTypes, MassType>::addMDx ( const core::MechanicalParams*,
                                                DataVecDeriv& vres,
                                                const DataVecDeriv& vdx,
                                                SReal factor)
{
    helper::WriteAccessor<DataVecDeriv> res = vres;
    helper::ReadAccessor<DataVecDeriv> dx = vdx;

    WriteAccessor<Data<vector<int> > > indices = d_indices;

    MassType m = d_vertexMass.getValue();
    if ( factor != 1.0 )
        m *= typename DataTypes::Real(factor);

    for ( unsigned int i=0; i<indices.size(); i++ )
        res[indices[i]] += dx[indices[i]] * m;
}


template <class DataTypes, class MassType>
void UniformMass<DataTypes, MassType>::accFromF ( const core::MechanicalParams*,
                                                  DataVecDeriv& va,
                                                  const DataVecDeriv& vf )
{
    WriteOnlyAccessor<DataVecDeriv> a = va;
    ReadAccessor<DataVecDeriv> f = vf;

    ReadAccessor<Data<vector<int> > > indices = d_indices;

    MassType m = d_vertexMass.getValue();
    for ( unsigned int i=0; i<indices.size(); i++ )
        a[indices[i]] = f[indices[i]] / m;
}


template <class DataTypes, class MassType>
void UniformMass<DataTypes, MassType>::addMDxToVector ( BaseVector * resVect,
                                                        const VecDeriv* dx,
                                                        SReal mFact,
                                                        unsigned int& offset )
{
    SOFA_UNUSED(resVect);
    SOFA_UNUSED(dx);
    SOFA_UNUSED(mFact);
    SOFA_UNUSED(offset);
}


template <class DataTypes, class MassType>
void UniformMass<DataTypes, MassType>::addGravityToV(const MechanicalParams* mparams,
                                                     DataVecDeriv& d_v)
{
    if (mparams)
    {
        VecDeriv& v = *d_v.beginEdit();

        const SReal* g = getContext()->getGravity().ptr();
        Deriv theGravity;
        DataTypes::set ( theGravity, g[0], g[1], g[2] );
        Deriv hg = theGravity * Real(mparams->dt());

        dmsg_info()<< " addGravityToV hg = "<<theGravity<<"*"<<mparams->dt()<<"="<<hg ;

        for ( unsigned int i=0; i<v.size(); i++ )
        {
            v[i] += hg;
        }

        d_v.endEdit();
    }
}

template <class DataTypes, class MassType>
void UniformMass<DataTypes, MassType>::addForce ( const core::MechanicalParams*, DataVecDeriv& vf, const DataVecCoord& /*x*/, const DataVecDeriv& /*v*/ )
{
    //if gravity was added separately (in solver's "solve" method), then nothing to do here
    if ( this->m_separateGravity.getValue() )
        return;

    helper::WriteAccessor<DataVecDeriv> f = vf;

    // weight
    const SReal* g = getContext()->getGravity().ptr();
    Deriv theGravity;
    DataTypes::set
    ( theGravity, g[0], g[1], g[2] );
    const MassType& m = d_vertexMass.getValue();
    Deriv mg = theGravity * m;

    dmsg_info() <<" addForce, mg = "<<d_vertexMass<<" * "<<theGravity<<" = "<<mg;



    ReadAccessor<Data<vector<int> > > indices = d_indices;

    // add weight and inertia force
    if (this->m_separateGravity.getValue()) for ( unsigned int i=0; i<indices.size(); i++ )
    {
    }
    else for ( unsigned int i=0; i<indices.size(); i++ )
    {
        f[indices[i]] += mg;
    }
}

template <class DataTypes, class MassType>
SReal UniformMass<DataTypes, MassType>::getKineticEnergy ( const MechanicalParams* params,
                                                           const DataVecDeriv& d_v  ) const
{
    SOFA_UNUSED(params);

    ReadAccessor<DataVecDeriv> v = d_v;
    ReadAccessor<Data<vector<int> > > indices = d_indices;

    SReal e = 0;
    const MassType& m = d_vertexMass.getValue();

    for ( unsigned int i=0; i<indices.size(); i++ )
        e+= v[indices[i]]*m*v[indices[i]];

    return e/2;
}

template <class DataTypes, class MassType>
SReal UniformMass<DataTypes, MassType>::getPotentialEnergy ( const MechanicalParams* params,
                                                             const DataVecCoord& d_x  ) const
{
    SOFA_UNUSED(params);
    ReadAccessor<DataVecCoord> x = d_x;
    ReadAccessor<Data<vector<int> > > indices = d_indices;

    SReal e = 0;
    const MassType& m = d_vertexMass.getValue();

    Vec3d g( getContext()->getGravity());
    Deriv gravity;
    DataTypes::set(gravity, g[0], g[1], g[2]);

    Deriv mg = gravity * m;

    for ( unsigned int i=0; i<indices.size(); i++ )
        e -= mg*x[indices[i]];

    return e;
}


// does nothing by default, need to be specialized in .cpp
template <class DataTypes, class MassType>
defaulttype::Vector6
UniformMass<DataTypes, MassType>::getMomentum ( const core::MechanicalParams* params,
                                                const DataVecCoord& d_x,
                                                const DataVecDeriv& d_v  ) const
{
    SOFA_UNUSED(params);
    SOFA_UNUSED(d_x);
    SOFA_UNUSED(d_v);

    msg_warning(this) << "You are using the getMomentum function that has not been implemented"
                         "for the template '"<< this->getTemplateName() << "'.\n" ;

    return defaulttype::Vector6();
}


/// Add Mass contribution to global Matrix assembling
template <class DataTypes, class MassType>
void UniformMass<DataTypes, MassType>::addMToMatrix (const MechanicalParams *mparams,
                                                     const MultiMatrixAccessor* matrix)
{
    const MassType& m = d_vertexMass.getValue();

    const size_t N = DataTypeInfo<Deriv>::size();

    AddMToMatrixFunctor<Deriv,MassType> calc;
    MultiMatrixAccessor::MatrixRef r = matrix->getMatrix(mstate);

    Real mFactor = Real(mparams->mFactorIncludingRayleighDamping(this->rayleighMass.getValue()));

    ReadAccessor<Data<vector<int> > > indices = d_indices;
    for ( unsigned int i=0; i<indices.size(); i++ )
        calc ( r.matrix, m, r.offset + N*indices[i], mFactor);
}


template <class DataTypes, class MassType>
SReal UniformMass<DataTypes, MassType>::getElementMass ( unsigned int ) const
{
    return (SReal ( d_vertexMass.getValue() ));
}


template <class DataTypes, class MassType>
void UniformMass<DataTypes, MassType>::getElementMass ( unsigned int  index ,
                                                        BaseMatrix *m ) const
{
    SOFA_UNUSED(index);

    static const BaseMatrix::Index dimension = BaseMatrix::Index(DataTypeInfo<Deriv>::size());
    if ( m->rowSize() != dimension || m->colSize() != dimension )
        m->resize ( dimension, dimension );

    m->clear();
    AddMToMatrixFunctor<Deriv,MassType>() ( m, d_vertexMass.getValue(), 0, 1 );
}


template <class DataTypes, class MassType>
void UniformMass<DataTypes, MassType>::draw(const VisualParams* vparams)
{
    if ( !vparams->displayFlags().getShowBehaviorModels() )
        return;

    ReadAccessor<VecCoord> x = mstate->read(ConstVecCoordId::position())->getValue();
    ReadAccessor<Data<vector<int> > > indices = d_indices;

    Coord gravityCenter;
    std::vector<  sofa::defaulttype::Vector3 > points;
    for ( unsigned int i=0; i<indices.size(); i++ )
    {
        sofa::defaulttype::Vector3 p;
        p = DataTypes::getCPos(x[indices[i]]);

        points.push_back ( p );
        gravityCenter += x[indices[i]];
    }


    if ( d_showCenterOfGravity.getValue() )
    {
        gravityCenter /= x.size();
        const sofa::defaulttype::Vec4f color(1.0,1.0,0.0,1.0);

        Real axisSize = d_showAxisSize.getValue();
        sofa::defaulttype::Vector3 temp;

        for ( unsigned int i=0 ; i<3 ; i++ )
            if(i < Coord::spatial_dimensions )
                temp[i] = gravityCenter[i];

        vparams->drawTool()->drawCross(temp, float(axisSize), color);
    }
}


template<class DataTypes, class MassType>
void UniformMass<DataTypes, MassType>::handleEvent(sofa::core::objectmodel::Event *event)
{
    SOFA_UNUSED(event);
}


template<class DataTypes, class MassType>
void UniformMass<DataTypes, MassType>::loadRigidMass( const std::string&  filename)
{
    msg_warning(this) << "The attribute filename is set to ["<< filename << "] while " << msgendl <<
                         " the current object is not based on a Rigid template. It is thus ignored. " << msgendl <<
                         "To remove this warning you can: " << msgendl <<
                         "  - remove the filename attribute from <UniformMass filename='"<< filename << "'/>." << msgendl <<
                         "  - use a Rigid mechanical object instead of a VecXX one." ;
}

} // namespace mass

} // namespace component

} // namespace sofa

#endif // SOFA_COMPONENT_MASS_UNIFORMMASS_INL<|MERGE_RESOLUTION|>--- conflicted
+++ resolved
@@ -36,8 +36,6 @@
 #include <cstring>
 
 
-
-
 namespace sofa
 {
 
@@ -354,7 +352,6 @@
 template <class DataTypes, class MassType>
 void UniformMass<DataTypes, MassType>::handleTopologyChange()
 {
-<<<<<<< HEAD
     if (l_topology.empty())
     {
         msg_info() << "link to Topology container should be set to ensure right behavior. First Topology found in current context will be used.";
@@ -363,18 +360,6 @@
 
     BaseMeshTopology *meshTopology = l_topology.get();
     msg_info() << "Topology path used: '" << l_topology.getLinkedPath() << "'";
-
-    WriteAccessor<Data<vector<int> > > indices = d_indices;
-
-    if(m_doesTopoChangeAffect)
-    {
-        indices.clear();
-        for(size_t i=0; i<mstate->getSize(); i++)
-            indices.push_back(int(i));
-    }
-=======
-    BaseMeshTopology *meshTopology = getContext()->getMeshTopology();
->>>>>>> a5cf61d5
 
     if ( meshTopology != nullptr && mstate->getSize()>0 )
     {
