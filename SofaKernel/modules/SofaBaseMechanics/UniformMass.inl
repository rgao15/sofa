/******************************************************************************
*       SOFA, Simulation Open-Framework Architecture, development version     *
*                (c) 2006-2017 INRIA, USTL, UJF, CNRS, MGH                    *
*                                                                             *
* This program is free software; you can redistribute it and/or modify it     *
* under the terms of the GNU Lesser General Public License as published by    *
* the Free Software Foundation; either version 2.1 of the License, or (at     *
* your option) any later version.                                             *
*                                                                             *
* This program is distributed in the hope that it will be useful, but WITHOUT *
* ANY WARRANTY; without even the implied warranty of MERCHANTABILITY or       *
* FITNESS FOR A PARTICULAR PURPOSE. See the GNU Lesser General Public License *
* for more details.                                                           *
*                                                                             *
* You should have received a copy of the GNU Lesser General Public License    *
* along with this program. If not, see <http://www.gnu.org/licenses/>.        *
*******************************************************************************
* Authors: The SOFA Team and external contributors (see Authors.txt)          *
*                                                                             *
* Contact information: contact@sofa-framework.org                             *
******************************************************************************/
#ifndef SOFA_COMPONENT_MASS_UNIFORMMASS_INL
#define SOFA_COMPONENT_MASS_UNIFORMMASS_INL

#include <SofaBaseMechanics/UniformMass.h>
#include <sofa/core/visual/VisualParams.h>
#include <sofa/core/topology/Topology.h>
#include <sofa/core/objectmodel/Context.h>
#include <sofa/helper/accessor.h>
#include <sofa/defaulttype/RigidTypes.h>
#include <sofa/defaulttype/DataTypeInfo.h>
#include <SofaBaseMechanics/AddMToMatrixFunctor.h>
#include <sofa/simulation/Simulation.h>
#include <iostream>
#include <string.h>

#ifdef SOFA_SUPPORT_MOVING_FRAMES
#include <sofa/core/behavior/InertiaForce.h>
#endif



namespace sofa
{

namespace component
{

namespace mass
{

using helper::WriteAccessor;
using helper::ReadAccessor;
using helper::WriteOnlyAccessor;
using helper::vector;

using std::list;

using core::behavior::Mass;
using core::topology::BaseMeshTopology;
using core::topology::TopologyChange;
using core::MechanicalParams;
using core::behavior::MultiMatrixAccessor;
using core::visual::VisualParams;
using core::ConstVecCoordId;

using defaulttype::BaseVector;
using defaulttype::Vec;
using defaulttype::Vec3d;
using defaulttype::DataTypeInfo;
using defaulttype::BaseMatrix;



template <class DataTypes, class MassType>
UniformMass<DataTypes, MassType>::UniformMass()
    : d_mass ( initData ( &d_mass, MassType ( 1.0f ), "mass",
                          "Specify an unique mass for all the particles.                      "
                          "If the mass attribute is set then totalmass is deduced from it     "
                          "using the following formula: totalmass = mass * number of particules"
                          "The default value is {1.0}" ) )

    , d_totalMass ( initData ( &d_totalMass, (SReal)0.0, "totalmass",
                               "Specify an unique mass for all the particles.                        "
                               "If the totalmass attribute is set then the mass is deduced from it   "
                               "using the following formula: mass = totalmass / number of particules "
                               "If unspecified the default value is totalmass = mass * number of particules."
                                ) )

    , d_filenameMass ( initData ( &d_filenameMass, "filename",
                                  "rigid file to load the mass parameters" ) )

    , d_showCenterOfGravity ( initData ( &d_showCenterOfGravity, false, "showGravityCenter",
                                         "display the center of gravity of the system" ) )

    , d_showAxisSize ( initData ( &d_showAxisSize, 1.0f, "showAxisSizeFactor",
                                  "factor length of the axis displayed (only used for rigids)" ) )

    , d_computeMappingInertia ( initData ( &d_computeMappingInertia, false, "compute_mapping_inertia",
                                           "to be used if the mass is placed under a mapping" ) )

    , d_showInitialCenterOfGravity ( initData ( &d_showInitialCenterOfGravity, false, "showInitialCenterOfGravity",
                                                "display the initial center of gravity of the system" ) )

    , d_showX0 ( initData ( &d_showX0, false, "showX0",
                            "display the rest positions" ) )

    , d_localRange ( initData ( &d_localRange, Vec<2,int> ( -1,-1 ), "localRange",
                                "optional range of local DOF indices. \n"
                              "Any computation involving only indices outside of this range \n"
                              "are discarded (useful for parallelization using mesh partitionning)" ) )

    , d_indices ( initData ( &d_indices, "indices",
                             "optional local DOF indices. Any computation involving only indices outside of this list are discarded" ) )

    , d_handleTopoChange ( initData ( &d_handleTopoChange, false, "handleTopoChange",
                                      "The mass and totalMass are recomputed on particles add/remove." ) )

    , d_preserveTotalMass( initData ( &d_preserveTotalMass, false, "preserveTotalMass",
                                      "Prevent totalMass from decreasing when removing particles."))
{
    this->addAlias(&d_totalMass,"totalMass");
    constructor_message();
}

template <class DataTypes, class MassType>
UniformMass<DataTypes, MassType>::~UniformMass()
{}

template <class DataTypes, class MassType>
void UniformMass<DataTypes, MassType>::constructor_message()
{
    d_filenameMass.setDisplayed(true) ;
    d_filenameMass.setReadOnly(true) ;
    d_filenameMass.setValue("unused") ;
    d_filenameMass.setHelp("File storing the mass parameters [rigid objects only].");
}

template <class DataTypes, class MassType>
void UniformMass<DataTypes, MassType>::setMass ( const MassType& m )
{
    d_mass.setValue ( m );
}

template <class DataTypes, class MassType>
void UniformMass<DataTypes, MassType>::setTotalMass ( SReal m )
{
    d_totalMass.setValue ( m );
}


template <class DataTypes, class MassType>
void UniformMass<DataTypes, MassType>::reinit()
{
    WriteAccessor<Data<vector<int> > > indices = d_indices;
    m_doesTopoChangeAffect = false;

    if(mstate==NULL){
        msg_warning(this) << "Missing mechanical state. \n"
                             "UniformMass need to be used with an object also having a MechanicalState. \n"
                             "To remove this warning: add a <MechanicalObject/> to the parent node of the one \n"
                             " containing this <UniformMass/>";
        return;
    }

    if ( d_filenameMass.isSet() && d_filenameMass.getValue() != "unused" ){
        loadRigidMass(d_filenameMass.getFullPath()) ;
    }

    //If localRange is set, update indices
    if (d_localRange.getValue()[0] >= 0
        && d_localRange.getValue()[1] > 0
        && d_localRange.getValue()[1] + 1 < (int)mstate->getSize())
    {
        indices.clear();
        for(int i=d_localRange.getValue()[0]; i<=d_localRange.getValue()[1]; i++)
            indices.push_back(i);
    }

    //If no given indices
    if(indices.size()==0)
    {
        indices.clear();
        for(int i=0; i<(int)mstate->getSize(); i++)
            indices.push_back(i);
        m_doesTopoChangeAffect = true;
    }

    if(d_totalMass.getValue() < 0.0 || d_mass.getValue() < 0.0){
        msg_warning(this) << "The mass or totalmass data field cannot have negative values.\n"
                             "Switching back to the default value, mass = 1.0 and totalmass = mass * num_position. \n"
                             "To remove this warning you need to use positive values in totalmass and mass data field";

        d_totalMass.setValue(0.0) ;
        d_mass.setValue(1.0) ;
    }

    //Update mass and totalMass
    if (d_totalMass.getValue() > 0)
    {
        MassType *m = d_mass.beginEdit();
        *m = ( ( typename DataTypes::Real ) d_totalMass.getValue() / indices.size() );
        d_mass.endEdit();
    }
    else
<<<<<<< HEAD
    {
        sofa::defaulttype::MassAccessor<MassType> accessor;
        totalMass.setValue ( indices.size() * (Real)accessor( mass.getValue() ) );
    }
=======
        d_totalMass.setValue ( indices.size() * (Real)d_mass.getValue() );
>>>>>>> b515f57f

}


template <class DataTypes, class MassType>
void UniformMass<DataTypes, MassType>::init()
{
    Mass<DataTypes>::init();
    reinit();
}


template <class DataTypes, class MassType>
void UniformMass<DataTypes, MassType>::handleTopologyChange()
{
    BaseMeshTopology *meshTopology = getContext()->getMeshTopology();
    WriteAccessor<Data<vector<int> > > indices = d_indices;

    if(m_doesTopoChangeAffect)
    {
        indices.clear();
        for(size_t i=0; i<mstate->getSize(); i++)
            indices.push_back((int)i);
    }

    if ( meshTopology != 0 )
    {
        list< const TopologyChange * >::const_iterator it = meshTopology->beginChange();
        list< const TopologyChange * >::const_iterator itEnd = meshTopology->endChange();

        while ( it != itEnd )
        {
            switch ( ( *it )->getChangeType() )
            {
            case core::topology::POINTSADDED:
                if ( d_handleTopoChange.getValue() && m_doesTopoChangeAffect)
                {
<<<<<<< HEAD
                    MassType* m = mass.beginEdit();
                    *m = MassType( ( typename DataTypes::Real ) totalMass.getValue() / mstate->getSize() );
                    mass.endEdit();
=======
                    MassType* m = d_mass.beginEdit();
                    *m = ( ( typename DataTypes::Real ) d_totalMass.getValue() / mstate->getSize() );
                    d_mass.endEdit();
>>>>>>> b515f57f
                }
                break;

            case core::topology::POINTSREMOVED:
                if ( d_handleTopoChange.getValue() && m_doesTopoChangeAffect)
                {
<<<<<<< HEAD
                    if (!preserveTotalMass.getValue())
                    {
                        sofa::defaulttype::MassAccessor<MassType> accessor;
                        totalMass.setValue (mstate->getSize() * (Real)accessor( mass.getValue() ) );
                    }
                    else
                    {
                        mass.setValue( static_cast< MassType >( ( typename DataTypes::Real ) totalMass.getValue() / mstate->getSize()) );
                    }
=======
                    if (!d_preserveTotalMass.getValue())
                        d_totalMass.setValue (mstate->getSize() * (Real)d_mass.getValue() );
                    else
                        d_mass.setValue( static_cast< MassType >( ( typename DataTypes::Real ) d_totalMass.getValue() / mstate->getSize()) );
>>>>>>> b515f57f
                }
                break;

            default:
                break;
            }

            ++it;
        }
    }
}


// -- Mass interface
template <class DataTypes, class MassType>
void UniformMass<DataTypes, MassType>::addMDx ( const core::MechanicalParams*,
                                                DataVecDeriv& vres,
                                                const DataVecDeriv& vdx,
                                                SReal factor)
{
    helper::WriteAccessor<DataVecDeriv> res = vres;
    helper::ReadAccessor<DataVecDeriv> dx = vdx;

    WriteAccessor<Data<vector<int> > > indices = d_indices;

    MassType m = d_mass.getValue();
    if ( factor != 1.0 )
        m *= ( typename DataTypes::Real ) factor;

    for ( unsigned int i=0; i<indices.size(); i++ )
        res[indices[i]] += dx[indices[i]] * m;
}


template <class DataTypes, class MassType>
void UniformMass<DataTypes, MassType>::accFromF ( const core::MechanicalParams*,
                                                  DataVecDeriv& va,
                                                  const DataVecDeriv& vf )
{
    WriteOnlyAccessor<DataVecDeriv> a = va;
    ReadAccessor<DataVecDeriv> f = vf;

    ReadAccessor<Data<vector<int> > > indices = d_indices;

    MassType m = d_mass.getValue();
    for ( unsigned int i=0; i<indices.size(); i++ )
        a[indices[i]] = f[indices[i]] / m;
}


template <class DataTypes, class MassType>
void UniformMass<DataTypes, MassType>::addMDxToVector ( BaseVector * resVect,
                                                        const VecDeriv* dx,
                                                        SReal mFact,
                                                        unsigned int& offset )
{
    SOFA_UNUSED(resVect);
    SOFA_UNUSED(dx);
    SOFA_UNUSED(mFact);
    SOFA_UNUSED(offset);
}


template <class DataTypes, class MassType>
void UniformMass<DataTypes, MassType>::addGravityToV(const MechanicalParams* mparams,
                                                     DataVecDeriv& d_v)
{
    if (mparams)
    {
        VecDeriv& v = *d_v.beginEdit();

        const SReal* g = getContext()->getGravity().ptr();
        Deriv theGravity;
        DataTypes::set ( theGravity, g[0], g[1], g[2] );
        Deriv hg = theGravity * ( Real ) (mparams->dt());
        if ( this->f_printLog.getValue() )
            serr << "UniformMass::addGravityToV hg = "<<theGravity<<"*"<<mparams->dt()<<"="<<hg<<sendl;
        for ( unsigned int i=0; i<v.size(); i++ )
        {
            v[i] += hg;
        }

        d_v.endEdit();
    }
}

template <class DataTypes, class MassType>
#ifdef SOFA_SUPPORT_MAPPED_MASS
void UniformMass<DataTypes, MassType>::addForce ( const core::MechanicalParams* mparams, DataVecDeriv& vf, const DataVecCoord& /*x*/, const DataVecDeriv& /*v*/)
#else
#ifdef SOFA_SUPPORT_MOVING_FRAMES
void UniformMass<DataTypes, MassType>::addForce ( const core::MechanicalParams*, DataVecDeriv& vf, const DataVecCoord& x, const DataVecDeriv& v )
#else
void UniformMass<DataTypes, MassType>::addForce ( const core::MechanicalParams*, DataVecDeriv& vf, const DataVecCoord& /*x*/, const DataVecDeriv& /*v*/ )
#endif
#endif
{
#ifndef SOFA_SUPPORT_MOVING_FRAMES
    //if gravity was added separately (in solver's "solve" method), then nothing to do here
    if ( this->m_separateGravity.getValue() )
        return;
#endif

    helper::WriteAccessor<DataVecDeriv> f = vf;

    // weight
    const SReal* g = getContext()->getGravity().ptr();
    Deriv theGravity;
    DataTypes::set
    ( theGravity, g[0], g[1], g[2] );
    const MassType& m = d_mass.getValue();
    Deriv mg = theGravity * m;
    if ( this->f_printLog.getValue() )
        serr<<"UniformMass::addForce, mg = "<<d_mass<<" * "<<theGravity<<" = "<<mg<<sendl;


#ifdef SOFA_SUPPORT_MOVING_FRAMES
    // velocity-based stuff
    core::objectmodel::BaseContext::SpatialVector vframe = getContext()->getVelocityInWorld();
    core::objectmodel::BaseContext::Vec3 aframe = getContext()->getVelocityBasedLinearAccelerationInWorld() ;

    // project back to local frame
    vframe = getContext()->getPositionInWorld() / vframe;
    aframe = getContext()->getPositionInWorld().backProjectVector ( aframe );
#endif

    ReadAccessor<Data<vector<int> > > indices = d_indices;

    // add weight and inertia force
    if (this->m_separateGravity.getValue()) for ( unsigned int i=0; i<indices.size(); i++ )
    {
#ifdef SOFA_SUPPORT_MOVING_FRAMES
        f[indices[i]] += core::behavior::inertiaForce ( vframe,aframe,m,x[indices[i]],v[indices[i]] );
#endif
    }
    else for ( unsigned int i=0; i<indices.size(); i++ )
    {
#ifdef SOFA_SUPPORT_MOVING_FRAMES
        f[indices[i]] += mg + core::behavior::inertiaForce ( vframe,aframe,m,x[indices[i]],v[indices[i]] );
#else
        f[indices[i]] += mg;
#endif
    }


#ifdef SOFA_SUPPORT_MAPPED_MASS
    if ( compute_mapping_inertia.getValue() )
    {
        helper::ReadAccessor< Data<VecDeriv> > acc = *mparams->readDx(mstate);
        // add inertia force due to acceleration from the motion of the mapping (coriolis type force)
        if ( acc.size() != f.size() )
            return;

        for ( unsigned int i=0; i<f.size(); i++ )
        {
            Deriv coriolis = -acc[i]*m;
            f[i] += coriolis;
        }
    }
#endif
}

template <class DataTypes, class MassType>
SReal UniformMass<DataTypes, MassType>::getKineticEnergy ( const MechanicalParams* params,
                                                           const DataVecDeriv& d_v  ) const
{
    SOFA_UNUSED(params);

    ReadAccessor<DataVecDeriv> v = d_v;
    ReadAccessor<Data<vector<int> > > indices = d_indices;

    SReal e = 0;
    const MassType& m = d_mass.getValue();

    for ( unsigned int i=0; i<indices.size(); i++ )
        e+= v[indices[i]]*m*v[indices[i]];

    return e/2;
}

template <class DataTypes, class MassType>
SReal UniformMass<DataTypes, MassType>::getPotentialEnergy ( const MechanicalParams* params,
                                                             const DataVecCoord& d_x  ) const
{
    SOFA_UNUSED(params);
    ReadAccessor<DataVecCoord> x = d_x;
    ReadAccessor<Data<vector<int> > > indices = d_indices;

    SReal e = 0;
    const MassType& m = d_mass.getValue();

    Vec3d g( getContext()->getGravity());
    Deriv gravity;
    DataTypes::set(gravity, g[0], g[1], g[2]);

    Deriv mg = gravity * m;

    for ( unsigned int i=0; i<indices.size(); i++ )
        e -= mg*x[indices[i]];

    return e;
}


// does nothing by default, need to be specialized in .cpp
template <class DataTypes, class MassType>
defaulttype::Vector6
UniformMass<DataTypes, MassType>::getMomentum ( const core::MechanicalParams* params,
                                                const DataVecCoord& d_x,
                                                const DataVecDeriv& d_v  ) const
{
    SOFA_UNUSED(params);
    SOFA_UNUSED(d_x);
    SOFA_UNUSED(d_v);

    msg_warning(this) << "You are using the getMomentum function that has not been implemented"
                         "for the template '"<< this->getTemplateName() << "'.\n" ;

    return defaulttype::Vector6();
}


/// Add Mass contribution to global Matrix assembling
template <class DataTypes, class MassType>
void UniformMass<DataTypes, MassType>::addMToMatrix (const MechanicalParams *mparams,
                                                     const MultiMatrixAccessor* matrix)
{
    const MassType& m = d_mass.getValue();

    const size_t N = DataTypeInfo<Deriv>::size();

    AddMToMatrixFunctor<Deriv,MassType> calc;
    MultiMatrixAccessor::MatrixRef r = matrix->getMatrix(mstate);

    Real mFactor = (Real)mparams->mFactorIncludingRayleighDamping(this->rayleighMass.getValue());

    ReadAccessor<Data<vector<int> > > indices = d_indices;
    for ( unsigned int i=0; i<indices.size(); i++ )
        calc ( r.matrix, m, r.offset + N*indices[i], mFactor);
}


template <class DataTypes, class MassType>
SReal UniformMass<DataTypes, MassType>::getElementMass ( unsigned int ) const
{
<<<<<<< HEAD
    sofa::defaulttype::MassAccessor<MassType> accessor;
    return ( SReal ) ( accessor( mass.getValue() ) );
=======
    return ( SReal ) ( d_mass.getValue() );
>>>>>>> b515f57f
}


template <class DataTypes, class MassType>
void UniformMass<DataTypes, MassType>::getElementMass ( unsigned int  index ,
                                                        BaseMatrix *m ) const
{
    SOFA_UNUSED(index);

    static const BaseMatrix::Index dimension = (BaseMatrix::Index) DataTypeInfo<Deriv>::size();
    if ( m->rowSize() != dimension || m->colSize() != dimension )
        m->resize ( dimension, dimension );

    m->clear();
    AddMToMatrixFunctor<Deriv,MassType>() ( m, d_mass.getValue(), 0, 1 );
}


template <class DataTypes, class MassType>
void UniformMass<DataTypes, MassType>::draw(const VisualParams* vparams)
{
    if ( !vparams->displayFlags().getShowBehaviorModels() )
        return;

    ReadAccessor<VecCoord> x = mstate->read(ConstVecCoordId::position())->getValue();
    ReadAccessor<Data<vector<int> > > indices = d_indices;

    Coord gravityCenter;
    std::vector<  sofa::defaulttype::Vector3 > points;
    for ( unsigned int i=0; i<indices.size(); i++ )
    {
        sofa::defaulttype::Vector3 p;
        p = DataTypes::getCPos(x[indices[i]]);

        points.push_back ( p );
        gravityCenter += x[indices[i]];
    }


#ifdef SOFA_SMP
    static float colorTab[][4]=
    {
        {1.0f,0.0f,0.0f,1.0f},
        {1.0f,1.0f,0.0f,1.0f},
        {0.0f,1.0f,0.0f,1.0f},
        {0.0f,1.0f,1.0f,1.0f},
        {0.0f,0.0f,1.0f,1.0f},
        {0.5f,.5f,.5f,1.0f},
        {0.5f,0.0f,0.0f,1.0f},
        {.5f,.5f,0.0f,1.0f},
        {0.0f,1.0f,0.0f,1.0f},
        {0.0f,1.0f,1.0f,1.0f},
        {0.0f,0.0f,1.0f,1.0f},
        {0.5f,.5f,.5f,1.0f}
    };
    if(vparams->displayFlags().getShowProcessorColor())
    {
        unsigned int proc=Core::Processor::get_current()->get_pid();
        color = colorTab[proc%12];
    }
#endif

    if ( d_showCenterOfGravity.getValue() )
    {
        gravityCenter /= x.size();
        const sofa::defaulttype::Vec4f color(1.0,1.0,0.0,1.0);

        Real axisSize = d_showAxisSize.getValue();
        sofa::defaulttype::Vector3 temp;

        for ( unsigned int i=0 ; i<3 ; i++ )
            if(i < Coord::spatial_dimensions )
                temp[i] = gravityCenter[i];

        vparams->drawTool()->drawCross(temp, (float)axisSize, color);
    }
}

template<class DataTypes, class MassType>
void UniformMass<DataTypes, MassType>::loadRigidMass( const std::string&  filename)
{
    msg_warning(this) << "The attribute filename is set to ["<< filename << "] while \n"
                         " the current object is not based on a Rigid template. It is thus ignored.      \n"
                         "To remove this warning you can: \n"
                         "  - remove the filename attribute from <UniformMass filename='"<< filename << "'/>.\n"
                         "  - use a Rigid mechanical object instead of a VecXX one. " ;
}

} // namespace mass

} // namespace component

} // namespace sofa

#endif // SOFA_COMPONENT_MASS_UNIFORMMASS_INL<|MERGE_RESOLUTION|>--- conflicted
+++ resolved
@@ -203,14 +203,10 @@
         d_mass.endEdit();
     }
     else
-<<<<<<< HEAD
     {
         sofa::defaulttype::MassAccessor<MassType> accessor;
-        totalMass.setValue ( indices.size() * (Real)accessor( mass.getValue() ) );
-    }
-=======
-        d_totalMass.setValue ( indices.size() * (Real)d_mass.getValue() );
->>>>>>> b515f57f
+        d_totalMass.setValue ( indices.size() * (Real)accessor( d_mass.getValue() ) );
+    }
 
 }
 
@@ -248,37 +244,24 @@
             case core::topology::POINTSADDED:
                 if ( d_handleTopoChange.getValue() && m_doesTopoChangeAffect)
                 {
-<<<<<<< HEAD
-                    MassType* m = mass.beginEdit();
-                    *m = MassType( ( typename DataTypes::Real ) totalMass.getValue() / mstate->getSize() );
-                    mass.endEdit();
-=======
                     MassType* m = d_mass.beginEdit();
-                    *m = ( ( typename DataTypes::Real ) d_totalMass.getValue() / mstate->getSize() );
+                    *m = MassType( ( typename DataTypes::Real ) d_totalMass.getValue() / mstate->getSize() );
                     d_mass.endEdit();
->>>>>>> b515f57f
                 }
                 break;
 
             case core::topology::POINTSREMOVED:
                 if ( d_handleTopoChange.getValue() && m_doesTopoChangeAffect)
                 {
-<<<<<<< HEAD
-                    if (!preserveTotalMass.getValue())
+                    if (!d_preserveTotalMass.getValue())
                     {
                         sofa::defaulttype::MassAccessor<MassType> accessor;
-                        totalMass.setValue (mstate->getSize() * (Real)accessor( mass.getValue() ) );
+                        d_totalMass.setValue (mstate->getSize() * (Real)accessor( d_mass.getValue() ) );
                     }
                     else
                     {
-                        mass.setValue( static_cast< MassType >( ( typename DataTypes::Real ) totalMass.getValue() / mstate->getSize()) );
+                        d_mass.setValue( static_cast< MassType >( ( typename DataTypes::Real ) d_totalMass.getValue() / mstate->getSize()) );
                     }
-=======
-                    if (!d_preserveTotalMass.getValue())
-                        d_totalMass.setValue (mstate->getSize() * (Real)d_mass.getValue() );
-                    else
-                        d_mass.setValue( static_cast< MassType >( ( typename DataTypes::Real ) d_totalMass.getValue() / mstate->getSize()) );
->>>>>>> b515f57f
                 }
                 break;
 
@@ -524,12 +507,8 @@
 template <class DataTypes, class MassType>
 SReal UniformMass<DataTypes, MassType>::getElementMass ( unsigned int ) const
 {
-<<<<<<< HEAD
     sofa::defaulttype::MassAccessor<MassType> accessor;
-    return ( SReal ) ( accessor( mass.getValue() ) );
-=======
-    return ( SReal ) ( d_mass.getValue() );
->>>>>>> b515f57f
+    return ( SReal ) ( accessor( d_mass.getValue() ) );
 }
 
 
