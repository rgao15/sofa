/******************************************************************************
*       SOFA, Simulation Open-Framework Architecture, development version     *
*                (c) 2006-2018 INRIA, USTL, UJF, CNRS, MGH                    *
*                                                                             *
* This program is free software; you can redistribute it and/or modify it     *
* under the terms of the GNU Lesser General Public License as published by    *
* the Free Software Foundation; either version 2.1 of the License, or (at     *
* your option) any later version.                                             *
*                                                                             *
* This program is distributed in the hope that it will be useful, but WITHOUT *
* ANY WARRANTY; without even the implied warranty of MERCHANTABILITY or       *
* FITNESS FOR A PARTICULAR PURPOSE. See the GNU Lesser General Public License *
* for more details.                                                           *
*                                                                             *
* You should have received a copy of the GNU Lesser General Public License    *
* along with this program. If not, see <http://www.gnu.org/licenses/>.        *
*******************************************************************************
* Authors: The SOFA Team and external contributors (see Authors.txt)          *
*                                                                             *
* Contact information: contact@sofa-framework.org                             *
******************************************************************************/
#ifndef SOFA_COMPONENT_MASS_DIAGONALMASS_H
#define SOFA_COMPONENT_MASS_DIAGONALMASS_H
#include "config.h"

#if !defined(__GNUC__) || (__GNUC__ > 3 || (_GNUC__ == 3 && __GNUC_MINOR__ > 3))
#pragma once
#endif

#include <sofa/defaulttype/VecTypes.h>
#include <sofa/core/behavior/Mass.h>
#include <sofa/core/behavior/MechanicalState.h>
#include <sofa/core/objectmodel/Event.h>
#include <SofaBaseTopology/TopologyData.h>
#include <sofa/helper/vector.h>
#include <sofa/defaulttype/VecTypes.h>
#include <sofa/defaulttype/RigidTypes.h>
#include <sofa/defaulttype/Vec.h>

#include <SofaBaseTopology/EdgeSetGeometryAlgorithms.h>
#include <SofaBaseTopology/TriangleSetGeometryAlgorithms.h>
#include <SofaBaseTopology/TetrahedronSetGeometryAlgorithms.h>
#include <SofaBaseTopology/QuadSetGeometryAlgorithms.h>
#include <SofaBaseTopology/HexahedronSetGeometryAlgorithms.h>

#include <sofa/core/objectmodel/DataFileName.h>
#include <sofa/core/DataTracker.h>

namespace sofa
{

namespace component
{

namespace mass
{

template<class DataTypes, class TMassType>
class DiagonalMassInternalData
{
public :
    typedef typename DataTypes::Real Real;
    typedef helper::vector<TMassType> MassVector;
    typedef sofa::component::topology::PointData<MassVector> VecMass;

    // In case of non 3D template
    typedef sofa::defaulttype::Vec<3,Real> Vec3;
    typedef sofa::defaulttype::StdVectorTypes< Vec3, Vec3, Real > GeometricalTypes ; /// assumes the geometry object type is 3D
};

template <class DataTypes, class TMassType>
class DiagonalMass : public core::behavior::Mass<DataTypes>
{
public:
    SOFA_CLASS(SOFA_TEMPLATE2(DiagonalMass,DataTypes,TMassType), SOFA_TEMPLATE(core::behavior::Mass,DataTypes));

    typedef core::behavior::Mass<DataTypes> Inherited;
    typedef typename DataTypes::VecCoord VecCoord;
    typedef typename DataTypes::VecDeriv VecDeriv;
    typedef typename DataTypes::Coord Coord;
    typedef typename DataTypes::Deriv Deriv;
    typedef typename DataTypes::Real Real;
    typedef core::objectmodel::Data<VecCoord> DataVecCoord;
    typedef core::objectmodel::Data<VecDeriv> DataVecDeriv;
    typedef TMassType MassType;

    typedef enum
    {
        TOPOLOGY_UNKNOWN=0,
        TOPOLOGY_EDGESET=1,
        TOPOLOGY_TRIANGLESET=2,
        TOPOLOGY_TETRAHEDRONSET=3,
        TOPOLOGY_QUADSET=4,
        TOPOLOGY_HEXAHEDRONSET=5
    } TopologyType;

    typedef typename DiagonalMassInternalData<DataTypes,TMassType>::VecMass VecMass;
    typedef typename DiagonalMassInternalData<DataTypes,TMassType>::MassVector MassVector;
    typedef typename DiagonalMassInternalData<DataTypes,TMassType>::GeometricalTypes GeometricalTypes;

<<<<<<< HEAD
    VecMass d_vertexMass;
=======
    VecMass d_mass; ///< values of the particles masses
>>>>>>> df6f5769

    typedef core::topology::BaseMeshTopology::Point Point;
    typedef core::topology::BaseMeshTopology::Edge Edge;
    typedef core::topology::BaseMeshTopology::Quad Quad;
    typedef core::topology::BaseMeshTopology::Triangle Triangle;
    typedef core::topology::BaseMeshTopology::Tetrahedron Tetrahedron;
    typedef core::topology::BaseMeshTopology::Hexahedron Hexahedron;

    class DMassPointHandler : public topology::TopologyDataHandler<Point,MassVector>
    {
    public:
        typedef typename DiagonalMass<DataTypes,TMassType>::MassVector MassVector;
        DMassPointHandler(DiagonalMass<DataTypes,TMassType>* _dm, sofa::component::topology::PointData<MassVector>* _data) : topology::TopologyDataHandler<Point,MassVector>(_data), dm(_dm) {}

        void applyCreateFunction(unsigned int pointIndex, TMassType& m, const Point&, const sofa::helper::vector< unsigned int > &,
                                 const sofa::helper::vector< double > &);

        using topology::TopologyDataHandler<Point,MassVector>::ApplyTopologyChange;

        ///////////////////////// Functions on Edges //////////////////////////////////////
        /// Apply adding edges elements.
        void applyEdgeCreation(const sofa::helper::vector< unsigned int >& /*indices*/,
                               const sofa::helper::vector< Edge >& /*elems*/,
                               const sofa::helper::vector< sofa::helper::vector< unsigned int > >& /*ancestors*/,
                               const sofa::helper::vector< sofa::helper::vector< double > >& /*coefs*/);
        /// Apply removing edges elements.
        void applyEdgeDestruction(const sofa::helper::vector<unsigned int> & /*indices*/);

        /// Callback to add edges elements.
        virtual void ApplyTopologyChange(const core::topology::EdgesAdded* /*event*/);
        /// Callback to remove edges elements.
        virtual void ApplyTopologyChange(const core::topology::EdgesRemoved* /*event*/);

        ///////////////////////// Functions on Triangles //////////////////////////////////////
        /// Apply adding triangles elements.
        void applyTriangleCreation(const sofa::helper::vector< unsigned int >& /*indices*/,
                                   const sofa::helper::vector< Triangle >& /*elems*/,
                                   const sofa::helper::vector< sofa::helper::vector< unsigned int > >& /*ancestors*/,
                                   const sofa::helper::vector< sofa::helper::vector< double > >& /*coefs*/);
        /// Apply removing triangles elements.
        void applyTriangleDestruction(const sofa::helper::vector<unsigned int> & /*indices*/);

        /// Callback to add triangles elements.
        virtual void ApplyTopologyChange(const core::topology::TrianglesAdded* /*event*/);
        /// Callback to remove triangles elements.
        virtual void ApplyTopologyChange(const core::topology::TrianglesRemoved* /*event*/);

        ///////////////////////// Functions on Tetrahedron //////////////////////////////////////
        /// Apply adding tetrahedron elements.
        void applyTetrahedronCreation(const sofa::helper::vector< unsigned int >& /*indices*/,
                                      const sofa::helper::vector< Tetrahedron >& /*elems*/,
                                      const sofa::helper::vector< sofa::helper::vector< unsigned int > >& /*ancestors*/,
                                      const sofa::helper::vector< sofa::helper::vector< double > >& /*coefs*/);
        /// Apply removing tetrahedron elements.
        void applyTetrahedronDestruction(const sofa::helper::vector<unsigned int> & /*indices*/);

        /// Callback to add tetrahedron elements.
        virtual void ApplyTopologyChange(const core::topology::TetrahedraAdded* /*event*/);
        /// Callback to remove tetrahedron elements.
        virtual void ApplyTopologyChange(const core::topology::TetrahedraRemoved* /*event*/);

        ///////////////////////// Functions on Hexahedron //////////////////////////////////////
        /// Apply adding hexahedron elements.
        void applyHexahedronCreation(const sofa::helper::vector< unsigned int >& /*indices*/,
                                     const sofa::helper::vector< Hexahedron >& /*elems*/,
                                     const sofa::helper::vector< sofa::helper::vector< unsigned int > >& /*ancestors*/,
                                     const sofa::helper::vector< sofa::helper::vector< double > >& /*coefs*/);
        /// Apply removing hexahedron elements.
        void applyHexahedronDestruction(const sofa::helper::vector<unsigned int> & /*indices*/);
        /// Callback to add hexahedron elements.
        virtual void ApplyTopologyChange(const core::topology::HexahedraAdded* /*event*/);
        /// Callback to remove hexahedron elements.
        virtual void ApplyTopologyChange(const core::topology::HexahedraRemoved* /*event*/);

    protected:
        DiagonalMass<DataTypes,TMassType>* dm;
    };
    /// the mass density used to compute the mass from a mesh topology and geometry
    Data< Real > d_massDensity;

    /// if true, the mass of every element is computed based on the rest position rather than the position
    Data< bool > d_computeMassOnRest;

    /// total mass of the object
    Data< Real > d_totalMass;

    /// to display the center of gravity of the system
    Data< bool > d_showCenterOfGravity;
<<<<<<< HEAD
    Data< float > d_showAxisSize;

    core::objectmodel::DataFileName d_fileMass;
=======
    Data< float > d_showAxisSize; ///< factor length of the axis displayed (only used for rigids)
    core::objectmodel::DataFileName d_fileMass; ///< an Xsp3.0 file to specify the mass parameters
>>>>>>> df6f5769

    DMassPointHandler* m_pointHandler;

    /// value defining the initialization process of the mass (0 : totalMass, 1 : massDensity, 2 : vertexMass)
    int m_initializationProcess;

    /// Data tracker
    sofa::core::DataTracker m_dataTrackerVertex;
    sofa::core::DataTracker m_dataTrackerDensity;
    sofa::core::DataTracker m_dataTrackerTotal;

protected:
    ////////////////////////// Inherited attributes ////////////////////////////
    /// https://gcc.gnu.org/onlinedocs/gcc/Name-lookup.html
    /// Bring inherited attributes and function in the current lookup context.
    /// otherwise any access to the base::attribute would require
    /// the "this->" approach.
    using core::behavior::ForceField<DataTypes>::mstate ;
    using core::objectmodel::BaseObject::getContext;
    using core::objectmodel::BaseObject::m_componentstate ;
    ////////////////////////////////////////////////////////////////////////////


    class Loader;
    /// The type of topology to build the mass from the topology
    TopologyType m_topologyType;


public:
    sofa::core::topology::BaseMeshTopology* _topology;

    sofa::component::topology::EdgeSetGeometryAlgorithms<GeometricalTypes>* edgeGeo;
    sofa::component::topology::TriangleSetGeometryAlgorithms<GeometricalTypes>* triangleGeo;
    sofa::component::topology::QuadSetGeometryAlgorithms<GeometricalTypes>* quadGeo;
    sofa::component::topology::TetrahedronSetGeometryAlgorithms<GeometricalTypes>* tetraGeo;
    sofa::component::topology::HexahedronSetGeometryAlgorithms<GeometricalTypes>* hexaGeo;
protected:
    DiagonalMass();

    ~DiagonalMass() override;
public:

    bool load(const char *filename);

    void clear();

    virtual void reinit() override;
    virtual void init() override;
    virtual void handleEvent(sofa::core::objectmodel::Event* ) override;

    void update();

    TopologyType getMassTopologyType() const
    {
        return m_topologyType;
    }

    Real getMassDensity() const
    {
        return d_massDensity.getValue();
    }

protected:
    bool checkTopology();
    void initTopologyHandlers();
    void massInitialization();

public:

    SReal getTotalMass() const { return d_totalMass.getValue(); }
    int getMassCount() { return d_vertexMass.getValue().size(); }

    /// Compute the mass from input values
    void computeMass();


    /// @name Read and write access functions in mass information
    /// @{
    virtual const Real &getMassDensity();
    virtual const Real &getTotalMass();

    virtual void setVertexMass(sofa::helper::vector< Real > vertexMass);
    virtual void setMassDensity(Real massDensityValue);
    virtual void setTotalMass(Real totalMass);
    /// @}


    /// @name Check and standard initialization functions from mass information
    /// @{
    virtual bool checkVertexMass();
    virtual void initFromVertexMass();

    virtual bool checkMassDensity();
    virtual void initFromMassDensity();

    virtual bool checkTotalMass();
    virtual void checkTotalMassInit();
    virtual void initFromTotalMass();
    /// @}


    void addMass(const MassType& mass);

    void resize(int vsize);

    // -- Mass interface
    void addMDx(const core::MechanicalParams* mparams, DataVecDeriv& f, const DataVecDeriv& dx, SReal factor) override;

    void accFromF(const core::MechanicalParams* mparams, DataVecDeriv& a, const DataVecDeriv& f) override;

    void addForce(const core::MechanicalParams* mparams, DataVecDeriv& f, const DataVecCoord& x, const DataVecDeriv& v) override;

    SReal getKineticEnergy(const core::MechanicalParams* mparams, const DataVecDeriv& v) const override;  ///< vMv/2 using dof->getV() override

    SReal getPotentialEnergy(const core::MechanicalParams* mparams, const DataVecCoord& x) const override;   ///< Mgx potential in a uniform gravity field, null at origin

    defaulttype::Vector6 getMomentum(const core::MechanicalParams* mparams, const DataVecCoord& x, const DataVecDeriv& v) const override;  ///< (Mv,cross(x,Mv)+Iw) override

    void addGravityToV(const core::MechanicalParams* mparams, DataVecDeriv& d_v) override;

    /// Add Mass contribution to global Matrix assembling
    void addMToMatrix(const core::MechanicalParams *mparams, const sofa::core::behavior::MultiMatrixAccessor* matrix) override;


    SReal getElementMass(unsigned int index) const override;
    void getElementMass(unsigned int index, defaulttype::BaseMatrix *m) const override;

    bool isDiagonal() override {return true;}

    void draw(const core::visual::VisualParams* vparams) override;


    virtual std::string getTemplateName() const override
    {
        return templateName(this);
    }

    static std::string templateName(const DiagonalMass<DataTypes, TMassType>* = NULL)
    {
        return DataTypes::Name();
    }

private:
    template <class T>
    SReal getPotentialEnergyRigidImpl( const core::MechanicalParams* mparams,
                                       const DataVecCoord& x) const ;

    template <class T>
    void drawRigid3dImpl(const core::visual::VisualParams* vparams) ;

    template <class T>
    void drawRigid2dImpl(const core::visual::VisualParams* vparams) ;

    template <class T>
    void initRigidImpl() ;

    template <class T>
    defaulttype::Vector6 getMomentumRigid3Impl ( const core::MechanicalParams*,
                                                 const DataVecCoord& vx,
                                                 const DataVecDeriv& vv ) const ;

    template <class T>
    defaulttype::Vector6 getMomentumVec3Impl ( const core::MechanicalParams*,
                                               const DataVecCoord& vx,
                                               const DataVecDeriv& vv ) const ;
};


// Specialization for rigids
#ifndef SOFA_FLOAT
template <>
SReal DiagonalMass<defaulttype::Rigid3dTypes, defaulttype::Rigid3dMass>::getPotentialEnergy( const core::MechanicalParams* mparams, const DataVecCoord& x) const;
template <>
SReal DiagonalMass<defaulttype::Rigid2dTypes, defaulttype::Rigid2dMass>::getPotentialEnergy( const core::MechanicalParams* mparams, const DataVecCoord& x) const;
template <>
void DiagonalMass<defaulttype::Rigid3dTypes, defaulttype::Rigid3dMass>::draw(const core::visual::VisualParams* vparams);
template <>
void DiagonalMass<defaulttype::Rigid3dTypes, defaulttype::Rigid3dMass>::reinit();
template <>
void DiagonalMass<defaulttype::Rigid2dTypes, defaulttype::Rigid2dMass>::reinit();
template <>
void DiagonalMass<defaulttype::Rigid3dTypes, defaulttype::Rigid3dMass>::init();
template <>
void DiagonalMass<defaulttype::Rigid2dTypes, defaulttype::Rigid2dMass>::init();
template <>
void DiagonalMass<defaulttype::Rigid2dTypes, defaulttype::Rigid2dMass>::draw(const core::visual::VisualParams* vparams);
template <>
defaulttype::Vector6 DiagonalMass<defaulttype::Vec3dTypes, double>::getMomentum ( const core::MechanicalParams*, const DataVecCoord& vx, const DataVecDeriv& vv ) const;
template <>
defaulttype::Vector6 DiagonalMass<defaulttype::Rigid3dTypes,defaulttype::Rigid3dMass>::getMomentum ( const core::MechanicalParams*, const DataVecCoord& vx, const DataVecDeriv& vv ) const;
#endif

#ifndef SOFA_DOUBLE
template <>
SReal DiagonalMass<defaulttype::Rigid3fTypes, defaulttype::Rigid3fMass>::getPotentialEnergy( const core::MechanicalParams* mparams, const DataVecCoord& x) const;
template <>
SReal DiagonalMass<defaulttype::Rigid2fTypes, defaulttype::Rigid2fMass>::getPotentialEnergy( const core::MechanicalParams* mparams, const DataVecCoord& x) const;
template <>
void DiagonalMass<defaulttype::Rigid3fTypes, defaulttype::Rigid3fMass>::draw(const core::visual::VisualParams* vparams);
template <>
void DiagonalMass<defaulttype::Rigid3fTypes, defaulttype::Rigid3fMass>::reinit();
template <>
void DiagonalMass<defaulttype::Rigid2fTypes, defaulttype::Rigid2fMass>::reinit();
template <>
void DiagonalMass<defaulttype::Rigid3fTypes, defaulttype::Rigid3fMass>::init();
template <>
void DiagonalMass<defaulttype::Rigid2fTypes, defaulttype::Rigid2fMass>::init();
template <>
void DiagonalMass<defaulttype::Rigid2fTypes, defaulttype::Rigid2fMass>::draw(const core::visual::VisualParams* vparams);
template <>
defaulttype::Vector6 DiagonalMass<defaulttype::Vec3fTypes, float>::getMomentum ( const core::MechanicalParams*, const DataVecCoord& vx, const DataVecDeriv& vv ) const;
template <>
defaulttype::Vector6 DiagonalMass<defaulttype::Rigid3fTypes,defaulttype::Rigid3fMass>::getMomentum ( const core::MechanicalParams*, const DataVecCoord& vx, const DataVecDeriv& vv ) const;
#endif


#if defined(SOFA_EXTERN_TEMPLATE) && !defined(SOFA_COMPONENT_MASS_DIAGONALMASS_CPP)
#ifndef SOFA_FLOAT
extern template class SOFA_BASE_MECHANICS_API DiagonalMass<defaulttype::Vec3dTypes,double>;
extern template class SOFA_BASE_MECHANICS_API DiagonalMass<defaulttype::Vec2dTypes,double>;
extern template class SOFA_BASE_MECHANICS_API DiagonalMass<defaulttype::Vec1dTypes,double>;
extern template class SOFA_BASE_MECHANICS_API DiagonalMass<defaulttype::Rigid3dTypes,defaulttype::Rigid3dMass>;
extern template class SOFA_BASE_MECHANICS_API DiagonalMass<defaulttype::Rigid2dTypes,defaulttype::Rigid2dMass>;
#endif
#ifndef SOFA_DOUBLE
extern template class SOFA_BASE_MECHANICS_API DiagonalMass<defaulttype::Vec3fTypes,float>;
extern template class SOFA_BASE_MECHANICS_API DiagonalMass<defaulttype::Vec2fTypes,float>;
extern template class SOFA_BASE_MECHANICS_API DiagonalMass<defaulttype::Vec1fTypes,float>;
extern template class SOFA_BASE_MECHANICS_API DiagonalMass<defaulttype::Rigid3fTypes,defaulttype::Rigid3fMass>;
extern template class SOFA_BASE_MECHANICS_API DiagonalMass<defaulttype::Rigid2fTypes,defaulttype::Rigid2fMass>;
#endif
#endif

} // namespace mass

} // namespace component

} // namespace sofa

#endif<|MERGE_RESOLUTION|>--- conflicted
+++ resolved
@@ -98,11 +98,7 @@
     typedef typename DiagonalMassInternalData<DataTypes,TMassType>::MassVector MassVector;
     typedef typename DiagonalMassInternalData<DataTypes,TMassType>::GeometricalTypes GeometricalTypes;
 
-<<<<<<< HEAD
-    VecMass d_vertexMass;
-=======
-    VecMass d_mass; ///< values of the particles masses
->>>>>>> df6f5769
+    VecMass d_vertexMass; ///< values of the particles masses
 
     typedef core::topology::BaseMeshTopology::Point Point;
     typedef core::topology::BaseMeshTopology::Edge Edge;
@@ -191,14 +187,9 @@
 
     /// to display the center of gravity of the system
     Data< bool > d_showCenterOfGravity;
-<<<<<<< HEAD
-    Data< float > d_showAxisSize;
-
-    core::objectmodel::DataFileName d_fileMass;
-=======
+
     Data< float > d_showAxisSize; ///< factor length of the axis displayed (only used for rigids)
     core::objectmodel::DataFileName d_fileMass; ///< an Xsp3.0 file to specify the mass parameters
->>>>>>> df6f5769
 
     DMassPointHandler* m_pointHandler;
 
