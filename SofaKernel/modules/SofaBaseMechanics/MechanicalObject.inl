--- conflicted
+++ resolved
@@ -1697,15 +1697,6 @@
         Data<VecCoord>* vec_d = this->write(v);
         vec_d->beginEdit(params)->resize(d_size.getValue());
         vec_d->endEdit(params);
-<<<<<<< HEAD
-#ifdef SOFA_SMP
-        if (params->execMode() == core::ExecParams::EXEC_KAAPI)
-        {
-            BaseObject::Task< VecInitResize < VecCoord > >(this,**defaulttype::getShared(*this->write(VecCoordId(v))), this->d_size.getValue());
-        }
-#endif /* SOFA_SMP */
-=======
->>>>>>> dbd0bef0
     }
 
     //vOp(v); // clear vector
@@ -1721,16 +1712,6 @@
         Data<VecDeriv>* vec_d = this->write(v);
         vec_d->beginEdit(params)->resize(d_size.getValue());
         vec_d->endEdit(params);
-<<<<<<< HEAD
-#ifdef SOFA_SMP
-        if (params->execMode() == core::ExecParams::EXEC_KAAPI)
-        {
-            BaseObject::Task < VecInitResize < VecDeriv > >(this,**defaulttype::getShared(*this->write(VecDerivId(v))), this->d_size.getValue());
-        }
-#endif /* SOFA_SMP */
-=======
-
->>>>>>> dbd0bef0
     }
 
     //vOp(v); // clear vector
@@ -1864,23 +1845,13 @@
                 // v *= f
                 if (v.type == sofa::core::V_COORD)
                 {
-<<<<<<< HEAD
-                    helper::WriteOnlyAccessor< Data<VecCoord> > vv( params, *this->write(core::VecCoordId(v)) );
-                    vv.resize(this->d_size.getValue());
-=======
                     helper::WriteAccessor< Data<VecCoord> > vv( params, *this->write(core::VecCoordId(v)) );
->>>>>>> dbd0bef0
                     for (unsigned int i=0; i<vv.size(); i++)
                         vv[i] *= (Real)f;
                 }
                 else
                 {
-<<<<<<< HEAD
-                    helper::WriteOnlyAccessor< Data<VecDeriv> > vv( params, *this->write(core::VecDerivId(v)) );
-                    vv.resize(this->d_size.getValue());
-=======
                     helper::WriteAccessor< Data<VecDeriv> > vv( params, *this->write(core::VecDerivId(v)) );
->>>>>>> dbd0bef0
                     for (unsigned int i=0; i<vv.size(); i++)
                         vv[i] *= (Real)f;
                 }
