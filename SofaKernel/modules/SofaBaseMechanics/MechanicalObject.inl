--- conflicted
+++ resolved
@@ -1595,16 +1595,12 @@
 #if defined(SOFA_DEBUG) || !defined(NDEBUG)
         if(d!=NULL)
         {
-<<<<<<< HEAD
             const typename MechanicalObject<DataTypes>::VecDeriv& val = d->getValue();
             if (!val.empty() && val.size() != (unsigned int)this->getSize())
-            {
-                serr << "Accessing State vector " << v << " with incorrect size : " << val.size() << " != " << this->getSize() << sendl;
-            }
-=======
-            msg_error() << "Accessing State vector " << v << " with incorrect size : " << val.size() << " != " << this->getSize();
->>>>>>> 354c76c2
-        }
+	        {
+	            msg_error() << "Accessing State vector " << v << " with incorrect size : " << val.size() << " != " << this->getSize();
+	        }
+	    }
 #endif
         return d;
     }
