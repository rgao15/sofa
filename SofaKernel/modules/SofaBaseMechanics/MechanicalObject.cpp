--- conflicted
+++ resolved
@@ -504,63 +504,6 @@
 
 #endif
 
-<<<<<<< HEAD
-template<>
-void MechanicalObject<defaulttype::LaparoscopicRigid3Types>::draw(const core::visual::VisualParams* vparams)
-{
-    vparams->drawTool()->saveLastState();
-    vparams->drawTool()->setLightingEnabled(false);
-
-	if (showIndices.getValue())
-	{
-        drawIndices(vparams);
-	}
-
-    if (showObject.getValue())
-    {
-        const float scale = showObjectScale.getValue();
-        helper::ReadAccessor<Data<VecCoord> > x = *this->read(core::VecCoordId::position());
-        const size_t vsize = d_size.getValue();
-        for (size_t i = 0; i < vsize; ++i)
-        {
-            vparams->drawTool()->pushMatrix();
-            vparams->drawTool()->translate((float)getPX(i), (float)getPY(i), (float)getPZ(i));
-            vparams->drawTool()->scale ( scale );
-
-            switch( drawMode.getValue() )
-            {
-                case 1:
-                    vparams->drawTool()->drawFrame ( Vector3(), x[i].getOrientation(), Vector3 ( 1,1,1 ), Vec4f(0,1,0,1) );
-                    break;
-                case 2:
-                    vparams->drawTool()->drawFrame ( Vector3(), x[i].getOrientation(), Vector3 ( 1,1,1 ), Vec4f(1,0,0,1) );
-                    break;
-                case 3:
-                    vparams->drawTool()->drawFrame ( Vector3(), x[i].getOrientation(), Vector3 ( 1,1,1 ), Vec4f(0,0,1,1) );
-                    break;
-                case 4:
-                    vparams->drawTool()->drawFrame ( Vector3(), Quat(), Vector3 ( 1,1,1 ), Vec4f(1,1,0,1) );
-                    break;
-                case 5:
-                    vparams->drawTool()->drawFrame ( Vector3(), Quat(), Vector3 ( 1,1,1 ), Vec4f(1,0,1,1) );
-                    break;
-                case 6:
-                    vparams->drawTool()->drawFrame ( Vector3(), Quat(), Vector3 ( 1,1,1 ), Vec4f(0,1,1,1) );
-                    break;
-                default:
-                    vparams->drawTool()->drawFrame ( Vector3(), x[i].getOrientation(), Vector3 ( 1,1,1 ) );
-            }
-
-            vparams->drawTool()->popMatrix();
-        }
-    }
-
-    vparams->drawTool()->restoreLastState();
-}
-
-
-=======
->>>>>>> dbd0bef0
 }
 
 } // namespace component
