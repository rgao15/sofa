/******************************************************************************
*       SOFA, Simulation Open-Framework Architecture, development version     *
*                (c) 2006-2018 INRIA, USTL, UJF, CNRS, MGH                    *
*                                                                             *
* This program is free software; you can redistribute it and/or modify it     *
* under the terms of the GNU Lesser General Public License as published by    *
* the Free Software Foundation; either version 2.1 of the License, or (at     *
* your option) any later version.                                             *
*                                                                             *
* This program is distributed in the hope that it will be useful, but WITHOUT *
* ANY WARRANTY; without even the implied warranty of MERCHANTABILITY or       *
* FITNESS FOR A PARTICULAR PURPOSE. See the GNU Lesser General Public License *
* for more details.                                                           *
*                                                                             *
* You should have received a copy of the GNU Lesser General Public License    *
* along with this program. If not, see <http://www.gnu.org/licenses/>.        *
*******************************************************************************
* Authors: The SOFA Team and external contributors (see Authors.txt)          *
*                                                                             *
* Contact information: contact@sofa-framework.org                             *
******************************************************************************/
#ifndef SOFA_COMPONENT_MAPPING_BARYCENTRICMAPPERTOPOLOGYCONTAINER_INL
#define SOFA_COMPONENT_MAPPING_BARYCENTRICMAPPERTOPOLOGYCONTAINER_INL
#include <sofa/core/visual/VisualParams.h>

#include "BarycentricMapperTopologyContainer.h"

namespace sofa
{

namespace component
{

namespace mapping
{

namespace _barycentricmappertopologycontainer_
{

using defaulttype::Vec3d;
using defaulttype::Vec3i;
typedef typename sofa::core::topology::BaseMeshTopology::SeqEdges SeqEdges;

template <class In, class Out, class MappingDataType, class Element>
BarycentricMapperTopologyContainer<In,Out,MappingDataType,Element>::BarycentricMapperTopologyContainer(core::topology::BaseMeshTopology* fromTopology,
                                                                                                       topology::PointSetTopologyContainer* toTopology)
     : Inherit1(fromTopology, toTopology),
       d_map(initData(&d_map,"map", "mapper data")),
       m_matrixJ(NULL),
       m_updateJ(true)
 {}



template <class In, class Out, class MappingDataType, class Element>
void BarycentricMapperTopologyContainer<In,Out,MappingDataType,Element>::clear(int size)
{
    helper::vector<MappingDataType>& vectorData = *(d_map.beginEdit());
    vectorData.clear();
    if ( size>0 ) vectorData.reserve ( size );
    d_map.endEdit();
}


template <class In, class Out, class MappingDataType, class Element>
void BarycentricMapperTopologyContainer<In,Out,MappingDataType,Element>::initHashing( const typename Out::VecCoord& out, const typename In::VecCoord& in )
{
    computeHashingCellSize(in);
    computeBB(out,in);
    computeHashTable(in);
}


template <class In, class Out, class MappingDataType, class Element>
void BarycentricMapperTopologyContainer<In,Out,MappingDataType,Element>::computeHashingCellSize(const typename In::VecCoord& in )
{
    // The grid cell size is set to the average edge length of all elements
    const SeqEdges& edges = m_fromTopology->getEdges();
    Real averageLength=0.;

    if(edges.size()>0)
    {
        for(unsigned int i=0; i<edges.size(); i++)
        {
            Edge edge = edges[i];
            averageLength += (in[edge[0]]-in[edge[1]]).norm();
        }
        averageLength/=(Real)edges.size();
    }
    else
    {
        const helper::vector<Element>& elements = getElements();

        for(unsigned int i=0; i<elements.size(); i++)
        {
            Element element = elements[i];
            averageLength += (in[element[0]]-in[element[1]]).norm();
        }
        averageLength/=(Real)elements.size();
    }

    m_gridCellSize = averageLength;
    m_convFactor = 1./(Real)m_gridCellSize;
}


template <class In, class Out, class MappingDataType, class Element>
void BarycentricMapperTopologyContainer<In,Out,MappingDataType,Element>::computeBB( const typename Out::VecCoord& out, const typename In::VecCoord& in )
{
    Vector3 BBmin1 = {1e10,1e10,1e10}, BBmin2 = {1e10,1e10,1e10};
    Vector3 BBmax1 = {-1e10,-1e10,-1e10}, BBmax2 = {-1e10,-1e10,-1e10};

    for(unsigned int i=0; i<in.size(); i++)
    {
        for(int k=0; k<3; k++)
        {
            if(in[i][k]<BBmin1[k]) BBmin1[k]=in[i][k];
            if(in[i][k]>BBmax1[k]) BBmax1[k]=in[i][k];
        }
    }

    for(unsigned int i=0; i<out.size(); i++)
    {
        for(int k=0; k<3; k++)
        {
            if(out[i][k]<BBmin2[k]) BBmin2[k]=out[i][k];
            if(out[i][k]>BBmax2[k]) BBmax2[k]=out[i][k];
        }
    }

    m_computeDistances = false;
    for(int k=0; k<3; k++)
    {
        if ((BBmin1[k]<=BBmax2[k] && BBmin1[k]>=BBmin2[k]) || (BBmax1[k]<=BBmax2[k] && BBmax1[k]>=BBmin2[k]))
            m_computeDistances = true;

        if ((BBmin2[k]<=BBmax1[k] && BBmin2[k]>=BBmin1[k]) || (BBmax2[k]<=BBmax1[k] && BBmax2[k]>=BBmin1[k]))
            m_computeDistances = true;
    }
}


template <class In, class Out, class MappingDataType, class Element>
void BarycentricMapperTopologyContainer<In,Out,MappingDataType,Element>::computeHashTable( const typename In::VecCoord& in )
{
    const helper::vector<Element>& elements = getElements();
    m_hashTableSize = elements.size()*2; // Next prime number would be better
    m_hashTable.clear();
    m_hashTable.resize(m_hashTableSize);
    for (unsigned int i=0; i<m_hashTableSize; i++)
        m_hashTable[i].clear();

    for(unsigned int i=0; i<elements.size(); i++)
    {
        Element element = elements[i];
        Vector3 min=in[element[0]], max=in[element[0]];

        for(unsigned int j=0; j<element.size(); j++)
        {
            for(int k=0; k<3; k++)
            {
                if(in[element[j]][k]<min[k]) min[k]=in[element[j]][k];
                if(in[element[j]][k]>max[k]) max[k]=in[element[j]][k];
            }
        }

        Vec3i i_min=getGridIndices(min);
        Vec3i i_max=getGridIndices(max);

        for(int j=i_min[0]; j<=i_max[0]; j++)
            for(int k=i_min[1]; k<=i_max[1]; k++)
                for(int l=i_min[2]; l<=i_max[2]; l++)
                {
                    unsigned int h = getHashIndexFromIndices(j,k,l);
                    addToHashTable(h, i);
                }
    }
}


template <class In, class Out, class MappingDataType, class Element>
void BarycentricMapperTopologyContainer<In,Out,MappingDataType,Element>::init ( const typename Out::VecCoord& out, const typename In::VecCoord& in )
{
    initHashing(out,in);
    const helper::vector<Element>& elements = getElements();
    helper::vector<Mat3x3d> bases;
    helper::vector<Vector3> centers;

    this->clear ( (int)out.size() );
    bases.resize ( elements.size() );
    centers.resize ( elements.size() );

    if(m_computeDistances)
    {
        // Compute bases and centers of each element
        for ( unsigned int e = 0; e < elements.size(); e++ )
        {
            Element element = elements[e];

            Mat3x3d base;
            computeBase(base,in,element);
            bases[e] = base;

            Vector3 center;
            computeCenter(center,in,element);
            centers[e] = center;
        }

        // Compute distances to get nearest element and corresponding bary coef
        for ( unsigned int i=0; i<out.size(); i++ )
        {
            Vec3d outPos = Out::getCPos(out[i]);
            Vector3 baryCoords;
            int elementIndex = -1;
            double distance = 1e10;

            unsigned int h = getHashIndexFromCoord(outPos);
            for ( unsigned int j=0; j<m_hashTable[h].size(); j++)
            {
                int e = m_hashTable[h][j];
                Vec3d bary = bases[e] * ( outPos - in[elements[e][0]] );
                double dist;
                computeDistance(dist, bary);
                if ( dist>0 )
                    dist = ( outPos-centers[e] ).norm2();
                if ( dist<distance )
                {
                    baryCoords = bary;
                    distance = dist;
                    elementIndex = e;
                }
            }

            if(elementIndex==-1)
            {
                exhaustiveSearch(outPos, in, bases, centers);
            }
            else
                addPointInElement(elementIndex, baryCoords.ptr());
        }
    }
    else
    {
        msg_warning() << "The two models you are trying to map are far from each other. The mapping will be wrong.";

        //Bounding box of each object do not intersect: avoid expensive computations and map each point to last element
        Vector3 baryCoords{0.,0.,0.};
        for ( unsigned int i=0; i<out.size(); i++ )
            addPointInElement(elements.size(), baryCoords.ptr());
    }
}


template <class In, class Out, class MappingDataType, class Element>
void BarycentricMapperTopologyContainer<In,Out,MappingDataType,Element>::exhaustiveSearch ( Vec3d outPos,
                                                                                            const typename In::VecCoord& in,
                                                                                            const helper::vector<Mat3x3d>& bases,
                                                                                            const helper::vector<Vector3>& centers)
{
    const helper::vector<Element>& elements = getElements();

    // Compute distances to get nearest element and corresponding bary coef
    Vector3 baryCoords;
    int elementIndex = -1;
    double distance = 1e10;
    for ( unsigned int e = 0; e < elements.size(); e++ )
    {
        Vec3d bary = bases[e] * ( outPos - in[elements[e][0]] );
        double dist;
        computeDistance(dist, bary);
        if ( dist>0 )
            dist = ( outPos-centers[e] ).norm2();
        if ( dist<distance )
        {
            baryCoords = bary;
            distance = dist;
            elementIndex = e;
        }
    }
    addPointInElement(elementIndex, baryCoords.ptr());
}


template <class In, class Out, class MappingDataType, class Element>
void BarycentricMapperTopologyContainer<In,Out,MappingDataType,Element>::applyJT ( typename In::MatrixDeriv& out, const typename Out::MatrixDeriv& in )
{
    typename Out::MatrixDeriv::RowConstIterator rowItEnd = in.end();
    const helper::vector< Element >& elements = getElements();

    for (typename Out::MatrixDeriv::RowConstIterator rowIt = in.begin(); rowIt != rowItEnd; ++rowIt)
    {
        typename Out::MatrixDeriv::ColConstIterator colItEnd = rowIt.end();
        typename Out::MatrixDeriv::ColConstIterator colIt = rowIt.begin();

        if (colIt != colItEnd)
        {
            typename In::MatrixDeriv::RowIterator o = out.writeLine(rowIt.index());

            for ( ; colIt != colItEnd; ++colIt)
            {
                unsigned indexIn = colIt.index();
                InDeriv data = (InDeriv) Out::getDPos(colIt.val());

                const Element& element = elements[d_map.getValue()[indexIn].in_index];

                helper::vector<SReal> baryCoef = getBaryCoef(d_map.getValue()[indexIn].baryCoords);
                for (unsigned int j=0; j<element.size(); j++)
                    o.addCol(element[j], data*baryCoef[j]);
            }
        }
    }
}



template <class In, class Out, class MappingDataType, class Element>
const sofa::defaulttype::BaseMatrix* BarycentricMapperTopologyContainer<In,Out,MappingDataType, Element>::getJ(int outSize, int inSize)
{
    if (m_matrixJ && !m_updateJ)
        return m_matrixJ;

    if (!m_matrixJ) m_matrixJ = new MatrixType;
    if (m_matrixJ->rowBSize() != (MatrixTypeIndex)outSize || m_matrixJ->colBSize() != (MatrixTypeIndex)inSize)
        m_matrixJ->resize(outSize*NOut, inSize*NIn);
    else
        m_matrixJ->clear();

    return m_matrixJ;

    const helper::vector<Element>& elements = getElements();

    for( size_t outId=0 ; outId<this->maskTo->size() ; ++outId)
    {
        if( !this->maskTo->getEntry(outId) ) continue;

        const Element& element = elements[d_map.getValue()[outId].in_index];

        helper::vector<SReal> baryCoef = getBaryCoef(d_map.getValue()[outId].baryCoords);
        for (unsigned int j=0; j<element.size(); j++)
            this->addMatrixContrib(m_matrixJ, outId, element[j], baryCoef[j]);
    }

    m_matrixJ->compress();
    m_updateJ = false;
    return m_matrixJ;
}


template <class In, class Out, class MappingDataType, class Element>
void BarycentricMapperTopologyContainer<In,Out,MappingDataType,Element>::applyJT ( typename In::VecDeriv& out, const typename Out::VecDeriv& in )
{
    const helper::vector<Element>& elements = getElements();

    ForceMask& mask = *this->maskFrom;
    for( size_t i=0 ; i<this->maskTo->size() ; ++i)
    {
        if( !this->maskTo->getEntry(i) ) continue;

        int index = d_map.getValue()[i].in_index;
        const Element& element = elements[index];

        const typename Out::DPos inPos = Out::getDPos(in[i]);
        helper::vector<SReal> baryCoef = getBaryCoef(d_map.getValue()[i].baryCoords);
        for (unsigned int j=0; j<element.size(); j++)
        {
            out[element[j]] += inPos * baryCoef[j];
            mask.insertEntry(element[j]);
        }
    }
}

template <class In, class Out, class MappingDataType, class Element>
void BarycentricMapperTopologyContainer<In,Out,MappingDataType,Element>::applyJ ( typename Out::VecDeriv& out, const typename In::VecDeriv& in )
{
    out.resize( d_map.getValue().size() );

    const helper::vector<Element>& elements = getElements();

    for( size_t i=0 ; i<this->maskTo->size() ; ++i)
    {
        if( this->maskTo->isActivated() && !this->maskTo->getEntry(i) ) continue;

        int index = d_map.getValue()[i].in_index;
        const Element& element = elements[index];

        helper::vector<SReal> baryCoef = getBaryCoef(d_map.getValue()[i].baryCoords);
        InDeriv inPos{0.,0.,0.};
        for (unsigned int j=0; j<element.size(); j++)
            inPos += in[element[j]] * baryCoef[j];

        Out::setDPos(out[i] , inPos);
    }
}


template <class In, class Out, class MappingDataType, class Element>
void BarycentricMapperTopologyContainer<In,Out,MappingDataType,Element>::resize( core::State<Out>* toModel )
{
    toModel->resize(d_map.getValue().size());
}

template<class In, class Out, class MappingDataType, class Element>
bool BarycentricMapperTopologyContainer<In,Out,MappingDataType,Element>::isEmpty()
{
    return d_map.getValue().empty();
}



template <class In, class Out, class MappingDataType, class Element>
void BarycentricMapperTopologyContainer<In,Out,MappingDataType,Element>::apply ( typename Out::VecCoord& out, const typename In::VecCoord& in )
{
    out.resize( d_map.getValue().size() );

    const helper::vector<Element>& elements = getElements();
    for ( unsigned int i=0; i<d_map.getValue().size(); i++ )
    {
        int index = d_map.getValue()[i].in_index;
        const Element& element = elements[index];

        helper::vector<SReal> baryCoef = getBaryCoef(d_map.getValue()[i].baryCoords);
        InDeriv inPos{0.,0.,0.};
        for (unsigned int j=0; j<element.size(); j++)
            inPos += in[element[j]] * baryCoef[j];

        Out::setCPos(out[i] , inPos);
    }
}


template <class In, class Out, class MappingDataType, class Element>
void BarycentricMapperTopologyContainer<In,Out,MappingDataType,Element>::draw  (const core::visual::VisualParams* vparams,
                                                                                const typename Out::VecCoord& out,
                                                                                const typename In::VecCoord& in )
{
    // Draw line between mapped node (out) and nodes of nearest element (in)
    const helper::vector<Element>& elements = getElements();

    std::vector< Vector3 > points;
    {
        for ( unsigned int i=0; i<d_map.getValue().size(); i++ )
        {
            int index = d_map.getValue()[i].in_index;
            const Element& element = elements[index];
            helper::vector<SReal> baryCoef = getBaryCoef(d_map.getValue()[i].baryCoords);
            for ( unsigned int j=0; j<element.size(); j++ )
            {
                if ( baryCoef[j]<=-0.0001 || baryCoef[j]>=0.0001 )
                {
                    points.push_back ( Out::getCPos(out[i]) );
                    points.push_back ( in[element[j]] );
                }
            }
        }
    }
    vparams->drawTool()->drawLines ( points, 1, sofa::defaulttype::Vec<4,float> ( 0,1,0,1 ) );
}

<<<<<<< HEAD

template <class In, class Out, class MappingDataType, class Element>
unsigned int BarycentricMapperTopologyContainer<In,Out,MappingDataType,Element>::getHashIndexFromCoord(const Vector3& x)
{
    Vec3i v = getGridIndices(x);
    return getHashIndexFromIndices(v[0],v[1],v[2]);
}

template <class In, class Out, class MappingDataType, class Element>
unsigned int BarycentricMapperTopologyContainer<In,Out,MappingDataType,Element>::getHashIndexFromIndices(const int& x, const int& y, const int& z)
{
    int h = (73856093*x^19349663*y^83492791*z)%m_hashTableSize;
    if(h<0)
        h += m_hashTableSize;

    return h;
}

template <class In, class Out, class MappingDataType, class Element>
Vec3i BarycentricMapperTopologyContainer<In,Out,MappingDataType,Element>::getGridIndices(const Vector3& x)
{
    Vec3i i_x;
    for(int i=0; i<3; i++)
        i_x[i]=floor(x[i]*m_convFactor);

    return i_x;
}

template <class In, class Out, class MappingDataType, class Element>
void BarycentricMapperTopologyContainer<In,Out,MappingDataType,Element>::addToHashTable(const unsigned int& hId, const unsigned int& vertexId)
{
    if(hId<m_hashTableSize)
        m_hashTable[hId].push_back(vertexId);
}

}}}}
=======
template<class In, class Out, class MappingData, class Element>
std::istream& operator >> ( std::istream& in, BarycentricMapperTopologyContainer<In, Out, MappingData, Element> &b )
{
    unsigned int size_vec;

    in >> size_vec;
    sofa::helper::vector<MappingData>& m = *(b.d_map.beginEdit());
    m.clear();

    MappingData value;
    for (unsigned int i=0; i<size_vec; i++)
    {
        in >> value;
        m.push_back(value);
    }
    b.d_map.endEdit();
    return in;
}

template<class In, class Out, class MappingData, class Element>
std::ostream& operator << ( std::ostream& out, const BarycentricMapperTopologyContainer<In, Out, MappingData, Element> & b )
{
    out << b.d_map.getValue().size();
    out << " " ;
    out << b.d_map;

    return out;
}



}
} //
} //
} //
>>>>>>> 451e2b5a

#endif<|MERGE_RESOLUTION|>--- conflicted
+++ resolved
@@ -456,7 +456,6 @@
     vparams->drawTool()->drawLines ( points, 1, sofa::defaulttype::Vec<4,float> ( 0,1,0,1 ) );
 }
 
-<<<<<<< HEAD
 
 template <class In, class Out, class MappingDataType, class Element>
 unsigned int BarycentricMapperTopologyContainer<In,Out,MappingDataType,Element>::getHashIndexFromCoord(const Vector3& x)
@@ -492,8 +491,6 @@
         m_hashTable[hId].push_back(vertexId);
 }
 
-}}}}
-=======
 template<class In, class Out, class MappingData, class Element>
 std::istream& operator >> ( std::istream& in, BarycentricMapperTopologyContainer<In, Out, MappingData, Element> &b )
 {
@@ -529,6 +526,5 @@
 } //
 } //
 } //
->>>>>>> 451e2b5a
 
 #endif