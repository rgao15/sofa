/******************************************************************************
*       SOFA, Simulation Open-Framework Architecture, development version     *
*                (c) 2006-2018 INRIA, USTL, UJF, CNRS, MGH                    *
*                                                                             *
* This program is free software; you can redistribute it and/or modify it     *
* under the terms of the GNU Lesser General Public License as published by    *
* the Free Software Foundation; either version 2.1 of the License, or (at     *
* your option) any later version.                                             *
*                                                                             *
* This program is distributed in the hope that it will be useful, but WITHOUT *
* ANY WARRANTY; without even the implied warranty of MERCHANTABILITY or       *
* FITNESS FOR A PARTICULAR PURPOSE. See the GNU Lesser General Public License *
* for more details.                                                           *
*                                                                             *
* You should have received a copy of the GNU Lesser General Public License    *
* along with this program. If not, see <http://www.gnu.org/licenses/>.        *
*******************************************************************************
* Authors: The SOFA Team and external contributors (see Authors.txt)          *
*                                                                             *
* Contact information: contact@sofa-framework.org                             *
******************************************************************************/
#ifndef SOFA_COMPONENT_MAPPING_BARYCENTRICMAPPERTRIANGLESETTOPOLOGY_H
#define SOFA_COMPONENT_MAPPING_BARYCENTRICMAPPERTRIANGLESETTOPOLOGY_H
#include <SofaBaseMechanics/BarycentricMappers/BarycentricMapperTopologyContainer.h>
#include <SofaBaseTopology/TriangleSetTopologyContainer.h>
#include <SofaBaseTopology/TriangleSetGeometryAlgorithms.h>

namespace sofa
{

namespace component
{

namespace mapping
{


using sofa::defaulttype::Mat3x3d;
using sofa::defaulttype::Vector3;
typedef typename sofa::core::topology::BaseMeshTopology::Triangle Triangle;


/// Class allowing barycentric mapping computation on a TriangleSetTopology
template<class In, class Out>
class SOFA_BASE_MECHANICS_API BarycentricMapperTriangleSetTopology : public BarycentricMapperTopologyContainer<In,Out,typename BarycentricMapper<In,Out>::MappingData2D,Triangle>
{
    typedef typename BarycentricMapper<In,Out>::MappingData2D MappingData;
public:
    SOFA_CLASS(SOFA_TEMPLATE2(BarycentricMapperTriangleSetTopology,In,Out),
               SOFA_TEMPLATE4(BarycentricMapperTopologyContainer,In,Out,MappingData,Triangle));
    typedef typename Inherit1::Real Real;

    virtual ~BarycentricMapperTriangleSetTopology() {}

<<<<<<< HEAD
    BarycentricMapperTriangleSetTopology()
        : Inherit1(nullptr, nullptr),
          m_fromContainer(nullptr),
          m_fromGeomAlgo(nullptr)
    {}

    BarycentricMapperTriangleSetTopology(topology::TriangleSetTopologyContainer* fromTopology, topology::PointSetTopologyContainer* toTopology)
        : Inherit1(fromTopology, toTopology),
          m_fromContainer(fromTopology),
          m_fromGeomAlgo(nullptr)
    {}

    virtual ~BarycentricMapperTriangleSetTopology() override {}
=======
    virtual int addPointInTriangle(const int triangleIndex, const SReal* baryCoords) override;
    int createPointInTriangle(const typename Out::Coord& p, int triangleIndex, const typename In::VecCoord* points) override;

protected:
    BarycentricMapperTriangleSetTopology(topology::TriangleSetTopologyContainer* fromTopology,
                                         topology::PointSetTopologyContainer* toTopology);
>>>>>>> 451e2b5a

    topology::TriangleSetTopologyContainer*			m_fromContainer;
    topology::TriangleSetGeometryAlgorithms<In>*	m_fromGeomAlgo;

    virtual helper::vector<Triangle> getElements() override;
    virtual helper::vector<SReal> getBaryCoef(const Real* f) override;
    helper::vector<SReal> getBaryCoef(const Real fx, const Real fy);
    virtual void computeBase(Mat3x3d& base, const typename In::VecCoord& in, const Triangle& element) override;
    virtual void computeCenter(Vector3& center, const typename In::VecCoord& in, const Triangle& element) override;
    virtual void computeDistance(double& d, const Vector3& v) override;
    virtual void addPointInElement(const int elementIndex, const SReal* baryCoords) override;

    using Inherit1::d_map;
    using Inherit1::m_fromTopology;
    using Inherit1::m_matrixJ;
    using Inherit1::m_updateJ;
};


using sofa::defaulttype::Vec3dTypes;
using sofa::defaulttype::Vec3fTypes;
using sofa::defaulttype::ExtVec3fTypes;

#if !defined(SOFA_COMPONENT_MAPPING_BARYCENTRICMAPPERTRIANGLESETTOPOLOGY_CPP)
#ifndef SOFA_FLOAT
extern template class SOFA_BASE_MECHANICS_API BarycentricMapperTriangleSetTopology< Vec3dTypes, Vec3dTypes >;
extern template class SOFA_BASE_MECHANICS_API BarycentricMapperTriangleSetTopology< Vec3dTypes, ExtVec3fTypes >;
#endif
#ifndef SOFA_DOUBLE
extern template class SOFA_BASE_MECHANICS_API BarycentricMapperTriangleSetTopology< Vec3fTypes, Vec3fTypes >;
extern template class SOFA_BASE_MECHANICS_API BarycentricMapperTriangleSetTopology< Vec3fTypes, ExtVec3fTypes >;
#endif
#ifndef SOFA_FLOAT
#ifndef SOFA_DOUBLE
extern template class SOFA_BASE_MECHANICS_API BarycentricMapperTriangleSetTopology< Vec3dTypes, Vec3fTypes >;
extern template class SOFA_BASE_MECHANICS_API BarycentricMapperTriangleSetTopology< Vec3fTypes, Vec3dTypes >;
#endif
#endif
#endif

}}}


#endif<|MERGE_RESOLUTION|>--- conflicted
+++ resolved
@@ -50,30 +50,15 @@
                SOFA_TEMPLATE4(BarycentricMapperTopologyContainer,In,Out,MappingData,Triangle));
     typedef typename Inherit1::Real Real;
 
-    virtual ~BarycentricMapperTriangleSetTopology() {}
+    virtual ~BarycentricMapperTriangleSetTopology() override {}
 
-<<<<<<< HEAD
-    BarycentricMapperTriangleSetTopology()
-        : Inherit1(nullptr, nullptr),
-          m_fromContainer(nullptr),
-          m_fromGeomAlgo(nullptr)
-    {}
-
-    BarycentricMapperTriangleSetTopology(topology::TriangleSetTopologyContainer* fromTopology, topology::PointSetTopologyContainer* toTopology)
-        : Inherit1(fromTopology, toTopology),
-          m_fromContainer(fromTopology),
-          m_fromGeomAlgo(nullptr)
-    {}
-
-    virtual ~BarycentricMapperTriangleSetTopology() override {}
-=======
     virtual int addPointInTriangle(const int triangleIndex, const SReal* baryCoords) override;
     int createPointInTriangle(const typename Out::Coord& p, int triangleIndex, const typename In::VecCoord* points) override;
 
 protected:
+    BarycentricMapperTriangleSetTopology();
     BarycentricMapperTriangleSetTopology(topology::TriangleSetTopologyContainer* fromTopology,
                                          topology::PointSetTopologyContainer* toTopology);
->>>>>>> 451e2b5a
 
     topology::TriangleSetTopologyContainer*			m_fromContainer;
     topology::TriangleSetGeometryAlgorithms<In>*	m_fromGeomAlgo;
