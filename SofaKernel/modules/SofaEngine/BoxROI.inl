/******************************************************************************
*       SOFA, Simulation Open-Framework Architecture, development version     *
*                (c) 2006-2017 INRIA, USTL, UJF, CNRS, MGH                    *
*                                                                             *
* This program is free software; you can redistribute it and/or modify it     *
* under the terms of the GNU Lesser General Public License as published by    *
* the Free Software Foundation; either version 2.1 of the License, or (at     *
* your option) any later version.                                             *
*                                                                             *
* This program is distributed in the hope that it will be useful, but WITHOUT *
* ANY WARRANTY; without even the implied warranty of MERCHANTABILITY or       *
* FITNESS FOR A PARTICULAR PURPOSE. See the GNU Lesser General Public License *
* for more details.                                                           *
*                                                                             *
* You should have received a copy of the GNU Lesser General Public License    *
* along with this program. If not, see <http://www.gnu.org/licenses/>.        *
*******************************************************************************
* Authors: The SOFA Team and external contributors (see Authors.txt)          *
*                                                                             *
* Contact information: contact@sofa-framework.org                             *
******************************************************************************/
#ifndef SOFA_COMPONENT_ENGINE_BOXROI_INL
#define SOFA_COMPONENT_ENGINE_BOXROI_INL

#if !defined(__GNUC__) || (__GNUC__ > 3 || (_GNUC__ == 3 && __GNUC_MINOR__ > 3))
#pragma once
#endif

#include <SofaEngine/BoxROI.h>
#include <sofa/helper/gl/template.h>
#include <sofa/helper/gl/BasicShapes.h>
#include <sofa/core/visual/VisualParams.h>
#include <sofa/defaulttype/BoundingBox.h>
#include <limits>
#include <sofa/core/topology/BaseTopology.h>
#include <sofa/simulation/AnimateBeginEvent.h>

namespace sofa
{

namespace component
{

namespace engine
{

namespace boxroi
{
using simulation::AnimateBeginEvent ;
using core::behavior::BaseMechanicalState ;
using core::topology::TopologyContainer ;
using core::topology::BaseMeshTopology ;
using core::objectmodel::ComponentState ;
using core::objectmodel::BaseData ;
using core::objectmodel::Event ;
using core::loader::MeshLoader ;
using core::ExecParams ;
using defaulttype::TBoundingBox ;
using defaulttype::Vector3 ;
using defaulttype::Vec4f ;
using helper::WriteOnlyAccessor ;
using helper::ReadAccessor ;
using helper::vector ;

template <class DataTypes>
BoxROI<DataTypes>::BoxROI()
    : boxes( initData(&boxes, "box", "Box defined by xmin,ymin,zmin, xmax,ymax,zmax") )
    , f_X0( initData (&f_X0, "position", "Rest position coordinates of the degrees of freedom. "
                                         "If empty the positions from a MechanicalObject then a MeshLoader are searched in the current context."
                                         "If none are found the parent's context is searched for MechanicalObject." ) )
    , f_edges(initData (&f_edges, "edges", "Edge Topology") )
    , f_triangles(initData (&f_triangles, "triangles", "Triangle Topology") )
    , f_tetrahedra(initData (&f_tetrahedra, "tetrahedra", "Tetrahedron Topology") )
    , f_hexahedra(initData (&f_hexahedra, "hexahedra", "Hexahedron Topology") )
    , f_quad(initData (&f_quad, "quad", "Quad Topology") )
    , f_computeEdges( initData(&f_computeEdges, true,"computeEdges","If true, will compute edge list and index list inside the ROI. (default = true)") )
    , f_computeTriangles( initData(&f_computeTriangles, true,"computeTriangles","If true, will compute triangle list and index list inside the ROI. (default = true)") )
    , f_computeTetrahedra( initData(&f_computeTetrahedra, true,"computeTetrahedra","If true, will compute tetrahedra list and index list inside the ROI. (default = true)") )
    , f_computeHexahedra( initData(&f_computeHexahedra, true,"computeHexahedra","If true, will compute hexahedra list and index list inside the ROI. (default = true)") )
    , f_computeQuad( initData(&f_computeQuad, true,"computeQuad","If true, will compute quad list and index list inside the ROI. (default = true)") )
    , f_indices( initData(&f_indices,"indices","Indices of the points contained in the ROI") )
    , f_edgeIndices( initData(&f_edgeIndices,"edgeIndices","Indices of the edges contained in the ROI") )
    , f_triangleIndices( initData(&f_triangleIndices,"triangleIndices","Indices of the triangles contained in the ROI") )
    , f_tetrahedronIndices( initData(&f_tetrahedronIndices,"tetrahedronIndices","Indices of the tetrahedra contained in the ROI") )
    , f_hexahedronIndices( initData(&f_hexahedronIndices,"hexahedronIndices","Indices of the hexahedra contained in the ROI") )
    , f_quadIndices( initData(&f_quadIndices,"quadIndices","Indices of the quad contained in the ROI") )
    , f_pointsInROI( initData(&f_pointsInROI,"pointsInROI","Points contained in the ROI") )
    , f_edgesInROI( initData(&f_edgesInROI,"edgesInROI","Edges contained in the ROI") )
    , f_trianglesInROI( initData(&f_trianglesInROI,"trianglesInROI","Triangles contained in the ROI") )
    , f_tetrahedraInROI( initData(&f_tetrahedraInROI,"tetrahedraInROI","Tetrahedra contained in the ROI") )
    , f_hexahedraInROI( initData(&f_hexahedraInROI,"hexahedraInROI","Hexahedra contained in the ROI") )
    , f_quadInROI( initData(&f_quadInROI,"quadInROI","Quad contained in the ROI") )
    , f_nbIndices( initData(&f_nbIndices,"nbIndices", "Number of selected indices") )
<<<<<<< HEAD
    , f_pointsOutROI( initData(&f_pointsOutROI,"pointsOutROI","Points contained out of the ROI") )
    , f_edgesOutROI( initData(&f_edgesOutROI,"edgesOutROI","Edges contained out of the ROI") )
    , f_trianglesOutROI( initData(&f_trianglesOutROI,"trianglesOutROI","Triangles contained out of the ROI") )
    , f_tetrahedraOutROI( initData(&f_tetrahedraOutROI,"tetrahedraOutROI","Tetrahedra contained out of the ROI") )
    , f_hexahedraOutROI( initData(&f_hexahedraOutROI,"hexahedraOutROI","Hexahedra contained out of the ROI") )
    , f_quadOutROI( initData(&f_quadOutROI,"quadOutROI","Quad contained out of the ROI") )
    , p_drawBoxes( initData(&p_drawBoxes,false,"drawBoxes","Draw Box(es)") )
    , p_drawPoints( initData(&p_drawPoints,false,"drawPoints","Draw Points") )
    , p_drawEdges( initData(&p_drawEdges,false,"drawEdges","Draw Edges") )
    , p_drawTriangles( initData(&p_drawTriangles,false,"drawTriangles","Draw Triangles") )
    , p_drawTetrahedra( initData(&p_drawTetrahedra,false,"drawTetrahedra","Draw Tetrahedra") )
    , p_drawHexahedra( initData(&p_drawHexahedra,false,"drawHexahedra","Draw Tetrahedra") )
    , p_drawQuads( initData(&p_drawQuads,false,"drawQuads","Draw Quads") )
=======
    , p_drawBoxes( initData(&p_drawBoxes,false,"drawBoxes","Draw Boxes. (default = false)") )
    , p_drawPoints( initData(&p_drawPoints,false,"drawPoints","Draw Points. (default = false)") )
    , p_drawEdges( initData(&p_drawEdges,false,"drawEdges","Draw Edges. (default = false)") )
    , p_drawTriangles( initData(&p_drawTriangles,false,"drawTriangles","Draw Triangles. (default = false)") )
    , p_drawTetrahedra( initData(&p_drawTetrahedra,false,"drawTetrahedra","Draw Tetrahedra. (default = false)") )
    , p_drawHexahedra( initData(&p_drawHexahedra,false,"drawHexahedra","Draw Tetrahedra. (default = false)") )
    , p_drawQuads( initData(&p_drawQuads,false,"drawQuads","Draw Quads. (default = false)") )
>>>>>>> b515f57f
    , _drawSize( initData(&_drawSize,0.0,"drawSize","rendering size for box and topological elements") )
    , p_doUpdate( initData(&p_doUpdate,(bool)true,"doUpdate","If true, updates the selection at the beginning of simulation steps. (default = true)") )

    /// In case you add a new attribute please also add it into to the BoxROI_test.cpp::attributesTests
    /// In case you want to remove or rename an attribute, please keep it as-is but add a warning message
    /// using msg_warning saying to the user of this component that the attribute is deprecated and solutions/replacement
    /// he has to fix his scene.

    /// Deprecated input attributes
    , d_deprecatedX0( initData (&d_deprecatedX0, "rest_position", "(deprecated) Replaced with the attribute 'position'") )
    , d_deprecatedIsVisible( initData(&d_deprecatedIsVisible, false, "isVisible","(deprecated)Replaced with the attribute 'drawBoxes'") )
{
    //Adding alias to handle old BoxROI outputs
    addAlias(&f_pointsInROI,"pointsInBox");
    addAlias(&f_edgesInROI,"edgesInBox");
    addAlias(&f_trianglesInROI,"f_trianglesInBox");
    addAlias(&f_tetrahedraInROI,"f_tetrahedraInBox");
    addAlias(&f_hexahedraInROI,"f_tetrahedraInBox");
    addAlias(&f_quadInROI,"f_quadInBOX");

    /// Display as few as possible the deprecated data.
    d_deprecatedX0.setDisplayed(false);
    d_deprecatedIsVisible.setDisplayed(false);

    boxes.beginEdit()->push_back(Vec6(0,0,0,1,1,1));
    boxes.endEdit();

    f_indices.beginEdit()->push_back(0);
    f_indices.endEdit();
}

template <class DataTypes>
void BoxROI<DataTypes>::init()
{
    if(d_deprecatedX0.isSet()){
        msg_error(this) <<  "The field named 'rest_position' is now deprecated.\n"
                              "Using deprecated attributes may results in invalid simulation as well as slow performances. \n"
                              "To remove this error message you need to fix your sofa scene by changing the field's name from 'rest_position' to 'position'.\n" ;
                               f_X0.copyValue(&d_deprecatedX0);
    }

    if(d_deprecatedIsVisible.isSet()){
        msg_error(this) <<  "The field named 'isVisible' is now deprecated.\n"
                              "Using deprecated attributes may results in invalid simulation as well as slow performances. \n"
                              "To remove this error message you need to fix your sofa scene by changing the field's name from 'isVisible' to 'drawBoxes'.\n" ;
                              p_drawBoxes.copyValue(&d_deprecatedIsVisible);
    }

    /// If the position attribute is not set we are trying to
    /// automatically load the positions from the current context MechanicalState if any, then
    /// in a MeshLoad if any and in case of failure it will finally search it in the parent's
    /// context.
    if (!f_X0.isSet())
    {
        msg_info(this) << "No attribute 'position' set.\n"
                          "Searching in the context for a MechanicalObject or MeshLoader.\n" ;

        BaseMechanicalState* mstate = nullptr ;
        this->getContext()->get(mstate, BaseContext::Local);
        if (mstate)
        {
            BaseData* parent = mstate->findData("rest_position");
            if (parent)
            {
                f_X0.setParent(parent);
                f_X0.setReadOnly(true);
            }else{
                msg_warning(this) << "No attribute 'rest_position' in component '" << getName() << "'.\n"
                                  << "The BoxROI component thus have no input and is thus deactivated.\n" ;
                m_componentstate = ComponentState::Invalid ;
                return ;
            }
        }
        else
        {
            MeshLoader* loader = nullptr ;
            this->getContext()->get(loader,BaseContext::Local);
            if (loader)
            {
                BaseData* parent = loader->findData("position");
                if (parent)
                {
                    f_X0.setParent(parent);
                    f_X0.setReadOnly(true);
                }else{
                    msg_warning(this) << "No attribute 'position' in component '" << getName() << "'.\n"
                                      << "The BoxROI component thus have no input and is thus deactivated.\n" ;
                    m_componentstate = ComponentState::Invalid ;
                    return ;
                }
            }
            else   // no local state, no loader => find upward
            {
                this->getContext()->get(mstate, BaseContext::SearchUp);
                if(!mstate){
                    msg_error(this) <<  "Unable to find a MechanicalObject for this component. "
                                        "To remove this error message you can either:\n"
                                        "   - to specifiy the DOF where to apply the BoxROI with the 'position' attribute.\n"
                                        "   - to add MechanicalObject or MeshLoader component before the BoxROI in the scene graph.\n";
                    m_componentstate = ComponentState::Invalid ;
                    return ;
                }

                BaseData* parent = mstate->findData("rest_position");
                if(!parent){
                    dmsg_error(this) <<  "Unable to find a rest_position attribute in the MechanicalObject '" << mstate->getName() << "'";
                    m_componentstate = ComponentState::Invalid ;
                    return ;
                }
                f_X0.setParent(parent);
                f_X0.setReadOnly(true);
            }
        }
    }


    if (!f_edges.isSet() || !f_triangles.isSet() || !f_tetrahedra.isSet() || !f_hexahedra.isSet() || !f_quad.isSet() )
    {
        msg_info(this) << "No topology given. Searching for a TopologyContainer and a BaseMeshTopology in the current context.\n";

        TopologyContainer* topologyContainer;
        this->getContext()->get(topologyContainer,BaseContext::Local);

        BaseMeshTopology* topology;
        this->getContext()->get(topology,BaseContext::Local);

        if (topologyContainer || topology)
        {
            if (!f_edges.isSet() && f_computeEdges.getValue())
            {
                BaseData* eparent = topologyContainer?topologyContainer->findData("edges"):topology->findData("edges");
                if (eparent)
                {
                    f_edges.setParent(eparent);
                    f_edges.setReadOnly(true);
                }
            }
            if (!f_triangles.isSet() && f_computeTriangles.getValue())
            {
                BaseData* tparent = topologyContainer?topologyContainer->findData("triangles"):topology->findData("triangles");
                if (tparent)
                {
                    f_triangles.setParent(tparent);
                    f_triangles.setReadOnly(true);
                }
            }
            if (!f_tetrahedra.isSet() && f_computeTetrahedra.getValue())
            {
                BaseData* tparent = topologyContainer?topologyContainer->findData("tetrahedra"):topology->findData("tetrahedra");
                if (tparent)
                {
                    f_tetrahedra.setParent(tparent);
                    f_tetrahedra.setReadOnly(true);
                }
            }
            if (!f_hexahedra.isSet() && f_computeHexahedra.getValue())
            {
                BaseData* tparent = topologyContainer?topologyContainer->findData("hexahedra"):topology->findData("hexahedra");
                if (tparent)
                {
                    f_hexahedra.setParent(tparent);
                    f_hexahedra.setReadOnly(true);
                }
            }
            if (!f_quad.isSet() && f_computeQuad.getValue())
            {
                BaseData* tparent = topologyContainer?topologyContainer->findData("quads"):topology->findData("quads");
                if (tparent)
                {
                    f_quad.setParent(tparent);
                    f_quad.setReadOnly(true);
                }
            }
        }/*else{
            msg_warning(this) << "No primitives provided nor TopologyContainer and a BaseMeshTopology in the current context.\n"
                                 "To remove this message you can either: \n"
                                 "  - set value into one or more of the attributes 'edges', 'triangles', 'tetrahedra', 'hexahedra'. \n"
                                 "  - add a TopologyContainer and a BaseMeshTopology in the context of this object. \n";
            m_componentstate = ComponentState::Invalid ;
            return ;
        }*/
    }

    addInput(&f_X0);
    addInput(&f_edges);
    addInput(&f_triangles);
    addInput(&f_tetrahedra);
    addInput(&f_hexahedra);
    addInput(&f_quad);

    addOutput(&f_indices);
    addOutput(&f_edgeIndices);
    addOutput(&f_triangleIndices);
    addOutput(&f_tetrahedronIndices);
    addOutput(&f_hexahedronIndices);
    addOutput(&f_quadIndices);
    addOutput(&f_pointsInROI);
    addOutput(&f_edgesInROI);
    addOutput(&f_trianglesInROI);
    addOutput(&f_tetrahedraInROI);
    addOutput(&f_hexahedraInROI);
    addOutput(&f_quadInROI);
<<<<<<< HEAD
	addOutput(&f_nbIndices);
    addOutput(&f_pointsOutROI);
    addOutput(&f_edgesOutROI);
    addOutput(&f_trianglesOutROI);
    addOutput(&f_tetrahedraOutROI);
    addOutput(&f_hexahedraOutROI);
    addOutput(&f_quadOutROI);
    setDirtyValue();
=======
    addOutput(&f_nbIndices);
>>>>>>> b515f57f

    m_componentstate = ComponentState::Valid ;

    /// The following is a trick to force the initial selection of the element by the engine.
    bool tmp=p_doUpdate.getValue() ;
    p_doUpdate.setValue(true);
    setDirtyValue();
    reinit();
    p_doUpdate.setValue(tmp);
}

template <class DataTypes>
void BoxROI<DataTypes>::reinit()
{
    vector<Vec6>& vb = *(boxes.beginEdit());
    if (!vb.empty())
    {
        for (unsigned int bi=0; bi<vb.size(); ++bi)
        {
            if (vb[bi][0] > vb[bi][3]) std::swap(vb[bi][0],vb[bi][3]);
            if (vb[bi][1] > vb[bi][4]) std::swap(vb[bi][1],vb[bi][4]);
            if (vb[bi][2] > vb[bi][5]) std::swap(vb[bi][2],vb[bi][5]);
        }
    }
    boxes.endEdit();

    this->requestUpdate();
}

template <class DataTypes>
bool BoxROI<DataTypes>::isPointInBox(const typename DataTypes::CPos& p, const Vec6& b)
{
    return ( p[0] >= b[0] && p[0] <= b[3] && p[1] >= b[1] && p[1] <= b[4] && p[2] >= b[2] && p[2] <= b[5] );
}

template <class DataTypes>
bool BoxROI<DataTypes>::isPointInBox(const PointID& pid, const Vec6& b)
{
    const VecCoord& x0 = f_X0.getValue();
    CPos p =  DataTypes::getCPos(x0[pid]);
    return ( isPointInBox(p,b) );
}

template <class DataTypes>
bool BoxROI<DataTypes>::isEdgeInBox(const Edge& e, const Vec6& b)
{
    const VecCoord& x0 = f_X0.getValue();
    CPos p0 =  DataTypes::getCPos(x0[e[0]]);
    CPos p1 =  DataTypes::getCPos(x0[e[1]]);
    CPos c = (p1+p0)*0.5;

    return isPointInBox(c,b);
}

template <class DataTypes>
bool BoxROI<DataTypes>::isTriangleInBox(const Triangle& t, const Vec6& b)
{
    const VecCoord& x0 = f_X0.getValue();
    CPos p0 =  DataTypes::getCPos(x0[t[0]]);
    CPos p1 =  DataTypes::getCPos(x0[t[1]]);
    CPos p2 =  DataTypes::getCPos(x0[t[2]]);
    CPos c = (p2+p1+p0)/3.0;

    return (isPointInBox(c,b));
}

template <class DataTypes>
bool BoxROI<DataTypes>::isTetrahedronInBox(const Tetra &t, const Vec6 &b)
{
    const VecCoord& x0 = f_X0.getValue();
    CPos p0 =  DataTypes::getCPos(x0[t[0]]);
    CPos p1 =  DataTypes::getCPos(x0[t[1]]);
    CPos p2 =  DataTypes::getCPos(x0[t[2]]);
    CPos p3 =  DataTypes::getCPos(x0[t[3]]);
    CPos c = (p3+p2+p1+p0)/4.0;

    return (isPointInBox(c,b));
}

template <class DataTypes>
bool BoxROI<DataTypes>::isHexahedronInBox(const Hexa &t, const Vec6 &b)
{
    const VecCoord& x0 = f_X0.getValue();
    CPos p0 =  DataTypes::getCPos(x0[t[0]]);
    CPos p1 =  DataTypes::getCPos(x0[t[1]]);
    CPos p2 =  DataTypes::getCPos(x0[t[2]]);
    CPos p3 =  DataTypes::getCPos(x0[t[3]]);
    CPos p4 =  DataTypes::getCPos(x0[t[4]]);
    CPos p5 =  DataTypes::getCPos(x0[t[5]]);
    CPos p6 =  DataTypes::getCPos(x0[t[6]]);
    CPos p7 =  DataTypes::getCPos(x0[t[7]]);
    CPos c = (p7+p6+p5+p4+p3+p2+p1+p0)/8.0;

    return (isPointInBox(c,b));
}


template <class DataTypes>
bool BoxROI<DataTypes>::isQuadInBox(const Quad& q, const Vec6& b)
{
    const VecCoord& x0 = f_X0.getValue();
    CPos p0 =  DataTypes::getCPos(x0[q[0]]);
    CPos p1 =  DataTypes::getCPos(x0[q[1]]);
    CPos p2 =  DataTypes::getCPos(x0[q[2]]);
    CPos p3 =  DataTypes::getCPos(x0[q[3]]);
    CPos c = (p3+p2+p1+p0)/4.0;

    return (isPointInBox(c,b));

}

// The update method is called when the engine is marked as dirty.
template <class DataTypes>
void BoxROI<DataTypes>::update()
{
    if(m_componentstate==ComponentState::Invalid){
        cleanDirty() ;
        return ;
    }

    if(!p_doUpdate.getValue()){
        cleanDirty() ;
        return ;
    }

    const vector<Vec6>& vb = boxes.getValue();

    if (vb.empty()) { cleanDirty(); return; }


    // Read accessor for input topology
    ReadAccessor< Data<vector<Edge> > > edges = f_edges;
    ReadAccessor< Data<vector<Triangle> > > triangles = f_triangles;
    ReadAccessor< Data<vector<Tetra> > > tetrahedra = f_tetrahedra;
    ReadAccessor< Data<vector<Hexa> > > hexahedra = f_hexahedra;
    ReadAccessor< Data<vector<Quad> > > quad = f_quad;

    const VecCoord& x0 = f_X0.getValue();

    cleanDirty();

    // Write accessor for topological element indices in BOX
    SetIndex& indices = *f_indices.beginWriteOnly();
    SetIndex& edgeIndices = *f_edgeIndices.beginWriteOnly();
    SetIndex& triangleIndices = *f_triangleIndices.beginWriteOnly();
    SetIndex& tetrahedronIndices = *f_tetrahedronIndices.beginWriteOnly();
    SetIndex& hexahedronIndices = *f_hexahedronIndices.beginWriteOnly();
    SetIndex& quadIndices = *f_quadIndices.beginWriteOnly();

    // Write accessor for toplogical element in BOX
    WriteOnlyAccessor< Data<VecCoord > > pointsInROI = f_pointsInROI;
    WriteOnlyAccessor< Data<vector<Edge> > > edgesInROI = f_edgesInROI;
    WriteOnlyAccessor< Data<vector<Triangle> > > trianglesInROI = f_trianglesInROI;
    WriteOnlyAccessor< Data<vector<Tetra> > > tetrahedraInROI = f_tetrahedraInROI;
    WriteOnlyAccessor< Data<vector<Hexa> > > hexahedraInROI = f_hexahedraInROI;
    WriteOnlyAccessor< Data<vector<Quad> > > quadInROI = f_quadInROI;

    // Write accessor for toplogical element out of the BOX
    helper::WriteAccessor< Data<VecCoord > > pointsOutROI = f_pointsOutROI;
    helper::WriteAccessor< Data<helper::vector<Edge> > > edgesOutROI = f_edgesOutROI;
    helper::WriteAccessor< Data<helper::vector<Triangle> > > trianglesOutROI = f_trianglesOutROI;
    helper::WriteAccessor< Data<helper::vector<Tetra> > > tetrahedraOutROI = f_tetrahedraOutROI;
    helper::WriteAccessor< Data<helper::vector<Hexa> > > hexahedraOutROI = f_hexahedraOutROI;
    helper::WriteAccessor< Data<helper::vector<Quad> > > quadOutROI = f_quadOutROI;


    // Clear lists
    indices.clear();
    edgeIndices.clear();
    triangleIndices.clear();
    tetrahedronIndices.clear();
    hexahedronIndices.clear();
    quadIndices.clear();

    pointsInROI.clear();
    edgesInROI.clear();
    trianglesInROI.clear();
    tetrahedraInROI.clear();
    hexahedraInROI.clear();
    quadInROI.clear();

    pointsOutROI.clear();
    edgesOutROI.clear();
    trianglesOutROI.clear();
    tetrahedraOutROI.clear();
    hexahedraOutROI.clear();
    quadOutROI.clear();

    //Points
    for( unsigned i=0; i<x0.size(); ++i )
    {
        bool in = false;
        for (unsigned int bi=0; !in && bi<vb.size(); ++bi)
        {
            in = isPointInBox(i, vb[bi]);
        }
        if (in)
        {
            indices.push_back(i);
            pointsInROI.push_back(x0[i]);
        }
        else
        {
            pointsOutROI.push_back(x0[i]);
        }
    }

    //Edges
    if (f_computeEdges.getValue())
    {
        for(unsigned int i=0 ; i<edges.size() ; i++)
        {
            Edge e = edges[i];
            bool in = false;
            for (unsigned int bi=0; !in && bi<vb.size(); ++bi)
            {
                in = isEdgeInBox(e, vb[bi]);
            }
            if (in)
            {
                edgeIndices.push_back(i);
                edgesInROI.push_back(e);
            }
            else
            {
                edgesOutROI.push_back(e);
            }
        }
    }

    //Triangles
    if (f_computeTriangles.getValue())
    {
        for(unsigned int i=0 ; i<triangles.size() ; i++)
        {
            Triangle t = triangles[i];
            bool in = false;
            for (unsigned int bi=0; !in && bi<vb.size(); ++bi)
            {
                in = isTriangleInBox(t, vb[bi]);
            }
            if (in)
            {
                triangleIndices.push_back(i);
                trianglesInROI.push_back(t);
            }
            else
            {
                trianglesOutROI.push_back(t);
            }
        }
    }

    //Tetrahedra
    if (f_computeTetrahedra.getValue())
    {
        for(unsigned int i=0 ; i<tetrahedra.size() ; i++)
        {
            Tetra t = tetrahedra[i];
            bool in = false;
            for (unsigned int bi=0; !in && bi<vb.size(); ++bi)
            {
                in = isTetrahedronInBox(t, vb[bi]);
            }
            if (in)
            {
                tetrahedronIndices.push_back(i);
                tetrahedraInROI.push_back(t);
            }
            else
            {
                tetrahedraOutROI.push_back(t);
            }
        }
    }

    //Hexahedra
    if (f_computeHexahedra.getValue())
    {
        for(unsigned int i=0 ; i<hexahedra.size() ; i++)
        {
            Hexa t = hexahedra[i];
            bool in = false;
            for (unsigned int bi=0; !in && bi<vb.size(); ++bi)
            {
                in = isHexahedronInBox(t, vb[bi]);
            }
            if (in)
            {
                hexahedronIndices.push_back(i);
                hexahedraInROI.push_back(t);
            }
            else
            {
                hexahedraOutROI.push_back(t);
            }
        }
    }

    //Quads
    if (f_computeQuad.getValue())
    {
        for(unsigned int i=0 ; i<quad.size() ; i++)
        {
            Quad q = quad[i];
            bool in = false;
            for (unsigned int bi=0; !in && bi<vb.size(); ++bi)
            {
                in = isQuadInBox(q, vb[bi]);
            }
            if (in)
            {
                quadIndices.push_back(i);
                quadInROI.push_back(q);
            }
            else
            {
                quadOutROI.push_back(q);
            }
        }
    }


    f_nbIndices.setValue(indices.size());

    f_indices.endEdit();
    f_edgeIndices.endEdit();
    f_triangleIndices.endEdit();
    f_tetrahedronIndices.endEdit();
    f_hexahedronIndices.endEdit();
    f_quadIndices.endEdit();

}


template <class DataTypes>
void BoxROI<DataTypes>::draw(const core::visual::VisualParams* vparams)
{
    if(m_componentstate==ComponentState::Invalid)
        return ;

    if (!vparams->displayFlags().getShowBehaviorModels() && !this->_drawSize.getValue())
        return;

    const VecCoord& x0 = f_X0.getValue();
    Vec4f color = Vec4f(1.0f, 0.4f, 0.4f, 1.0f);


    ///draw the boxes
    if( p_drawBoxes.getValue())
    {
        vparams->drawTool()->setLightingEnabled(false);
        float linesWidth = _drawSize.getValue() ? (float)_drawSize.getValue() : 1;
        std::vector<Vector3> vertices;
        const vector<Vec6>& vb=boxes.getValue();
        for (unsigned int bi=0; bi<vb.size(); ++bi)
        {
            const Vec6& b=vb[bi];
            const Real& Xmin=b[0];
            const Real& Xmax=b[3];
            const Real& Ymin=b[1];
            const Real& Ymax=b[4];
            const Real& Zmin=b[2];
            const Real& Zmax=b[5];
            vertices.push_back( Vector3(Xmin,Ymin,Zmin) );
            vertices.push_back( Vector3(Xmin,Ymin,Zmax) );
            vertices.push_back( Vector3(Xmin,Ymin,Zmin) );
            vertices.push_back( Vector3(Xmax,Ymin,Zmin) );
            vertices.push_back( Vector3(Xmin,Ymin,Zmin) );
            vertices.push_back( Vector3(Xmin,Ymax,Zmin) );
            vertices.push_back( Vector3(Xmin,Ymax,Zmin) );
            vertices.push_back( Vector3(Xmax,Ymax,Zmin) );
            vertices.push_back( Vector3(Xmin,Ymax,Zmin) );
            vertices.push_back( Vector3(Xmin,Ymax,Zmax) );
            vertices.push_back( Vector3(Xmin,Ymax,Zmax) );
            vertices.push_back( Vector3(Xmin,Ymin,Zmax) );
            vertices.push_back( Vector3(Xmin,Ymin,Zmax) );
            vertices.push_back( Vector3(Xmax,Ymin,Zmax) );
            vertices.push_back( Vector3(Xmax,Ymin,Zmax) );
            vertices.push_back( Vector3(Xmax,Ymax,Zmax) );
            vertices.push_back( Vector3(Xmax,Ymin,Zmax) );
            vertices.push_back( Vector3(Xmax,Ymin,Zmin) );
            vertices.push_back( Vector3(Xmin,Ymax,Zmax) );
            vertices.push_back( Vector3(Xmax,Ymax,Zmax) );
            vertices.push_back( Vector3(Xmax,Ymax,Zmin) );
            vertices.push_back( Vector3(Xmax,Ymin,Zmin) );
            vertices.push_back( Vector3(Xmax,Ymax,Zmin) );
            vertices.push_back( Vector3(Xmax,Ymax,Zmax) );
            vparams->drawTool()->drawLines(vertices, linesWidth , color );
        }
    }

    const unsigned int max_spatial_dimensions = std::min((unsigned int)3,(unsigned int)DataTypes::spatial_dimensions);

    ///draw points in ROI
    if( p_drawPoints.getValue())
    {
        float pointsWidth = _drawSize.getValue() ? (float)_drawSize.getValue() : 1;
        vparams->drawTool()->setLightingEnabled(false);
        std::vector<Vector3> vertices;
        ReadAccessor< Data<VecCoord > > pointsInROI = f_pointsInROI;
        for (unsigned int i=0; i<pointsInROI.size() ; ++i)
        {
            CPos p = DataTypes::getCPos(pointsInROI[i]);
            Vector3 pv;
            for( unsigned int j=0 ; j<max_spatial_dimensions ; ++j )
                pv[j] = p[j];
            vertices.push_back( pv );
        }
        vparams->drawTool()->drawPoints(vertices, pointsWidth, color);
    }

    ///draw edges in ROI
    if( p_drawEdges.getValue())
    {
        vparams->drawTool()->setLightingEnabled(false);
        float linesWidth = _drawSize.getValue() ? (float)_drawSize.getValue() : 1;
        std::vector<Vector3> vertices;
        ReadAccessor< Data<vector<Edge> > > edgesInROI = f_edgesInROI;
        for (unsigned int i=0; i<edgesInROI.size() ; ++i)
        {
            Edge e = edgesInROI[i];
            for (unsigned int j=0 ; j<2 ; j++)
            {
                CPos p = DataTypes::getCPos(x0[e[j]]);
                Vector3 pv;
                for( unsigned int j=0 ; j<max_spatial_dimensions ; ++j )
                    pv[j] = p[j];
                vertices.push_back( pv );
            }
        }
        vparams->drawTool()->drawLines(vertices, linesWidth, color);
    }

    ///draw triangles in ROI
    if( p_drawTriangles.getValue())
    {
        vparams->drawTool()->setLightingEnabled(false);
        std::vector<Vector3> vertices;
        ReadAccessor< Data<vector<Triangle> > > trianglesInROI = f_trianglesInROI;
        for (unsigned int i=0; i<trianglesInROI.size() ; ++i)
        {
            Triangle t = trianglesInROI[i];
            for (unsigned int j=0 ; j<3 ; j++)
            {
                CPos p = DataTypes::getCPos(x0[t[j]]);
                Vector3 pv;
                for( unsigned int j=0 ; j<max_spatial_dimensions ; ++j )
                    pv[j] = p[j];
                vertices.push_back( pv );
            }
        }
        vparams->drawTool()->drawTriangles(vertices, color);
    }

    ///draw tetrahedra in ROI
    if( p_drawTetrahedra.getValue())
    {
        vparams->drawTool()->setLightingEnabled(false);
        float linesWidth = _drawSize.getValue() ? (float)_drawSize.getValue() : 1;
        std::vector<Vector3> vertices;
        ReadAccessor< Data<vector<Tetra> > > tetrahedraInROI = f_tetrahedraInROI;
        for (unsigned int i=0; i<tetrahedraInROI.size() ; ++i)
        {
            Tetra t = tetrahedraInROI[i];
            for (unsigned int j=0 ; j<4 ; j++)
            {
                CPos p = DataTypes::getCPos(x0[t[j]]);
                Vector3 pv;
                for( unsigned int k=0 ; k<max_spatial_dimensions ; ++k )
                    pv[k] = p[k];
                vertices.push_back( pv );

                p = DataTypes::getCPos(x0[t[(j+1)%4]]);
                for( unsigned int k=0 ; k<max_spatial_dimensions ; ++k )
                    pv[k] = p[k];
                vertices.push_back( pv );
            }

            CPos p = DataTypes::getCPos(x0[t[0]]);
            Vector3 pv;
            for( unsigned int j=0 ; j<max_spatial_dimensions ; ++j )
                pv[j] = p[j];
            vertices.push_back( pv );
            p = DataTypes::getCPos(x0[t[2]]);
            for( unsigned int j=0 ; j<max_spatial_dimensions ; ++j )
                pv[j] = p[j];
            vertices.push_back( pv );
            p = DataTypes::getCPos(x0[t[1]]);
            for( unsigned int j=0 ; j<max_spatial_dimensions ; ++j )
                pv[j] = p[j];
            vertices.push_back( pv );
            p = DataTypes::getCPos(x0[t[3]]);
            for( unsigned int j=0 ; j<max_spatial_dimensions ; ++j )
                pv[j] = p[j];
            vertices.push_back( pv );
        }
        vparams->drawTool()->drawLines(vertices, linesWidth, color);
    }

    ///draw hexahedra in ROI
    if( p_drawHexahedra.getValue())
    {
        vparams->drawTool()->setLightingEnabled(false);
        float linesWidth = _drawSize.getValue() ? (float)_drawSize.getValue() : 1;
        std::vector<Vector3> vertices;
        ReadAccessor< Data<vector<Hexa> > > hexahedraInROI = f_hexahedraInROI;
        for (unsigned int i=0; i<hexahedraInROI.size() ; ++i)
        {
            Hexa t = hexahedraInROI[i];
            for (unsigned int j=0 ; j<8 ; j++)
            {
                CPos p = DataTypes::getCPos(x0[t[j]]);
                Vector3 pv;
                for( unsigned int k=0 ; k<max_spatial_dimensions ; ++k )
                    pv[k] = p[k];
                vertices.push_back( pv );

                p = DataTypes::getCPos(x0[t[(j+1)%4]]);
                for( unsigned int k=0 ; k<max_spatial_dimensions ; ++k )
                    pv[k] = p[k];
                vertices.push_back( pv );
            }

            CPos p = DataTypes::getCPos(x0[t[0]]);
            Vector3 pv;
            for( unsigned int j=0 ; j<max_spatial_dimensions ; ++j )
                pv[j] = p[j];
            vertices.push_back( pv );
            p = DataTypes::getCPos(x0[t[2]]);
            for( unsigned int j=0 ; j<max_spatial_dimensions ; ++j )
                pv[j] = p[j];
            vertices.push_back( pv );
            p = DataTypes::getCPos(x0[t[1]]);
            for( unsigned int j=0 ; j<max_spatial_dimensions ; ++j )
                pv[j] = p[j];
            vertices.push_back( pv );
            p = DataTypes::getCPos(x0[t[3]]);
            for( unsigned int j=0 ; j<max_spatial_dimensions ; ++j )
                pv[j] = p[j];
            vertices.push_back( pv );
            p = DataTypes::getCPos(x0[t[4]]);
            for( unsigned int j=0 ; j<max_spatial_dimensions ; ++j )
                pv[j] = p[j];
            vertices.push_back( pv );
            p = DataTypes::getCPos(x0[t[5]]);
            for( unsigned int j=0 ; j<max_spatial_dimensions ; ++j )
                pv[j] = p[j];
            vertices.push_back( pv );
            p = DataTypes::getCPos(x0[t[6]]);
            for( unsigned int j=0 ; j<max_spatial_dimensions ; ++j )
                pv[j] = p[j];
            vertices.push_back( pv );
            p = DataTypes::getCPos(x0[t[7]]);
            for( unsigned int j=0 ; j<max_spatial_dimensions ; ++j )
                pv[j] = p[j];
            vertices.push_back( pv );
        }
        vparams->drawTool()->drawLines(vertices, linesWidth, color);
    }

    ///draw quads in ROI
    if( p_drawQuads.getValue())
    {
        vparams->drawTool()->setLightingEnabled(false);
        float linesWidth = _drawSize.getValue() ? (float)_drawSize.getValue() : 1;
        std::vector<Vector3> vertices;
        ReadAccessor<Data<vector<Quad> > > quadsInROI = f_quadInROI;
        for (unsigned i=0; i<quadsInROI.size(); ++i)
        {
            Quad q = quadsInROI[i];
            for (unsigned j=0; j<4; j++)
            {
                CPos p = DataTypes::getCPos(x0[q[j]]);
                Vector3 pv;
                for (unsigned k=0; k<max_spatial_dimensions; k++)
                    pv[k] = p[k];
                vertices.push_back(pv);
            }
            for (unsigned j=0; j<4; j++)
            {
                CPos p = DataTypes::getCPos(x0[q[(j+1)%4]]);
                Vector3 pv;
                for (unsigned k=0; k<max_spatial_dimensions; k++)
                    pv[k] = p[k];
                vertices.push_back(pv);
            }

        }
        vparams->drawTool()->drawLines(vertices,linesWidth,color);
    }

}


template <class DataTypes>
void BoxROI<DataTypes>::computeBBox(const ExecParams*  params , bool onlyVisible)
{
    if( onlyVisible && !p_drawBoxes.getValue() )
        return;

    if(m_componentstate==ComponentState::Invalid)
        return ;

    const vector<Vec6>& vb=boxes.getValue(params);
    const Real max_real = std::numeric_limits<Real>::max();
    const Real min_real = std::numeric_limits<Real>::min();
    Real maxBBox[3] = {min_real,min_real,min_real};
    Real minBBox[3] = {max_real,max_real,max_real};

    for (unsigned int bi=0; bi<vb.size(); ++bi)
    {
        const Vec6& b=vb[bi];
        if (b[0] < minBBox[0]) minBBox[0] = b[0];
        if (b[1] < minBBox[1]) minBBox[1] = b[1];
        if (b[2] < minBBox[2]) minBBox[2] = b[2];
        if (b[3] > maxBBox[0]) maxBBox[0] = b[3];
        if (b[4] > maxBBox[1]) maxBBox[1] = b[4];
        if (b[5] > maxBBox[2]) maxBBox[2] = b[5];
    }
    this->f_bbox.setValue(params,TBoundingBox<Real>(minBBox,maxBBox));
}


template<class DataTypes>
void BoxROI<DataTypes>::handleEvent(Event *event)
{
    if (AnimateBeginEvent::checkEventType(event))
    {
        setDirtyValue();
        update();
    }
}

} // namespace boxroi

} // namespace engine

} // namespace component

} // namespace sofa

#endif<|MERGE_RESOLUTION|>--- conflicted
+++ resolved
@@ -91,21 +91,12 @@
     , f_hexahedraInROI( initData(&f_hexahedraInROI,"hexahedraInROI","Hexahedra contained in the ROI") )
     , f_quadInROI( initData(&f_quadInROI,"quadInROI","Quad contained in the ROI") )
     , f_nbIndices( initData(&f_nbIndices,"nbIndices", "Number of selected indices") )
-<<<<<<< HEAD
     , f_pointsOutROI( initData(&f_pointsOutROI,"pointsOutROI","Points contained out of the ROI") )
     , f_edgesOutROI( initData(&f_edgesOutROI,"edgesOutROI","Edges contained out of the ROI") )
     , f_trianglesOutROI( initData(&f_trianglesOutROI,"trianglesOutROI","Triangles contained out of the ROI") )
     , f_tetrahedraOutROI( initData(&f_tetrahedraOutROI,"tetrahedraOutROI","Tetrahedra contained out of the ROI") )
     , f_hexahedraOutROI( initData(&f_hexahedraOutROI,"hexahedraOutROI","Hexahedra contained out of the ROI") )
     , f_quadOutROI( initData(&f_quadOutROI,"quadOutROI","Quad contained out of the ROI") )
-    , p_drawBoxes( initData(&p_drawBoxes,false,"drawBoxes","Draw Box(es)") )
-    , p_drawPoints( initData(&p_drawPoints,false,"drawPoints","Draw Points") )
-    , p_drawEdges( initData(&p_drawEdges,false,"drawEdges","Draw Edges") )
-    , p_drawTriangles( initData(&p_drawTriangles,false,"drawTriangles","Draw Triangles") )
-    , p_drawTetrahedra( initData(&p_drawTetrahedra,false,"drawTetrahedra","Draw Tetrahedra") )
-    , p_drawHexahedra( initData(&p_drawHexahedra,false,"drawHexahedra","Draw Tetrahedra") )
-    , p_drawQuads( initData(&p_drawQuads,false,"drawQuads","Draw Quads") )
-=======
     , p_drawBoxes( initData(&p_drawBoxes,false,"drawBoxes","Draw Boxes. (default = false)") )
     , p_drawPoints( initData(&p_drawPoints,false,"drawPoints","Draw Points. (default = false)") )
     , p_drawEdges( initData(&p_drawEdges,false,"drawEdges","Draw Edges. (default = false)") )
@@ -113,7 +104,6 @@
     , p_drawTetrahedra( initData(&p_drawTetrahedra,false,"drawTetrahedra","Draw Tetrahedra. (default = false)") )
     , p_drawHexahedra( initData(&p_drawHexahedra,false,"drawHexahedra","Draw Tetrahedra. (default = false)") )
     , p_drawQuads( initData(&p_drawQuads,false,"drawQuads","Draw Quads. (default = false)") )
->>>>>>> b515f57f
     , _drawSize( initData(&_drawSize,0.0,"drawSize","rendering size for box and topological elements") )
     , p_doUpdate( initData(&p_doUpdate,(bool)true,"doUpdate","If true, updates the selection at the beginning of simulation steps. (default = true)") )
 
@@ -316,18 +306,13 @@
     addOutput(&f_tetrahedraInROI);
     addOutput(&f_hexahedraInROI);
     addOutput(&f_quadInROI);
-<<<<<<< HEAD
-	addOutput(&f_nbIndices);
+    addOutput(&f_nbIndices);
     addOutput(&f_pointsOutROI);
     addOutput(&f_edgesOutROI);
     addOutput(&f_trianglesOutROI);
     addOutput(&f_tetrahedraOutROI);
     addOutput(&f_hexahedraOutROI);
     addOutput(&f_quadOutROI);
-    setDirtyValue();
-=======
-    addOutput(&f_nbIndices);
->>>>>>> b515f57f
 
     m_componentstate = ComponentState::Valid ;
 
