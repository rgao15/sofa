--- conflicted
+++ resolved
@@ -336,7 +336,7 @@
 
     computeOrientedBoxes();
 
-    update();
+    this->requestUpdate();
 }
 
 
@@ -412,11 +412,7 @@
     else
         return false;
 
-<<<<<<< HEAD
-    this->requestUpdate();
-=======
     return true;
->>>>>>> faf413f9
 }
 
 template <class DataTypes>
