/******************************************************************************
*                 SOFA, Simulation Open-Framework Architecture                *
*                    (c) 2006 INRIA, USTL, UJF, CNRS, MGH                     *
*                                                                             *
* This program is free software; you can redistribute it and/or modify it     *
* under the terms of the GNU Lesser General Public License as published by    *
* the Free Software Foundation; either version 2.1 of the License, or (at     *
* your option) any later version.                                             *
*                                                                             *
* This program is distributed in the hope that it will be useful, but WITHOUT *
* ANY WARRANTY; without even the implied warranty of MERCHANTABILITY or       *
* FITNESS FOR A PARTICULAR PURPOSE. See the GNU Lesser General Public License *
* for more details.                                                           *
*                                                                             *
* You should have received a copy of the GNU Lesser General Public License    *
* along with this program. If not, see <http://www.gnu.org/licenses/>.        *
*******************************************************************************
* Authors: The SOFA Team and external contributors (see Authors.txt)          *
*                                                                             *
* Contact information: contact@sofa-framework.org                             *
******************************************************************************/
#ifndef SOFA_COMPONENT_ENGINE_BOXROI_INL
#define SOFA_COMPONENT_ENGINE_BOXROI_INL

#include <SofaEngine/BoxROI.h>
#include <sofa/core/visual/VisualParams.h>
#include <sofa/defaulttype/BoundingBox.h>
#include <limits>
#include <sofa/core/topology/BaseTopology.h>
#include <sofa/simulation/AnimateBeginEvent.h>

namespace sofa
{

namespace component
{

namespace engine
{

namespace boxroi
{
using simulation::AnimateBeginEvent ;
using core::behavior::BaseMechanicalState ;
using core::topology::TopologyContainer ;
using core::topology::BaseMeshTopology ;
using core::objectmodel::ComponentState ;
using core::objectmodel::BaseData ;
using core::objectmodel::Event ;
using core::loader::MeshLoader ;
using core::ExecParams ;
using defaulttype::TBoundingBox ;
using defaulttype::Vector3 ;
using defaulttype::Vec4f ;
using helper::WriteOnlyAccessor ;
using helper::ReadAccessor ;
using helper::vector ;

template <class DataTypes>
BoxROI<DataTypes>::BoxROI()
    : d_alignedBoxes( initData(&d_alignedBoxes, "box", "List of boxes defined by xmin,ymin,zmin, xmax,ymax,zmax") )
    , d_orientedBoxes( initData(&d_orientedBoxes, "orientedBox", "List of boxes defined by 3 points (p0, p1, p2) and a depth distance \n"
                                "A parallelogram will be defined by (p0, p1, p2, p3 = p0 + (p2-p1)). \n"
                                "The box will finaly correspond to the parallelogram extrusion of depth/2 \n"
                                "along its normal and depth/2 in the opposite direction. ") )
    , d_X0( initData (&d_X0, "position", "Rest position coordinates of the degrees of freedom. \n"
                                         "If empty the positions from a MechanicalObject then a MeshLoader are searched in the current context. \n"
                                         "If none are found the parent's context is searched for MechanicalObject." ) )
    , d_edges(initData (&d_edges, "edges", "Edge Topology") )
    , d_triangles(initData (&d_triangles, "triangles", "Triangle Topology") )
    , d_tetrahedra(initData (&d_tetrahedra, "tetrahedra", "Tetrahedron Topology") )
    , d_hexahedra(initData (&d_hexahedra, "hexahedra", "Hexahedron Topology") )
    , d_quad(initData (&d_quad, "quad", "Quad Topology") )
    , d_computeEdges( initData(&d_computeEdges, true,"computeEdges","If true, will compute edge list and index list inside the ROI. (default = true)") )
    , d_computeTriangles( initData(&d_computeTriangles, true,"computeTriangles","If true, will compute triangle list and index list inside the ROI. (default = true)") )
    , d_computeTetrahedra( initData(&d_computeTetrahedra, true,"computeTetrahedra","If true, will compute tetrahedra list and index list inside the ROI. (default = true)") )
    , d_computeHexahedra( initData(&d_computeHexahedra, true,"computeHexahedra","If true, will compute hexahedra list and index list inside the ROI. (default = true)") )
    , d_computeQuad( initData(&d_computeQuad, true,"computeQuad","If true, will compute quad list and index list inside the ROI. (default = true)") )
    , d_strict( initData(&d_strict, true,"strict","If true, an element is inside the box iif all of its nodes are inside. If False, only the center point of the element is checked. (default = true)") )
    , d_indices( initData(&d_indices,"indices","Indices of the points contained in the ROI") )
    , d_edgeIndices( initData(&d_edgeIndices,"edgeIndices","Indices of the edges contained in the ROI") )
    , d_triangleIndices( initData(&d_triangleIndices,"triangleIndices","Indices of the triangles contained in the ROI") )
    , d_tetrahedronIndices( initData(&d_tetrahedronIndices,"tetrahedronIndices","Indices of the tetrahedra contained in the ROI") )
    , d_hexahedronIndices( initData(&d_hexahedronIndices,"hexahedronIndices","Indices of the hexahedra contained in the ROI") )
    , d_quadIndices( initData(&d_quadIndices,"quadIndices","Indices of the quad contained in the ROI") )
    , d_pointsInROI( initData(&d_pointsInROI,"pointsInROI","Points contained in the ROI") )
    , d_edgesInROI( initData(&d_edgesInROI,"edgesInROI","Edges contained in the ROI") )
    , d_trianglesInROI( initData(&d_trianglesInROI,"trianglesInROI","Triangles contained in the ROI") )
    , d_tetrahedraInROI( initData(&d_tetrahedraInROI,"tetrahedraInROI","Tetrahedra contained in the ROI") )
    , d_hexahedraInROI( initData(&d_hexahedraInROI,"hexahedraInROI","Hexahedra contained in the ROI") )
    , d_quadInROI( initData(&d_quadInROI,"quadInROI","Quad contained in the ROI") )
    , d_nbIndices( initData(&d_nbIndices,"nbIndices", "Number of selected indices") )
    , d_drawBoxes( initData(&d_drawBoxes,false,"drawBoxes","Draw Boxes. (default = false)") )
    , d_drawPoints( initData(&d_drawPoints,false,"drawPoints","Draw Points. (default = false)") )
    , d_drawEdges( initData(&d_drawEdges,false,"drawEdges","Draw Edges. (default = false)") )
    , d_drawTriangles( initData(&d_drawTriangles,false,"drawTriangles","Draw Triangles. (default = false)") )
    , d_drawTetrahedra( initData(&d_drawTetrahedra,false,"drawTetrahedra","Draw Tetrahedra. (default = false)") )
    , d_drawHexahedra( initData(&d_drawHexahedra,false,"drawHexahedra","Draw Tetrahedra. (default = false)") )
    , d_drawQuads( initData(&d_drawQuads,false,"drawQuads","Draw Quads. (default = false)") )
    , d_drawSize( initData(&d_drawSize,0.0,"drawSize","rendering size for box and topological elements") )
    , d_doUpdate( initData(&d_doUpdate,(bool)true,"doUpdate","If true, updates the selection at the beginning of simulation steps. (default = true)") )

    /// In case you add a new attribute please also add it into to the BoxROI_test.cpp::attributesTests
    /// In case you want to remove or rename an attribute, please keep it as-is but add a warning message
    /// using msg_warning saying to the user of this component that the attribute is deprecated and solutions/replacement
    /// he has to fix his scene.

    /// Deprecated input attributes
    , d_deprecatedX0( initData (&d_deprecatedX0, "rest_position", "(deprecated) Replaced with the attribute 'position'") )
    , d_deprecatedIsVisible( initData(&d_deprecatedIsVisible, false, "isVisible","(deprecated)Replaced with the attribute 'drawBoxes'") )
{
    //Adding alias to handle old BoxROI outputs
    addAlias(&d_pointsInROI,"pointsInBox");
    addAlias(&d_edgesInROI,"edgesInBox");
    addAlias(&d_trianglesInROI,"f_trianglesInBox");
    addAlias(&d_tetrahedraInROI,"f_tetrahedraInBox");
    addAlias(&d_hexahedraInROI,"f_tetrahedraInBox");
    addAlias(&d_quadInROI,"f_quadInBOX");

    /// Display as few as possible the deprecated data.
    d_deprecatedX0.setDisplayed(false);
    d_deprecatedIsVisible.setDisplayed(false);

    d_indices.beginEdit()->push_back(0);
    d_indices.endEdit();
}

template <class DataTypes>
void BoxROI<DataTypes>::init()
{
    if(d_deprecatedX0.isSet()){
        msg_error(this) <<  "The field named 'rest_position' is now deprecated.\n"
                              "Using deprecated attributes may results in invalid simulation as well as slow performances. \n"
                              "To remove this error message you need to fix your sofa scene by changing the field's name from 'rest_position' to 'position'.\n" ;
                               d_X0.copyValue(&d_deprecatedX0);
    }

    if(d_deprecatedIsVisible.isSet()){
        msg_error(this) <<  "The field named 'isVisible' is now deprecated.\n"
                              "Using deprecated attributes may results in invalid simulation as well as slow performances. \n"
                              "To remove this error message you need to fix your sofa scene by changing the field's name from 'isVisible' to 'drawBoxes'.\n" ;
                              d_drawBoxes.copyValue(&d_deprecatedIsVisible);
    }

    /// If the position attribute is not set we are trying to
    /// automatically load the positions from the current context MechanicalState if any, then
    /// in a MeshLoad if any and in case of failure it will finally search it in the parent's
    /// context.
    if (!d_X0.isSet())
    {
        msg_info(this) << "No attribute 'position' set.\n"
                          "Searching in the context for a MechanicalObject or MeshLoader.\n" ;

        BaseMechanicalState* mstate = nullptr ;
        this->getContext()->get(mstate, BaseContext::Local);
        if (mstate)
        {
            BaseData* parent = mstate->findData("rest_position");
            if (parent)
            {
                d_X0.setParent(parent);
                d_X0.setReadOnly(true);
            }else{
                msg_warning(this) << "No attribute 'rest_position' in component '" << getName() << "'.\n"
                                  << "The BoxROI component thus have no input and is thus deactivated.\n" ;
                m_componentstate = ComponentState::Invalid ;
                return ;
            }
        }
        else
        {
            MeshLoader* loader = nullptr ;
            this->getContext()->get(loader,BaseContext::Local);
            if (loader)
            {
                BaseData* parent = loader->findData("position");
                if (parent)
                {
                    d_X0.setParent(parent);
                    d_X0.setReadOnly(true);
                }else{
                    msg_warning(this) << "No attribute 'position' in component '" << getName() << "'.\n"
                                      << "The BoxROI component thus have no input and is thus deactivated.\n" ;
                    m_componentstate = ComponentState::Invalid ;
                    return ;
                }
            }
            else   // no local state, no loader => find upward
            {
                this->getContext()->get(mstate, BaseContext::SearchUp);
                if(!mstate){
                    msg_error(this) <<  "Unable to find a MechanicalObject for this component. "
                                        "To remove this error message you can either:\n"
                                        "   - to specifiy the DOF where to apply the BoxROI with the 'position' attribute.\n"
                                        "   - to add MechanicalObject or MeshLoader component before the BoxROI in the scene graph.\n";
                    m_componentstate = ComponentState::Invalid ;
                    return ;
                }

                BaseData* parent = mstate->findData("rest_position");
                if(!parent){
                    dmsg_error(this) <<  "Unable to find a rest_position attribute in the MechanicalObject '" << mstate->getName() << "'";
                    m_componentstate = ComponentState::Invalid ;
                    return ;
                }
                d_X0.setParent(parent);
                d_X0.setReadOnly(true);
            }
        }
    }


    if (!d_edges.isSet() || !d_triangles.isSet() || !d_tetrahedra.isSet() || !d_hexahedra.isSet() || !d_quad.isSet() )
    {
        msg_info(this) << "No topology given. Searching for a TopologyContainer and a BaseMeshTopology in the current context.\n";

        TopologyContainer* topologyContainer;
        this->getContext()->get(topologyContainer,BaseContext::Local);

        BaseMeshTopology* topology;
        this->getContext()->get(topology,BaseContext::Local);

        if (topologyContainer || topology)
        {
            if (!d_edges.isSet() && d_computeEdges.getValue())
            {
                BaseData* eparent = topologyContainer?topologyContainer->findData("edges"):topology->findData("edges");
                if (eparent)
                {
                    d_edges.setParent(eparent);
                    d_edges.setReadOnly(true);
                }
            }
            if (!d_triangles.isSet() && d_computeTriangles.getValue())
            {
                BaseData* tparent = topologyContainer?topologyContainer->findData("triangles"):topology->findData("triangles");
                if (tparent)
                {
                    d_triangles.setParent(tparent);
                    d_triangles.setReadOnly(true);
                }
            }
            if (!d_tetrahedra.isSet() && d_computeTetrahedra.getValue())
            {
                BaseData* tparent = topologyContainer?topologyContainer->findData("tetrahedra"):topology->findData("tetrahedra");
                if (tparent)
                {
                    d_tetrahedra.setParent(tparent);
                    d_tetrahedra.setReadOnly(true);
                }
            }
            if (!d_hexahedra.isSet() && d_computeHexahedra.getValue())
            {
                BaseData* tparent = topologyContainer?topologyContainer->findData("hexahedra"):topology->findData("hexahedra");
                if (tparent)
                {
                    d_hexahedra.setParent(tparent);
                    d_hexahedra.setReadOnly(true);
                }
            }
            if (!d_quad.isSet() && d_computeQuad.getValue())
            {
                BaseData* tparent = topologyContainer?topologyContainer->findData("quads"):topology->findData("quads");
                if (tparent)
                {
                    d_quad.setParent(tparent);
                    d_quad.setReadOnly(true);
                }
            }
        }/*else{
            msg_warning(this) << "No primitives provided nor TopologyContainer and a BaseMeshTopology in the current context.\n"
                                 "To remove this message you can either: \n"
                                 "  - set value into one or more of the attributes 'edges', 'triangles', 'tetrahedra', 'hexahedra'. \n"
                                 "  - add a TopologyContainer and a BaseMeshTopology in the context of this object. \n";
            m_componentstate = ComponentState::Invalid ;
            return ;
        }*/
    }

    addInput(&d_X0);
    addInput(&d_edges);
    addInput(&d_triangles);
    addInput(&d_tetrahedra);
    addInput(&d_hexahedra);
    addInput(&d_quad);

    addOutput(&d_indices);
    addOutput(&d_edgeIndices);
    addOutput(&d_triangleIndices);
    addOutput(&d_tetrahedronIndices);
    addOutput(&d_hexahedronIndices);
    addOutput(&d_quadIndices);
    addOutput(&d_pointsInROI);
    addOutput(&d_edgesInROI);
    addOutput(&d_trianglesInROI);
    addOutput(&d_tetrahedraInROI);
    addOutput(&d_hexahedraInROI);
    addOutput(&d_quadInROI);
    addOutput(&d_nbIndices);

    m_componentstate = ComponentState::Valid ;

    /// The following is a trick to force the initial selection of the element by the engine.
    bool tmp=d_doUpdate.getValue() ;
    d_doUpdate.setValue(true);
    setDirtyValue();
    reinit();
    d_doUpdate.setValue(tmp);
}

template <class DataTypes>
void BoxROI<DataTypes>::reinit()
{
    if(!d_alignedBoxes.isSet() && !d_orientedBoxes.isSet())
    {
        d_alignedBoxes.beginEdit()->push_back(Vec6(0,0,0,1,1,1));
        d_alignedBoxes.endEdit();
    }

    vector<Vec6>& alignedBoxes = *(d_alignedBoxes.beginEdit());
    if (!alignedBoxes.empty())
    {
        for (unsigned int bi=0; bi<alignedBoxes.size(); ++bi)
        {
            if (alignedBoxes[bi][0] > alignedBoxes[bi][3]) std::swap(alignedBoxes[bi][0],alignedBoxes[bi][3]);
            if (alignedBoxes[bi][1] > alignedBoxes[bi][4]) std::swap(alignedBoxes[bi][1],alignedBoxes[bi][4]);
            if (alignedBoxes[bi][2] > alignedBoxes[bi][5]) std::swap(alignedBoxes[bi][2],alignedBoxes[bi][5]);
        }
    }
    d_alignedBoxes.endEdit();

    computeOrientedBoxes();

    update();
}


template <class DataTypes>
void BoxROI<DataTypes>::computeOrientedBoxes()
{
    const vector<Vec10>& orientedBoxes = d_orientedBoxes.getValue();

    if(orientedBoxes.empty())
        return;

    m_orientedBoxes.resize(orientedBoxes.size());

    for(unsigned int i=0; i<orientedBoxes.size(); i++)
    {
        Vec10 box = orientedBoxes[i];

        Vec3 p0 = Vec3(box[0], box[1], box[2]);
        Vec3 p1 = Vec3(box[3], box[4], box[5]);
        Vec3 p2 = Vec3(box[6], box[7], box[8]);
        double depth = box[9];

        Vec3 normal = (p1-p0).cross(p2-p0);
        normal.normalize();

        Vec3 p3 = p0 + (p2-p1);
        Vec3 p6 = p2 + normal * depth;

        Vec3 plane0 = (p1-p0).cross(normal);
        plane0.normalize();

        Vec3 plane1 = (p2-p3).cross(p6-p3);
        plane1.normalize();

        Vec3 plane2 = (p3-p0).cross(normal);
        plane2.normalize();

        Vec3 plane3 = (p2-p1).cross(p6-p2);
        plane3.normalize();


        m_orientedBoxes[i].p0 = p0;
        m_orientedBoxes[i].p2 = p2;
        m_orientedBoxes[i].normal = normal;
        m_orientedBoxes[i].plane0 = plane0;
        m_orientedBoxes[i].plane1 = plane1;
        m_orientedBoxes[i].plane2 = plane2;
        m_orientedBoxes[i].plane3 = plane3;
        m_orientedBoxes[i].width = fabs(dot((p2-p0),plane0));
        m_orientedBoxes[i].length = fabs(dot((p2-p0),plane2));
        m_orientedBoxes[i].depth = depth;
    }
}


template <class DataTypes>
bool BoxROI<DataTypes>::isPointInOrientedBox(const typename DataTypes::CPos& point, const OrientedBox& box)
{
    Vec3 pv0 = Vec3(point[0]-box.p0[0], point[1]-box.p0[1], point[2]-box.p0[2]);
    Vec3 pv1 = Vec3(point[0]-box.p2[0], point[1]-box.p2[1], point[2]-box.p2[2]);


    if( fabs(dot(pv0, box.plane0)) <= box.width && fabs(dot(pv1, box.plane1)) <= box.width )
    {
        if ( fabs(dot(pv0, box.plane2)) <= box.length && fabs(dot(pv1, box.plane3)) <= box.length )
        {
            if ( !(fabs(dot(pv0, box.normal)) <= fabs(box.depth/2)) )
                return false;
        }
        else
            return false;
    }
    else
        return false;

    return true;
}

template <class DataTypes>
bool BoxROI<DataTypes>::isPointInAlignedBox(const typename DataTypes::CPos& p, const Vec6& box)
{
    return ( p[0] >= box[0] && p[0] <= box[3] && p[1] >= box[1] && p[1] <= box[4] && p[2] >= box[2] && p[2] <= box[5] );
}

template <class DataTypes>
bool BoxROI<DataTypes>::isPointInBoxes(const typename DataTypes::CPos& p)
{
    const vector<Vec6>& alignedBoxes = d_alignedBoxes.getValue();

    for (unsigned int i=0; i<alignedBoxes.size(); ++i)
        if (isPointInAlignedBox(p, alignedBoxes[i]))
            return true;

    for (unsigned int i=0; i<m_orientedBoxes.size(); ++i)
        if (isPointInOrientedBox(p, m_orientedBoxes[i]))
            return true;

    return false;
}

template <class DataTypes>
bool BoxROI<DataTypes>::isPointInBoxes(const PointID& pid)
{
    const VecCoord& x0 = d_X0.getValue();
    CPos p =  DataTypes::getCPos(x0[pid]);
    return ( isPointInBoxes(p) );
}

template <class DataTypes>
bool BoxROI<DataTypes>::isEdgeInBoxes(const Edge& e)
{
    const VecCoord& x0 = d_X0.getValue();
    CPos p0 =  DataTypes::getCPos(x0[e[0]]);
    CPos p1 =  DataTypes::getCPos(x0[e[1]]);
    CPos c = (p1+p0)*0.5;

    return isPointInBoxes(c);
}

template <class DataTypes>
bool BoxROI<DataTypes>::isEdgeInBoxesStrict(const Edge& e)
{
    const VecCoord& x0 = d_X0.getValue();
    CPos p0 =  DataTypes::getCPos(x0[e[0]]);
    CPos p1 =  DataTypes::getCPos(x0[e[1]]);

    return isPointInBoxes(p0) && isPointInBoxes(p1);
}

template <class DataTypes>
bool BoxROI<DataTypes>::isTriangleInBoxes(const Triangle& t)
{
    const VecCoord& x0 = d_X0.getValue();
    CPos p0 =  DataTypes::getCPos(x0[t[0]]);
    CPos p1 =  DataTypes::getCPos(x0[t[1]]);
    CPos p2 =  DataTypes::getCPos(x0[t[2]]);
    CPos c = (p2+p1+p0)/3.0;

    return (isPointInBoxes(c));
}

template <class DataTypes>
bool BoxROI<DataTypes>::isTriangleInBoxesStrict(const Triangle& t)
{
    const VecCoord& x0 = d_X0.getValue();
    CPos p0 =  DataTypes::getCPos(x0[t[0]]);
    CPos p1 =  DataTypes::getCPos(x0[t[1]]);
    CPos p2 =  DataTypes::getCPos(x0[t[2]]);

    return (isPointInBoxes(p0) && isPointInBoxes(p1) && isPointInBoxes(p2));
}

template <class DataTypes>
bool BoxROI<DataTypes>::isTetrahedronInBoxes(const Tetra &t)
{
    const VecCoord& x0 = d_X0.getValue();
    CPos p0 =  DataTypes::getCPos(x0[t[0]]);
    CPos p1 =  DataTypes::getCPos(x0[t[1]]);
    CPos p2 =  DataTypes::getCPos(x0[t[2]]);
    CPos p3 =  DataTypes::getCPos(x0[t[3]]);
    CPos c = (p3+p2+p1+p0)/4.0;

    return (isPointInBoxes(c));
}

template <class DataTypes>
bool BoxROI<DataTypes>::isTetrahedronInBoxesStrict(const Tetra &t)
{
    const VecCoord& x0 = d_X0.getValue();
    CPos p0 =  DataTypes::getCPos(x0[t[0]]);
    CPos p1 =  DataTypes::getCPos(x0[t[1]]);
    CPos p2 =  DataTypes::getCPos(x0[t[2]]);
    CPos p3 =  DataTypes::getCPos(x0[t[3]]);

    return (isPointInBoxes(p0) && isPointInBoxes(p1) && isPointInBoxes(p2) && isPointInBoxes(p3));
}

template <class DataTypes>
bool BoxROI<DataTypes>::isHexahedronInBoxes(const Hexa &t)
{
    const VecCoord& x0 = d_X0.getValue();
    CPos p0 =  DataTypes::getCPos(x0[t[0]]);
    CPos p1 =  DataTypes::getCPos(x0[t[1]]);
    CPos p2 =  DataTypes::getCPos(x0[t[2]]);
    CPos p3 =  DataTypes::getCPos(x0[t[3]]);
    CPos p4 =  DataTypes::getCPos(x0[t[4]]);
    CPos p5 =  DataTypes::getCPos(x0[t[5]]);
    CPos p6 =  DataTypes::getCPos(x0[t[6]]);
    CPos p7 =  DataTypes::getCPos(x0[t[7]]);
    CPos c = (p7+p6+p5+p4+p3+p2+p1+p0)/8.0;

    return (isPointInBoxes(c));
}

template <class DataTypes>
bool BoxROI<DataTypes>::isHexahedronInBoxesStrict(const Hexa &t)
{
    const VecCoord& x0 = d_X0.getValue();
    CPos p0 =  DataTypes::getCPos(x0[t[0]]);
    CPos p1 =  DataTypes::getCPos(x0[t[1]]);
    CPos p2 =  DataTypes::getCPos(x0[t[2]]);
    CPos p3 =  DataTypes::getCPos(x0[t[3]]);
    CPos p4 =  DataTypes::getCPos(x0[t[4]]);
    CPos p5 =  DataTypes::getCPos(x0[t[5]]);
    CPos p6 =  DataTypes::getCPos(x0[t[6]]);
    CPos p7 =  DataTypes::getCPos(x0[t[7]]);

    return (isPointInBoxes(p0) && isPointInBoxes(p1) && isPointInBoxes(p2) && isPointInBoxes(p3) &&
            isPointInBoxes(p4) && isPointInBoxes(p5) && isPointInBoxes(p6) && isPointInBoxes(p7));
}

template <class DataTypes>
bool BoxROI<DataTypes>::isQuadInBoxes(const Quad& q)
{
    const VecCoord& x0 = d_X0.getValue();
    CPos p0 =  DataTypes::getCPos(x0[q[0]]);
    CPos p1 =  DataTypes::getCPos(x0[q[1]]);
    CPos p2 =  DataTypes::getCPos(x0[q[2]]);
    CPos p3 =  DataTypes::getCPos(x0[q[3]]);
    CPos c = (p3+p2+p1+p0)/4.0;

    return (isPointInBoxes(c));
}

template <class DataTypes>
bool BoxROI<DataTypes>::isQuadInBoxesStrict(const Quad& q)
{
    const VecCoord& x0 = d_X0.getValue();
    CPos p0 =  DataTypes::getCPos(x0[q[0]]);
    CPos p1 =  DataTypes::getCPos(x0[q[1]]);
    CPos p2 =  DataTypes::getCPos(x0[q[2]]);
    CPos p3 =  DataTypes::getCPos(x0[q[3]]);

    return (isPointInBoxes(p0) && isPointInBoxes(p1) && isPointInBoxes(p2) && isPointInBoxes(p3));
}

// The update method is called when the engine is marked as dirty.
template <class DataTypes>
void BoxROI<DataTypes>::doUpdate()
{
    if(m_componentstate==ComponentState::Invalid){
        return ;
    }


    if(d_doUpdate.getValue()){

        // Check whether an element can partially be inside the box or if all of its nodes must be inside
        bool strict = d_strict.getValue();

        // Write accessor for topological element indices in BOX
        SetIndex& indices = *d_indices.beginWriteOnly();
        SetIndex& edgeIndices = *d_edgeIndices.beginWriteOnly();
        SetIndex& triangleIndices = *d_triangleIndices.beginWriteOnly();
        SetIndex& tetrahedronIndices = *d_tetrahedronIndices.beginWriteOnly();
        SetIndex& hexahedronIndices = *d_hexahedronIndices.beginWriteOnly();
        SetIndex& quadIndices = *d_quadIndices.beginWriteOnly();

        // Write accessor for toplogical element in BOX
        WriteOnlyAccessor< Data<VecCoord > > pointsInROI = d_pointsInROI;
        WriteOnlyAccessor< Data<vector<Edge> > > edgesInROI = d_edgesInROI;
        WriteOnlyAccessor< Data<vector<Triangle> > > trianglesInROI = d_trianglesInROI;
        WriteOnlyAccessor< Data<vector<Tetra> > > tetrahedraInROI = d_tetrahedraInROI;
        WriteOnlyAccessor< Data<vector<Hexa> > > hexahedraInROI = d_hexahedraInROI;
        WriteOnlyAccessor< Data<vector<Quad> > > quadInROI = d_quadInROI;

        // Clear lists
        indices.clear();
        edgeIndices.clear();
        triangleIndices.clear();
        tetrahedronIndices.clear();
        hexahedronIndices.clear();
        quadIndices.clear();


        pointsInROI.clear();
        edgesInROI.clear();
        trianglesInROI.clear();
        tetrahedraInROI.clear();
        hexahedraInROI.clear();
        quadInROI.clear();


        if (d_X0.getValue().size() == 0)
        {
            msg_warning() << "No rest position yet defined. Box might not work properly. \n"
                            "This may be caused by an early call of init() on the box before  \n"
                            "the mesh or the MechanicalObject of the node was initialized too";
            return;
        }

        const vector<Vec6>&  alignedBoxes  = d_alignedBoxes.getValue();
        const vector<Vec10>& orientedBoxes = d_orientedBoxes.getValue();

        if (alignedBoxes.empty() && orientedBoxes.empty()) { return; }


        // Read accessor for input topology
        ReadAccessor< Data<vector<Edge> > > edges = d_edges;
        ReadAccessor< Data<vector<Triangle> > > triangles = d_triangles;
        ReadAccessor< Data<vector<Tetra> > > tetrahedra = d_tetrahedra;
        ReadAccessor< Data<vector<Hexa> > > hexahedra = d_hexahedra;
        ReadAccessor< Data<vector<Quad> > > quad = d_quad;

        const VecCoord& x0 = d_X0.getValue();


        //Points
        for( unsigned i=0; i<x0.size(); ++i )
        {
            if (isPointInBoxes(i))
            {
                indices.push_back(i);
                pointsInROI.push_back(x0[i]);
            }
        }

        //Edges
        if (d_computeEdges.getValue())
        {
            for(unsigned int i=0 ; i<edges.size() ; i++)
            {
                Edge e = edges[i];
                bool is_in_box = (strict) ? isEdgeInBoxesStrict(e) : isEdgeInBoxes(e);
                if (is_in_box)
                {
                    edgeIndices.push_back(i);
                    edgesInROI.push_back(e);
                }
            }
        }

        //Triangles
        if (d_computeTriangles.getValue())
        {
            for(unsigned int i=0 ; i<triangles.size() ; i++)
            {
                Triangle t = triangles[i];
                bool is_in_box = (strict) ? isTriangleInBoxesStrict(t) : isTriangleInBoxes(t);
                if (is_in_box)
                {
                    triangleIndices.push_back(i);
                    trianglesInROI.push_back(t);
                }
            }
        }

        //Tetrahedra
        if (d_computeTetrahedra.getValue())
        {
            for(unsigned int i=0 ; i<tetrahedra.size() ; i++)
            {
<<<<<<< HEAD
                hexahedronIndices.push_back(i);
                hexahedraInROI.push_back(t);
=======
                Tetra t = tetrahedra[i];
                bool is_in_box = (strict) ? isTetrahedronInBoxesStrict(t) : isTetrahedronInBoxes(t);
                if (is_in_box)
                {
                    tetrahedronIndices.push_back(i);
                    tetrahedraInROI.push_back(t);
                }
>>>>>>> 89c47f8e
            }
        }

        //Hexahedra
        if (d_computeHexahedra.getValue())
        {
            for(unsigned int i=0 ; i<hexahedra.size() ; i++)
            {
                Hexa t = hexahedra[i];
                bool is_in_box = (strict) ? isHexahedronInBoxesStrict(t) : isHexahedronInBoxes(t);
                if (is_in_box)
                {
                    hexahedronIndices.push_back(i);
                    hexahedraInROI.push_back(t);
                    break;
                }
            }
        }

        //Quads
        if (d_computeQuad.getValue())
        {
            for(unsigned int i=0 ; i<quad.size() ; i++)
            {
                Quad q = quad[i];
                bool is_in_box = (strict) ? isQuadInBoxesStrict(q) : isQuadInBoxes(q);
                if (is_in_box)
                {
                    quadIndices.push_back(i);
                    quadInROI.push_back(q);
                }
            }
        }


        d_nbIndices.setValue(indices.size());
    }

    d_indices.endEdit();
    d_edgeIndices.endEdit();
    d_triangleIndices.endEdit();
    d_tetrahedronIndices.endEdit();
    d_hexahedronIndices.endEdit();
    d_quadIndices.endEdit();

}


template <class DataTypes>
void BoxROI<DataTypes>::draw(const core::visual::VisualParams* vparams)
{
    if(m_componentstate==ComponentState::Invalid)
        return ;

    if (!vparams->displayFlags().getShowBehaviorModels() && !this->d_drawSize.getValue())
        return;

    const VecCoord& x0 = d_X0.getValue();
    Vec4f color = Vec4f(1.0f, 0.4f, 0.4f, 1.0f);


    ///draw the boxes
    if( d_drawBoxes.getValue())
    {
        vparams->drawTool()->setLightingEnabled(false);
        float linesWidth = d_drawSize.getValue() ? (float)d_drawSize.getValue() : 1;
        std::vector<Vector3> vertices;

        const vector<Vec6>&  alignedBoxes =d_alignedBoxes.getValue();
        const vector<Vec10>& orientedBoxes=d_orientedBoxes.getValue();

        for (unsigned int bi=0; bi<alignedBoxes.size(); ++bi)
        {
            const Vec6& b=alignedBoxes[bi];
            const Real& Xmin=b[0];
            const Real& Xmax=b[3];
            const Real& Ymin=b[1];
            const Real& Ymax=b[4];
            const Real& Zmin=b[2];
            const Real& Zmax=b[5];
            vertices.push_back( Vector3(Xmin,Ymin,Zmin) );
            vertices.push_back( Vector3(Xmin,Ymin,Zmax) );
            vertices.push_back( Vector3(Xmin,Ymin,Zmin) );
            vertices.push_back( Vector3(Xmax,Ymin,Zmin) );
            vertices.push_back( Vector3(Xmin,Ymin,Zmin) );
            vertices.push_back( Vector3(Xmin,Ymax,Zmin) );
            vertices.push_back( Vector3(Xmin,Ymax,Zmin) );
            vertices.push_back( Vector3(Xmax,Ymax,Zmin) );
            vertices.push_back( Vector3(Xmin,Ymax,Zmin) );
            vertices.push_back( Vector3(Xmin,Ymax,Zmax) );
            vertices.push_back( Vector3(Xmin,Ymax,Zmax) );
            vertices.push_back( Vector3(Xmin,Ymin,Zmax) );
            vertices.push_back( Vector3(Xmin,Ymin,Zmax) );
            vertices.push_back( Vector3(Xmax,Ymin,Zmax) );
            vertices.push_back( Vector3(Xmax,Ymin,Zmax) );
            vertices.push_back( Vector3(Xmax,Ymax,Zmax) );
            vertices.push_back( Vector3(Xmax,Ymin,Zmax) );
            vertices.push_back( Vector3(Xmax,Ymin,Zmin) );
            vertices.push_back( Vector3(Xmin,Ymax,Zmax) );
            vertices.push_back( Vector3(Xmax,Ymax,Zmax) );
            vertices.push_back( Vector3(Xmax,Ymax,Zmin) );
            vertices.push_back( Vector3(Xmax,Ymin,Zmin) );
            vertices.push_back( Vector3(Xmax,Ymax,Zmin) );
            vertices.push_back( Vector3(Xmax,Ymax,Zmax) );
            vparams->drawTool()->drawLines(vertices, linesWidth , color );
        }

        for (unsigned int bi=0; bi<orientedBoxes.size(); ++bi)
        {
            const Vec10& box=orientedBoxes[bi];

            vector<Vec3> points;
            points.resize(8);
            getPointsFromOrientedBox(box, points);

            vertices.push_back( points[0] );
            vertices.push_back( points[1] );
            vertices.push_back( points[0] );
            vertices.push_back( points[4] );
            vertices.push_back( points[0] );
            vertices.push_back( points[3] );

            vertices.push_back( points[2] );
            vertices.push_back( points[1] );
            vertices.push_back( points[2] );
            vertices.push_back( points[6] );
            vertices.push_back( points[2] );
            vertices.push_back( points[3] );

            vertices.push_back( points[6] );
            vertices.push_back( points[7] );
            vertices.push_back( points[6] );
            vertices.push_back( points[5] );

            vertices.push_back( points[4] );
            vertices.push_back( points[5] );
            vertices.push_back( points[4] );
            vertices.push_back( points[7] );

            vertices.push_back( points[1] );
            vertices.push_back( points[5] );
            vertices.push_back( points[3] );
            vertices.push_back( points[7] );
            vparams->drawTool()->drawLines(vertices, linesWidth , color );
        }
    }

    const unsigned int max_spatial_dimensions = std::min((unsigned int)3,(unsigned int)DataTypes::spatial_dimensions);

    ///draw points in ROI
    if( d_drawPoints.getValue())
    {
        float pointsWidth = d_drawSize.getValue() ? (float)d_drawSize.getValue() : 1;
        vparams->drawTool()->setLightingEnabled(false);
        std::vector<Vector3> vertices;
        ReadAccessor< Data<VecCoord > > pointsInROI = d_pointsInROI;
        for (unsigned int i=0; i<pointsInROI.size() ; ++i)
        {
            CPos p = DataTypes::getCPos(pointsInROI[i]);
            Vector3 pv;
            for( unsigned int j=0 ; j<max_spatial_dimensions ; ++j )
                pv[j] = p[j];
            vertices.push_back( pv );
        }
        vparams->drawTool()->drawPoints(vertices, pointsWidth, color);
    }

    ///draw edges in ROI
    if( d_drawEdges.getValue())
    {
        vparams->drawTool()->setLightingEnabled(false);
        float linesWidth = d_drawSize.getValue() ? (float)d_drawSize.getValue() : 1;
        std::vector<Vector3> vertices;
        ReadAccessor< Data<vector<Edge> > > edgesInROI = d_edgesInROI;
        for (unsigned int i=0; i<edgesInROI.size() ; ++i)
        {
            Edge e = edgesInROI[i];
            for (unsigned int j=0 ; j<2 ; j++)
            {
                CPos p = DataTypes::getCPos(x0[e[j]]);
                Vector3 pv;
                for( unsigned int j=0 ; j<max_spatial_dimensions ; ++j )
                    pv[j] = p[j];
                vertices.push_back( pv );
            }
        }
        vparams->drawTool()->drawLines(vertices, linesWidth, color);
    }

    ///draw triangles in ROI
    if( d_drawTriangles.getValue())
    {
        vparams->drawTool()->setLightingEnabled(false);
        std::vector<Vector3> vertices;
        ReadAccessor< Data<vector<Triangle> > > trianglesInROI = d_trianglesInROI;
        for (unsigned int i=0; i<trianglesInROI.size() ; ++i)
        {
            Triangle t = trianglesInROI[i];
            for (unsigned int j=0 ; j<3 ; j++)
            {
                CPos p = DataTypes::getCPos(x0[t[j]]);
                Vector3 pv;
                for( unsigned int j=0 ; j<max_spatial_dimensions ; ++j )
                    pv[j] = p[j];
                vertices.push_back( pv );
            }
        }
        vparams->drawTool()->drawTriangles(vertices, color);
    }

    ///draw tetrahedra in ROI
    if( d_drawTetrahedra.getValue())
    {
        vparams->drawTool()->setLightingEnabled(false);
        float linesWidth = d_drawSize.getValue() ? (float)d_drawSize.getValue() : 1;
        std::vector<Vector3> vertices;
        ReadAccessor< Data<vector<Tetra> > > tetrahedraInROI = d_tetrahedraInROI;
        for (unsigned int i=0; i<tetrahedraInROI.size() ; ++i)
        {
            Tetra t = tetrahedraInROI[i];
            for (unsigned int j=0 ; j<4 ; j++)
            {
                CPos p = DataTypes::getCPos(x0[t[j]]);
                Vector3 pv;
                for( unsigned int k=0 ; k<max_spatial_dimensions ; ++k )
                    pv[k] = p[k];
                vertices.push_back( pv );

                p = DataTypes::getCPos(x0[t[(j+1)%4]]);
                for( unsigned int k=0 ; k<max_spatial_dimensions ; ++k )
                    pv[k] = p[k];
                vertices.push_back( pv );
            }

            CPos p = DataTypes::getCPos(x0[t[0]]);
            Vector3 pv;
            for( unsigned int j=0 ; j<max_spatial_dimensions ; ++j )
                pv[j] = p[j];
            vertices.push_back( pv );
            p = DataTypes::getCPos(x0[t[2]]);
            for( unsigned int j=0 ; j<max_spatial_dimensions ; ++j )
                pv[j] = p[j];
            vertices.push_back( pv );
            p = DataTypes::getCPos(x0[t[1]]);
            for( unsigned int j=0 ; j<max_spatial_dimensions ; ++j )
                pv[j] = p[j];
            vertices.push_back( pv );
            p = DataTypes::getCPos(x0[t[3]]);
            for( unsigned int j=0 ; j<max_spatial_dimensions ; ++j )
                pv[j] = p[j];
            vertices.push_back( pv );
        }
        vparams->drawTool()->drawLines(vertices, linesWidth, color);
    }

    ///draw hexahedra in ROI
    if( d_drawHexahedra.getValue())
    {
        vparams->drawTool()->setLightingEnabled(false);
        float linesWidth = d_drawSize.getValue() ? (float)d_drawSize.getValue() : 1;
        std::vector<Vector3> vertices;
        ReadAccessor< Data<vector<Hexa> > > hexahedraInROI = d_hexahedraInROI;
        for (unsigned int i=0; i<hexahedraInROI.size() ; ++i)
        {
            Hexa t = hexahedraInROI[i];
            for (unsigned int j=0 ; j<8 ; j++)
            {
                CPos p = DataTypes::getCPos(x0[t[j]]);
                Vector3 pv;
                for( unsigned int k=0 ; k<max_spatial_dimensions ; ++k )
                    pv[k] = p[k];
                vertices.push_back( pv );

                p = DataTypes::getCPos(x0[t[(j+1)%4]]);
                for( unsigned int k=0 ; k<max_spatial_dimensions ; ++k )
                    pv[k] = p[k];
                vertices.push_back( pv );
            }

            CPos p = DataTypes::getCPos(x0[t[0]]);
            Vector3 pv;
            for( unsigned int j=0 ; j<max_spatial_dimensions ; ++j )
                pv[j] = p[j];
            vertices.push_back( pv );
            p = DataTypes::getCPos(x0[t[2]]);
            for( unsigned int j=0 ; j<max_spatial_dimensions ; ++j )
                pv[j] = p[j];
            vertices.push_back( pv );
            p = DataTypes::getCPos(x0[t[1]]);
            for( unsigned int j=0 ; j<max_spatial_dimensions ; ++j )
                pv[j] = p[j];
            vertices.push_back( pv );
            p = DataTypes::getCPos(x0[t[3]]);
            for( unsigned int j=0 ; j<max_spatial_dimensions ; ++j )
                pv[j] = p[j];
            vertices.push_back( pv );
            p = DataTypes::getCPos(x0[t[4]]);
            for( unsigned int j=0 ; j<max_spatial_dimensions ; ++j )
                pv[j] = p[j];
            vertices.push_back( pv );
            p = DataTypes::getCPos(x0[t[5]]);
            for( unsigned int j=0 ; j<max_spatial_dimensions ; ++j )
                pv[j] = p[j];
            vertices.push_back( pv );
            p = DataTypes::getCPos(x0[t[6]]);
            for( unsigned int j=0 ; j<max_spatial_dimensions ; ++j )
                pv[j] = p[j];
            vertices.push_back( pv );
            p = DataTypes::getCPos(x0[t[7]]);
            for( unsigned int j=0 ; j<max_spatial_dimensions ; ++j )
                pv[j] = p[j];
            vertices.push_back( pv );
        }
        vparams->drawTool()->drawLines(vertices, linesWidth, color);
    }

    ///draw quads in ROI
    if( d_drawQuads.getValue())
    {
        vparams->drawTool()->setLightingEnabled(false);
        float linesWidth = d_drawSize.getValue() ? (float)d_drawSize.getValue() : 1;
        std::vector<Vector3> vertices;
        ReadAccessor<Data<vector<Quad> > > quadsInROI = d_quadInROI;
        for (unsigned i=0; i<quadsInROI.size(); ++i)
        {
            Quad q = quadsInROI[i];
            for (unsigned j=0; j<4; j++)
            {
                CPos p = DataTypes::getCPos(x0[q[j]]);
                Vector3 pv;
                for (unsigned k=0; k<max_spatial_dimensions; k++)
                    pv[k] = p[k];
                vertices.push_back(pv);
            }
            for (unsigned j=0; j<4; j++)
            {
                CPos p = DataTypes::getCPos(x0[q[(j+1)%4]]);
                Vector3 pv;
                for (unsigned k=0; k<max_spatial_dimensions; k++)
                    pv[k] = p[k];
                vertices.push_back(pv);
            }

        }
        vparams->drawTool()->drawLines(vertices,linesWidth,color);
    }

}


template <class DataTypes>
void BoxROI<DataTypes>::computeBBox(const ExecParams*  params , bool onlyVisible)
{
    SOFA_UNUSED(params);

    if( onlyVisible && !d_drawBoxes.getValue() )
        return;

    if(m_componentstate==ComponentState::Invalid)
        return ;

    const vector<Vec6>&  alignedBoxes =d_alignedBoxes.getValue();
    const vector<Vec10>& orientedBoxes=d_orientedBoxes.getValue();

    const Real max_real = std::numeric_limits<Real>::max();
    const Real min_real = std::numeric_limits<Real>::lowest();
    Real maxBBox[3] = {min_real,min_real,min_real};
    Real minBBox[3] = {max_real,max_real,max_real};

    for (unsigned int bi=0; bi<alignedBoxes.size(); ++bi)
    {
        const Vec6& box=alignedBoxes[bi];
        if (box[0] < minBBox[0]) minBBox[0] = box[0];
        if (box[1] < minBBox[1]) minBBox[1] = box[1];
        if (box[2] < minBBox[2]) minBBox[2] = box[2];
        if (box[3] > maxBBox[0]) maxBBox[0] = box[3];
        if (box[4] > maxBBox[1]) maxBBox[1] = box[4];
        if (box[5] > maxBBox[2]) maxBBox[2] = box[5];
    }

    for (unsigned int bi=0; bi<orientedBoxes.size(); ++bi)
    {
        const Vec10& box=orientedBoxes[bi];

        vector<Vec3> points;
        points.resize(8);
        getPointsFromOrientedBox(box, points);

        for(int i=0; i<8; i++)
        {
            if (points[i][0] < minBBox[0]) minBBox[0] = points[i][0];
            if (points[i][1] < minBBox[1]) minBBox[1] = points[i][1];
            if (points[i][2] < minBBox[2]) minBBox[2] = points[i][2];
            if (points[i][0] > maxBBox[0]) maxBBox[0] = points[i][0];
            if (points[i][1] > maxBBox[1]) maxBBox[1] = points[i][1];
            if (points[i][2] > maxBBox[2]) maxBBox[2] = points[i][2];
        }
    }

    this->f_bbox.setValue(TBoundingBox<Real>(minBBox,maxBBox));
}


template <class DataTypes>
void BoxROI<DataTypes>::getPointsFromOrientedBox(const Vec10& box, vector<Vec3>& points)
{
    points.resize(8);
    points[0] = Vec3(box[0], box[1], box[2]);
    points[1] = Vec3(box[3], box[4], box[5]);
    points[2] = Vec3(box[6], box[7], box[8]);
    double depth = box[9];

    Vec3 normal = (points[1]-points[0]).cross(points[2]-points[0]);
    normal.normalize();

    points[0] += normal * depth/2;
    points[1] += normal * depth/2;
    points[2] += normal * depth/2;

    points[3] = points[0] + (points[2]-points[1]);
    points[4] = points[0] - normal * depth;
    points[6] = points[2] - normal * depth;
    points[5] = points[1] - normal * depth;
    points[7] = points[3] - normal * depth;
}


template<class DataTypes>
void BoxROI<DataTypes>::handleEvent(Event *event)
{
    SOFA_UNUSED(event);
}

} // namespace boxroi

} // namespace engine

} // namespace component

} // namespace sofa

#endif<|MERGE_RESOLUTION|>--- conflicted
+++ resolved
@@ -684,10 +684,6 @@
         {
             for(unsigned int i=0 ; i<tetrahedra.size() ; i++)
             {
-<<<<<<< HEAD
-                hexahedronIndices.push_back(i);
-                hexahedraInROI.push_back(t);
-=======
                 Tetra t = tetrahedra[i];
                 bool is_in_box = (strict) ? isTetrahedronInBoxesStrict(t) : isTetrahedronInBoxes(t);
                 if (is_in_box)
@@ -695,7 +691,6 @@
                     tetrahedronIndices.push_back(i);
                     tetrahedraInROI.push_back(t);
                 }
->>>>>>> 89c47f8e
             }
         }
 
@@ -710,7 +705,6 @@
                 {
                     hexahedronIndices.push_back(i);
                     hexahedraInROI.push_back(t);
-                    break;
                 }
             }
         }
