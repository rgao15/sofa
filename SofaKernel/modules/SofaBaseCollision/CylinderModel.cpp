/******************************************************************************
*       SOFA, Simulation Open-Framework Architecture, development version     *
*                (c) 2006-2018 INRIA, USTL, UJF, CNRS, MGH                    *
*                                                                             *
* This program is free software; you can redistribute it and/or modify it     *
* under the terms of the GNU Lesser General Public License as published by    *
* the Free Software Foundation; either version 2.1 of the License, or (at     *
* your option) any later version.                                             *
*                                                                             *
* This program is distributed in the hope that it will be useful, but WITHOUT *
* ANY WARRANTY; without even the implied warranty of MERCHANTABILITY or       *
* FITNESS FOR A PARTICULAR PURPOSE. See the GNU Lesser General Public License *
* for more details.                                                           *
*                                                                             *
* You should have received a copy of the GNU Lesser General Public License    *
* along with this program. If not, see <http://www.gnu.org/licenses/>.        *
*******************************************************************************
* Authors: The SOFA Team and external contributors (see Authors.txt)          *
*                                                                             *
* Contact information: contact@sofa-framework.org                             *
******************************************************************************/
#define SOFA_COMPONENT_COLLISION_CYLINDERMODEL_CPP
#include "CylinderModel.inl"

namespace sofa
{

namespace component
{

namespace collision
{

using namespace sofa::defaulttype;
using namespace sofa::core::collision;
using namespace helper;

<<<<<<< HEAD
int RigidCylinderModelClass = core::RegisterObject("Collision model which represents a set of rigid cylinders")
        .add<  TCylinderModel<defaulttype::Rigid3Types> >()

=======
static int RigidCylinderModelClass = core::RegisterObject("Collision model which represents a set of rigid cylinders")
#ifndef SOFA_FLOAT
        .add<  TCylinderModel<Rigid3dTypes> >()
#endif
#ifndef SOFA_DOUBLE
        .add < TCylinderModel<Rigid3fTypes> >()
#endif
>>>>>>> e9aedf31
        //TODO(dmarchal): Fix deprecated management...
        .addAlias("Cylinder")
        .addAlias("CylinderModel")
        ;

<<<<<<< HEAD
template class SOFA_BASE_COLLISION_API TCylinder<defaulttype::Rigid3Types>;
template class SOFA_BASE_COLLISION_API TCylinderModel<defaulttype::Rigid3Types>;

=======
#ifndef SOFA_FLOAT
template class SOFA_BASE_COLLISION_API TCylinder<Rigid3dTypes>;
template class SOFA_BASE_COLLISION_API TCylinderModel<Rigid3dTypes>;
#endif
#ifndef SOFA_DOUBLE
template class SOFA_BASE_COLLISION_API TCylinder<Rigid3fTypes>;
template class SOFA_BASE_COLLISION_API TCylinderModel<Rigid3fTypes>;
#endif
>>>>>>> e9aedf31


}
}
}<|MERGE_RESOLUTION|>--- conflicted
+++ resolved
@@ -35,38 +35,19 @@
 using namespace sofa::core::collision;
 using namespace helper;
 
-<<<<<<< HEAD
 int RigidCylinderModelClass = core::RegisterObject("Collision model which represents a set of rigid cylinders")
         .add<  TCylinderModel<defaulttype::Rigid3Types> >()
 
-=======
-static int RigidCylinderModelClass = core::RegisterObject("Collision model which represents a set of rigid cylinders")
-#ifndef SOFA_FLOAT
-        .add<  TCylinderModel<Rigid3dTypes> >()
-#endif
-#ifndef SOFA_DOUBLE
-        .add < TCylinderModel<Rigid3fTypes> >()
-#endif
->>>>>>> e9aedf31
         //TODO(dmarchal): Fix deprecated management...
         .addAlias("Cylinder")
         .addAlias("CylinderModel")
         ;
 
-<<<<<<< HEAD
 template class SOFA_BASE_COLLISION_API TCylinder<defaulttype::Rigid3Types>;
 template class SOFA_BASE_COLLISION_API TCylinderModel<defaulttype::Rigid3Types>;
 
-=======
-#ifndef SOFA_FLOAT
-template class SOFA_BASE_COLLISION_API TCylinder<Rigid3dTypes>;
-template class SOFA_BASE_COLLISION_API TCylinderModel<Rigid3dTypes>;
-#endif
-#ifndef SOFA_DOUBLE
-template class SOFA_BASE_COLLISION_API TCylinder<Rigid3fTypes>;
-template class SOFA_BASE_COLLISION_API TCylinderModel<Rigid3fTypes>;
-#endif
->>>>>>> e9aedf31
+
+
 
 
 }
