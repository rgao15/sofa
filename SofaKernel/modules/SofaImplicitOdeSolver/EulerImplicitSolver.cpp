--- conflicted
+++ resolved
@@ -198,26 +198,18 @@
         const char* prevStep = "UpdateV";
         sofa::helper::AdvancedTimer::stepBegin(prevStep);
 #define SOFATIMER_NEXTSTEP(s) { sofa::helper::AdvancedTimer::stepNext(prevStep,s); prevStep=s; }
-<<<<<<< HEAD
-        newVel.eq(x);                         // vel = x
-=======
 
         newVel.eq(x);                       // vel = x
 
->>>>>>> 354c76c2
         if (solveConstraint)
         {
             SOFATIMER_NEXTSTEP("CorrectV");
             mop.solveConstraint(newVel,core::ConstraintParams::VEL);
         }
         SOFATIMER_NEXTSTEP("UpdateX");
-<<<<<<< HEAD
-        newPos.eq(pos, newVel, h);            // pos = pos + h vel
-=======
 
         newPos.eq(pos, newVel, h);          // pos = pos + h vel
 
->>>>>>> 354c76c2
         if (solveConstraint)
         {
             SOFATIMER_NEXTSTEP("CorrectX");
@@ -231,30 +223,20 @@
         const char* prevStep = "UpdateV";
         sofa::helper::AdvancedTimer::stepBegin(prevStep);
 #define SOFATIMER_NEXTSTEP(s) { sofa::helper::AdvancedTimer::stepNext(prevStep,s); prevStep=s; }
-<<<<<<< HEAD
-        //vel.peq( x );                       // vel = vel + x
-        newVel.eq(vel, x);
-=======
 
         // vel = vel + x
         newVel.eq(vel, x);
 
->>>>>>> 354c76c2
         if (solveConstraint)
         {
             SOFATIMER_NEXTSTEP("CorrectV");
             mop.solveConstraint(newVel,core::ConstraintParams::VEL);
         }
         SOFATIMER_NEXTSTEP("UpdateX");
-<<<<<<< HEAD
-        //pos.peq( vel, h );                  // pos = pos + h vel
-        newPos.eq(pos, newVel, h);
-=======
 
         // pos = pos + h vel
         newPos.eq(pos, newVel, h);
 
->>>>>>> 354c76c2
         if (solveConstraint)
         {
             SOFATIMER_NEXTSTEP("CorrectX");
@@ -292,10 +274,6 @@
 
         sofa::helper::AdvancedTimer::stepBegin("UpdateVAndX");
         vop.v_multiop(ops);
-<<<<<<< HEAD
-        
-=======
->>>>>>> 354c76c2
         if (!solveConstraint)
         {
             sofa::helper::AdvancedTimer::stepEnd("UpdateVAndX");
