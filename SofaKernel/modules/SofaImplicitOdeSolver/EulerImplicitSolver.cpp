/******************************************************************************
*       SOFA, Simulation Open-Framework Architecture, development version     *
*                (c) 2006-2016 INRIA, USTL, UJF, CNRS, MGH                    *
*                                                                             *
* This library is free software; you can redistribute it and/or modify it     *
* under the terms of the GNU Lesser General Public License as published by    *
* the Free Software Foundation; either version 2.1 of the License, or (at     *
* your option) any later version.                                             *
*                                                                             *
* This library is distributed in the hope that it will be useful, but WITHOUT *
* ANY WARRANTY; without even the implied warranty of MERCHANTABILITY or       *
* FITNESS FOR A PARTICULAR PURPOSE. See the GNU Lesser General Public License *
* for more details.                                                           *
*                                                                             *
* You should have received a copy of the GNU Lesser General Public License    *
* along with this library; if not, write to the Free Software Foundation,     *
* Inc., 51 Franklin Street, Fifth Floor, Boston, MA  02110-1301 USA.          *
*******************************************************************************
*                               SOFA :: Modules                               *
*                                                                             *
* Authors: The SOFA Team and external contributors (see Authors.txt)          *
*                                                                             *
* Contact information: contact@sofa-framework.org                             *
******************************************************************************/
// Author: François Faure, INRIA-UJF, (C) 2006
//
// Copyright: See COPYING file that comes with this distribution
#include <SofaImplicitOdeSolver/EulerImplicitSolver.h>
#include <sofa/core/visual/VisualParams.h>
#include <sofa/simulation/MechanicalVisitor.h>
#include <sofa/simulation/MechanicalOperations.h>
#include <sofa/simulation/VectorOperations.h>
#include <sofa/core/ObjectFactory.h>
#include <math.h>
#include <iostream>
#include <sofa/helper/system/thread/CTime.h>
#include <sofa/helper/AdvancedTimer.h>


namespace sofa
{

namespace component
{

namespace odesolver
{
using core::VecId;
using namespace sofa::defaulttype;
using namespace core::behavior;

EulerImplicitSolver::EulerImplicitSolver()
    : f_rayleighStiffness( initData(&f_rayleighStiffness,(SReal)0.1,"rayleighStiffness","Rayleigh damping coefficient related to stiffness, > 0") )
    , f_rayleighMass( initData(&f_rayleighMass,(SReal)0.1,"rayleighMass","Rayleigh damping coefficient related to mass, > 0"))
    , f_velocityDamping( initData(&f_velocityDamping,(SReal)0.,"vdamping","Velocity decay coefficient (no decay if null)") )
    , f_firstOrder (initData(&f_firstOrder, false, "firstOrder", "Use backward Euler scheme for first order ode system."))
    , f_verbose( initData(&f_verbose,false,"verbose","Dump system state at each iteration") )
    , f_projectForce( initData(&f_projectForce,false,"projectForce","Apply projection constraints to force vector (by default, projections are only applied once aggregated with other components of the right hand term)") )
    , f_solveConstraint( initData(&f_solveConstraint,false,"solveConstraint","Apply ConstraintSolver (requires a ConstraintSolver in the same node as this solver, disabled by by default for now)") )
    , d_trapezoidalScheme( initData(&d_trapezoidalScheme,false,"trapezoidalScheme","Optional: use the trapezoidal scheme instead of the implicit Euler scheme and get second order accuracy in time") )
    , d_threadsafevisitor( initData( &d_threadsafevisitor, false, "threadsafevisitor", "If true, do not use realloc and free visitors in fwdInteractionForceField.") )
{
}

void EulerImplicitSolver::init()
{
    if (!this->getTags().empty())
    {
        sout << "EulerImplicitSolver: responsible for the following objects with tags " << this->getTags() << " :" << sendl;
        helper::vector<core::objectmodel::BaseObject*> objs;
        this->getContext()->get<core::objectmodel::BaseObject>(&objs,this->getTags(),sofa::core::objectmodel::BaseContext::SearchDown);
        for (unsigned int i=0; i<objs.size(); ++i)
            sout << "  " << objs[i]->getClassName() << ' ' << objs[i]->getName() << sendl;
    }
    sofa::core::behavior::OdeSolver::init();
}

void EulerImplicitSolver::cleanup()
{
    // free the locally created vector x (including eventual external mechanical states linked by an InteractionForceField)
    sofa::simulation::common::VectorOperations vop( core::ExecParams::defaultInstance(), this->getContext() );
    vop.v_free( x.id(), !d_threadsafevisitor.getValue(), true );
}

void EulerImplicitSolver::solve(const core::ExecParams* params, SReal dt, sofa::core::MultiVecCoordId xResult, sofa::core::MultiVecDerivId vResult)
{
#ifdef SOFA_DUMP_VISITOR_INFO
    sofa::simulation::Visitor::printNode("SolverVectorAllocation");
#endif
    sofa::simulation::common::VectorOperations vop( params, this->getContext() );
    sofa::simulation::common::MechanicalOperations mop( params, this->getContext() );
    MultiVecCoord pos(&vop, core::VecCoordId::position() );
    MultiVecDeriv vel(&vop, core::VecDerivId::velocity() );
    MultiVecDeriv f(&vop, core::VecDerivId::force() );
    MultiVecDeriv b(&vop);
    MultiVecCoord newPos(&vop, xResult );
    MultiVecDeriv newVel(&vop, vResult );

	/// inform the constraint parameters about the position and velocity id
	mop.cparams.setX(xResult);
	mop.cparams.setV(vResult);

    // dx is no longer allocated by default (but it will be deleted automatically by the mechanical objects)
    MultiVecDeriv dx(&vop, core::VecDerivId::dx() ); dx.realloc( &vop, !d_threadsafevisitor.getValue(), true );

    x.realloc( &vop, !d_threadsafevisitor.getValue(), true );


#ifdef SOFA_DUMP_VISITOR_INFO
    sofa::simulation::Visitor::printCloseNode("SolverVectorAllocation");
#endif


    const SReal& h = dt;
    const bool verbose  = f_verbose.getValue();
    const bool firstOrder = f_firstOrder.getValue();
    const bool projectForce = f_projectForce.getValue();

    // the only difference for the trapezoidal rule is the factor tr = 0.5 for some usages of h
    const bool optTrapezoidal = d_trapezoidalScheme.getValue();
    SReal tr;
    if (optTrapezoidal)
        tr = 0.5;
    else
        tr = 1.0;

    if (verbose)
        std::cout<<"trapezoidal factor = "<< tr <<std::endl;

    sofa::helper::AdvancedTimer::stepBegin("ComputeForce");
	mop->setImplicit(true); // this solver is implicit
    // compute the net forces at the beginning of the time step
    mop.computeForce(f);
    if( verbose )
<<<<<<< HEAD
        serr<<"EulerImplicitSolver, f = "<< f <<sendl;
=======
        serr<<this->getContext()->getTime() << ": f = "<< f <<sendl;
>>>>>>> a2106bb4

    sofa::helper::AdvancedTimer::stepNext ("ComputeForce", "ComputeRHTerm");
    if( firstOrder )
    {
        b.eq(f);
    }
    else
    {
        // new more powerful visitors

        // force in the current configuration
        b.eq(f,1.0/tr);                                                                         // b = f0

        // add the change of force due to stiffness + Rayleigh damping
        mop.addMBKv(b, -f_rayleighMass.getValue(), 1, h+f_rayleighStiffness.getValue()); // b =  f0 + ( rm M + B + (h+rs) K ) v

        // integration over a time step
        b.teq(h*tr);                                                                        // b = h(f0 + ( rm M + B + (h+rs) K ) v )
    }
    if ( projectForce )
    {
        mop.projectResponse(f);          // f is projected to the constrained space
        if( verbose )
            serr<<"EulerImplicitSolver, projected f = "<< f <<sendl;
    }

    if( verbose )
        serr<<this->getContext()->getTime() << ": b = "<< b <<sendl;

    mop.projectResponse(b);          // b is projected to the constrained space

    if( verbose )
        serr<<this->getContext()->getTime() << ": projected b = "<< b <<sendl;

    sofa::helper::AdvancedTimer::stepNext ("ComputeRHTerm", "MBKBuild");

    core::behavior::MultiMatrix<simulation::common::MechanicalOperations> matrix(&mop);

    if (firstOrder)
        matrix = MechanicalMatrix(1,0,-h*tr); //MechanicalMatrix::K * (-h*tr) + MechanicalMatrix::M;
    else
        matrix = MechanicalMatrix(1+tr*h*f_rayleighMass.getValue(),-tr*h,-tr*h*(h+f_rayleighStiffness.getValue())); // MechanicalMatrix::K * (-tr*h*(h+f_rayleighStiffness.getValue())) + MechanicalMatrix::B * (-tr*h) + MechanicalMatrix::M * (1+tr*h*f_rayleighMass.getValue());

    /*if( verbose )
    {
        serr<<this->getContext()->getTime() << ": matrix = "<< (MechanicalMatrix::K * (-h*(h+f_rayleighStiffness.getValue())) + MechanicalMatrix::M * (1+h*f_rayleighMass.getValue())) << " = " << matrix <<sendl;
        serr<<this->getContext()->getTime() << ": Matrix K = " << MechanicalMatrix::K << sendl;
    }*/

#ifdef SOFA_DUMP_VISITOR_INFO
    simulation::Visitor::printNode("SystemSolution");
#endif
    sofa::helper::AdvancedTimer::stepNext ("MBKBuild", "MBKSolve");
    matrix.solve(x, b); //Call to ODE resolution.
    sofa::helper::AdvancedTimer::stepEnd  ("MBKSolve");
#ifdef SOFA_DUMP_VISITOR_INFO
    simulation::Visitor::printCloseNode("SystemSolution");
#endif

    // mop.projectResponse(x);
    // x is the solution of the system

    if (verbose)
    {
        serr<<this->getContext()->getTime() << ": solution = "<< x <<sendl;
    }

    // apply the solution

    const bool solveConstraint = f_solveConstraint.getValue();

#ifndef SOFA_NO_VMULTIOP // unoptimized version
    if (solveConstraint)
#endif
    {
    if (firstOrder)
    {
        const char* prevStep = "UpdateV";
        sofa::helper::AdvancedTimer::stepBegin(prevStep);
#define SOFATIMER_NEXTSTEP(s) { sofa::helper::AdvancedTimer::stepNext(prevStep,s); prevStep=s; }
        newVel.eq(x);                         // vel = x
        if (solveConstraint)
        {
            SOFATIMER_NEXTSTEP("CorrectV");
            mop.solveConstraint(newVel,core::ConstraintParams::VEL);
        }
        SOFATIMER_NEXTSTEP("UpdateX");
        newPos.eq(pos, newVel, h);            // pos = pos + h vel
        if (solveConstraint)
        {
            SOFATIMER_NEXTSTEP("CorrectX");
            mop.solveConstraint(newPos,core::ConstraintParams::POS);
        }
#undef SOFATIMER_NEXTSTEP
        sofa::helper::AdvancedTimer::stepEnd  (prevStep);
    }
    else
    {
        const char* prevStep = "UpdateV";
        sofa::helper::AdvancedTimer::stepBegin(prevStep);
#define SOFATIMER_NEXTSTEP(s) { sofa::helper::AdvancedTimer::stepNext(prevStep,s); prevStep=s; }
        //vel.peq( x );                       // vel = vel + x
        newVel.eq(vel, x);
        if (solveConstraint)
        {
            SOFATIMER_NEXTSTEP("CorrectV");
            mop.solveConstraint(newVel,core::ConstraintParams::VEL);
        }
        SOFATIMER_NEXTSTEP("UpdateX");
        //pos.peq( vel, h );                  // pos = pos + h vel
        newPos.eq(pos, newVel, h);
        if (solveConstraint)
        {
            SOFATIMER_NEXTSTEP("CorrectX");
            mop.solveConstraint(newPos,core::ConstraintParams::POS);
        }
#undef SOFATIMER_NEXTSTEP
        sofa::helper::AdvancedTimer::stepEnd  (prevStep);
    }
    }
#ifndef SOFA_NO_VMULTIOP
    else
    {
        typedef core::behavior::BaseMechanicalState::VMultiOp VMultiOp;
        VMultiOp ops;
        if (firstOrder)
        {
            ops.resize(2);
            ops[0].first = newVel;
            ops[0].second.push_back(std::make_pair(x.id(),1.0));
            ops[1].first = newPos;
            ops[1].second.push_back(std::make_pair(pos.id(),1.0));
            ops[1].second.push_back(std::make_pair(newVel.id(),h));
        }
        else
        {
            ops.resize(2);
            ops[0].first = newVel;
            ops[0].second.push_back(std::make_pair(vel.id(),1.0));
            ops[0].second.push_back(std::make_pair(x.id(),1.0));
            ops[1].first = newPos;
            ops[1].second.push_back(std::make_pair(pos.id(),1.0));
            ops[1].second.push_back(std::make_pair(newVel.id(),h));
        }

        sofa::helper::AdvancedTimer::stepBegin("UpdateVAndX");
        vop.v_multiop(ops);
        sofa::helper::AdvancedTimer::stepEnd("UpdateVAndX");
    }
#endif

    mop.addSeparateGravity(dt, newVel);	// v += dt*g . Used if mass wants to added G separately from the other forces to v.
    if (f_velocityDamping.getValue()!=0.0)
        newVel *= exp(-h*f_velocityDamping.getValue());

    if( verbose )
    {
<<<<<<< HEAD
        mop.projectPosition(newPos);
        mop.projectVelocity(newVel);
        mop.propagateX(newPos);
        mop.propagateV(newVel);
        serr<<"EulerImplicitSolver, final x = "<< newPos <<sendl;
        serr<<"EulerImplicitSolver, final v = "<< newVel <<sendl;
=======
        mop.propagateX(newPos, true);
        mop.propagateDx(newVel);
        serr<<this->getContext()->getTime() << ": final x = "<< newPos <<sendl;
        serr<<this->getContext()->getTime() << ": final v = "<< newVel <<sendl;
>>>>>>> a2106bb4
        mop.computeForce(f);
        serr<<this->getContext()->getTime() << ": final f = "<< f <<sendl;

    }

}

SOFA_DECL_CLASS(EulerImplicitSolver)

int EulerImplicitSolverClass = core::RegisterObject("Implicit time integrator using backward Euler scheme")
        .add< EulerImplicitSolver >()
        .addAlias("EulerImplicit")
        .addAlias("ImplicitEulerSolver")
        .addAlias("ImplicitEuler")
#ifdef SOFA_SMP
        .addAlias("ParallelEulerImplicit")
#endif
        ;

} // namespace odesolver

} // namespace component

} // namespace sofa
<|MERGE_RESOLUTION|>--- conflicted
+++ resolved
@@ -132,11 +132,7 @@
     // compute the net forces at the beginning of the time step
     mop.computeForce(f);
     if( verbose )
-<<<<<<< HEAD
-        serr<<"EulerImplicitSolver, f = "<< f <<sendl;
-=======
         serr<<this->getContext()->getTime() << ": f = "<< f <<sendl;
->>>>>>> a2106bb4
 
     sofa::helper::AdvancedTimer::stepNext ("ComputeForce", "ComputeRHTerm");
     if( firstOrder )
@@ -294,19 +290,12 @@
 
     if( verbose )
     {
-<<<<<<< HEAD
         mop.projectPosition(newPos);
         mop.projectVelocity(newVel);
         mop.propagateX(newPos);
         mop.propagateV(newVel);
-        serr<<"EulerImplicitSolver, final x = "<< newPos <<sendl;
-        serr<<"EulerImplicitSolver, final v = "<< newVel <<sendl;
-=======
-        mop.propagateX(newPos, true);
-        mop.propagateDx(newVel);
         serr<<this->getContext()->getTime() << ": final x = "<< newPos <<sendl;
         serr<<this->getContext()->getTime() << ": final v = "<< newVel <<sendl;
->>>>>>> a2106bb4
         mop.computeForce(f);
         serr<<this->getContext()->getTime() << ": final f = "<< f <<sendl;
 
