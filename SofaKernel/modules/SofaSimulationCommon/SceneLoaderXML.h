--- conflicted
+++ resolved
@@ -41,11 +41,7 @@
     bool canWriteFileExtension(const char *extension) override;
 
     /// load the file
-<<<<<<< HEAD
     virtual sofa::simulation::Node::SPtr doLoad(const std::string& filename, const std::vector<std::string>& sceneArgs) override;
-=======
-    virtual sofa::simulation::Node::SPtr doLoad(const char *filename) override;
->>>>>>> 67af1e62
 
     /// write the file
     void write(sofa::simulation::Node* node, const char *filename) override;
