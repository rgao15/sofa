--- conflicted
+++ resolved
@@ -47,11 +47,7 @@
 protected:
     GNode( const std::string& name="", GNode* parent=nullptr  );
 
-<<<<<<< HEAD
     virtual ~GNode() override;
-=======
-    ~GNode() override;
->>>>>>> a85b2b91
 
 public:
     //Pure Virtual method from Node
@@ -59,7 +55,6 @@
 
     //Pure Virtual method from BaseNode
     /// Add a child node
-<<<<<<< HEAD
     virtual void doAddChild(BaseNode::SPtr node) override;
 
     /// Remove a child node
@@ -67,21 +62,6 @@
 
     /// Move a node from another node
     virtual void doMoveChild(BaseNode::SPtr node, BaseNode::SPtr prev) override;
-=======
-    void addChild(BaseNode::SPtr node) override;
-
-    /// Remove a child node
-    void removeChild(BaseNode::SPtr node) override;
-
-    /// Move a node from another node
-    void moveChild(BaseNode::SPtr obj) override;
-
-    /// Add an object and return this. Detect the implemented interfaces and add the object to the corresponding lists.
-    bool addObject(core::objectmodel::BaseObject::SPtr obj) override { return simulation::Node::addObject(obj); }
-
-    /// Remove an object
-    bool removeObject(core::objectmodel::BaseObject::SPtr obj) override { return simulation::Node::removeObject(obj); }
->>>>>>> a85b2b91
 
     /// Remove the current node from the graph: consists in removing the link to its parent
     void detachFromGraph() override;
