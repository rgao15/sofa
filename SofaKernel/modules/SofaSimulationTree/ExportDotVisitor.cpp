--- conflicted
+++ resolved
@@ -223,13 +223,10 @@
 /// Returns an empty string if not found.
 std::string ExportDotVisitor::getParentName(core::objectmodel::BaseObject* obj)
 {
-<<<<<<< HEAD
     if (!obj) return "";
-=======
     core::objectmodel::BaseObject* master = obj->getMaster();
     if (showSlaves && master && display(master))
         return getName(master);
->>>>>>> a2106bb4
     GNode* node = dynamic_cast<GNode*>(obj->getContext());
     if (!node) return "";
     if (display(node))
@@ -248,19 +245,11 @@
         dynamic_cast<core::topology::BaseTopologyObject*>(obj))
         return getName(node->topology);
     /// \todo consider all solvers instead of the first one (FF)
-<<<<<<< HEAD
     if (!node->mechanicalState.empty() && node->mechanicalState!=obj && node->linearSolver[0]!=obj && node->solver[0]!=obj  && node->animationManager!=obj && display(node->mechanicalState))
         return getName(node->mechanicalState);
     if (!node->linearSolver.empty() && node->linearSolver[0]!=obj && node->solver[0]!=obj && node->animationManager!=obj && display(node->linearSolver[0]))
         return getName(node->linearSolver[0]);
     if (!node->solver.empty() && node->solver[0]!=obj && node->animationManager!=obj && display(node->solver[0]))
-=======
-    if (node->mechanicalState!=obj && node->linearSolver[0]!=obj && node->solver[0]!=obj  && node->animationManager!=obj && display(node->mechanicalState))
-        return getName(node->mechanicalState);
-    if (node->linearSolver[0]!=obj && node->solver[0]!=obj && node->animationManager!=obj && display(node->linearSolver[0]))
-        return getName(node->linearSolver[0]);
-    if (node->solver[0]!=obj && node->animationManager!=obj && display(node->solver[0]))
->>>>>>> a2106bb4
         return getName(node->solver[0]);
     if (!node->animationManager.empty() && node->animationManager!=obj && display(node->solver[0]))
         return getName(node->animationManager);
@@ -347,13 +336,8 @@
         if (!pname.empty())
         {
             *out << pname << " -> " << name;
-<<<<<<< HEAD
-            if (obj->toBaseMapping())
+            if (obj->toBaseMapping() || dynamic_cast<core::topology::TopologicalMapping*>(obj))
                 *out << "[constraint=false,weight=10]";
-=======
-            if (dynamic_cast<core::BaseMapping*>(obj) || dynamic_cast<core::topology::TopologicalMapping*>(obj))
-                *out << "[constraint=false,weight=5]";
->>>>>>> a2106bb4
             else
                 *out << "[weight=10]";
             *out << ";" << std::endl;
