--- conflicted
+++ resolved
@@ -62,8 +62,8 @@
     , stiffness(initData(&stiffness, "stiffness", "stiffness values between the actual position and the rest shape position"))
     , angularStiffness(initData(&angularStiffness, "angularStiffness", "angularStiffness assigned when controlling the rotation of the points"))
     , pivotPoints(initData(&pivotPoints, "pivot_points", "global pivot points used when translations instead of the rigid mass centers"))
+    , external_rest_shape(initData(&external_rest_shape, "external_rest_shape", "rest_shape can be defined by the position of an external Mechanical State"))
     , external_points(initData(&external_points, "external_points", "points from the external Mechancial State that define the rest shape springs"))
-<<<<<<< HEAD
     , recompute_indices(initData(&recompute_indices, false, "recompute_indices", "Recompute indices (should be false for BBOX)"))
     , d_drawSpring(initData(&d_drawSpring, false, "drawSpring", "draw Spring"))
     , d_drawSpringLengthThreshold(initData(&d_drawSpringLengthThreshold, (Real)0.1, "drawSpringLengthThreshold", "Display : When spring length is under this threshold a sphere is displayed instead of a line"))
@@ -72,12 +72,6 @@
     , d_springSphereRadius(initData(&d_springSphereRadius, (Real)0.2, "springSphereRadius", "Display : spring sphere radius (used when springs are used as fixed constraint)"))
     , restMState(NULL)
     , d_useRestMState(initData(&d_useRestMState, "useRestMState", "An external MechanicalState is used as rest reference."))
-=======
-    , recompute_indices(initData(&recompute_indices, true, "recompute_indices", "Recompute indices (should be false for BBOX)"))
-    , drawSpring(initData(&drawSpring,false,"drawSpring","draw Spring"))
-    , springColor(initData(&springColor, defaulttype::RGBAColor(0.0,1.0,0.0,1.0), "springColor","spring color. (default=[0.0,1.0,0.0,1.0])"))
-    , restMState(initLink("external_rest_shape", "rest_shape can be defined by the position of an external Mechanical State"))
->>>>>>> 2c618afd
 {
 }
 
@@ -89,18 +83,13 @@
 
     if (stiffness.getValue().empty())
     {
-<<<<<<< HEAD
-        std::cout << "RestShapeSpringsForceField : No stiffness is defined, assuming equal stiffness on each node, k = 100.0 " << std::endl;
-=======
         msg_info() << "No stiffness is defined, assuming equal stiffness on each node, k = 100.0 ";
->>>>>>> 2c618afd
 
         VecReal stiffs;
         stiffs.push_back(100.0);
         stiffness.setValue(stiffs);
     }
 
-<<<<<<< HEAD
     const std::string path = external_rest_shape.getValue();
 
     restMState = NULL;
@@ -115,36 +104,15 @@
 
     if (!d_useRestMState.getValue() && (path.size() > 0))
     {
-        serr << "RestShapeSpringsForceField : " << external_rest_shape.getValue() << " not found" << sendl;
+        msg_warning() << "external_rest_shape in node " << this->getContext()->getName() << " not found";
     }
 
     recomputeIndices();
 
-#ifdef SOFA_HAVE_EIGEN2
-    core::behavior::BaseMechanicalState* state = this->getContext()->getMechanicalState();
-=======
-    if (restMState.get() == NULL)
-    {
-        useRestMState = false;
-      
-        if(!restMState.empty())
-            msg_warning() << "external_rest_shape in node " << this->getContext()->getName() << " not found";
-    }
-    else
-    {
-        useRestMState = true;
-    }
-
-    k = stiffness.getValue();
-
-    recomputeIndices();
-
     BaseMechanicalState* state = this->getContext()->getMechanicalState();
->>>>>>> 2c618afd
     assert(state);
     matS.resize(state->getMatrixSize(),state->getMatrixSize());
     lastUpdatedStep = -1.0;
-#endif
 }
 
 template<class DataTypes>
@@ -158,10 +126,6 @@
         stiffs.push_back(100.0);
         stiffness.setValue(stiffs);
     }
-<<<<<<< HEAD
-=======
-    k = stiffness.getValue();
->>>>>>> 2c618afd
 }
 
 template<class DataTypes>
@@ -182,11 +146,7 @@
 
     if (m_indices.empty())
     {
-<<<<<<< HEAD
         // no point are defined, default case: points = all points
-
-=======
->>>>>>> 2c618afd
         for (unsigned int i = 0; i < (unsigned)this->mstate->getSize(); i++)
         {
             m_indices.push_back(i);
@@ -195,11 +155,7 @@
 
     if (m_ext_indices.empty())
     {
-<<<<<<< HEAD
         if (!d_useRestMState.getValue())
-=======
-        if (useRestMState)
->>>>>>> 2c618afd
         {
             for (unsigned int i = 0; i < m_indices.size(); i++)
             {
@@ -217,15 +173,8 @@
 
     if (!checkOutOfBoundsIndices())
     {
-<<<<<<< HEAD
-        serr << "RestShapeSpringsForceField is not activated." << sendl;
-=======
-        msg_error() << "The dimention of the source and the targeted points are different ";
->>>>>>> 2c618afd
         m_indices.clear();
     }
-
-    m_pivots = pivotPoints.getValue();
 }
 
 
@@ -234,19 +183,19 @@
 {
     if (!checkOutOfBoundsIndices(m_indices, this->mstate->getSize()))
     {
-        serr << "RestShapeSpringsForceField : Out of Bounds m_indices detected. ForceField is not activated." << sendl;
+        msg_error() << "Out of Bounds m_indices detected. ForceField is not activated.";
         return false;
     }
 
     if (!checkOutOfBoundsIndices(m_ext_indices, getExtPosition()->getValue().size()))
     {
-        serr << "RestShapeSpringsForceField : Out of Bounds m_ext_indices detected. ForceField is not activated." << sendl;
+        msg_error() << "Out of Bounds m_ext_indices detected. ForceField is not activated.";
         return false;
     }
 
     if (m_indices.size() != m_ext_indices.size())
     {
-        serr << "RestShapeSpringsForceField : Dimensions of the source and the targeted points are different. ForceField is not activated." << sendl;
+        msg_error() << "Dimensions of the source and the targeted points are different. ForceField is not activated.";
         return false;
     }
 
@@ -272,20 +221,12 @@
 template<class DataTypes>
 const typename RestShapeSpringsForceField<DataTypes>::DataVecCoord* RestShapeSpringsForceField<DataTypes>::getExtPosition() const
 {
-<<<<<<< HEAD
-    return (d_useRestMState.getValue() ? restMState->read(core::VecCoordId::position()) : this->mstate->read(core::VecCoordId::restPosition()));
-=======
-    return (useRestMState ? restMState->read(VecCoordId::position()) : this->mstate->read(VecCoordId::restPosition()));
->>>>>>> 2c618afd
-}
-
-
-template<class DataTypes>
-<<<<<<< HEAD
-void RestShapeSpringsForceField<DataTypes>::addForce(const core::MechanicalParams* /*mparams*/, DataVecDeriv& f, const DataVecCoord& x, const DataVecDeriv& /* v */)
-=======
+    return (d_useRestMState.getValue() ? restMState->read(VecCoordId::position()) : this->mstate->read(VecCoordId::restPosition()));
+}
+
+
+template<class DataTypes>
 void RestShapeSpringsForceField<DataTypes>::addForce(const MechanicalParams*  mparams , DataVecDeriv& f, const DataVecCoord& x, const DataVecDeriv&  v )
->>>>>>> 2c618afd
 {
     SOFA_UNUSED(mparams);
     SOFA_UNUSED(v);
@@ -305,10 +246,7 @@
 
     if (k.size() != m_indices.size())
     {
-<<<<<<< HEAD
         // Stiffness is not defined on each point, first stiffness is used
-=======
->>>>>>> 2c618afd
         const Real k0 = k[0];
 
         for (unsigned int i=0; i<m_indices.size(); i++)
@@ -337,17 +275,8 @@
 template<class DataTypes>
 void RestShapeSpringsForceField<DataTypes>::addDForce(const MechanicalParams* mparams, DataVecDeriv& df, const DataVecDeriv& dx)
 {
-<<<<<<< HEAD
-    sofa::helper::WriteAccessor< DataVecDeriv > df1 = df;
-    sofa::helper::ReadAccessor< DataVecDeriv > dx1 = dx;
-=======
-    //  remove to be able to build in parallel
-    // 	const VecIndex& indices = points.getValue();
-    // 	const VecReal& k = stiffness.getValue();
-
     WriteAccessor< DataVecDeriv > df1 = df;
     ReadAccessor< DataVecDeriv > dx1 = dx;
->>>>>>> 2c618afd
     Real kFactor = (Real)mparams->kFactorIncludingRayleighDamping(this->rayleighStiffness.getValue());
 
 
@@ -355,12 +284,8 @@
 
     if (k.size() != m_indices.size())
     {
-<<<<<<< HEAD
         // Stiffness is not defined on each point, first stiffness is used
         const Real k0 = k[0] * (Real)kFactor;
-=======
-        const Real k0 = k[0];
->>>>>>> 2c618afd
 
         for (unsigned int i=0; i<m_indices.size(); i++)
         {
@@ -376,8 +301,6 @@
     }
 }
 
-<<<<<<< HEAD
-=======
 // draw for standard types (i.e Vec<1,2,3>)
 template<class DataTypes>
 void RestShapeSpringsForceField<DataTypes>::draw(const VisualParams *vparams)
@@ -398,7 +321,7 @@
     ReadAccessor< DataVecCoord > p  = this->mstate->read(VecCoordId::position());
 
     const VecIndex& indices = m_indices;
-    const VecIndex& ext_indices = (useRestMState ? m_ext_indices : m_indices);
+    const VecIndex& ext_indices = (d_useRestMState ? m_ext_indices : m_indices);
 
     vector<Vector3> vertices;
 
@@ -423,7 +346,6 @@
     vparams->drawTool()->drawLines(vertices,5,Vec4f(springColor.getValue()));
     vparams->drawTool()->restoreLastState();
 }
->>>>>>> 2c618afd
 
 template<class DataTypes>
 void RestShapeSpringsForceField<DataTypes>::addKToMatrix(const MechanicalParams* mparams, const MultiMatrixAccessor* matrix )
@@ -452,11 +374,7 @@
 
             for(int i = 0; i < N; i++)
             {
-<<<<<<< HEAD
                 mat->add(offset + N * curIndex + i, offset + N * curIndex + i, k0);
-=======
-                mat->add(offset + N * curIndex + i, offset + N * curIndex + i, -kFact * k0);
->>>>>>> 2c618afd
             }
         }
     }
@@ -478,16 +396,8 @@
 template<class DataTypes>
 void RestShapeSpringsForceField<DataTypes>::addSubKToMatrix(const MechanicalParams* mparams, const MultiMatrixAccessor* matrix, const vector<unsigned> & addSubIndex )
 {
-<<<<<<< HEAD
-    sofa::core::behavior::MultiMatrixAccessor::MatrixRef mref = matrix->getMatrix(this->mstate);
-    sofa::defaulttype::BaseMatrix* mat = mref.matrix;
-=======
-    //      remove to be able to build in parallel
-    // 	const VecIndex& indices = points.getValue();
-    // 	const VecReal& k = stiffness.getValue();
     MultiMatrixAccessor::MatrixRef mref = matrix->getMatrix(this->mstate);
     BaseMatrix* mat = mref.matrix;
->>>>>>> 2c618afd
     unsigned int offset = mref.offset;
     Real kFact = (Real)mparams->kFactorIncludingRayleighDamping(this->rayleighStiffness.getValue());
     const VecReal& k = stiffness.getValue();
@@ -508,11 +418,7 @@
 
             for(int i = 0; i < N; i++)
             {
-<<<<<<< HEAD
                 mat->add(offset + N * curIndex + i, offset + N * curIndex + i, k0);
-=======
-                mat->add(offset + N * curIndex + i, offset + N * curIndex + i, -kFact * k0);
->>>>>>> 2c618afd
             }
         }
     }
@@ -541,47 +447,6 @@
 }
 
 
-template<class DataTypes>
-void RestShapeSpringsForceField<DataTypes>::draw(const core::visual::VisualParams *vparams)
-{
-    if (!vparams->displayFlags().getShowForceFields())
-        return;
-
-    if (!d_drawSpring.getValue())
-        return;
-
-    sofa::helper::ReadAccessor< DataVecCoord > p0 = *getExtPosition();
-    sofa::helper::ReadAccessor< DataVecCoord > p = this->mstate->read(core::VecCoordId::position());
-
-    const VecIndex& indices = m_indices;
-    const VecIndex& ext_indices = m_ext_indices;
-
-    helper::vector< defaulttype::Vector3 > lines;
-    helper::vector< defaulttype::Vector3 > points;
-    sofa::defaulttype::Vector3 point1, point2;
-
-    for (unsigned int i = 0; i < indices.size(); i++)
-    {
-        point1 = DataTypes::getCPos(p[indices[i]]);
-        point2 = DataTypes::getCPos(p0[ext_indices[i]]);
-
-        if ((point2-point1).norm() > d_drawSpringLengthThreshold.getValue())
-        {
-            lines.push_back(point1);
-            lines.push_back(point2);
-        }
-        else
-        {
-            points.push_back(point1);
-        }
-    }
-
-    //todo(dmarchal) because of https://github.com/sofa-framework/sofa/issues/64
-    vparams->drawTool()->drawLines(lines, 5.f, sofa::defaulttype::Vec4f(d_springColor.getValue()));
-    vparams->drawTool()->drawSpheres(points, (float)d_springSphereRadius.getValue(), d_springSphereColor.getValue());
-}
-
-
 } // namespace forcefield
 
 } // namespace component
