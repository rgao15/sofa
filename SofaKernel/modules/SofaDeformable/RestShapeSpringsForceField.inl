--- conflicted
+++ resolved
@@ -204,10 +204,7 @@
 
     if (!checkOutOfBoundsIndices())
     {
-<<<<<<< HEAD
-=======
         msg_error() << "The dimension of the source and the targeted points are different ";
->>>>>>> 026e260e
         m_indices.clear();
     }
     else
@@ -273,10 +270,6 @@
         recomputeIndices();
     }
 
-<<<<<<< HEAD
-    const VecReal& k = stiffness.getValue();
-=======
->>>>>>> 026e260e
     if ( k.size()!= m_indices.size() )
     {
         // Stiffness is not defined on each point, first stiffness is used
