--- conflicted
+++ resolved
@@ -64,11 +64,7 @@
     int b = spring.m2;
     Coord u = p2[b]-p1[a];
     Real d = u.norm();
-<<<<<<< HEAD
-    if( spring.enabled && d>1.0e-4 && (!spring.elongationOnly || d>spring.initpos))
-=======
-    if( d>1.0e-9 && (!spring.elongationOnly || d>spring.initpos))
->>>>>>> 0ffcd221
+    if( spring.enabled && d>1.0e-9 && (!spring.elongationOnly || d>spring.initpos))
     {
         // F =   k_s.(l-l_0 ).U + k_d((V_b - V_a).U).U = f.U   where f is the intensity and U the direction
         Real inverseLength = 1.0f/d;
