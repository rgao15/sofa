--- conflicted
+++ resolved
@@ -74,39 +74,7 @@
 
     void addSpring(std::set<std::pair<int,int> >& sset, int m1, int m2, Real stiffness, Real damping);
 
-<<<<<<< HEAD
     MeshSpringForceField() ;
-=======
-
-    MeshSpringForceField()
-        : d_linesStiffness(initData(&d_linesStiffness,Real(0),"linesStiffness","Stiffness for the Lines",true))
-        , d_linesDamping(initData(&d_linesDamping,Real(0),"linesDamping","Damping for the Lines",true))
-        , d_trianglesStiffness(initData(&d_trianglesStiffness,Real(0),"trianglesStiffness","Stiffness for the Triangles",true))
-        , d_trianglesDamping(initData(&d_trianglesDamping,Real(0),"trianglesDamping","Damping for the Triangles",true))
-        , d_quadsStiffness(initData(&d_quadsStiffness,Real(0),"quadsStiffness","Stiffness for the Quads",true))
-        , d_quadsDamping(initData(&d_quadsDamping,Real(0),"quadsDamping","Damping for the Quads",true))
-        , d_tetrahedraStiffness(initData(&d_tetrahedraStiffness,Real(0),"tetrahedraStiffness","Stiffness for the Tetrahedra",true))
-        , d_tetrahedraDamping(initData(&d_tetrahedraDamping,Real(0),"tetrahedraDamping","Damping for the Tetrahedra",true))
-        , d_cubesStiffness(initData(&d_cubesStiffness,Real(0),"cubesStiffness","Stiffness for the Cubes",true))
-        , d_cubesDamping(initData(&d_cubesDamping,Real(0),"cubesDamping","Damping for the Cubes",true))
-        , d_noCompression( initData(&d_noCompression, false, "noCompression", "Only consider elongation", false))
-        , d_drawMinElongationRange(initData(&d_drawMinElongationRange, Real(8.), "drawMinElongationRange","Min range of elongation (red eongation - blue neutral - green compression)"))
-        , d_drawMaxElongationRange(initData(&d_drawMaxElongationRange, Real(15.), "drawMaxElongationRange","Max range of elongation (red eongation - blue neutral - green compression)"))
-        , d_drawSpringSize(initData(&d_drawSpringSize, Real(8.), "drawSpringSize","Size of drawed lines"))
-        , d_localRange( initData(&d_localRange, defaulttype::Vec<2,int>(-1,-1), "localRange", "optional range of local DOF indices. Any computation involving only indices outside of this range are discarded (useful for parallelization using mesh partitionning)" ) )
-    {
-        this->ks.setDisplayed(false);
-        this->kd.setDisplayed(false);
-        this->addAlias(&d_linesStiffness,     "stiffness"); this->addAlias(&d_linesDamping,     "damping");
-        this->addAlias(&d_trianglesStiffness, "stiffness"); this->addAlias(&d_trianglesDamping, "damping");
-        this->addAlias(&d_quadsStiffness,     "stiffness"); this->addAlias(&d_quadsDamping,     "damping");
-        this->addAlias(&d_tetrahedraStiffness,"stiffness"); this->addAlias(&d_tetrahedraDamping, "damping");
-        this->addAlias(&d_cubesStiffness,     "stiffness"); this->addAlias(&d_cubesDamping,      "damping");
-        //Name changes: keep compatibility with old version
-        this->addAlias(&d_tetrahedraStiffness,"tetrasStiffness"); this->addAlias(&d_tetrahedraDamping, "tetrasDamping");
-    }
-
->>>>>>> 26a1c06f
     virtual ~MeshSpringForceField();
 public:
     Real getStiffness() const { return d_linesStiffness.getValue(); }
