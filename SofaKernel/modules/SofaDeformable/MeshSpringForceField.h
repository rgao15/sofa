--- conflicted
+++ resolved
@@ -50,19 +50,6 @@
     typedef core::objectmodel::Data<VecCoord>    DataVecCoord;
 
 protected:
-<<<<<<< HEAD
-    Data< Real >  linesStiffness; ///< Stiffness for the Lines
-    Data< Real >  linesDamping; ///< Damping for the Lines
-    Data< Real >  trianglesStiffness; ///< Stiffness for the Triangles
-    Data< Real >  trianglesDamping; ///< Damping for the Triangles
-    Data< Real >  quadsStiffness; ///< Stiffness for the Quads
-    Data< Real >  quadsDamping; ///< Damping for the Quads
-    Data< Real >  tetrahedraStiffness; ///< Stiffness for the Tetrahedra
-    Data< Real >  tetrahedraDamping; ///< Damping for the Tetrahedra
-    Data< Real >  cubesStiffness; ///< Stiffness for the Cubes
-    Data< Real >  cubesDamping; ///< Damping for the Cubes
-    Data< bool >  noCompression; ///< Only consider elongation
-=======
     Data< Real >  linesStiffness;
     Data< Real >  linesDamping;
     Data< Real >  trianglesStiffness;
@@ -78,7 +65,6 @@
     Data< Real >  d_drawMinElongationRange;
     Data< Real >  d_drawMaxElongationRange;
     Data< Real >  d_drawSpringSize;
->>>>>>> 1a3f4e25
 
     /// optional range of local DOF indices. Any computation involving only indices outside of this range are discarded (useful for parallelization using mesh partitionning)
     Data< defaulttype::Vec<2,int> > localRange;
