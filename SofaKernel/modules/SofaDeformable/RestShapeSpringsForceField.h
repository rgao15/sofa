--- conflicted
+++ resolved
@@ -85,11 +85,7 @@
     Data< std::string > external_rest_shape;
     Data< helper::vector< unsigned int > > external_points;
     Data< bool > recompute_indices;
-<<<<<<< HEAD
 
-=======
-    
->>>>>>> a9b4933d
     Data< bool > d_drawSpring;
     Data< Real > d_drawSpringLengthThreshold;
     Data< sofa::defaulttype::Vec4f > d_springColor;
@@ -101,10 +97,7 @@
 
 protected:
     RestShapeSpringsForceField();
-<<<<<<< HEAD
     Data< bool > d_useRestMState; ///< An external MechanicalState is used as rest reference.
-=======
->>>>>>> a9b4933d
 
 public:
     /// BaseObject initialization method.
