/******************************************************************************
*       SOFA, Simulation Open-Framework Architecture, development version     *
*                (c) 2006-2017 INRIA, USTL, UJF, CNRS, MGH                    *
*                                                                             *
* This program is free software; you can redistribute it and/or modify it     *
* under the terms of the GNU Lesser General Public License as published by    *
* the Free Software Foundation; either version 2.1 of the License, or (at     *
* your option) any later version.                                             *
*                                                                             *
* This program is distributed in the hope that it will be useful, but WITHOUT *
* ANY WARRANTY; without even the implied warranty of MERCHANTABILITY or       *
* FITNESS FOR A PARTICULAR PURPOSE. See the GNU Lesser General Public License *
* for more details.                                                           *
*                                                                             *
* You should have received a copy of the GNU Lesser General Public License    *
* along with this program. If not, see <http://www.gnu.org/licenses/>.        *
*******************************************************************************
* Authors: The SOFA Team and external contributors (see Authors.txt)          *
*                                                                             *
* Contact information: contact@sofa-framework.org                             *
******************************************************************************/
#ifndef SOFA_COMPONENT_FORCEFIELD_RESTSHAPESPRINGFORCEFIELD_H
#define SOFA_COMPONENT_FORCEFIELD_RESTSHAPESPRINGFORCEFIELD_H
#include "config.h"

#include <sofa/defaulttype/RGBAColor.h>

#include <sofa/core/behavior/ForceField.h>
#include <sofa/core/objectmodel/Data.h>
#include <sofa/helper/vector.h>
#include <SofaEigen2Solver/EigenSparseMatrix.h>


namespace sofa
{
namespace core
{
namespace behavior
{
template< class T > class MechanicalState;

} // namespace behavior
} // namespace core
} // namespace sofa

namespace sofa
{

namespace component
{

namespace forcefield
{

/**
* @brief This class describes a simple elastic springs ForceField between DOFs positions and rest positions.
*
* Springs are applied to given degrees of freedom between their current positions and their rest shape positions.
* An external MechanicalState reference can also be passed to the ForceField as rest shape position.
*/
template<class DataTypes>
class RestShapeSpringsForceField : public core::behavior::ForceField<DataTypes>
{
public:
    SOFA_CLASS(SOFA_TEMPLATE(RestShapeSpringsForceField, DataTypes), SOFA_TEMPLATE(core::behavior::ForceField, DataTypes));

    typedef core::behavior::ForceField<DataTypes> Inherit;
    typedef typename DataTypes::VecCoord VecCoord;
    typedef typename DataTypes::VecDeriv VecDeriv;
    typedef typename DataTypes::Coord Coord;
    typedef typename DataTypes::CPos CPos;
    typedef typename DataTypes::Deriv Deriv;
    typedef typename DataTypes::Real Real;
    typedef helper::vector< unsigned int > VecIndex;
    typedef helper::vector< Real >	 VecReal;

    typedef core::objectmodel::Data<VecCoord> DataVecCoord;
    typedef core::objectmodel::Data<VecDeriv> DataVecDeriv;

    Data< helper::vector< unsigned int > > points;
    Data< VecReal > stiffness;
    Data< VecReal > angularStiffness;
    Data< helper::vector< CPos > > pivotPoints;
    Data< helper::vector< unsigned int > > external_points;
    Data< bool > recompute_indices;

    Data< bool > d_drawSpring;
    Data< Real > d_drawSpringLengthThreshold;
    Data< defaulttype::RGBAColor > d_springColor;
    Data< sofa::defaulttype::Vec4f > d_springSphereColor;
    Data< Real > d_springSphereRadius;

    SingleLink<RestShapeSpringsForceField<DataTypes>, sofa::core::behavior::MechanicalState< DataTypes >, BaseLink::FLAG_STOREPATH|BaseLink::FLAG_STRONGLINK> restMState;
    linearsolver::EigenBaseSparseMatrix<typename DataTypes::Real> matS;

protected:
    RestShapeSpringsForceField();
<<<<<<< HEAD
    Data< bool > d_useRestMState; ///< An external MechanicalState is used as rest reference.
=======
>>>>>>> 2c618afd

public:
    /// BaseObject initialization method.
    void bwdInit() override;

    virtual void reinit() override;

    /// Add the forces.
    virtual void addForce(const core::MechanicalParams* mparams, DataVecDeriv& f, const DataVecCoord& x, const DataVecDeriv& v) override;

    virtual void addDForce(const core::MechanicalParams* mparams, DataVecDeriv& df, const DataVecDeriv& dx) override;

    virtual SReal getPotentialEnergy(const core::MechanicalParams* mparams, const DataVecCoord& x) const override
    {
        SOFA_UNUSED(mparams);
        SOFA_UNUSED(x);

        msg_error() << "Get potentialEnergy not implemented";
        return 0.0;
    }

    /// Brings ForceField contribution to the global system stiffness matrix.
    virtual void addKToMatrix(const core::MechanicalParams* mparams, const sofa::core::behavior::MultiMatrixAccessor* matrix ) override;

    virtual void addSubKToMatrix(const core::MechanicalParams* mparams, const sofa::core::behavior::MultiMatrixAccessor* matrix, const helper::vector<unsigned> & addSubIndex ) override;

    virtual void draw(const core::visual::VisualParams* vparams) override;


    const DataVecCoord* getExtPosition() const;
    const VecIndex& getIndices() const { return m_indices; }
    const VecIndex& getExtIndices() const { return (d_useRestMState.getValue() ? m_ext_indices : m_indices); }

    virtual void updateForceMask() override;

protected :

    void recomputeIndices();

    bool checkOutOfBoundsIndices();
    bool checkOutOfBoundsIndices(const VecIndex &indices, const unsigned int dimension);

    VecIndex m_indices;
    VecIndex m_ext_indices;
    helper::vector<CPos> m_pivots;

    SReal lastUpdatedStep;

};

#if defined(SOFA_EXTERN_TEMPLATE) && !defined(SOFA_COMPONENT_FORCEFIELD_RESTSHAPESPRINGSFORCEFIELD_CPP)

#ifndef SOFA_FLOAT
extern template class SOFA_DEFORMABLE_API RestShapeSpringsForceField<sofa::defaulttype::Vec3dTypes>;
extern template class SOFA_DEFORMABLE_API RestShapeSpringsForceField<sofa::defaulttype::Vec1dTypes>;
extern template class SOFA_DEFORMABLE_API RestShapeSpringsForceField<sofa::defaulttype::Rigid3dTypes>;
#endif
#ifndef SOFA_DOUBLE
extern template class SOFA_DEFORMABLE_API RestShapeSpringsForceField<sofa::defaulttype::Vec3fTypes>;
extern template class SOFA_DEFORMABLE_API RestShapeSpringsForceField<sofa::defaulttype::Vec1fTypes>;
extern template class SOFA_DEFORMABLE_API RestShapeSpringsForceField<sofa::defaulttype::Rigid3fTypes>;
#endif

#endif

} // namespace forcefield

} // namespace component

} // namespace sofa

#endif // SOFA_COMPONENT_FORCEFIELD_RESTSHAPESPRINGFORCEFIELD_H<|MERGE_RESOLUTION|>--- conflicted
+++ resolved
@@ -81,6 +81,7 @@
     Data< VecReal > stiffness;
     Data< VecReal > angularStiffness;
     Data< helper::vector< CPos > > pivotPoints;
+    Data< std::string > external_rest_shape;
     Data< helper::vector< unsigned int > > external_points;
     Data< bool > recompute_indices;
 
@@ -95,10 +96,7 @@
 
 protected:
     RestShapeSpringsForceField();
-<<<<<<< HEAD
     Data< bool > d_useRestMState; ///< An external MechanicalState is used as rest reference.
-=======
->>>>>>> 2c618afd
 
 public:
     /// BaseObject initialization method.
