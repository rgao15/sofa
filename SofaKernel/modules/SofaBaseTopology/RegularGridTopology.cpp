/******************************************************************************
*       SOFA, Simulation Open-Framework Architecture, development version     *
*                (c) 2006-2017 INRIA, USTL, UJF, CNRS, MGH                    *
*                                                                             *
* This program is free software; you can redistribute it and/or modify it     *
* under the terms of the GNU Lesser General Public License as published by    *
* the Free Software Foundation; either version 2.1 of the License, or (at     *
* your option) any later version.                                             *
*                                                                             *
* This program is distributed in the hope that it will be useful, but WITHOUT *
* ANY WARRANTY; without even the implied warranty of MERCHANTABILITY or       *
* FITNESS FOR A PARTICULAR PURPOSE. See the GNU Lesser General Public License *
* for more details.                                                           *
*                                                                             *
* You should have received a copy of the GNU Lesser General Public License    *
* along with this program. If not, see <http://www.gnu.org/licenses/>.        *
*******************************************************************************
* Authors: The SOFA Team and external contributors (see Authors.txt)          *
*                                                                             *
* Contact information: contact@sofa-framework.org                             *
******************************************************************************/
#include <SofaBaseTopology/RegularGridTopology.h>
#include <sofa/core/visual/VisualParams.h>
#include <sofa/core/ObjectFactory.h>

namespace sofa
{

namespace component
{

namespace topology
{

using namespace sofa::defaulttype;
using helper::vector;


void RegularGridTopology::parse(core::objectmodel::BaseObjectDescription* arg)
{
    float scale=1.0f;
    if (arg->getAttribute("scale")!=NULL)
    {
        scale = arg->getAttributeAsFloat("scale", 1.0);
    }

    this->GridTopology::parse(arg);
    if (arg->getAttribute("xmin") != NULL &&
        arg->getAttribute("ymin") != NULL &&
        arg->getAttribute("zmin") != NULL &&
        arg->getAttribute("xmax") != NULL &&
        arg->getAttribute("ymax") != NULL &&
        arg->getAttribute("zmax") != NULL )
    {
<<<<<<< HEAD
        const char* xmin = arg->getAttribute("xmin");
        const char* ymin = arg->getAttribute("ymin");
        const char* zmin = arg->getAttribute("zmin");
        const char* xmax = arg->getAttribute("xmax");
        const char* ymax = arg->getAttribute("ymax");
        const char* zmax = arg->getAttribute("zmax");
        d_min.setValue(Vector3((SReal)atof(xmin)*scale, (SReal)atof(ymin)*scale, (SReal)atof(zmin)*scale));
        d_max.setValue(Vector3((SReal)atof(xmax)*scale, (SReal)atof(ymax)*scale, (SReal)atof(zmax)*scale));
=======
        float xmin = arg->getAttributeAsFloat("xmin",0);
        float ymin = arg->getAttributeAsFloat("ymin",0);
        float zmin = arg->getAttributeAsFloat("zmin",0);
        float xmax = arg->getAttributeAsFloat("xmax",1);
        float ymax = arg->getAttributeAsFloat("ymax",1);
        float zmax = arg->getAttributeAsFloat("zmax",1);
        min.setValue(Vector3((SReal)xmin*scale, (SReal)ymin*scale, (SReal)zmin*scale));
        max.setValue(Vector3((SReal)xmax*scale, (SReal)ymax*scale, (SReal)zmax*scale));
>>>>>>> 394ba3e6
    }
    this->setPos(d_min.getValue()[0],d_max.getValue()[0],d_min.getValue()[1],d_max.getValue()[1],d_min.getValue()[2],d_max.getValue()[2]);

}

SOFA_DECL_CLASS(RegularGridTopology)

int RegularGridTopologyClass = core::RegisterObject("Regular grid in 3D")
        .addAlias("RegularGrid")
        .add< RegularGridTopology >()
        ;

RegularGridTopology::RegularGridTopology()
    : GridTopology()
    , d_min(initData(&d_min,Vector3(0.0f,0.0f,0.0f),"min", "Min end of the diagonal"))
    , d_max(initData(&d_max,Vector3(1.0f,1.0f,1.0f),"max", "Max end of the diagonal"))
    , d_p0(initData(&d_p0,Vector3(0.0f,0.0f,0.0f),"p0", "Offset all the grid points"))
    , d_cellWidth(initData(&d_cellWidth, (SReal)0.0, "cellWidth","if > 0 : dimension of each cell in the created grid. Otherwise, the cell size is computed based on min, max, and resolution n."))
{
}

RegularGridTopology::RegularGridTopology(Vec3i n, BoundingBox b)
    : GridTopology(n)
    , d_min(initData(&d_min,Vector3(0.0f,0.0f,0.0f),"min", "Min"))
    , d_max(initData(&d_max,Vector3(1.0f,1.0f,1.0f),"max", "Max"))
    , d_p0(initData(&d_p0,Vector3(0.0f,0.0f,0.0f),"p0", "p0"))
    , d_cellWidth(initData(&d_cellWidth, (SReal)0.0, "cellWidth","if > 0 : dimension of each cell in the created grid"))

{
    setPos(b);
}

RegularGridTopology::RegularGridTopology(int nx, int ny, int nz)
    : GridTopology(nx, ny, nz)
    , d_min(initData(&d_min,Vector3(0.0f,0.0f,0.0f),"min", "Min"))
    , d_max(initData(&d_max,Vector3(1.0f,1.0f,1.0f),"max", "Max"))
    , d_p0(initData(&d_p0,Vector3(0.0f,0.0f,0.0f),"p0", "p0"))
    , d_cellWidth(initData(&d_cellWidth, (SReal)0.0, "cellWidth","if > 0 : dimension of each cell in the created grid"))

{
}

void RegularGridTopology::init()
{
    if (d_cellWidth.getValue())
    {
        SReal w = d_cellWidth.getValue();

        Vec3i grid;
        grid[0]= (int)ceil((d_max.getValue()[0]-d_min.getValue()[0]) / w)+1;
        grid[1]= (int)ceil((d_max.getValue()[1]-d_min.getValue()[1]) / w)+1;
        grid[2]= (int)ceil((d_max.getValue()[2]-d_min.getValue()[2]) / w)+1;
        d_n.setValue(grid);
        setNbGridPoints();
        sout << "Grid size: " << d_n.getValue() << sendl;
    }

    Inherit1::init();
}

void RegularGridTopology::reinit()
{
    setPos(d_min.getValue()[0],d_max.getValue()[0],d_min.getValue()[1],d_max.getValue()[1],d_min.getValue()[2],d_max.getValue()[2]);

    Inherit1::reinit();
}

void RegularGridTopology::setPos(BoundingBox b)
{
    Vector3 m=b.minBBox(), M=b.maxBBox();
    setPos(m[0],M[0],m[1],M[1],m[2],M[2]);
}

void RegularGridTopology::setPos(SReal xmin, SReal xmax, SReal ymin, SReal ymax, SReal zmin, SReal zmax)
{
    SReal p0x=xmin, p0y=ymin, p0z=zmin;

    if (d_n.getValue()[0]>1)
        setDx(Vector3((xmax-xmin)/(d_n.getValue()[0]-1),0,0));
    else
    {
        setDx(Vector3(xmax-xmin,0,0));
        p0x = (xmax+xmin)/2;
    }

    if (d_n.getValue()[1]>1)
        setDy(Vector3(0,(ymax-ymin)/(d_n.getValue()[1]-1),0));
    else
    {
        setDy(Vector3(0,ymax-ymin,0));
        p0y = (ymax+ymin)/2;
    }

    if (d_n.getValue()[2]>1)
        setDz(Vector3(0,0,(zmax-zmin)/(d_n.getValue()[2]-1)));
    else
    {
        setDz(Vector3(0,0,zmax-zmin));
        //p0z = (zmax+zmin)/2;
        p0z = zmin;
    }

    d_min.setValue(Vector3(xmin,ymin,zmin));
    d_max.setValue(Vector3(xmax,ymax,zmax));
    if (!d_p0.isSet())
    {
        setP0(Vector3(p0x,p0y,p0z));
    }
}

Vector3 RegularGridTopology::getPointInGrid(int i, int j, int k) const
{
    return d_p0.getValue()+dx*i+dy*j+dz*k;
}


/// return the cube containing the given point (or -1 if not found).
int RegularGridTopology::findCube(const Vector3& pos)
{
    if (d_n.getValue()[0]<2 || d_n.getValue()[1]<2 || d_n.getValue()[2]<2)
        return -1;
    Vector3 p = pos-d_p0.getValue();
    SReal x = p*dx*inv_dx2;
    SReal y = p*dy*inv_dy2;
    SReal z = p*dz*inv_dz2;
    int ix = int(x+1000000)-1000000; // Do not round toward 0...
    int iy = int(y+1000000)-1000000;
    int iz = int(z+1000000)-1000000;
    if (   (unsigned)ix <= (unsigned)d_n.getValue()[0]-2
            && (unsigned)iy <= (unsigned)d_n.getValue()[1]-2
            && (unsigned)iz <= (unsigned)d_n.getValue()[2]-2 )
    {
        return cube(ix,iy,iz);
    }
    else
    {
        return -1;
    }
}

/// return the nearest cube (or -1 if not found).
int RegularGridTopology::findNearestCube(const Vector3& pos)
{
    if (d_n.getValue()[0]<2 || d_n.getValue()[1]<2 || d_n.getValue()[2]<2) return -1;
    Vector3 p = pos-d_p0.getValue();
    SReal x = p*dx*inv_dx2;
    SReal y = p*dy*inv_dy2;
    SReal z = p*dz*inv_dz2;
    int ix = int(x+1000000)-1000000; // Do not round toward 0...
    int iy = int(y+1000000)-1000000;
    int iz = int(z+1000000)-1000000;
    if (ix<0) ix=0; else if (ix>d_n.getValue()[0]-2) ix=d_n.getValue()[0]-2;
    if (iy<0) iy=0; else if (iy>d_n.getValue()[1]-2) iy=d_n.getValue()[1]-2;
    if (iz<0) iz=0; else if (iz>d_n.getValue()[2]-2) iz=d_n.getValue()[2]-2;
    return cube(ix,iy,iz);
}

/// return the cube containing the given point (or -1 if not found),
/// as well as deplacements from its first corner in terms of dx, dy, dz (i.e. barycentric coordinates).
int RegularGridTopology::findCube(const Vector3& pos, SReal& fx, SReal &fy, SReal &fz)
{
    if (d_n.getValue()[0]<2 || d_n.getValue()[1]<2 || d_n.getValue()[2]<2) return -1;
    Vector3 p = pos-d_p0.getValue();

    SReal x = p*dx*inv_dx2;
    SReal y = p*dy*inv_dy2;
    SReal z = p*dz*inv_dz2;

    int ix = int(x+1000000)-1000000; // Do not round toward 0...
    int iy = int(y+1000000)-1000000;
    int iz = int(z+1000000)-1000000;
    if ((unsigned)ix<=(unsigned)d_n.getValue()[0]-2 && (unsigned)iy<=(unsigned)d_n.getValue()[1]-2 && (unsigned)iz<=(unsigned)d_n.getValue()[2]-2)
    {
        fx = x-ix;
        fy = y-iy;
        fz = z-iz;
        return cube(ix,iy,iz);
    }
    else
    {
        return -1;
    }
}

/// return the cube containing the given point (or -1 if not found),
/// as well as deplacements from its first corner in terms of dx, dy, dz (i.e. barycentric coordinates).
int RegularGridTopology::findNearestCube(const Vector3& pos, SReal& fx, SReal &fy, SReal &fz)
{
    if (d_n.getValue()[0]<2 || d_n.getValue()[1]<2 || d_n.getValue()[2]<2) return -1;
    Vector3 p = pos-d_p0.getValue();
    SReal x = p*dx*inv_dx2;
    SReal y = p*dy*inv_dy2;
    SReal z = p*dz*inv_dz2;
    int ix = int(x+1000000)-1000000; // Do not round toward 0...
    int iy = int(y+1000000)-1000000;
    int iz = int(z+1000000)-1000000;
    if (ix<0) ix=0; else if (ix>d_n.getValue()[0]-2) ix=d_n.getValue()[0]-2;
    if (iy<0) iy=0; else if (iy>d_n.getValue()[1]-2) iy=d_n.getValue()[1]-2;
    if (iz<0) iz=0; else if (iz>d_n.getValue()[2]-2) iz=d_n.getValue()[2]-2;
    fx = x-ix;
    fy = y-iy;
    fz = z-iz;
    return cube(ix,iy,iz);
}


unsigned RegularGridTopology::getCubeIndex( int i, int j, int k ) const
{
    return (d_n.getValue()[0]-1)* ( (d_n.getValue()[1]-1)*k + j ) + i;
}

Vector3 RegularGridTopology::getCubeCoordinate(int i) const
{
    Vector3 result;
    result[0] = (SReal)(i%(d_n.getValue()[0]-1)); i/=(d_n.getValue()[0]-1);
    result[1] = (SReal)(i%(d_n.getValue()[1]-1)); i/=(d_n.getValue()[1]-1);
    result[2] = (SReal)i;
    return result;
}

void RegularGridTopology::createTexCoords()
{
#ifndef NDEBUG
    std::cout << "createTexCoords" << std::endl;
#endif
    unsigned int nPts = this->getNbPoints();
    const Vec3i& _n = d_n.getValue();

    if ( (_n[0] == 1 && _n[1] == 1) || (_n[0] == 1 && _n[2] == 1) || (_n[1] == 1 && _n[2] == 1))
    {
        std::cerr << "Error: can't create Texture coordinates as at least 2 dimensions of the grid are null."  << std::endl;
        return;
    }

#ifndef NDEBUG
    std::cout << "nbP: " << nPts << std::endl;
#endif
    helper::WriteAccessor< Data< vector<Vector2> > > _texCoords = this->seqUVs;
    _texCoords.resize(nPts);

    // check if flat grid
    Vec3ui axes;

    if (_n[0] == 1)
        axes = Vec3i(1, 2, 0);
    else if (_n[1] == 1)
        axes = Vec3i(0, 2, 1);
    else
        axes = Vec3i(0, 1, 2);

    SReal Uscale = 1/(SReal)(_n[ axes[0] ]-1);
    SReal Vscale = 1/(SReal)(_n[ axes[1] ]-1);

    for (int n1 = 0; n1 < _n[ axes[1] ]; ++n1)
    {
        for (int n0 = 0; n0 < _n[ axes[0] ]; ++n0)
        {
            unsigned int pt1 = n0 + _n[ axes[0] ] * n1;
            unsigned int pt2 = n0 + _n[ axes[0] ] * (n1 + _n[ axes[1] ] * (_n[ axes[2] ]-1));
#ifndef NDEBUG
            std::cout << "pt1: " << pt1 << std::endl;
            std::cout << "pt2: " << pt2 << std::endl;
#endif
            _texCoords[pt1] = Vector2(n0*Uscale, n1*Vscale);
            _texCoords[pt2] = Vector2(1- n0*Uscale, 1 - n1*Vscale);
        }
    }

    if (_n[ axes[2] ] != 0)
    {
        Uscale = 1/(SReal)(_n[ axes[0] ]-1);
        Vscale = 1/(SReal)(_n[ axes[2] ]-1);

        for (int n2 = 1; n2 < _n[ axes[2] ]-1; ++n2)
        {
            for (int n0 = 1; n0 < _n[ axes[0] ]-1; ++n0)
            {
                unsigned int pt1 = n0 + _n[ axes[0] ] * n2;
                unsigned int pt2 = n0 + _n[ axes[0] ] * (n2 + _n[ axes[2] ] * (_n[ axes[1] ]-1));
                _texCoords[pt1] = Vector2(n0*Uscale, n2*Vscale);
                _texCoords[pt2] = Vector2(1- n0*Uscale, 1 - n2*Vscale);
            }
        }


        Uscale = 1/(SReal)(_n[ axes[2] ]-1);
        Vscale = 1/(SReal)(_n[ axes[1] ]-1);

        for (int n1 = 1; n1 < _n[ axes[1] ]-1; ++n1)
        {
            for (int n2 = 1; n2 < _n[ axes[2] ]-1; ++n2)
            {
                unsigned int pt1 = n2 + _n[ axes[2] ] * n1;
                unsigned int pt2 = n2 + _n[ axes[2] ] * (n1 + _n[ axes[1] ] * (_n[ axes[0] ])-1);
                _texCoords[pt1] = Vector2(n2*Uscale, n1*Vscale);
                _texCoords[pt2] = Vector2(1- n2*Uscale, 1 - n1*Vscale);
            }
        }
    }
}


} // namespace topology

} // namespace component

} // namespace sofa
<|MERGE_RESOLUTION|>--- conflicted
+++ resolved
@@ -52,25 +52,14 @@
         arg->getAttribute("ymax") != NULL &&
         arg->getAttribute("zmax") != NULL )
     {
-<<<<<<< HEAD
-        const char* xmin = arg->getAttribute("xmin");
-        const char* ymin = arg->getAttribute("ymin");
-        const char* zmin = arg->getAttribute("zmin");
-        const char* xmax = arg->getAttribute("xmax");
-        const char* ymax = arg->getAttribute("ymax");
-        const char* zmax = arg->getAttribute("zmax");
-        d_min.setValue(Vector3((SReal)atof(xmin)*scale, (SReal)atof(ymin)*scale, (SReal)atof(zmin)*scale));
-        d_max.setValue(Vector3((SReal)atof(xmax)*scale, (SReal)atof(ymax)*scale, (SReal)atof(zmax)*scale));
-=======
         float xmin = arg->getAttributeAsFloat("xmin",0);
         float ymin = arg->getAttributeAsFloat("ymin",0);
         float zmin = arg->getAttributeAsFloat("zmin",0);
         float xmax = arg->getAttributeAsFloat("xmax",1);
         float ymax = arg->getAttributeAsFloat("ymax",1);
         float zmax = arg->getAttributeAsFloat("zmax",1);
-        min.setValue(Vector3((SReal)xmin*scale, (SReal)ymin*scale, (SReal)zmin*scale));
-        max.setValue(Vector3((SReal)xmax*scale, (SReal)ymax*scale, (SReal)zmax*scale));
->>>>>>> 394ba3e6
+        d_min.setValue(Vector3((SReal)xmin*scale, (SReal)ymin*scale, (SReal)zmin*scale));
+        d_max.setValue(Vector3((SReal)xmax*scale, (SReal)ymax*scale, (SReal)zmax*scale));
     }
     this->setPos(d_min.getValue()[0],d_max.getValue()[0],d_min.getValue()[1],d_max.getValue()[1],d_min.getValue()[2],d_max.getValue()[2]);
 
