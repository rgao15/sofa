--- conflicted
+++ resolved
@@ -44,7 +44,6 @@
 /////////////////////////////   Generic Topology Data Implementation   /////////////////////////////////////
 ////////////////////////////////////////////////////////////////////////////////////////////////////////////
 
-<<<<<<< HEAD
 /// Helper method to initialize a value_type stored in a topology-indexed Data.
 /// Can be specialized for types without default constructors
 template< class value_type >
@@ -56,9 +55,6 @@
 inline void TopologyDataHandler_resize(container_type& data, unsigned int n) { data.resize(n); }
 
 /** \brief A class for storing Edge related data. Automatically manages topology changes.
-=======
-/** \brief A class for storing topology related data. Automatically manages topology changes.
->>>>>>> 2744e535
 *
 * This class is a wrapper of class helper::vector that is made to take care transparently of all topology changes that might
 * happen (non exhaustive list: elements added, removed, fused, renumbered).
